--- conflicted
+++ resolved
@@ -170,9 +170,6 @@
   add_library(ISAL::ISAL                   STATIC IMPORTED)
   add_library(ISAL::ISAL_CRYPTO            STATIC IMPORTED)
   add_library(XXHASH::XXHASH               STATIC IMPORTED)
-<<<<<<< HEAD
   add_library(JEMALLOC::JEMALLOC           UNKNOWN IMPORTED)
-=======
   add_library(CHARCONV::CHARCONV           INTERFACE IMPORTED)
->>>>>>> 0e7a40b6
 endif()