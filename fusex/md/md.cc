//------------------------------------------------------------------------------
//! @file md.cc
//! @author Andreas-Joachim Peters CERN
//! @brief meta data handling class
//------------------------------------------------------------------------------

/************************************************************************
 * EOS - the CERN Disk Storage System                                   *
 * Copyright (C) 2016 CERN/Switzerland                                  *
 *                                                                      *
 * This program is free software: you can redistribute it and/or modify *
 * it under the terms of the GNU General Public License as published by *
 * the Free Software Foundation, either version 3 of the License, or    *
 * (at your option) any later version.                                  *
 *                                                                      *
 * This program is distributed in the hope that it will be useful,      *
 * but WITHOUT ANY WARRANTY; without even the implied warranty of       *
 * MERCHANTABILITY or FITNESS FOR A PARTICULAR PURPOSE.  See the        *
 * GNU General Public License for more details.                         *
 *                                                                      *
 * You should have received a copy of the GNU General Public License    *
 * along with this program.  If not, see <http://www.gnu.org/licenses/>.*
 ************************************************************************/

#include "eosfuse.hh"
#include "md/md.hh"
#include "kv/kv.hh"
#include "cap/cap.hh"
#include "md/kernelcache.hh"
#include "misc/MacOSXHelper.hh"
#include "misc/longstring.hh"
#include "common/Logging.hh"
#include <iostream>
#include <sstream>
#include <vector>
#include <thread>
#include <memory>
#include <functional>
#include <assert.h>
#include <google/protobuf/util/json_util.h>

/* -------------------------------------------------------------------------- */
metad::metad() : mdflush(0), mdqueue_max_backlog(1000),
  z_ctx(0), z_socket(0)
{
  // make a mapping for inode 1, it is re-loaded afterwards in init '/'
  {
    inomap.insert(1, 1);
  }
  shared_md md = std::make_shared<mdx>(1);
  md->set_nlink(1);
  md->set_mode(S_IRWXU | S_IRWXG | S_IRWXO | S_IFDIR);
  md->set_name(":root:");
  md->set_pid(1);
  stat.inodes_inc();
  stat.inodes_ever_inc();
  mdbackend = 0;
  mdmap.insertTS(1, md);
}

/* -------------------------------------------------------------------------- */
metad::~metad()
{
  if (z_socket) {
    delete z_socket;
  }

  if (z_ctx) {
    delete z_ctx;
  }
}

/* -------------------------------------------------------------------------- */
void
metad::init(backend* _mdbackend)
{
  mdbackend = _mdbackend;
  std::string mdstream;
  // load the root node
  fuse_req_t req = 0;
  XrdSysMutexHelper mLock(mdmap);
  update(req, mdmap[1], "", true);
  next_ino.init(EosFuse::Instance().getKV());
}

/* -------------------------------------------------------------------------- */
int
metad::connect(std::string zmqtarget, std::string zmqidentity,
               std::string zmqname, std::string zmqclienthost,
               std::string zmqclientuuid)
{
  if (z_socket && z_socket->connected() && (zmqtarget != zmq_target)) {
    // TODO:
  }

  if (zmqtarget.length()) {
    zmq_target = zmqtarget;
  }

  if (zmqidentity.length()) {
    zmq_identity = zmqidentity;
  }

  if (zmqname.length()) {
    zmq_name = zmqname;
  }

  if (zmqclienthost.length()) {
    zmq_clienthost = zmqclienthost;
  }

  if (zmqclientuuid.length()) {
    zmq_clientuuid = zmqclientuuid;
  }

  eos_static_info("metad connect %s as %s %d",
                  zmq_target.c_str(), zmq_identity.c_str(), zmq_identity.length());
  z_ctx = new zmq::context_t(1);
  z_socket = new zmq::socket_t(*z_ctx, ZMQ_DEALER);
  z_socket->setsockopt(ZMQ_IDENTITY, zmq_identity.c_str(), zmq_identity.length()
                      );

  while (1) {
    try {
      z_socket->connect(zmq_target);
      eos_static_notice("connected to %s", zmq_target.c_str());
      break;
    } catch (zmq::error_t& e) {
      if (e.num() != EINTR) {
        eos_static_err("msg=\"%s\" rc=%d", e.what(), e.num());
        return e.num();
      }

      eos_static_err("msg=\"%s\" rc=%d", e.what(), e.num());
    }
  }

  mdbackend->set_clientuuid(zmq_clientuuid);
  return 0;
}

/* -------------------------------------------------------------------------- */
metad::shared_md
metad::lookup(fuse_req_t req, fuse_ino_t parent, const char* name)
{
  eos_static_info("ino=%08llx name=%s", parent, name);
  // --------------------------------------------------
  // STEP 1 : retrieve the required parent MD
  // --------------------------------------------------
  shared_md pmd = get(req, parent, "", false);
  shared_md md;

  if (pmd->id() == parent) {
    XrdSysMutexHelper mLock(pmd->Locker());
    fuse_ino_t inode = 0; // inode referenced by parent + name

    // self lookup required for NFS exports
    if (!strcmp(name, ".")) {
      return pmd;
    }

    // parent lookup required for NFS exports
    if (!strcmp(name, "..")) {
      pmd->Locker().UnLock();
      shared_md ppmd = get(req, pmd->pid(), "", false);
      pmd->Locker().Lock();
      return ppmd;
    }

    // --------------------------------------------------
    // STEP 2: check if we hold a cap for that directory
    // --------------------------------------------------
    if (pmd->cap_count()) {
      // --------------------------------------------------
      // if we have a cap and we listed this directory, we trust the child information
      // --------------------------------------------------
      if (pmd->local_children().count(name))
      {
        inode = pmd->local_children().at(name);
      }
      else
      {
	// if we are still having the creator MD record, we can be sure, that we know everything about this directory
	if (pmd->creator() ||
	    (pmd->type() == pmd->MDLS))
        {
          // no entry - TODO return a NULLMD object instead of creating it all the time
          md = std::make_shared<mdx>();
          md->set_err(pmd->err());
          return md;
        }

        if (pmd->get_todelete().count(name)) {
          // if this has been deleted, we just say this
          md = std::make_shared<mdx>();
          md->set_err(pmd->err());
	  if (EOS_LOGS_DEBUG)
	    eos_static_debug("in deletion list %016lx name=%s", pmd->id(),name);

          return md;
        }
      }
    } else {
      // --------------------------------------------------
      // if we don't have a cap, get will result in an MGM call anyway
      // --------------------------------------------------
    }

    // --------------------------------------------------
    // try to get the meta data record
    // --------------------------------------------------
    pmd->Locker().UnLock();
    md = get(req, inode, "", false, pmd, name);
    pmd->Locker().Lock();
  } else {
    // --------------------------------------------------
    // no md available
    // --------------------------------------------------
    md = std::make_shared<mdx>();
    md->set_err(pmd->err());
  }

  return md;
}

/* -------------------------------------------------------------------------- */
int
metad::forget(fuse_req_t req, fuse_ino_t ino, int nlookup)
{
  shared_md md;

  if (!mdmap.retrieveTS(ino, md)) {
    return ENOENT;
  }

  XrdSysMutexHelper mLock(md->Locker());

  if (!md->id()) {
    return EAGAIN;
  }

  if (EOS_LOGS_DEBUG)
    eos_static_debug("count=%d(-%d) - ino=%016x", md->lookup_is(), nlookup, ino);

  if (!md->lookup_dec(nlookup)) {
    return EAGAIN;
  }

  shared_md pmd;

  if (!mdmap.retrieveTS(md->pid(), pmd)) {
    return ENOENT;
  }

  if (!md->deleted()) {
    return 0;
  }

  if (has_flush(ino))
    return 0;

  eos_static_info("delete md object - ino=%016x name=%s", ino, md->name().c_str());
  
  mdmap.eraseTS(ino);
  stat.inodes_dec();
  inomap.erase_bwd(ino);
  
  if (EOS_LOGS_DEBUG)
    eos_static_debug("adding ino to forgetlist %016x", ino);
  EosFuse::Instance().caps.forgetlist.add(ino);

  return 0;
}

/* -------------------------------------------------------------------------- */
void
metad::mdx::convert(struct fuse_entry_param& e)
{
  e.ino = id();
  e.attr.st_dev = 0;
  e.attr.st_ino = id();
  e.attr.st_mode = mode();
  e.attr.st_nlink = nlink() + 1;
  e.attr.st_uid = uid();
  e.attr.st_gid = gid();
  e.attr.st_rdev = 0;
  e.attr.st_size = size();
  e.attr.st_blksize = 4096;
  e.attr.st_blocks = (e.attr.st_size + 511) / 512;
  e.attr.st_atime = atime();
  e.attr.st_mtime = mtime();
  e.attr.st_ctime = ctime();
  e.attr.ATIMESPEC.tv_sec = atime();
  e.attr.ATIMESPEC.tv_nsec = atime_ns();
  e.attr.MTIMESPEC.tv_sec = mtime();
  e.attr.MTIMESPEC.tv_nsec = mtime_ns();
  e.attr.CTIMESPEC.tv_sec = ctime();
  e.attr.CTIMESPEC.tv_nsec = ctime_ns();

  if (EosFuse::Instance().Config().options.md_kernelcache) {
    e.attr_timeout = 180.0;
    e.entry_timeout = 180.0;
  } else {
    e.attr_timeout = 0;
    e.entry_timeout = 0;
  }

  if (EosFuse::Instance().Config().options.overlay_mode) {
    e.attr.st_mode |= EosFuse::Instance().Config().options.overlay_mode;
  }
  if (S_ISDIR(e.attr.st_mode))
  {
    if (!EosFuse::Instance().Config().options.show_tree_size)
    {
      // show 4kb directory size
      e.attr.st_size=4096;
    }
    // we mask this bits for the moment
    e.attr.st_mode &= (~S_ISGID);
    e.attr.st_mode &= (~S_ISUID);
  }
  if (S_ISDIR(e.attr.st_mode))
  {
    if (!EosFuse::Instance().Config().options.show_tree_size)
    {
      // show 4kb directory size
      e.attr.st_size=4096;
    }
    // we mask this bits for the moment
    e.attr.st_mode &= (~S_ISGID);
    e.attr.st_mode &= (~S_ISUID);
  }
  else
  {
    e.attr.st_nlink=1;    
  }
  if (S_ISLNK(e.attr.st_mode))
  {
    e.attr.st_size = target().size();
  }

  e.generation = 1;
}

/* -------------------------------------------------------------------------- */
std::string
metad::mdx::dump()
{
  char sout[16384];
  snprintf(sout, sizeof(sout),
           "ino=%016lx dev=%08x mode=%08x nlink=%08x uid=%05d gid=%05d rdev=%08x "
           "size=%llu bsize=%u blocks=%llu atime=%lu.%lu mtime=%lu.%lu ctime=%lu.%lu",
           (unsigned long) id(), 0, (unsigned int) mode(), (unsigned int) nlink(),
           (int) uid(), (int) gid(), 0,
           (unsigned long long) size(), (unsigned int) 4096,
           (unsigned long long) size() / 512,
           (unsigned long) atime(), (unsigned long) atime_ns(),
           (unsigned long) mtime(), (unsigned long) mtime_ns(),
           (unsigned long) ctime(),
           (unsigned long) ctime_ns());
  return sout;
}

/* -------------------------------------------------------------------------- */
std::string
metad::mdx::dump(struct fuse_entry_param& e)
{
  char sout[16384];
  snprintf(sout, sizeof(sout),
           "ino=%016lx dev=%08x mode=%08x nlink=%08x uid=%05d gid=%05d rdev=%08x "
           "size=%llu bsize=%u blocks=%llu atime=%lu.%lu mtime=%lu.%lu ctime=%lu.%lu "
           "attr-timeout=%llu entry-timeout=%llu",
           (unsigned long) e.attr.st_ino, (unsigned int) e.attr.st_dev,
           (unsigned int) e.attr.st_mode, (unsigned int) e.attr.st_nlink,
           (int) e.attr.st_uid, (int) e.attr.st_gid, (unsigned int) e.attr.st_rdev,
           (unsigned long long) e.attr.st_size, (unsigned int) e.attr.st_blksize,
           (unsigned long long) e.attr.st_blocks,
           (unsigned long) e.attr.ATIMESPEC.tv_sec,
           (unsigned long) e.attr.ATIMESPEC.tv_nsec,
           (unsigned long) e.attr.MTIMESPEC.tv_sec,
           (unsigned long) e.attr.MTIMESPEC.tv_nsec,
           (unsigned long) e.attr.CTIMESPEC.tv_sec,
           (unsigned long) e.attr.CTIMESPEC.tv_nsec,
           (unsigned long long) e.attr_timeout,
           (unsigned long long) e.entry_timeout);
  return sout;
}

/* -------------------------------------------------------------------------- */
bool
metad::map_children_to_local(shared_md pmd)
{
  bool ret = true;
  // map a remote listing to a local one
  std::set<std::string> names ;
  std::vector<std::string> names_to_delete;

  // we always merge remote contents, for changes our cap will be dropped
  for (auto map = pmd->children().begin(); map != pmd->children().end(); ++map)
  {
    if (EOS_LOGS_DEBUG)
      eos_static_debug("translate %s [%lx]", map->first.c_str(), map->second);

    // skip entries we already know
    if (pmd->local_children().count(map->first))
      continue;

    // skip entries which are the deletion list
    if (pmd->get_todelete().count(map->first))
      continue;

    uint64_t remote_ino = map->second;
    uint64_t local_ino = inomap.forward(remote_ino);

    if (!local_ino)
    {
      local_ino = next_ino.inc();
      inomap.insert(remote_ino, local_ino);
      stat.inodes_inc();
      stat.inodes_ever_inc();
      shared_md md = std::make_shared<mdx>();
      mdmap.insertTS(local_ino, md);
    }

    if (EOS_LOGS_DEBUG)
      eos_static_debug("store-lookup r-ino %016lx <=> l-ino %016lx", remote_ino,
		       local_ino);
    pmd->local_children()[map->first] = local_ino;
  }


  if (EOS_LOGS_DEBUG)
  {
    for (auto map = pmd->local_children().begin(); map != pmd->local_children().end(); ++map)
    {
      eos_static_debug("listing: %s [%lx]", map->first.c_str(), map->second);
    }
  }

  pmd->set_nchildren(pmd->local_children().size());
  pmd->mutable_children()->clear();
  return ret;
}

/* -------------------------------------------------------------------------- */
void
/* -------------------------------------------------------------------------- */
metad::wait_deleted(fuse_req_t req,
		    fuse_ino_t ino)
/* -------------------------------------------------------------------------- */
{
  shared_md md;

  if (mdmap.retrieveTS(ino, md))
  {
    if (md && md->id())
    {
      while (1)
      {
	// wait that the deletion entry is leavin the flush queue
	mdflush.Lock();
	if (mdqueue.count(md->id()))
	{
	  mdflush.UnLock();
	  eos_static_notice("waiting for deletion entry to be synced upstream ino=%lx",
			    md->id());
	  XrdSysTimer delay;
	  delay.Wait(25);
	}
	else
	{
	  mdflush.UnLock();
	  break;
	}
      }
    }
  }
}

/* -------------------------------------------------------------------------- */
metad::shared_md
metad::get(fuse_req_t req,
           fuse_ino_t ino,
           std::string authid,
           bool listing,
           shared_md pmd,
           const char* name,
           bool readdir)
{
  eos_static_info("ino=%1llx pino=%16lx name=%s listing=%d", ino,
                  pmd ? pmd->id() : 0, name, listing);
  shared_md md;

  if (ino) {
    if (!mdmap.retrieveTS(ino, md)) {
      md = std::make_shared<mdx>();
    }

    if ( EOS_LOGS_DEBUG ) {
      eos_static_debug("MD:\n%s", (!md) ? "<empty>" : dump_md(md).c_str());
    }
  } else {
    // -------------------------------------------------------------------------
    // this happens if we get asked for a child, which was never listed before
    // -------------------------------------------------------------------------
    md = std::make_shared<mdx>();
  }

  if (!md || !md->id()) {
    // -------------------------------------------------------------------------
    // there is no local meta data available, this can only be found upstream
    // -------------------------------------------------------------------------
  } else {
    // -------------------------------------------------------------------------
    // there is local meta data, we have to decide if we can 'trust' it, or we
    // need to refresh it from upstream  - TODO !
    // -------------------------------------------------------------------------
    if (readdir && !listing)
    {
      eos_static_info("returning opendir(readdir) entry");
      return md;
    }

    if (pmd && (pmd->cap_count() || pmd->creator())) {
      eos_static_info("returning cap entry");
      return md;
    } else {
      eos_static_info("pmd=%x cap-cnt=%d", pmd ? pmd->id() : 0,
                      pmd ? pmd->cap_count() : 0);
      uint64_t md_pid = 0;
      mode_t md_mode = 0;
      {
        XrdSysMutexHelper mLock(md->Locker());

        if (((!listing) || (listing && md->type() == md->MDLS)) && md->md_ino() &&
            md->cap_count()) {
          eos_static_info("returning cap entry via parent lookup cap-count=%d",
                          md->cap_count());

          if (EOS_LOGS_DEBUG) {
            eos_static_debug("MD:\n%s", dump_md(md, false).c_str());
          }

          return md;
        }

        md_pid = md->pid();
        md_mode = md->mode();
      }

      if (!S_ISDIR(md_mode)) {
        // files are covered by the CAP of the parent, so if there is a cap
        // on the parent we can return this entry right away
        if (mdmap.retrieveTS(md_pid, pmd)) {
          if (pmd && pmd->id() && pmd->cap_count()) {
            return md;
          }
        }
      }
    }

    XrdSysMutexHelper mLock(md->Locker());
<<<<<<< HEAD
    if ( (md->id() != 1) && !md->pid()) {
=======
    if ( (md->id() != 1) && (!md->pid()) )
    {
>>>>>>> b68018ba
      // this must have been generated locally, we return this entry
      eos_static_info("returning generated entry");

      if (EOS_LOGS_DEBUG) {
        eos_static_debug("MD:\n%s", dump_md(md, false).c_str());
      }

      return md;
    }
  }

  // ---------------------------------------------------------------------------
  // we will get meta data from upstream
  // ---------------------------------------------------------------------------
  int rc = 0; // response code to a backend getMD call
  std::vector<eos::fusex::container> contv; // response container
  int thecase = 0;

  if (ino == 1)
    // -------------------------------------------------------------------------
    // CASE 1: root mount
    // -------------------------------------------------------------------------
  {
    thecase = 1;
    // -------------------------------------------------------------------------
    // the root inode is the only one we get by full path, all the others
    // go by parent-ino + name or inode
    // -------------------------------------------------------------------------
    std::string root_path = "/";
    // request the root meta data
    rc = mdbackend->getMD(req, root_path, contv, authid);
    // set ourselfs as parent of root since we might mount
    // a remote directory != '/'
    md->set_pid(1);
    // mark this as a listing request
    listing = true;
  } else if (!ino)
    // -------------------------------------------------------------------------
    // CASE 2: by remote parent inode + name
    // -------------------------------------------------------------------------
  {
    thecase = 2;

    if (pmd) {
      // prevent resyning when we have deletions pending
      /*while (1)
      {
        XrdSysMutexHelper mdLock(pmd->Locker());
        if (pmd->WaitSync(1))
        {
          if (pmd->get_todelete().size())
            continue;

          break;
        }
      }
       */
      pmd->Locker().Lock();
      uint64_t pmd_ino = pmd->md_ino();
      pmd->Locker().UnLock();

      if (pmd_ino) {
        rc = mdbackend->getMD(req, pmd_ino, name, contv, listing, authid);
      } else {
        rc = ENOENT;
      }
    } else {
      rc = ENOENT;
    }
  } else
    // -------------------------------------------------------------------------
    // CASE 3: by remote inode
    // -------------------------------------------------------------------------
  {
    thecase = 3;
    XrdSysMutexHelper mLock(md->Locker());

    if (md->md_ino()) {
      /*
      // prevent resyncing when we have deletions pending
      while (1)
      {
        XrdSysMutexHelper mdLock(md->Locker());
        if (md->WaitSync(1))
        {
          if (md->get_todelete().size())
            continue;

          break;
        }
      }
       */
      eos_static_info("ino=%016lx type=%d", md->md_ino(), md->type());
      rc = mdbackend->getMD(req, md->md_ino(), listing ? ((md->type() != md->MDLS)
                            ? 0 : md->clock()) : md->clock(),
                            contv, listing, authid);
    } else {
      if (md->id()) {
        // that can be a locally created entry which is not yet upstream
        rc = 0;

        if (EOS_LOGS_DEBUG) {
          eos_static_debug("MD:\n%s", dump_md(md).c_str());
        }

        return md;
      } else {
        rc = ENOENT;
      }
    }
  }

  if (!rc) {
    // -------------------------------------------------------------------------
    // we need to store all response data and eventually create missing
    // hierarchical entries
    // -------------------------------------------------------------------------
    eos_static_debug("apply vector=%d", contv.size());

    for (auto it = contv.begin(); it != contv.end(); ++it) {
      if (it->ref_inode_()) {
        if (ino) {
          // the response contains the remote inode according to the request
          inomap.insert(it->ref_inode_(), ino);
        }

        uint64_t l_ino;

        // store the retrieved meta data blob
        if (!(l_ino = apply(req, *it, listing))) {
          eos_static_crit("msg=\"failed to apply response\"");
        } else {
          ino = l_ino;
        }
      } else {
        // we didn't get the md back
      }
    }

    // if the md record was returned, it is accessible after the apply function
    // attached it. We should also attach to the parent to be able to add
    // a not yet published child entry at the parent.
    mdmap.retrieveWithParentTS(ino, md, pmd);

    eos_static_info("ino=%08llx pino=%08llx name=%s listing=%d", ino,
                    pmd ? pmd->id() : 0, name, listing);

    switch (thecase) {
    case 1:
      // nothing to do
      break;

    case 2: {
      // we make sure, that the meta data record is attached to the local parent
      if (pmd->id())
      {
        if (!pmd->local_children().count(md->name()) && !md->deleted())
        {
          eos_static_info("attaching %s [%lx] to %s [%lx]", md->name().c_str(), md->id(), pmd->name().c_str(), pmd->id());
          // persist this hierarchical dependency
          pmd->local_children()[md->name()] = md->id();
          update(req, pmd, "", true);
        }
      }

      break;
    }

    case 3:
      break;
    }
  }

  if (rc) {
    shared_md md = std::make_shared<mdx>();
    md->set_err(rc);

    if (EOS_LOGS_DEBUG) {
      eos_static_debug("MD:\n%s", dump_md(md).c_str());
    }

    return md;
  }

  if (EOS_LOGS_DEBUG) {
    eos_static_debug("MD:\n%s", dump_md(md).c_str());
  }

  return md;
}

/* -------------------------------------------------------------------------- */
uint64_t
metad::insert(fuse_req_t req, metad::shared_md md, std::string authid)
{
  uint64_t newinode = 0;
  {
    newinode = next_ino.inc();
    md->set_id(newinode);

    if (EOS_LOGS_DEBUG) {
      eos_static_debug("%s", dump_md(md, false).c_str());
    }

    mdmap.insertTS(newinode, md);
  }
  return newinode;
}

/* -------------------------------------------------------------------------- */
int
metad::wait_flush(fuse_req_t req, metad::shared_md md)
{
  // logic to wait for a completion of request
  md->Locker().UnLock();

  while (1) {
    if (md->WaitSync(1)) {
      if (md->getop() != md->NONE) {
        continue;
      }

      break;
    }
  }

  eos_static_info("waited for sync rc=%d bw=%lx", md->err(),
                  inomap.backward(md->id()));

  if (!inomap.backward(md->id())) {
    md->Locker().Lock();
    return md->err();
  } else {
    md->Locker().Lock();
    return 0;
  }
}

/* -------------------------------------------------------------------------- */
bool
/* -------------------------------------------------------------------------- */
metad::has_flush(fuse_ino_t ino)
/* -------------------------------------------------------------------------- */
{
  bool in_flush = false;
  mdflush.Lock();
  if (mdqueue.count(ino))
    in_flush = true;
  mdflush.UnLock();
  return in_flush;
}


/* -------------------------------------------------------------------------- */
void
metad::update(fuse_req_t req, shared_md md, std::string authid,
              bool localstore)
{
  mdflush.Lock();
  stat.inodes_backlog_store(mdqueue.size());

  if (!localstore) {
    // only updates initiated from FUSE limited,
    // server response updates pass
    while (mdqueue.size() == mdqueue_max_backlog) {
      mdflush.WaitMS(25);
    }
  }

  flushentry fe(md->id(), authid, localstore ? mdx::LSTORE : mdx::UPDATE, req);
  mdqueue[md->id()]++;
  mdflushqueue.push_back(fe);
  eos_static_info("added ino=%lx flushentry=%s queue-size=%u local-store=%d",
                  md->id(), flushentry::dump(fe).c_str(), mdqueue.size(), localstore);
  mdflush.Signal();
  mdflush.UnLock();
}

/* -------------------------------------------------------------------------- */
void
metad::add(fuse_req_t req, metad::shared_md pmd, metad::shared_md md,
           std::string authid, bool localstore)
{
  // this is called with a lock on the md object
  stat.inodes_inc();
  stat.inodes_ever_inc();
  uint64_t pid=0;
  uint64_t id=0;

  if (EOS_LOGS_DEBUG)
    eos_static_debug("child=%s parent=%s inode=%016lx authid=%s localstore=%d", md->name().c_str(),
		     pmd->name().c_str(), md->id(), authid.c_str(), localstore);

  {
    XrdSysMutexHelper mLock(pmd->Locker());
    pmd->local_children()[md->name()] = md->id();
    pmd->set_nlink(1);
    pmd->set_nchildren(pmd->nchildren() + 1);
    pmd->get_todelete().erase(md->name());
    pid = pmd->id();
  }
  {
    // store the local and remote parent inode
    md->set_pid(pmd->id());
    md->set_md_pino(pmd->md_ino());
    id = md->id();
  }
  mdflush.Lock();
  stat.inodes_backlog_store(mdqueue.size());

  if (!localstore) {
    while (mdqueue.size() == mdqueue_max_backlog) {
      mdflush.WaitMS(25);
    }

    flushentry fe(id, authid, mdx::ADD, req);
    mdqueue[id]++;
    mdflushqueue.push_back(fe);
  }

  flushentry fep(pid, authid, mdx::LSTORE, req);
  mdqueue[pid]++;
  mdflushqueue.push_back(fep);
  mdflush.Signal();
  mdflush.UnLock();
}

/* -------------------------------------------------------------------------- */
int
metad::add_sync(fuse_req_t req, shared_md pmd, shared_md md, std::string authid)
{
  // this is called with a lock on the md object
  int rc = 0;
  // store the local and remote parent inode
  XrdSysMutexHelper mLockParent(pmd->Locker());
  md->set_pid(pmd->id());
  md->set_md_pino(pmd->md_ino());
  mLockParent.UnLock();
  mdx::md_op op = mdx::ADD;

  if (EOS_LOGS_DEBUG)
    eos_static_debug("metacache::sync ino=%016lx authid=%s op=%d", md->id(), authid.c_str(), (int) op);

  md->set_operation(md->SET);
  eos_static_info("metacache::sync backend::putMD - start");

  while (1) {
    // wait that the parent is leaving the mdqueue
    mdflush.Lock();

    if (mdqueue.count(pmd->id())) {
      mdflush.UnLock();
      eos_static_info("waiting for parent directory to be synced upstream parent-ino= %lx ino=%lx",
                      md->id(), pmd->id());
      XrdSysTimer delay;
      delay.Wait(25);
    } else {
      mdflush.UnLock();
      break;
    }
  }

  // push to backend
  if ((rc = mdbackend->putMD(req, &(*md), authid, &(md->Locker())))) {
    eos_static_err("metad::add_sync backend::putMD failed rc=%d", rc);
    // in this case we always clean this MD record to force a refresh
    inomap.erase_bwd(md->id());
    md->setop_none();
    md->set_err(rc);
    {
      mdmap.eraseTS(md->id());
      stat.inodes_dec();
      stat.inodes_ever_inc();
    }
    return rc;
  } else {
    inomap.insert(md->md_ino(), md->id());
    md->setop_none();
  }

  eos_static_info("metad::add_sync backend::putMD - stop");
  std::string mdstream;
  md->SerializeToString(&mdstream);
  EosFuse::Instance().getKV()->put(md->id(), mdstream);
  stat.inodes_inc();
  stat.inodes_ever_inc();

  if (EOS_LOGS_DEBUG)
    eos_static_debug("child=%s parent=%s inode=%016lx authid=%s", md->name().c_str(),
		     pmd->name().c_str(), md->id(), authid.c_str());

  {
    XrdSysMutexHelper mLock(pmd->Locker());
    if (!pmd->local_children().count(md->name()))
    {
      pmd->set_nchildren(pmd->nchildren() + 1);
    }
    pmd->local_children()[md->name()] = md->id();
    pmd->set_nlink(1);
    pmd->get_todelete().erase(md->name());
  }
  mdflush.Lock();
  stat.inodes_backlog_store(mdqueue.size());

  while (mdqueue.size() == mdqueue_max_backlog) {
    mdflush.WaitMS(25);
  }

  flushentry fep(pmd->id(), authid, mdx::LSTORE, req);
  mdqueue[pmd->id()]++;
  mdflushqueue.push_back(fep);
  mdflush.Signal();
  mdflush.UnLock();
  return 0;
}

/* -------------------------------------------------------------------------- */
int
metad::begin_flush(fuse_req_t req, shared_md emd, std::string authid)
{
  shared_md md = std::make_shared<mdx>();
  md->set_operation(md->BEGINFLUSH);
  int rc = 0;

  if (!emd->md_ino()) {
    //TODO wait for the remote inode to be known
  }

  md->set_md_ino(emd->md_ino());

  if ((rc = mdbackend->putMD(req, &(*md), authid, 0))) {
    eos_static_err("metad::begin_flush backend::putMD failed rc=%d", rc);
  }

  return rc;
}

/* -------------------------------------------------------------------------- */
int
metad::end_flush(fuse_req_t req, shared_md emd, std::string authid)
{
  shared_md md = std::make_shared<mdx>();
  md->set_operation(md->ENDFLUSH);
  int rc = 0;

  if (!emd->md_ino()) {
    //TODO wait for the remote inode to be known
  }

  md->set_md_ino(emd->md_ino());

  if ((rc = mdbackend->putMD(req, &(*md), authid, 0))) {
    eos_static_err("metad::begin_flush backend::putMD failed rc=%d", rc);
  }

  return rc;
}

/* -------------------------------------------------------------------------- */
void
metad::remove(fuse_req_t req, metad::shared_md pmd, metad::shared_md md,
              std::string authid,
              bool upstream)
{
  // this is called with the md object locked

  if (EOS_LOGS_DEBUG)
    eos_static_debug("child=%s parent=%s inode=%016lx", md->name().c_str(),
		     pmd->name().c_str(), md->id());

  struct timespec ts;
  eos::common::Timing::GetTimeSpec(ts);

  if (!md->deleted()) {
    md->lookup_inc();
    stat.inodes_deleted_inc();
    stat.inodes_deleted_ever_inc();
  }

  md->set_mtime(ts.tv_sec);
  md->set_mtime_ns(ts.tv_nsec);
  md->setop_delete();
  std::string name = md->name();
  // avoid lock order violation
  md->Locker().UnLock();
  {
    XrdSysMutexHelper mLock(pmd->Locker());
    pmd->local_children().erase(name);
    pmd->set_nchildren(pmd->nchildren() - 1);
    pmd->get_todelete()[name] = md->id();
    pmd->set_mtime(ts.tv_sec);
    pmd->set_mtime_ns(ts.tv_nsec);
  }
  md->Locker().Lock();

  if (!upstream) {
    return ;
  }

  flushentry fe(md->id(), authid, mdx::RM, req);
  flushentry fep(pmd->id(), authid, mdx::LSTORE, req);
  mdflush.Lock();

  while (mdqueue.size() == mdqueue_max_backlog) {
    mdflush.WaitMS(25);
  }

  mdqueue[pmd->id()]++;
  mdflushqueue.push_back(fep);
  mdqueue[md->id()]++;
  mdflushqueue.push_back(fe);
  stat.inodes_backlog_store(mdqueue.size());
  mdflush.Signal();
  mdflush.UnLock();
}

/* -------------------------------------------------------------------------- */
void
metad::mv(fuse_req_t req, shared_md p1md, shared_md p2md, shared_md md,
          std::string newname, std::string authid1, std::string authid2)
{
  if (EOS_LOGS_DEBUG)
    eos_static_debug("child=%s new-name=%s parent=%s newparent=%s inode=%016lx", md->name().c_str(),
		     newname.c_str(),
		     p1md->name().c_str(), p2md->name().c_str(), md->id());

  XrdSysMutexHelper mLock(md->Locker());
  struct timespec ts;
  eos::common::Timing::GetTimeSpec(ts);

  if (p1md->id() != p2md->id()) {
    // move between directories. We need to run an expensive algorithm to
    // determine the correct lock order, but a rename should be rather uncommon,
    // anyway.
    MdLocker locker(p1md, p2md, determineLockOrder(p1md, p2md));
    std::string oldname = md->name();

    if (!p2md->local_children().count(newname))
      p2md->set_nchildren(p2md->nchildren() + 1);

    p2md->local_children()[newname] = md->id();
    p1md->local_children().erase(md->name());
    p1md->set_nchildren(p1md->nchildren() - 1);

    p1md->set_mtime(ts.tv_sec);
    p1md->set_mtime_ns(ts.tv_nsec);
    p1md->clear_pmtime();
    p1md->clear_pmtime_ns();
    p1md->set_ctime(ts.tv_sec);
    p1md->set_ctime_ns(ts.tv_nsec);
    p2md->set_mtime(ts.tv_sec);
    p2md->set_mtime_ns(ts.tv_nsec);
    p2md->clear_pmtime();
    p2md->clear_pmtime_ns();
    p2md->set_ctime(ts.tv_sec);
    p2md->set_ctime_ns(ts.tv_nsec);
    md->set_name(newname);
    md->set_pid(p2md->id());
    md->set_md_pino(p2md->md_ino());
    p1md->get_todelete()[oldname] = 0;//md->id(); // make it known as deleted
    p2md->get_todelete().erase(newname); // the new target is not deleted anymore
    md->setop_update();
    p1md->setop_update();
    p2md->setop_update();
  } else {
    // move within directory
    XrdSysMutexHelper m1Lock(p1md->Locker());
    if (p2md->local_children().count(newname))
    {
      p2md->set_nchildren(p2md->nchildren() - 1);
    }
    p2md->local_children()[newname] = md->id();
    p1md->local_children().erase(md->name());
    p1md->get_todelete()[md->name()] = md->id(); // make it known as deleted
    p2md->get_todelete().erase(newname); // the new target is not deleted anymore
    md->set_name(newname);
    md->setop_update();
    p1md->setop_update();
  }

  md->clear_pmtime();
  md->clear_pmtime_ns();
  md->set_ctime(ts.tv_sec);
  md->set_ctime_ns(ts.tv_nsec);
  mdflush.Lock();

  while (mdqueue.size() == mdqueue_max_backlog) {
    mdflush.WaitMS(25);
  }

  flushentry fe1(p1md->id(), authid1, mdx::UPDATE, req);
  mdqueue[p1md->id()]++;
  mdflushqueue.push_back(fe1);

  if (p1md->id() != p2md->id()) {
    flushentry fe2(p2md->id(), authid2, mdx::UPDATE, req);
    mdqueue[p2md->id()]++;
    mdflushqueue.push_back(fe2);
  }

  flushentry fe(md->id(), authid2, mdx::UPDATE, req);
  mdqueue[md->id()]++;
  mdflushqueue.push_back(fe);
  stat.inodes_backlog_store(mdqueue.size());
  mdflush.Signal();
  mdflush.UnLock();
}

/* -------------------------------------------------------------------------- */
std::string
metad::dump_md(shared_md md, bool lock)
{
  if (!(md)) {
    return "";
  }

  google::protobuf::util::JsonPrintOptions options;
  options.add_whitespace = true;
  options.always_print_primitive_fields = true;
  std::string jsonstring;

  if (lock) {
    md->Locker().Lock();
  }

  google::protobuf::util::MessageToJsonString(*((eos::fusex::md*)(&(*md))),
      &jsonstring, options);
  char capcnt[16];
  snprintf(capcnt, sizeof (capcnt), "%d", md->cap_count());

  jsonstring += "\nlocal-children: {\n";
  for (auto it = md->local_children().begin();it != md->local_children().end();)
  {
    char buff[32];
    jsonstring += "\"";
    jsonstring += it->first;
    jsonstring += "\" : ";
    jsonstring += longstring::to_decimal(it->second,buff);
    ++it;
    if (it == md->local_children().end())
    {
      break;
    }
    else
    {
      jsonstring += "\",";
    }
  }
  jsonstring += "}\n";
  jsonstring += "\nto-delete: {\n";
  for (auto it = md->get_todelete().begin();it != md->get_todelete().end();)
  {
    jsonstring += "\"";
    jsonstring += it->first.c_str();
    ++it;
    if (it == md->get_todelete().end())
    {
      jsonstring += "\"";
      break;
    }
    else
    {
      jsonstring += "\",";
    }
  }
  jsonstring += "]\n";

  jsonstring += "\ncap-cnt: ";
  jsonstring += capcnt;

  if (lock) {
    md->Locker().UnLock();
  }

  return jsonstring;
}

/* -------------------------------------------------------------------------- */
std::string
metad::dump_md(eos::fusex::md& md)
{
  google::protobuf::util::JsonPrintOptions options;
  options.add_whitespace = true;
  options.always_print_primitive_fields = true;
  std::string jsonstring;
  google::protobuf::util::MessageToJsonString(md, &jsonstring, options);
  return jsonstring;
}

/* -------------------------------------------------------------------------- */
std::string
metad::dump_container(eos::fusex::container& cont)
{
  google::protobuf::util::JsonPrintOptions options;
  options.add_whitespace = true;
  options.always_print_primitive_fields = true;
  std::string jsonstring;
  google::protobuf::util::MessageToJsonString(cont, &jsonstring, options);
  return jsonstring;
}

/* -------------------------------------------------------------------------- */
int
metad::getlk(fuse_req_t req, shared_md md, struct flock* lock)
{
  XrdSysMutexHelper locker(md->Locker());
  // fill lock request structure
  md->mutable_flock()->set_pid(fuse_req_ctx(req)->pid);
  md->mutable_flock()->set_len(lock->l_len);
  md->mutable_flock()->set_start(lock->l_start);
  md->set_operation(md->GETLK);

  switch (lock->l_type) {
  case F_RDLCK:
    md->mutable_flock()->set_type(eos::fusex::lock::RDLCK);
    break;

  case F_WRLCK:
    md->mutable_flock()->set_type(eos::fusex::lock::WRLCK);
    break;

  case F_UNLCK:
    md->mutable_flock()->set_type(eos::fusex::lock::UNLCK);
    break;

  default:
    return EINVAL;
  }

  // do sync upstream lock call
  int rc = mdbackend->doLock(req, *md, &(md->Locker()));

  // digest the response
  if (!rc) {
    // store the md->flock response into the flock structure
    lock->l_pid = md->flock().pid();
    lock->l_len = md->flock().len();
    lock->l_start = md->flock().start();
    lock->l_whence = SEEK_SET;

    switch (md->flock().type()) {
    case eos::fusex::lock::RDLCK:
      lock->l_type = F_RDLCK;
      break;

    case eos::fusex::lock::WRLCK:
      lock->l_type = F_WRLCK;
      break;

    case eos::fusex::lock::UNLCK:
      lock->l_type = F_UNLCK;
      break;

    default:
      rc = md->flock().err_no();
    }
  } else {
    rc = EAGAIN;
  }

  // clean the lock structure;
  md->clear_flock();
  return rc;
}

/* -------------------------------------------------------------------------- */
int
metad::setlk(fuse_req_t req, shared_md md, struct flock* lock, int sleep)
{
  XrdSysMutexHelper locker(md->Locker());
  // fill lock request structure
  md->mutable_flock()->set_pid(fuse_req_ctx(req)->pid);
  md->mutable_flock()->set_len(lock->l_len);
  md->mutable_flock()->set_start(lock->l_start);

  if (sleep) {
    md->set_operation(md->SETLKW);
  } else {
    md->set_operation(md->SETLK);
  }

  switch (lock->l_type) {
  case F_RDLCK:
    md->mutable_flock()->set_type(eos::fusex::lock::RDLCK);
    break;

  case F_WRLCK:
    md->mutable_flock()->set_type(eos::fusex::lock::WRLCK);
    break;

  case F_UNLCK:
    md->mutable_flock()->set_type(eos::fusex::lock::UNLCK);
    break;

  default:
    return EINVAL;
  }

  bool backend_call = true;

  if (lock->l_type == F_UNLCK) {
    backend_call = false;

    // check that we have actually a lock for that before doing an upstream call
    for (auto it = md->LockTable().begin(); it != md->LockTable().end(); ++it) {
      if (it->l_pid == (pid_t)md->flock().pid()) {
        backend_call = true;
      }
    }
  }

  // do sync upstream lock call
  int rc = 0;

  if (backend_call) {
    rc = mdbackend->doLock(req, *md, &(md->Locker()));
  }

  // digest the response
  if (!rc) {
    rc = md->flock().err_no();
  } else {
    rc = EAGAIN;
  }

  if (!rc) {
    // store in the lock table - unlocking done during flush
    if (lock->l_type != F_UNLCK) {
      md->LockTable().push_back(*lock);
    } else {
      // remove from LockTable - not the most efficient
      auto it = md->LockTable().begin();

      while (it != md->LockTable().end()) {
        if (it->l_pid == (pid_t)md->flock().pid()) {
          it = md->LockTable().erase(it);
        } else {
          it++;
        }
      }
    }
  }

  // clean the lock structure;
  md->clear_flock();
  return rc;
}

/* -------------------------------------------------------------------------- */
int
metad::statvfs(fuse_req_t req, struct statvfs* svfs)
{
  return mdbackend->statvfs(req, svfs);
}

/* -------------------------------------------------------------------------- */
void 
/* -------------------------------------------------------------------------- */
metad::cleanup(shared_md md)
/* -------------------------------------------------------------------------- */
{
  std::vector<std::string> delete_child_dir;
  std::vector<std::string> inval_entry_name;
  for (auto it = md->local_children().begin(); it != md->local_children().end(); ++it)
  {
    shared_md cmd;
    if (mdmap.retrieveTS(it->second, cmd))
    {
      XrdSysMutexHelper cmLock(cmd->Locker());

      bool in_flush = has_flush(it->second);

      if (!S_ISDIR(cmd->mode()))
      {
	if (!in_flush && !EosFuse::Instance().datas.has(cmd->id()))
	{
	  // clean-only entries, which are not in the flush queue and not open
	  mdmap.eraseTS(it->second);
	  stats().inodes_dec();
	}
      }
      else
      {
	if (!in_flush)
	{
	  delete_child_dir.push_back(it->first);
	  if (EOS_LOGS_DEBUG)
	    eos_static_debug("adding ino to forgetlist %016x", cmd->id());
	  EosFuse::Instance().caps.forgetlist.add(cmd->id());
	}
      }      
    }
    inval_entry_name.push_back(it->first);
  }
  // remove the listing type
  md->set_type(md->MD);
  md->set_creator(false);
  md->cap_count_reset();
  // hide child directories
  for (auto it = delete_child_dir.begin(); it != delete_child_dir.end(); ++it)
  {
    md->local_children().erase(*it);
  }

  if (EosFuse::Instance().Config().options.md_kernelcache)
  {
    // no mutex lock when invalidating entries
    md->Locker().UnLock();
    for (auto it = inval_entry_name.begin(); it != inval_entry_name.end(); ++it)
    {
      kernelcache::inval_entry(md->id(), *it);
    }
    md->Locker().Lock();
  }
  md->set_nchildren(md->local_children().size());
  md->get_todelete().clear();
  EosFuse::Instance().caps.forgetlist.add(md->id());
}

/* -------------------------------------------------------------------------- */
void 
/* -------------------------------------------------------------------------- */
metad::cleanup(fuse_ino_t ino, bool force)
/* -------------------------------------------------------------------------- */
{
  shared_md md;
  if (force || EosFuse::Instance().Config().options.free_md_asap)
  {
    if (mdmap.retrieveTS(ino, md))
    {
      XrdSysMutexHelper cmLock(md->Locker());
      return cleanup(md);
    }
  }
}

/* -------------------------------------------------------------------------- */
uint64_t
metad::apply(fuse_req_t req, eos::fusex::container& cont, bool listing)
{
  // apply receives either a single MD record or a parent MD + all children MD
  // we have to make sure that the modification of children is atomic in the parent object
  shared_md md;
  shared_md pmd;

  if (EOS_LOGS_DEBUG)
    eos_static_debug(dump_container(cont).c_str());

  if (cont.type() == cont.MD) {
    uint64_t md_ino = cont.md_().md_ino();
    uint64_t md_pino = cont.md_().md_pino();
    uint64_t ino = inomap.forward(md_ino);
    bool is_new = false;
    {
      // Create a new md object, if none is found in the cache
      if (!mdmap.retrieveTS(ino, md))
      {
	is_new = true;
	md = std::make_shared<mdx>();
      }

      md->Locker().Lock();

      if (EOS_LOGS_DEBUG)
        eos_static_debug("%s op=%d deleted=%d", md->dump().c_str(), md->getop(), md->deleted());
      if (md->deleted())
      {
	md->Locker().UnLock();
        return ino;
      }
    }

    uint64_t p_ino = inomap.forward(md_pino);
    if (!p_ino)
    {
      p_ino = next_ino.inc();
      // it might happen that we don't know yet anything about this parent
      inomap.insert(md_pino, p_ino);
      eos_static_debug("msg=\"creating lookup entry for parent inode\" md-pino=%016lx pino=%016lx md-ino=%016lx ino=%016lx",
		      md_pino, p_ino, md_ino, ino);
    }

    if (is_new) {
      if (!ino)
      {
	// in this case we need to create a new one
	uint64_t new_ino = insert(req, md, md->authid());
	ino = new_ino;
      }
    }

    if (!S_ISDIR(md->mode()))
    {
      // if its a file we need to have a look at parent cap-count, so we get the parent md
      md->Locker().UnLock();
      mdmap.retrieveTS(p_ino, pmd);
      md->Locker().Lock();
    }
    
    {
      if (!pmd || (((!S_ISDIR(md->mode())) && !pmd->cap_count())) ||
          (!md->cap_count())) {
        // don't wipe capp'ed meta-data, local state has to be used, since we get remote-invalidated in case we are out-of-date
	md->CopyFrom(cont.md_());
	md->set_nchildren(md->local_children().size());
	if (EOS_LOGS_DEBUG)
	{
	  eos_static_debug("store md for local-ino=%016lx remote-ino=%016lx -", (long) ino, (long) md_ino);
          eos_static_debug("%s", md->dump().c_str());
	}
      }
    }

    md->set_pid(p_ino);
    md->set_id(ino);

    eos_static_info("store local pino=%016lx for %016lx", md->pid(), md->id());
    inomap.insert(md_ino, ino);
    update(req, md, "", true);
    md->Locker().UnLock();

    if (is_new) {
      XrdSysMutexHelper mLock(mdmap);
      mdmap[ino] = md;
      stat.inodes_inc();
      stat.inodes_ever_inc();
    }

    return ino;
  } else if (cont.type() == cont.MDMAP) {
    uint64_t p_ino = inomap.forward(cont.ref_inode_());

    for (auto map = cont.md_map_().md_map_().begin();
         map != cont.md_map_().md_map_().end(); ++map) {
      // loop over the map of meta data objects
      uint64_t ino = inomap.forward(map->first);
      eos::fusex::cap cap_received;
      cap_received.set_id(0);

      if (EOS_LOGS_DEBUG)
	eos_static_debug("remote-ino=%016lx local-ino=%016lx", (long) map->first, ino);

      if (mdmap.retrieveTS(ino, md)) {
        // this is an already known inode
        eos_static_debug("lock mdmap");
        {
          bool child = false;

          if (map->first != cont.ref_inode_()) {
            child = true;

            if (!S_ISDIR(map->second.mode())) {
              shared_md child_pmd;

              if (mdmap.retrieveTS(p_ino, child_pmd)) {
                if (child_pmd->cap_count()) {
                  // if we have a cap for the parent of a file, we don't need to get an
                  // update, we receive it via an asynchronous broadcast
		  if (EOS_LOGS_DEBUG)
		    eos_static_debug("skipping md for file child local-ino=%016x remote-ino=%016lx",
				     ino, map->first);

                  // but eventually refresh the cap
                  if (map->second.has_capability()) {
                    // store cap
                    EosFuse::Instance().getCap().store(req, cap_received);
                    md->cap_inc();
                  }

                  // don't modify existing local meta-data
                  continue;
                }
                else
                {
                  if ( pmd && pmd->id() && pmd->cap_count())
                  {
		    if (EOS_LOGS_DEBUG)
		      eos_static_debug("skipping md for dir child local-ino=%016x remote-ino=%016lx",
				       ino, map->first);

                    // but eventually refresh the cap
                    if (map->second.has_capability()) {
                      // store cap
                      EosFuse::Instance().getCap().store(req, cap_received);
                      md->cap_inc();
                    }

                    // don't modify existing local meta-data
                    continue;
                  }
                }
              }
            }

            md->Locker().Lock();
          } else {
            md->Locker().Lock();
            pmd = md;
	    if (EOS_LOGS_DEBUG)
	      eos_static_debug("lock pmd ino=%016x", pmd->id());
          }

          if (map->second.has_capability()) {
            // extract any new capability
            cap_received = map->second.capability();
          }

          if (child)
          {
	    eos_static_debug("case 1 %s", md->name().c_str());
	    eos::fusex::md::TYPE mdtype = md->type();
	    md->CopyFrom(map->second);
            md->set_nchildren(md->local_children().size());
	    // if this object was a listing type, keep that
	    md->set_type(mdtype);
          }
          else
          {
            // we have to overlay the listing
            std::map<std::string, uint64_t> todelete;

            mdflush.Lock();
            if (!mdqueue.count(md->id()))
            {
	      eos_static_debug("case 2 %s", md->name().c_str());

              mdflush.UnLock();
	      todelete = md->get_todelete();
              // overwrite local meta data with remote state
	      md->CopyFrom(map->second);
              md->get_todelete() = todelete;
	      md->set_type(md->MD);
	      md->set_nchildren(md->local_children().size());
            }
            else
            {
	      eos_static_debug("case 3 %s children=%d listing=%d", md->name().c_str(), map->second.children().size(), listing);
              mdflush.UnLock();
	      todelete = md->get_todelete();
	      // copy only the listing
	      md->mutable_children()->clear();
	      for (auto it=map->second.children().begin(); it!=map->second.children().end(); ++it)
	      {
		(*md->mutable_children())[it->first] = it->second;
	      }
              // keep the listing
              md->get_todelete() = todelete;
	      md->set_type(md->MD);
	      md->set_nchildren(md->local_children().size());
            }
          }

          md->clear_capability();
          md->set_id(ino);
          p_ino = inomap.forward(md->md_pino());
          md->set_pid(p_ino);
          eos_static_info("store remote-ino=%016lx local pino=%016lx for %016lx", md-> md_pino(), md->pid(), md->id());
          for (auto it=md->get_todelete().begin(); it != md->get_todelete().end(); ++it) {
            eos_static_info("%016lx to-delete=%s", md->id(), it->first.c_str());
          }
          // push only into the local KV cache - md was retrieved from upstream
          if (map->first != cont.ref_inode_()) {
            update(req, md, "", true);
          }

          if (EOS_LOGS_DEBUG)
	  {
	    eos_static_debug("store md for local-ino=%08ld remote-ino=%016lx type=%d -",
			     (long) ino, (long) map->first, md->type());

            eos_static_debug("%s", md->dump().c_str());
	  }

	  md->Locker().UnLock();

	  if (!child)
	  {
	    if (EOS_LOGS_DEBUG)
	      eos_static_debug("cap count %d\n", pmd->cap_count());
	    if (!pmd->cap_count())
	    {
	      if (EOS_LOGS_DEBUG)
		eos_static_debug("clearing out %0016lx", pmd->id());
	      pmd->local_children().clear();
	      pmd->get_todelete().clear();
	    }
	  }

          if (cap_received.id())
          {
            // store cap
            EosFuse::Instance().getCap().store(req, cap_received);
            md->cap_inc();
          }
        }
      } else {
        // this is a new inode we don't know yet
        md = std::make_shared<mdx>();

        if (map->second.has_capability()) {
          // extract any new capability
          cap_received = map->second.capability();
        }
	
        *md = map->second;
        md->clear_capability();
	
        if (!pmd) {
          pmd = md;
	  md->set_type(pmd->MD);
        }
	
        uint64_t new_ino = 0;
	
	if (! (new_ino = inomap.forward(md->md_ino())) ) {
	  // if the mapping was in the local KV, we know the mapping, but actually the md record is new in the mdmap
	  new_ino = insert(req, md, md->authid());
	}
	
        md->set_id(new_ino);
        if (!listing) {
          p_ino = inomap.forward(md->md_pino());
        }
	
        md->set_pid(p_ino);
        eos_static_info("store local pino=%016lx for %016lx", md->pid(), md->id());
        inomap.insert(map->first, new_ino);
        {
          mdmap.insertTS(new_ino, md);
          stat.inodes_inc();
          stat.inodes_ever_inc();
        }
        update(req, md, md->authid(), true);
	
	if (EOS_LOGS_DEBUG)
	  eos_static_debug("cap count %d\n", pmd->cap_count());
	
	if (!pmd->cap_count()) {
	  if (EOS_LOGS_DEBUG)
	    eos_static_debug("clearing out %0016lx", pmd->id());

	  pmd->local_children().clear();
	  pmd->get_todelete().clear();
	}
	
        if (cap_received.id()) {
          // store cap
          EosFuse::Instance().getCap().store(req, cap_received);
          md->cap_inc();
        }
	
	if (EOS_LOGS_DEBUG)
	  eos_static_debug("store md for local-ino=%016lx remote-ino=%016lx type=%d -", (long) new_ino, (long) map->first, md->type());
	
        if (EOS_LOGS_DEBUG)
          eos_static_debug("%s", md->dump().c_str());
      }
    }
  
    
    if (pmd) {
      pmd->Locker().Lock();
    }

    if (pmd && listing) {
      bool ret = false;

      if (!(ret = map_children_to_local(pmd))) {
        eos_static_err("local mapping has failed %d", ret);
        assert(0);
      }

      if (EOS_LOGS_DEBUG)
	for (auto map = pmd->local_children().begin(); map != pmd->local_children().end(); ++map)
	{
	  eos_static_debug("listing: %s [%lx]", map->first.c_str(), map->second);
	}

      // now flag as a complete listing
      pmd->set_type(pmd->MDLS);

    }
    
    if (pmd) {
      // store the parent now, after all children are inserted
      update(req, pmd, "", true);
    }
    
    if (pmd) {
      pmd->Locker().UnLock();
    }
  }
  
  if (pmd) {
    return pmd->id();
  } else {
    return 0;
  }
}

/* -------------------------------------------------------------------------- */
void
metad::mdcflush(ThreadAssistant& assistant)
{
  uint64_t lastflushid = 0;

  while (!assistant.terminationRequested()) {
    {
      mdflush.Lock();

      if (mdqueue.count(lastflushid)) {
        // remove entries from the mdqueue, if their ref count is 0
        if (!mdqueue[lastflushid]) {
          mdqueue.erase(lastflushid);
        }
      }

      stat.inodes_backlog_store(mdqueue.size());

      while (mdqueue.size() == 0) {
        // TODO(gbitzes): Fix this, so we don't need to poll. Have ThreadAssistant
        // accept callbacks for when termination is requested, so we can wake up
        // any condvar.
        mdflush.Wait(1);

        if (assistant.terminationRequested()) {
          mdflush.UnLock();
          return;
        }
      }

      // TODO: add an optimzation to merge requests in the queue
      auto it = mdflushqueue.begin();
      uint64_t ino = it->id();
      std::string authid = it->authid();
      fuse_id f_id = it->get_fuse_id();
      mdx::md_op op = it->op();
      lastflushid = ino;
      eos_static_info("metacache::flush ino=%lx flushqueue-size=%u", ino,
                      mdflushqueue.size());
      eos_static_info("metacache::flush %s", flushentry::dump(*it).c_str());
      mdflushqueue.erase(it);
      mdqueue[ino]--;
      mdflush.UnLock();

      if (assistant.terminationRequested()) {
        return;
      }

      if (EOS_LOGS_DEBUG)
	eos_static_debug("metacache::flush ino=%016lx authid=%s op=%d", ino, authid.c_str(), (int) op);

      {
        shared_md md;

<<<<<<< HEAD
=======

>>>>>>> b68018ba
        if (!mdmap.retrieveTS(ino, md)) {
	  eos_static_crit("metacache::flush failed to retrieve ino=%016lx", ino);
          continue;
        }

        eos_static_info("metacache::flush ino=%016lx", (unsigned long long) ino);

        if (op != metad::mdx::LSTORE) {
          XrdSysMutexHelper mdLock(md->Locker());

          if (!md->md_pino()) {
            // when creating objects locally faster than pushed upstream
            // we might not know the remote parent id when we insert a local
            // creation request
            shared_md pmd;

            if (mdmap.retrieveTS(md->pid(), pmd)) {
              // TODO: check if we need to lock pmd? But then we have to enforce
              // locking order child -> parent
              uint64_t md_pino = pmd->md_ino();
              eos_static_info("metacache::flush providing parent inode %016lx to %016lx", md->id(), md_pino);
              md->set_md_pino(md_pino);
            } else {
              eos_static_crit("metacache::flush ino=%016lx parent remote inode not known",
                              (unsigned long long) ino);
            }
          }
        }

        if (md->id()) {
          uint64_t removeentry = 0;
          {
            md->Locker().Lock();
            int rc = 0;

            if (op == metad::mdx::RM) {
              md->set_operation(md->DELETE);
            } else {
              md->set_operation(md->SET);
            }

            if ((op != metad::mdx::RM) && md->deleted()) {
              // if the md was deleted in the meanwhile does not need to
              // push it remote, since the response creates a race condition
              md->Locker().UnLock();
              continue;
            }

            if (((op == metad::mdx::ADD) ||
                 (op == metad::mdx::UPDATE) ||
                 (op == metad::mdx::RM)) &&
                md->id() != 1) {
              eos_static_info("metacache::flush backend::putMD - start");

	      eos::fusex::md::TYPE mdtype = md->type();
              md->set_type(md->MD);

              // push to backend
              if ((rc = mdbackend->putMD(f_id, &(*md), authid, &(md->Locker())))) {
                eos_static_err("metacache::flush backend::putMD failed rc=%d", rc);
                // in this case we always clean this MD record to force a refresh
                inomap.erase_bwd(md->id());
                //removeentry=md->id();
                md->set_err(rc);
              } else {
                inomap.insert(md->md_ino(), md->id());
              }

              if (md->getop() != md->RM) {
                md->setop_none();
              }

	      md->set_type(mdtype);
              md->Signal();
              eos_static_info("metacache::flush backend::putMD - stop");
            }

            if ((op == metad::mdx::ADD) || (op == metad::mdx::UPDATE) ||
                (op == metad::mdx::LSTORE)) {
              std::string mdstream;
              md->SerializeToString(&mdstream);
              md->Locker().UnLock();
              EosFuse::Instance().getKV()->put(ino, mdstream);
            } else {
              md->Locker().UnLock();

              if (op == metad::mdx::RM) {
                EosFuse::Instance().getKV()->erase(ino);
                // this step is coupled to the forget function, since we cannot
                // forget an entry if we didn't process the outstanding KV changes
                stat.inodes_deleted_dec();
		if (EOS_LOGS_DEBUG)
		  eos_static_debug("count=%d(-%d) - ino=%016x", md->lookup_is(), 1, ino);

                XrdSysMutexHelper mLock(md->Locker());

                if (md->lookup_dec(1)) {
                  // forget this inode
                  removeentry = ino;
                }
              }
            }
          }

          if (removeentry) {
            shared_md pmd;

	    if (EOS_LOGS_DEBUG)
	      eos_static_debug("delete md object - ino=%016x", removeentry);

            {
	      if (EOS_LOGS_DEBUG)
		eos_static_debug("adding ino to forgetlist %016x", removeentry);
	      EosFuse::Instance().caps.forgetlist.add(removeentry);

              XrdSysMutexHelper mmLock(mdmap);
              mdmap.retrieve(md->pid(), pmd);
              mdmap.erase(removeentry);
	      inomap.erase_bwd(removeentry);
              stat.inodes_dec();
            }
            {
              if (pmd) {
                XrdSysMutexHelper mmLock(pmd->Locker());

		// we don't remote entries from the local deletion list because there could be
		// a race condition of a thread doing MDLS overwriting the locally deleted entry
		pmd->get_todelete().erase(md->name());
                pmd->Signal();
              }
            }
          }
        }
      }
    }
  }
}

/* -------------------------------------------------------------------------- */
bool
metad::determineLockOrder(shared_md md1, shared_md md2)
{
  // Determine lock order of _two_ md objects, which is not as trivial as it
  // might seem:
  //
  // Children are _always_ locked before their parents!
  // If and only if two md's are not related as in parent and child, we decide the
  // order based on increasing inodes.
  //
  // Example 1: /a/b/c and /a/ -> /a/b/c locked first, as it's a child of /a/
  // Example 2: /a/b/c and /a/b/d -> Decision based on increasing inode.
  //
  // This procedure is very expensive.. we should simplify if possible..
  md1->Locker().Lock();
  fuse_ino_t inode1 = md1->id();
  md1->Locker().UnLock();
  md2->Locker().Lock();
  fuse_ino_t inode2 = md2->id();
  md2->Locker().UnLock();

  if (isChild(md1, inode2)) {
    return true;
  }

  if (isChild(md2, inode1)) {
    return false;
  }

  // Determine based on increasing inode.
  return inode1 < inode2;
}

/* -------------------------------------------------------------------------- */
bool
metad::isChild(shared_md potentialChild, fuse_ino_t parentId)
{
  XrdSysMutexHelper helper(potentialChild->Locker());

  if (potentialChild->id() == 1 || potentialChild->id() == 0) {
    return false;
  }

  if (potentialChild->id() == parentId) {
    return true;
  }

  shared_md pmd;

  if (!mdmap.retrieveTS(potentialChild->pid(), pmd)) {
    eos_static_warning("could not lookup parent ino=%d of %d when determining lock order..",
                       potentialChild->pid(), potentialChild->id());
    return false;
  }

  helper.UnLock();
  return isChild(pmd, parentId);
}

/* -------------------------------------------------------------------------- */
int
metad::calculateDepth(shared_md md)
{
  if (md->id() == 1 || md->id() == 0) {
    return 1;
  }

  fuse_ino_t pino = md->pid();

  if (pino == 1 || pino == 0) {
    return 2;
  }

  shared_md pmd;

  if (!mdmap.retrieveTS(pino, pmd)) {
    eos_static_warning("could not lookup parent ino=%d of %d when calculating depth..",
                       pino, md->id());
    return -1;
  }

  XrdSysMutexHelper mmLock(pmd->Locker());
  return calculateDepth(pmd) + 1;
}

/* -------------------------------------------------------------------------- */
void
metad::mdcommunicate(ThreadAssistant& assistant)
{
  eos::fusex::container hb;
  hb.mutable_heartbeat_()->set_name(zmq_name);
  hb.mutable_heartbeat_()->set_host(zmq_clienthost);
  hb.mutable_heartbeat_()->set_uuid(zmq_clientuuid);
  hb.mutable_heartbeat_()->set_version(VERSION);
  hb.mutable_heartbeat_()->set_protversion(hb.heartbeat_().PROTOCOLV2);
  hb.mutable_heartbeat_()->set_pid((int32_t) getpid());
  hb.mutable_heartbeat_()->set_starttime(time(NULL));
  hb.set_type(hb.HEARTBEAT);
  eos::fusex::response rsp;
  size_t cnt = 0;
  int interval = 1;

  while (!assistant.terminationRequested()) {
    try {
      eos_static_debug("");
      zmq::pollitem_t items[] = {
        {static_cast<void*>(*z_socket), 0, ZMQ_POLLIN, 0}
      };

      for (int i = 0; i < 100 * interval; ++i)
      {
        // 10 milliseconds
        zmq_poll(items, 1, 10);

        if (assistant.terminationRequested()) {
          return;
        }

        if (items[0].revents & ZMQ_POLLIN) {
          int rc;
          int64_t more=0;
          size_t more_size = sizeof (more);
          zmq_msg_t message;
          rc = zmq_msg_init(&message);

          do
          {
            int size = zmq_msg_recv (&message, static_cast<void*> (*z_socket), 0);
            size=size;
            zmq_getsockopt (static_cast<void*> (*z_socket), ZMQ_RCVMORE, &more, &more_size);
          }
          while (more);

          std::string s((const char*) zmq_msg_data(&message), zmq_msg_size(&message));
          rsp.Clear();

          if (rsp.ParseFromString(s)) {
            if (rsp.type() == rsp.EVICT) {
              eos_static_crit("evicted from MD server - reason: %s",
                              rsp.evict_().reason().c_str());
              // suicide
              kill(getpid(), SIGINT);
              pause();
            }

            if (rsp.type() == rsp.DROPCAPS) {
              eos_static_notice("MGM asked us to drop all known caps");
              // a newly started MGM requests this as a response to the first heartbeat
              EosFuse::Instance().caps.reset();
            }

            if (rsp.type() == rsp.CONFIG) {
              if (rsp.config_().hbrate()) {
                eos_static_notice("MGM asked us to set our heartbeat interval to %d seconds",
                                  rsp.config_().hbrate());
                interval = (int) rsp.config_().hbrate();
              }
            }

            if (rsp.type() == rsp.LEASE) {
              uint64_t md_ino = rsp.lease_().md_ino();
              std::string authid = rsp.lease_().authid();
              uint64_t ino = inomap.forward(md_ino);
              eos_static_info("lease: remote-ino=%lx ino=%lx clientid=%s authid=%s",
                              md_ino, ino, rsp.lease_().clientid().c_str(), authid.c_str());
              shared_md check_md;

              if (ino && mdmap.retrieveTS(ino, check_md)) {
                std::string capid = cap::capx::capid(ino, rsp.lease_().clientid());

                // wait that the inode is flushed out of the mdqueue
                do {
                  mdflush.Lock();

                  if (mdqueue.count(ino)) {
                    mdflush.UnLock();
                    eos_static_info("lease: delaying cap-release remote-ino=%lx ino=%lx clientid=%s authid=%s",
                                    md_ino, ino, rsp.lease_().clientid().c_str(), authid.c_str());
                    XrdSysTimer delay;
                    delay.Wait(25);
                  } else {
                    mdflush.UnLock();
                    break;
                  }
                } while (1);

                fuse_ino_t ino = EosFuse::Instance().getCap().forget(capid);
                {
                  shared_md md;
                  {
                    XrdSysMutexHelper mmLock(mdmap);

                    if (mdmap.count(ino)) {
                      md = mdmap[ino];
                      md->Locker().Lock();
                    }
                  }

                  // invalidate children
                  if (md && md->id()) {
                    eos_static_info("md=%16x", md->id());
                    std::map<std::string, uint64_t> children_copy;
                    if (EosFuse::Instance().Config().options.md_kernelcache)
                    {
                      for (auto it = md->local_children().begin(); it != md->local_children().end(); ++it)
                      {
                        children_copy[it->first] = it->second;
                      }
                    }

		    cleanup(md);
                    md->Locker().UnLock();

		    if (EOS_LOGS_DEBUG)
		      eos_static_debug("%s", dump_md(md).c_str());
		    
                    if (EosFuse::Instance().Config().options.md_kernelcache) {
                      for (auto it = children_copy.begin(); it != children_copy.end(); ++it) {
                        shared_md child_md;

                        if (mdmap.retrieveTS(it->second, child_md)) {
                          // we know this inode
                          mode_t mode;
                          {
                            XrdSysMutexHelper mLock(md->Locker());
                            mode = md->mode();
                          }

                          // avoid any locks while doing this
                          if (EosFuse::Instance().Config().options.data_kernelcache) {
                            if (!S_ISDIR(mode)) {
                              kernelcache::inval_inode(it->second, true);
                            } else {
                              kernelcache::inval_inode(it->second, false);
                            }
                          }
			  // drop the entry stats
			  kernelcache::inval_entry(ino, it->first);
                        }
                      }

                      eos_static_info("invalidated direct children ino=%016lx cap-cnt=%d", ino,
                                      md->cap_count());
                    }
                  }
                }
              }
            }

            if (rsp.type() == rsp.MD) {
              fuse_req_t req;
              memset(&req, 0, sizeof(fuse_req_t));
              uint64_t md_ino = rsp.md_().md_ino();
              std::string authid = rsp.md_().authid();
              uint64_t ino = inomap.forward(md_ino);
              eos_static_info("md-update: remote-ino=%lx ino=%lx authid=%s",
                              md_ino, ino, authid.c_str());
              // we get this when a file update/flush appeared
              shared_md md;
	      int64_t bookingsize = 0;
	      uint64_t pino = 0;
	      mode_t mode = 0;
	      std::string md_clientid;

	      // MD update logic
	      if (ino) {

		mdmap.retrieveOrCreateTS(ino, md);
		// updated file MD
		if (EOS_LOGS_DEBUG) {
		  eos_static_debug("%s op=%d", md->dump().c_str(), md->getop());
		}

		md->Locker().Lock();
		bookingsize = rsp.md_().size() - md->size();
		md_clientid = rsp.md_().clientid();
		*md = rsp.md_();
		md->clear_clientid();
		pino = inomap.forward(md->md_pino());

		md->set_id(ino);
		md->set_pid(pino);

		mode = md->mode();

		if (EOS_LOGS_DEBUG) {
		  eos_static_debug("%s op=%d", md->dump().c_str(), md->getop());
		}

		// update the local store
		update(req, md, authid, true);
		md->Locker().UnLock();

		// adjust local quota
		cap::shared_cap cap = EosFuse::Instance().caps.get(pino, md_clientid);

		if (cap->id()) {
		  if (bookingsize >= 0) {
		    EosFuse::Instance().caps.book_volume(cap, (uint64_t) bookingsize);
		  } else {
		    EosFuse::Instance().caps.free_volume(cap, (uint64_t) - bookingsize);
		  }

		  EosFuse::instance().caps.book_inode(cap);
		} else {
		  eos_static_err("missing quota node for pino=%16x and clientid=%s",
				 pino, md->clientid().c_str());
		}

		// possibly invalidate kernel cache
		if (EosFuse::Instance().Config().options.md_kernelcache ||
		    EosFuse::Instance().Config().options.data_kernelcache )
		  {
		    eos_static_info("invalidate data cache for ino=%016lx", ino);
		    kernelcache::inval_inode(ino, S_ISDIR(mode) ? false : true);
		  }

		if (S_ISREG(mode)) {
		  // invalidate local disk cache
		  EosFuse::Instance().datas.invalidate_cache(ino);
		  eos_static_info("invalidate local disk cache for ino=%016lx", ino);
		}
	      } else {
		// new file
		md = std::make_shared<mdx>();
		*md = rsp.md_();
		uint64_t new_ino = insert(req, md , authid);
		uint64_t md_pino = md->md_pino();
		std::string md_clientid = md->clientid();
		uint64_t md_size = md->size();
		md->Locker().Lock();
		// add to mdmap
		mdmap.insertTS(new_ino, md);
		// add to parent
		uint64_t pino = inomap.forward(md_pino);
		shared_md pmd;

		if (pino && mdmap.retrieveTS(pino,pmd)) {
		  if (md->pt_mtime()) {
		    pmd->set_mtime(md->pt_mtime());
		    pmd->set_mtime_ns(md->pt_mtime_ns());
		  }

		  md->clear_pt_mtime();
		  md->clear_pt_mtime_ns();
		  inomap.insert(md->md_ino(), md->id());
		  add(0, pmd, md, authid, true);
		  update(req, pmd, authid, true);

		  // adjust local quota
		  cap::shared_cap cap = EosFuse::Instance().caps.get(pino, md_clientid);

		  if (cap->id()) {
		    EosFuse::Instance().caps.book_volume(cap, md_size);
		    EosFuse::instance().caps.book_inode(cap);
		  } else {
		    eos_static_err("missing quota node for pino=%16x and clientid=%s",
				   pino, md->clientid().c_str());
		  }
		} else {
		  eos_static_err("missing parent mapping pino=%16x for ino%16x",
				 md_pino,
				 md_ino);
		}

		md->Locker().UnLock();
	      }
	    }
          }
          else
          {
            eos_static_err("unable to parse message");
          }

          zmq_msg_close(&message);
        }
      }

      //eos_static_debug("send");
      // prepare a heart-beat message
      struct timespec tsnow;
      eos::common::Timing::GetTimeSpec(tsnow);
      hb.mutable_heartbeat_()->set_clock(tsnow.tv_sec);
      hb.mutable_heartbeat_()->set_clock_ns(tsnow.tv_nsec);

      if (!(cnt % 60)) {
        // we send a statistics update every 60 heartbeats
        EosFuse::Instance().getHbStat((*hb.mutable_statistics_()));
      } else {
        hb.clear_statistics_();
      }

      {
        // add caps to be extended
        XrdSysMutexHelper eLock(EosFuse::Instance().getCap().get_extensionLock());
        auto map = hb.mutable_heartbeat_()->mutable_authextension();
        cap::extension_map_t extmap = EosFuse::Instance().getCap().get_extensionmap();

        for (auto it = extmap.begin(); it != extmap.end(); ++it) {
          (*map)[it->first] = it->second;
          eos_static_info("cap-extension: authid=%s delta=%u", it->first.c_str(),
                          it->second);
          ;
        }

        extmap.clear();
        eos_static_debug("cap-extension: map-size=%u", extmap.size());
      }

      std::string hbstream;
      hb.SerializeToString(&hbstream);
      z_socket->send(hbstream.c_str(), hbstream.length());
    } catch (std::exception& e) {
      eos_static_err("catched exception %s", e.what());
    }

    cnt++;
  }
}

/* -------------------------------------------------------------------------- */
void
metad::vmap::insert(fuse_ino_t a, fuse_ino_t b)
{
  eos_static_info("inserting %llx <=> %llx", a, b);
  //fprintf(stderr, "inserting %llx => %llx\n", a, b);
  XrdSysMutexHelper mLock(mMutex);

  if (fwd_map.count(a) && fwd_map[a] == b) {
    return;
  }

  if (bwd_map.count(b)) {
    fwd_map.erase(bwd_map[b]);
  }

  fwd_map[a] = b;
  bwd_map[b] = a;
  uint64_t a64 = a;
  uint64_t b64 = b;

  if (a != 1 && EosFuse::Instance().getKV()->put(a64, b64, "l")) {
    throw std::runtime_error("REDIS backend failure - nextinode");
  }
}

/* -------------------------------------------------------------------------- */
std::string
metad::vmap::dump()
{
  //XrdSysMutexHelper mLock(this);
  std::string sout;
  char stime[1024];
  snprintf(stime, sizeof(stime), "%lu this=%llx forward=%lu backward=%lu",
           time(NULL), (unsigned long long) this, fwd_map.size(), bwd_map.size());
  sout += stime;
  sout += "\n";

  for (auto it = fwd_map.begin(); it != fwd_map.end(); it++) {
    char out[1024];
    snprintf(out, sizeof(out), "%16lx => %16lx\n", it->first, it->second);
    sout += out;
  }

  for (auto it = bwd_map.begin(); it != bwd_map.end(); it++) {
    char out[1024];
    snprintf(out, sizeof(out), "%16lx <= %16lx\n", it->first, it->second);
    sout += out;
  }

  sout += "end\n";
  return sout;
}

/* -------------------------------------------------------------------------- */
void
metad::vmap::erase_fwd(fuse_ino_t lookup)
{
  XrdSysMutexHelper mLock(mMutex);

  if (fwd_map.count(lookup)) {
    bwd_map.erase(fwd_map[lookup]);
  }

  fwd_map.erase(lookup);
}

/* -------------------------------------------------------------------------- */
void
metad::vmap::erase_bwd(fuse_ino_t lookup)
{
  XrdSysMutexHelper mLock(mMutex);

  if (bwd_map.count(lookup)) {
    fwd_map.erase(bwd_map[lookup]);
  }

  bwd_map.erase(lookup);
}

/* -------------------------------------------------------------------------- */
fuse_ino_t
metad::vmap::forward(fuse_ino_t lookup)
{
  XrdSysMutexHelper mLock(mMutex);

  auto it = fwd_map.find(lookup);
  fuse_ino_t ino = (it == fwd_map.end())? 0 : it->second;

  if (!ino)
  {
    uint64_t a64=lookup;
    uint64_t b64=0;

    if (EosFuse::Instance().getKV()->get(a64, b64, "l")) {
      return ino;
    }
    else
    {
      fwd_map[a64]=b64;
      bwd_map[b64]=a64;
      ino = b64;
    }
  }

  return ino;
}

/* -------------------------------------------------------------------------- */
fuse_ino_t
metad::vmap::backward(fuse_ino_t lookup)
{
  XrdSysMutexHelper mLock(mMutex);
  auto it = bwd_map.find(lookup);
  return (it == bwd_map.end())? 0 : it->second;
}<|MERGE_RESOLUTION|>--- conflicted
+++ resolved
@@ -560,12 +560,7 @@
     }
 
     XrdSysMutexHelper mLock(md->Locker());
-<<<<<<< HEAD
     if ( (md->id() != 1) && !md->pid()) {
-=======
-    if ( (md->id() != 1) && (!md->pid()) )
-    {
->>>>>>> b68018ba
       // this must have been generated locally, we return this entry
       eos_static_info("returning generated entry");
 
@@ -1921,10 +1916,6 @@
       {
         shared_md md;
 
-<<<<<<< HEAD
-=======
-
->>>>>>> b68018ba
         if (!mdmap.retrieveTS(ino, md)) {
 	  eos_static_crit("metacache::flush failed to retrieve ino=%016lx", ino);
           continue;
