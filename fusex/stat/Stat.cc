// ----------------------------------------------------------------------
// File: Stat.cc
// Author: Andreas-Joachim Peters - CERN
// ----------------------------------------------------------------------

/************************************************************************
 * EOS - the CERN Disk Storage System                                   *
 * Copyright (C) 2016 CERN/Switzerland                                  *
 *                                                                      *
 * This program is free software: you can redistribute it and/or modify *
 * it under the terms of the GNU General Public License as published by *
 * the Free Software Foundation, either version 3 of the License, or    *
 * (at your option) any later version.                                  *
 *                                                                      *
 * This program is distributed in the hope that it will be useful,      *
 * but WITHOUT ANY WARRANTY; without even the implied warranty of       *
 * MERCHANTABILITY or FITNESS FOR A PARTICULAR PURPOSE.  See the        *
 * GNU General Public License for more details.                         *
 *                                                                      *
 * You should have received a copy of the GNU General Public License    *
 * along with this program.  If not, see <http://www.gnu.org/licenses/>.*
 ************************************************************************/

/*----------------------------------------------------------------------------*/
#include "common/Mapping.hh"
#include "common/StringConversion.hh"
#include "fusex/stat/Stat.hh"
/*----------------------------------------------------------------------------*/
#include "XrdOuc/XrdOucString.hh"
#include "fmt/printf.h"
/*----------------------------------------------------------------------------*/

static constexpr std::string_view na= "NA";

void
Stat::Add(const char* tag, uid_t uid, gid_t gid, unsigned long val)
{
  XrdSysMutexHelper lLock(Mutex);
  StatsUid[tag][uid] += val;
  StatsGid[tag][gid] += val;
  StatAvgUid[tag][uid].Add(val);
  StatAvgGid[tag][gid].Add(val);
}

/*----------------------------------------------------------------------------*/
void
Stat::AddExt(const char* tag, uid_t uid, gid_t gid, unsigned long nsample,
             const double& avgv, const double& minv, const double& maxv)
{
  XrdSysMutexHelper lLock(Mutex);
  StatExtUid[tag][uid].Insert(nsample, avgv, minv, maxv);
  StatExtGid[tag][gid].Insert(nsample, avgv, minv, maxv);
}

/*----------------------------------------------------------------------------*/
void
Stat::AddExec(const char* tag, float exectime)
{
  XrdSysMutexHelper lLock(Mutex);
  StatExec[tag].push_back(exectime);
  
  // skip asynchronous calls release / releasedir
  if (std::string(tag).substr(0,7) != "release") {
    TotalExec += exectime;
  }

  // we average over 1000 entries
  if (StatExec[tag].size() > 1000) {
    StatExec[tag].pop_front();
  }
}

/*----------------------------------------------------------------------------*/
unsigned long long
Stat::GetTotal(const char* tag)
{
  google::sparse_hash_map<uid_t, unsigned long long>::const_iterator it;
  unsigned long long val = 0;

  if (!StatsUid.count(tag)) {
    return 0;
  }

  for (it = StatsUid[tag].begin(); it != StatsUid[tag].end(); ++it) {
    val += it->second;
  }

  return val;
}

/*----------------------------------------------------------------------------*/
// warning: you have to lock the mutex if directly used

double
Stat::GetTotalAvg3600(const char* tag)
{
  google::sparse_hash_map<uid_t, StatAvg>::iterator it;
  double val = 0;

  if (!StatAvgUid.count(tag)) {
    return 0;
  }

  for (it = StatAvgUid[tag].begin(); it != StatAvgUid[tag].end(); ++it) {
    val += it->second.GetAvg3600();
  }

  return val;
}

/*----------------------------------------------------------------------------*/
// warning: you have to lock the mutex if directly used

double
Stat::GetTotalNExt3600(const char* tag)
{
  google::sparse_hash_map<uid_t, StatExt>::iterator it;
  unsigned long n = 0;

  if (!StatExtUid.count(tag)) {
    return 0;
  }

  for (it = StatExtUid[tag].begin(); it != StatExtUid[tag].end(); ++it) {
    for (int i = 0; i < 3600; i++) {
      n += it->second.n3600[i];
    }
  }

  return (double) n;
}

/*----------------------------------------------------------------------------*/
// warning: you have to lock the mutex if directly used

double
Stat::GetTotalAvgExt3600(const char* tag)
{
  google::sparse_hash_map<uid_t, StatExt>::iterator it;
  double val = 0;
  double totw = 0;

  if (!StatExtUid.count(tag)) {
    return 0;
  }

  for (it = StatExtUid[tag].begin(); it != StatExtUid[tag].end(); ++it) {
    double w = 0;

    for (int i = 0; i < 3600; i++) {
      w += it->second.n3600[i];
    }

    totw += w;
    val += it->second.GetAvg3600() * w;
  }

  return val / totw;
}

/*----------------------------------------------------------------------------*/
// warning: you have to lock the mutex if directly used

double
Stat::GetTotalMinExt3600(const char* tag)
{
  google::sparse_hash_map<uid_t, StatExt>::iterator it;
  double minval = (double) std::numeric_limits<unsigned long>::max();

  if (!StatExtUid.count(tag)) {
    return 0;
  }

  for (it = StatExtUid[tag].begin(); it != StatExtUid[tag].end(); ++it) {
    minval = std::min(minval, it->second.GetMin3600());
  }

  return minval;
}

/*----------------------------------------------------------------------------*/
// warning: you have to lock the mutex if directly used

double
Stat::GetTotalMaxExt3600(const char* tag)
{
  google::sparse_hash_map<uid_t, StatExt>::iterator it;
  double maxval = (double) std::numeric_limits<unsigned long>::min();

  if (!StatExtUid.count(tag)) {
    return 0;
  }

  for (it = StatExtUid[tag].begin(); it != StatExtUid[tag].end(); ++it) {
    maxval = std::max(maxval, it->second.GetMax3600());
  }

  return maxval;
}

/*----------------------------------------------------------------------------*/
// warning: you have to lock the mutex if directly used

double
Stat::GetTotalAvg300(const char* tag)
{
  google::sparse_hash_map<uid_t, StatAvg>::iterator it;
  double val = 0;

  if (!StatAvgUid.count(tag)) {
    return 0;
  }

  for (it = StatAvgUid[tag].begin(); it != StatAvgUid[tag].end(); ++it) {
    val += it->second.GetAvg300();
  }

  return val;
}

/*----------------------------------------------------------------------------*/
// warning: you have to lock the mutex if directly used

double
Stat::GetTotalNExt300(const char* tag)
{
  google::sparse_hash_map<uid_t, StatExt>::iterator it;
  unsigned long n = 0;

  if (!StatExtUid.count(tag)) {
    return 0;
  }

  for (it = StatExtUid[tag].begin(); it != StatExtUid[tag].end(); ++it) {
    for (int i = 0; i < 300; i++) {
      n += it->second.n300[i];
    }
  }

  return (double) n;
}

/*----------------------------------------------------------------------------*/
// warning: you have to lock the mutex if directly used

double
Stat::GetTotalAvgExt300(const char* tag)
{
  google::sparse_hash_map<uid_t, StatExt>::iterator it;
  double val = 0;
  double totw = 0;

  if (!StatExtUid.count(tag)) {
    return 0;
  }

  for (it = StatExtUid[tag].begin(); it != StatExtUid[tag].end(); ++it) {
    double w = 0;

    for (int i = 0; i < 300; i++) {
      w += it->second.n300[i];
    }

    totw += w;
    val += it->second.GetAvg300() * w;
  }

  return val / totw;
}

/*----------------------------------------------------------------------------*/
// warning: you have to lock the mutex if directly used

double
Stat::GetTotalMinExt300(const char* tag)
{
  google::sparse_hash_map<uid_t, StatExt>::iterator it;
  double minval = (double) std::numeric_limits<unsigned long>::max();

  if (!StatExtUid.count(tag)) {
    return 0;
  }

  for (it = StatExtUid[tag].begin(); it != StatExtUid[tag].end(); ++it) {
    minval = std::min(minval, it->second.GetMin300());
  }

  return minval;
}

/*----------------------------------------------------------------------------*/
// warning: you have to lock the mutex if directly used

double
Stat::GetTotalMaxExt300(const char* tag)
{
  google::sparse_hash_map<uid_t, StatExt>::iterator it;
  double maxval = (double) std::numeric_limits<unsigned long>::min();

  if (!StatExtUid.count(tag)) {
    return 0;
  }

  for (it = StatExtUid[tag].begin(); it != StatExtUid[tag].end(); ++it) {
    maxval = std::max(maxval, it->second.GetMax300());
  }

  return maxval;
}


/*----------------------------------------------------------------------------*/
// warning: you have to lock the mutex if directly used

double
Stat::GetTotalAvg60(const char* tag)
{
  google::sparse_hash_map<uid_t, StatAvg>::iterator it;
  double val = 0;

  if (!StatAvgUid.count(tag)) {
    return 0;
  }

  for (it = StatAvgUid[tag].begin(); it != StatAvgUid[tag].end(); ++it) {
    val += it->second.GetAvg60();
  }

  return val;
}

/*----------------------------------------------------------------------------*/
// warning: you have to lock the mutex if directly used

double
Stat::GetTotalNExt60(const char* tag)
{
  google::sparse_hash_map<uid_t, StatExt>::iterator it;
  unsigned long n = 0;

  if (!StatExtUid.count(tag)) {
    return 0;
  }

  for (it = StatExtUid[tag].begin(); it != StatExtUid[tag].end(); ++it) {
    for (int i = 0; i < 60; i++) {
      n += it->second.n60[i];
    }
  }

  return (double) n;
}

/*----------------------------------------------------------------------------*/
// warning: you have to lock the mutex if directly used

double
Stat::GetTotalAvgExt60(const char* tag)
{
  google::sparse_hash_map<uid_t, StatExt>::iterator it;
  double val = 0;
  double totw = 0;

  if (!StatExtUid.count(tag)) {
    return 0;
  }

  for (it = StatExtUid[tag].begin(); it != StatExtUid[tag].end(); ++it) {
    double w = 0;

    for (int i = 0; i < 60; i++) {
      w += it->second.n60[i];
    }

    totw += w;
    val += it->second.GetAvg60() * w;
  }

  return val / totw;
}

/*----------------------------------------------------------------------------*/
// warning: you have to lock the mutex if directly used

double
Stat::GetTotalMinExt60(const char* tag)
{
  google::sparse_hash_map<uid_t, StatExt>::iterator it;
  double minval = (double) std::numeric_limits<unsigned long>::max();

  if (!StatExtUid.count(tag)) {
    return 0;
  }

  for (it = StatExtUid[tag].begin(); it != StatExtUid[tag].end(); ++it) {
    minval = std::min(minval, it->second.GetMin60());
  }

  return minval;
}

/*----------------------------------------------------------------------------*/
// warning: you have to lock the mutex if directly used

double
Stat::GetTotalMaxExt60(const char* tag)
{
  google::sparse_hash_map<uid_t, StatExt>::iterator it;
  double maxval = (double) std::numeric_limits<unsigned long>::min();

  if (!StatExtUid.count(tag)) {
    return 0;
  }

  for (it = StatExtUid[tag].begin(); it != StatExtUid[tag].end(); ++it) {
    maxval = std::max(maxval, it->second.GetMax60());
  }

  return maxval;
}


/*----------------------------------------------------------------------------*/
// warning: you have to lock the mutex if directly used

double
Stat::GetTotalAvg5(const char* tag)
{
  google::sparse_hash_map<uid_t, StatAvg>::iterator it;
  double val = 0;

  if (!StatAvgUid.count(tag)) {
    return 0;
  }

  for (it = StatAvgUid[tag].begin(); it != StatAvgUid[tag].end(); ++it) {
    val += it->second.GetAvg5();
  }

  return val;
}

/*----------------------------------------------------------------------------*/
// warning: you have to lock the mutex if directly used

double
Stat::GetTotalNExt5(const char* tag)
{
  google::sparse_hash_map<uid_t, StatExt>::iterator it;
  unsigned long n = 0;

  if (!StatExtUid.count(tag)) {
    return 0;
  }

  for (it = StatExtUid[tag].begin(); it != StatExtUid[tag].end(); ++it) {
    for (int i = 0; i < 5; i++) {
      n += it->second.n5[i];
    }
  }

  return (double) n;
}

/*----------------------------------------------------------------------------*/
// warning: you have to lock the mutex if directly used

double
Stat::GetTotalAvgExt5(const char* tag)
{
  google::sparse_hash_map<uid_t, StatExt>::iterator it;
  double val = 0;
  double totw = 0;

  if (!StatExtUid.count(tag)) {
    return 0;
  }

  for (it = StatExtUid[tag].begin(); it != StatExtUid[tag].end(); ++it) {
    double w = 0;

    for (int i = 0; i < 5; i++) {
      w += it->second.n5[i];
    }

    totw += w;
    val += it->second.GetAvg5() * w;
  }

  return val / totw;
}

/*----------------------------------------------------------------------------*/
// warning: you have to lock the mutex if directly used

double
Stat::GetTotalMinExt5(const char* tag)
{
  google::sparse_hash_map<uid_t, StatExt>::iterator it;
  double minval = (double) std::numeric_limits<unsigned long>::max();

  if (!StatExtUid.count(tag)) {
    return 0;
  }

  for (it = StatExtUid[tag].begin(); it != StatExtUid[tag].end(); ++it) {
    minval = std::min(minval, it->second.GetMin5());
  }

  return minval;
}

/*----------------------------------------------------------------------------*/
// warning: you have to lock the mutex if directly used

double
Stat::GetTotalMaxExt5(const char* tag)
{
  google::sparse_hash_map<uid_t, StatExt>::iterator it;
  double maxval = (double) std::numeric_limits<unsigned long>::min();

  if (!StatExtUid.count(tag)) {
    return 0;
  }

  for (it = StatExtUid[tag].begin(); it != StatExtUid[tag].end(); ++it) {
    maxval = std::max(maxval, it->second.GetMax5());
  }

  return maxval;
}


/*----------------------------------------------------------------------------*/
// warning: you have to lock the mutex if directly used

double
Stat::GetExec(const char* tag, double& deviation)
{
  // calculates average execution time for 'tag'
  if (StatExec.count(tag)) {
    std::deque<float>::const_iterator it;
    double sum = 0;
    double avg = 0;
    deviation = 0;
    int cnt = 0;

    for (it = StatExec[tag].begin(); it != StatExec[tag].end(); it++) {
      cnt++;
      sum += *it;
    }

    avg = sum / (cnt ? cnt : 999999999);

    for (it = StatExec[tag].begin(); it != StatExec[tag].end(); it++) {
      deviation += pow((*it - avg), 2);
    }

    deviation = sqrt(deviation / (cnt ? cnt : 99999999));
    return avg;
  }

  return 0;
}

/*----------------------------------------------------------------------------*/
// warning: you have to lock the mutex if directly used
/*----------------------------------------------------------------------------*/

double
Stat::GetTotalExec(double& deviation, size_t& ops)
{
  // calculates average execution time for all commands
  google::sparse_hash_map<std::string, std::deque<float> >::const_iterator ittag;
  double sum = 0;
  double avg = 0;
  size_t cnt = 0;
  deviation = 0;

  for (ittag = StatExec.begin(); ittag != StatExec.end(); ittag++) {
    std::deque<float>::const_iterator it;

    for (it = ittag->second.begin(); it != ittag->second.end(); it++) {
      cnt++;
      sum += *it;
    }

    ops += GetTotal(ittag->first.c_str());
  }

  if (cnt) {
    avg = sum / cnt;
  }

  for (ittag = StatExec.begin(); ittag != StatExec.end(); ittag++) {
    std::deque<float>::const_iterator it;

    for (it = ittag->second.begin(); it != ittag->second.end(); it++) {
      deviation += pow((*it - avg), 2);
    }
  }

  if (cnt) {
    deviation = sqrt(deviation / cnt);
  }

  return avg;
}


/*----------------------------------------------------------------------------*/
void
Stat::Clear()
{
  XrdSysMutexHelper lLock(Mutex);

  for (auto ittag = StatsUid.begin(); ittag != StatsUid.end(); ittag++) {
    StatsUid[ittag->first].clear();
    StatsUid[ittag->first].resize(1000);
  }
  for (auto ittag = StatsGid.begin(); ittag != StatsGid.end(); ittag++) {
    StatsGid[ittag->first].clear();
    StatsGid[ittag->first].resize(1000);
  }
  for (auto ittag = StatsUid.begin(); ittag != StatsUid.end(); ittag++) {
    StatAvgUid[ittag->first].clear();
    StatAvgUid[ittag->first].resize(1000);
  }
  for (auto ittag = StatsGid.begin(); ittag != StatsGid.end(); ittag++) {
    StatAvgGid[ittag->first].clear();
    StatAvgGid[ittag->first].resize(1000);
  }

  for (auto ittag = StatExec.begin(); ittag != StatExec.end(); ittag++) {
    StatExec[ittag->first].clear();
    StatExec[ittag->first].resize(1000);
  }

  TotalExec = 0;
}

/*----------------------------------------------------------------------------*/
void
Stat::PrintOutTotal(std::string& out, bool details, bool monitoring,
                    bool numerical)
{
  XrdSysMutexHelper lLock(Mutex);
  std::vector<std::string> tags, tags_ext;
  std::vector<std::string>::iterator it;
  google::sparse_hash_map<std::string, google::sparse_hash_map<uid_t, unsigned long long> >::iterator
  tit;
  google::sparse_hash_map<std::string, google::sparse_hash_map<uid_t, StatExt > >::iterator
  tit_ext;

  for (tit = StatsUid.begin(); tit != StatsUid.end(); tit++) {
    tags.push_back(tit->first);
  }

  for (tit_ext = StatExtUid.begin(); tit_ext != StatExtUid.end(); tit_ext++) {
    tags_ext.push_back(tit_ext->first);
  }

  std::sort(tags.begin(), tags.end());
  std::sort(tags_ext.begin(), tags_ext.end());
<<<<<<< HEAD
  char outline[8192];
=======
  char outline[4096];
>>>>>>> 7765f150
  double avg = 0;
  double sig = 0;
  size_t ops = 0;

  avg = GetTotalExec(sig, ops);
  sum_ops = ops;

  if (!monitoring) {
    snprintf(outline, sizeof(outline), "%-7s %-32s %3.02f +- %3.02f = %.02fs (%lu ops)\n", "ALL",
            "Execution Time", avg,
            sig, TotalExec/1000.0, ops);
    out += outline;
    out += "# -----------------------------------------------------------------------------------------------------------------------\n";
    snprintf(outline, sizeof(outline), "%-7s %-32s %-9s %8s %8s %8s %8s %-8s +- %-10s = %-10s", "who",
            "command", "sum", "5s", "1min", "5min", "1h", "exec(ms)", "sigma(ms)",
            "cumul(s)");
    out += outline;
    out += "\n";
    out += "# -----------------------------------------------------------------------------------------------------------------------\n";
  } else {
    snprintf(outline, sizeof(outline),
            "uid=all gid=all total.exec.avg=%.02f total.exec.sigma=%.02f total.exec.sum=%.02f\n", avg, sig, TotalExec);
    out += outline;
  }

  for (it = tags.begin(); it != tags.end(); ++it) {
    if ((*it == "rbytes") || (*it == "wbytes")) {
      continue;
    }

    const char* tag = it->c_str();
    std::string aexec="-NA-";
    std::string aexecsig="-NA-";
    double avg = 0;
    double sig = 0;
    double total = 0;
    avg = GetExec(tag, sig);

    std::string a5 = fmt::sprintf("%3.02f", GetTotalAvg5(tag));
    std::string a60 = fmt::sprintf("%3.02f", GetTotalAvg60(tag));
    std::string a300 = fmt::sprintf("%3.02f", GetTotalAvg300(tag));
    std::string a3600 = fmt::sprintf("%3.02f", GetTotalAvg3600(tag));

    if (avg) {
      aexec = fmt::sprintf("%3.05f", avg);
    }

    if (sig) {
      aexecsig = fmt::sprintf("%3.05f", sig);
    }

    total = avg * GetTotal(tag) / 1000.0;
    std::string atotal = fmt::sprintf("%04.02f", total);
    // TODO: make the template a constexpr sv so that it is easier to validate
    if (!monitoring) {
<<<<<<< HEAD
      snprintf(outline, sizeof(outline), "ALL     %-32s %12llu %8s %8s %8s %8s %8s +- %-10s = %-10s\n",
              tag,
              GetTotal(tag), a5, a60, a300, a3600, aexec, aexecsig, atotal);
    } else {
      snprintf(outline, sizeof(outline),
              "uid=all gid=all cmd=%s total=%llu 5s=%s 60s=%s 300s=%s 3600s=%s exec=%f execsig=%f cumulated=%f\n",
              tag, GetTotal(tag), a5, a60, a300, a3600, avg, sig, total);
=======
      out += fmt::sprintf("ALL     %-32s %12llu %8s %8s %8s %8s %8s +- %-10s = %-10s\n",
                          tag, GetTotal(tag), a5, a60, a300, a3600, aexec, aexecsig, atotal);
    } else {
      out += fmt::sprintf("uid=all gid=all cmd=%s total=%llu 5s=%s 60s=%s 300s=%s 3600s=%s exec=%f execsig=%f cumulated=%f\n",
                          tag, GetTotal(tag), a5, a60, a300, a3600, avg, sig, total);
>>>>>>> 7765f150
    }

  }

  for (it = tags_ext.begin(); it != tags_ext.end(); ++it) {
    const char* tag = it->c_str();
    double nsample;
    std::string n5, a5{na}, m5{na}, M5{na};
    std::string n60, a60{na}, m60{na}, M60{na};
    std::string n300, a300{na}, m300{na}, M300{na};
    std::string n3600, a3600{na}, m3600{na}, M3600{na};

    if ((nsample = GetTotalNExt5(tag)) < 1) {
      n5 = fmt::sprintf("%6.01e", nsample);
    } else {
      n5 = fmt::sprintf("%6.01e", nsample);
      a5 = fmt::sprintf("%6.01e", GetTotalAvgExt5(tag));
      m5 = fmt::sprintf("%6.01e", GetTotalMinExt5(tag));
      M5 = fmt::sprintf("%6.01e", GetTotalMaxExt5(tag));
    }

    if ((nsample = GetTotalNExt60(tag)) < 1) {
      n60 = fmt::sprintf("%6.01e", nsample);
    } else {
      n60 = fmt::sprintf("%6.01e", nsample);
      a60 = fmt::sprintf("%6.01e", GetTotalAvgExt60(tag));
      m60 = fmt::sprintf("%6.01e", GetTotalMinExt60(tag));
      M60 = fmt::sprintf("%6.01e", GetTotalMaxExt60(tag));
    }

    if ((nsample = GetTotalNExt300(tag)) < 1) {
      n300 = fmt::sprintf("%6.01e", nsample);
    } else {
      n300 = fmt::sprintf("%6.01e", nsample);
      a300 = fmt::sprintf("%6.01e", GetTotalAvgExt300(tag));
      m300 = fmt::sprintf("%6.01e", GetTotalMinExt300(tag));
      M300 = fmt::sprintf("%6.01e", GetTotalMaxExt300(tag));
    }

    if ((nsample = GetTotalNExt3600(tag)) < 1) {
      n3600 = fmt::sprintf("%6.01e", nsample);
    } else {
      n3600 = fmt::sprintf("%6.01e", GetTotalNExt3600(tag));
      a3600 = fmt::sprintf("%6.01e", GetTotalAvgExt3600(tag));
      m3600 = fmt::sprintf("%6.01e", GetTotalMinExt3600(tag));
      M3600 = fmt::sprintf("%6.01e", GetTotalMaxExt3600(tag));
    }

    if (details) {
      if (!monitoring) {
<<<<<<< HEAD
        snprintf(outline, sizeof(outline), "ALL     %-32s %12s %8s %8s %8s %8s\n", tag, "spl", n5, n60,
                n300, n3600);
        out += outline;
        snprintf(outline, sizeof(outline), "ALL     %-32s %12s %8s %8s %8s %8s\n", tag, "min", m5, m60,
                m300, m3600);
        out += outline;
        snprintf(outline, sizeof(outline), "ALL     %-32s %12s %8s %8s %8s %8s\n", tag, "avg", a5, a60,
                a300, a3600);
        out += outline;
        snprintf(outline, sizeof(outline), "ALL     %-32s %12s %8s %8s %8s %8s\n", tag, "max", M5, M60,
                M300, M3600);
        out += outline;
      } else {
        snprintf(outline, sizeof(outline), "uid=all gid=all cmd=%s:spl 5s=%s 60s=%s 300s=%s 3600s=%s\n",
                tag, n5, n60, n300, n3600);
        out += outline;
        snprintf(outline, sizeof(outline), "uid=all gid=all cmd=%s:min 5s=%s 60s=%s 300s=%s 3600s=%s\n",
                tag, m5, m60, m300, m3600);
        out += outline;
        snprintf(outline, sizeof(outline), "uid=all gid=all cmd=%s:avg 5s=%s 60s=%s 300s=%s 3600s=%s\n",
                tag, a5, a60, a300, a3600);
        out += outline;
        snprintf(outline, sizeof(outline), "uid=all gid=all cmd=%s:max 5s=%s 60s=%s 300s=%s 3600s=%s\n",
                tag, M5, M60, M300, M3600);
        out += outline;
=======
        out += fmt::sprintf("ALL     %-32s %12s %8s %8s %8s %8s\n", tag, "spl", n5, n60,
                           n300, n3600);
        out += fmt::sprintf("ALL     %-32s %12s %8s %8s %8s %8s\n", tag, "min", m5, m60,
                            m300, m3600);
        out += fmt::sprintf("ALL     %-32s %12s %8s %8s %8s %8s\n", tag, "avg", a5, a60,
                            a300, a3600);
        out += fmt::sprintf("ALL     %-32s %12s %8s %8s %8s %8s\n", tag, "max", M5, M60,
                            M300, M3600);
     } else {
        out += fmt::sprintf("uid=all gid=all cmd=%s:spl 5s=%s 60s=%s 300s=%s 3600s=%s\n",
                tag, n5, n60, n300, n3600);
        out += fmt::sprintf("uid=all gid=all cmd=%s:min 5s=%s 60s=%s 300s=%s 3600s=%s\n",
                            tag, m5, m60, m300, m3600);
        out += fmt::sprintf("uid=all gid=all cmd=%s:avg 5s=%s 60s=%s 300s=%s 3600s=%s\n",
                            tag, a5, a60, a300, a3600);
        out += fmt::sprintf("uid=all gid=all cmd=%s:max 5s=%s 60s=%s 300s=%s 3600s=%s\n",
                            tag, M5, M60, M300, M3600);
>>>>>>> 7765f150
      }
    }
  }

  if (details) {
    google::sparse_hash_map<std::string, google::sparse_hash_map<uid_t, StatAvg > >::iterator
    tuit;
    google::sparse_hash_map<std::string, google::sparse_hash_map<gid_t, StatAvg > >::iterator
    tgit;
    google::sparse_hash_map<std::string, google::sparse_hash_map<uid_t, StatExt > >::iterator
    tuit_ext;
    google::sparse_hash_map<std::string, google::sparse_hash_map<gid_t, StatExt > >::iterator
    tgit_ext;
   
    std::map<uid_t, std::string> umap;
    std::map<gid_t, std::string> gmap;

    for (tuit = StatAvgUid.begin(); tuit != StatAvgUid.end(); tuit++) {
      google::sparse_hash_map<uid_t, StatAvg>::iterator it;

      for (it = tuit->second.begin(); it != tuit->second.end(); ++it) {
        int terrc = 0;
        std::string username = eos::common::Mapping::UidToUserName(it->first, terrc);
        umap[it->first] = username;
      }
    }

    for (tuit_ext = StatExtUid.begin(); tuit_ext != StatExtUid.end(); tuit_ext++) {
      google::sparse_hash_map<uid_t, StatExt>::iterator it;

      for (it = tuit_ext->second.begin(); it != tuit_ext->second.end(); ++it) {
        int terrc = 0;
        std::string username = eos::common::Mapping::UidToUserName(it->first, terrc);
        umap[it->first] = username;
      }
    }

    for (tgit = StatAvgGid.begin(); tgit != StatAvgGid.end(); tgit++) {
      google::sparse_hash_map<gid_t, StatAvg>::iterator it;

      for (it = tgit->second.begin(); it != tgit->second.end(); ++it) {
        int terrc = 0;
        std::string groupname = eos::common::Mapping::GidToGroupName(it->first, terrc);
        gmap[it->first] = groupname;
      }
    }

    for (tgit_ext = StatExtGid.begin(); tgit_ext != StatExtGid.end(); tgit_ext++) {
      google::sparse_hash_map<gid_t, StatExt>::iterator it;

      for (it = tgit_ext->second.begin(); it != tgit_ext->second.end(); ++it) {
        int terrc = 0;
        std::string groupname = eos::common::Mapping::GidToGroupName(it->first, terrc);
        gmap[it->first] = groupname;
      }
    }

    if (!monitoring) {
      out += "# -----------------------------------------------------------------------------------------------------------------------\n";
    }

    std::vector <std::string> uidout;
    std::vector <std::string> gidout;
    std::string _outline;
    for (tuit = StatAvgUid.begin(); tuit != StatAvgUid.end(); tuit++) {
      google::sparse_hash_map<uid_t, StatAvg>::iterator it;

      for (it = tuit->second.begin(); it != tuit->second.end(); ++it) {
        std::string a5 = fmt::sprintf("%3.02f", it->second.GetAvg5());
        std::string a60 = fmt::sprintf("%3.02f", it->second.GetAvg60());;
        std::string a300 = fmt::sprintf("%3.02f", it->second.GetAvg300());;
        std::string a3600 = fmt::sprintf("%3.02f", it->second.GetAvg3600());


        std::string identifier;

        if (numerical) {
          identifier = fmt::sprintf("uid=%d", it->first);
        } else {
          std::string username = umap.count(it->first) ? umap[it->first] :
                                 eos::common::StringConversion::GetSizeString(username,
                                     (unsigned long long) it->first);

          if (monitoring) {
            identifier = fmt::sprintf("uid=%s", username);
          } else {
            identifier = fmt::sprintf("%s", username);
          }
        }

        if (!monitoring) {
<<<<<<< HEAD
          snprintf(outline, sizeof(outline), "%-10s %-32s %12llu %8s %8s %8s %8s\n", identifier,
                  tuit->first.c_str(), StatsUid[tuit->first.c_str()][it->first], a5, a60, a300,
                  a3600);
        } else {
          snprintf(outline, sizeof(outline), "%s cmd=%s total=%llu 5s=%s 60s=%s 300s=%s 3600s=%s\n",
                  identifier, tuit->first.c_str(), StatsUid[tuit->first.c_str()][it->first], a5,
                  a60, a300, a3600);
=======
          _outline = fmt::sprintf("%-10s %-32s %12llu %8s %8s %8s %8s\n", identifier,
                                  tuit->first, StatsUid[tuit->first.c_str()][it->first], a5, a60, a300,
                                  a3600);
        } else {
          _outline = fmt::sprintf("%s cmd=%s total=%llu 5s=%s 60s=%s 300s=%s 3600s=%s\n",
                                  identifier, tuit->first, StatsUid[tuit->first.c_str()][it->first], a5,
                                  a60, a300, a3600);
>>>>>>> 7765f150
        }

        uidout.emplace_back(std::move(_outline));
      }
    }

    std::sort(uidout.begin(), uidout.end());
    std::vector<std::string>::iterator sit;

    for (sit = uidout.begin(); sit != uidout.end(); sit++) {
      out += sit->c_str();
    }

    uidout.clear();

    for (tuit_ext = StatExtUid.begin(); tuit_ext != StatExtUid.end(); tuit_ext++) {
      google::sparse_hash_map<uid_t, StatExt>::iterator it;

      for (it = tuit_ext->second.begin(); it != tuit_ext->second.end(); ++it) {
        const char* tag = tuit_ext->first.c_str();
        double nsample;
        std::string n5, a5{na}, m5{na}, M5{na};
        std::string n60, a60{na}, m60{na}, M60{na};
        std::string n300, a300{na}, m300{na}, M300{na};
        std::string n3600, a3600{na}, m3600{na}, M3600{na};

        if ((nsample = it->second.GetN5()) < 1) {
          n5 = fmt::sprintf("%6.01e", nsample);
        } else {
          n5 = fmt::sprintf("%6.01e", nsample);
          a5 = fmt::sprintf("%6.01e", it->second.GetAvg5());
          m5 = fmt::sprintf("%6.01e", it->second.GetMin5());
          M5 = fmt::sprintf("%6.01e", it->second.GetMax5());
        }

        if ((nsample = it->second.GetN60()) < 1) {
          n60 = fmt::sprintf("%6.01e", nsample);
        } else {
          n60 = fmt::sprintf("%6.01e", nsample);
          a60 = fmt::sprintf("%6.01e", it->second.GetAvg60());
          m60 = fmt::sprintf("%6.01e", it->second.GetMin60());
          M60 = fmt::sprintf("%6.01e", it->second.GetMax60());
        }

        if ((nsample = it->second.GetN300()) < 1) {
          n300 = fmt::sprintf("%6.01e", nsample);
        } else {
          n300 = fmt::sprintf("%6.01e", nsample);
          a300 = fmt::sprintf("%6.01e", it->second.GetAvg300());
          m300 = fmt::sprintf("%6.01e", it->second.GetMin300());
          M300 = fmt::sprintf("%6.01e", it->second.GetMax300());
        }

        if ((nsample = it->second.GetN3600()) < 1) {
          n3600 = fmt::sprintf("%6.01e", nsample);
        } else {
          n3600 = fmt::sprintf("%6.01e", nsample);
          a3600 = fmt::sprintf("%6.01e", it->second.GetAvg3600());
          m3600 = fmt::sprintf("%6.01e", it->second.GetMin3600());
          M3600 = fmt::sprintf("%6.01e", it->second.GetMax3600());
        }

        char identifier[1024];

        if (numerical) {
          snprintf(identifier, 1023, "uid=%d", it->first);
        } else {
          std::string username = umap.count(it->first) ? umap[it->first] :
                                 eos::common::StringConversion::GetSizeString(username,
                                     (unsigned long long) it->first);

          if (monitoring) {
            snprintf(identifier, 1023, "uid=%s", username.c_str());
          } else {
            snprintf(identifier, 1023, "%s", username.c_str());
          }
        }

        if (!monitoring) {
<<<<<<< HEAD
          snprintf(outline, sizeof(outline), "%-10s %-32s %12s %8s %8s %8s %8s\n", identifier, tag, "spl",
                  n5, n60, n300, n3600);
          out += outline;
          snprintf(outline, sizeof(outline), "%-10s %-32s %12s %8s %8s %8s %8s\n", identifier, tag, "min",
                  m5, m60, m300, m3600);
          out += outline;
          snprintf(outline, sizeof(outline), "%-10s %-32s %12s %8s %8s %8s %8s\n", identifier, tag, "avg",
                  a5, a60, a300, a3600);
          out += outline;
          snprintf(outline, sizeof(outline), "%-10s %-32s %12s %8s %8s %8s %8s\n", identifier, tag, "max",
                  M5, M60, M300, M3600);
          out += outline;
        } else {
          snprintf(outline, sizeof(outline), "%s cmd=%s:spl 5s=%s 60s=%s 300s=%s 3600s=%s\n", identifier,
                  tag, n5, n60, n300, n3600);
          out += outline;
          snprintf(outline, sizeof(outline), "%s cmd=%s:min 5s=%s 60s=%s 300s=%s 3600s=%s\n", identifier,
                  tag, m5, m60, m300, m3600);
          out += outline;
          snprintf(outline, sizeof(outline), "%s cmd=%s:avg 5s=%s 60s=%s 300s=%s 3600s=%s\n", identifier,
                  tag, a5, a60, a300, a3600);
          out += outline;
          snprintf(outline, sizeof(outline), "%s cmd=%s:max 5s=%s 60s=%s 300s=%s 3600s=%s\n", identifier,
                  tag, M5, M60, M300, M3600);
          out += outline;
=======
          out += fmt::sprintf("%-10s %-32s %12s %8s %8s %8s %8s\n", identifier, tag, "spl",
                              n5, n60, n300, n3600);
          out += fmt::sprintf("%-10s %-32s %12s %8s %8s %8s %8s\n", identifier, tag, "min",
                              m5, m60, m300, m3600);
          out += fmt::sprintf("%-10s %-32s %12s %8s %8s %8s %8s\n", identifier, tag, "avg",
                              a5, a60, a300, a3600);
          out += fmt::sprintf("%-10s %-32s %12s %8s %8s %8s %8s\n", identifier, tag, "max",
                              M5, M60, M300, M3600);
        } else {
          out += fmt::sprintf("%s cmd=%s:spl 5s=%s 60s=%s 300s=%s 3600s=%s\n", identifier,
                              tag, n5, n60, n300, n3600);
          out += fmt::sprintf("%s cmd=%s:min 5s=%s 60s=%s 300s=%s 3600s=%s\n", identifier,
                              tag, m5, m60, m300, m3600);
          out += fmt::sprintf("%s cmd=%s:avg 5s=%s 60s=%s 300s=%s 3600s=%s\n", identifier,
                              tag, a5, a60, a300, a3600);
          out += fmt::sprintf("%s cmd=%s:max 5s=%s 60s=%s 300s=%s 3600s=%s\n", identifier,
                              tag, M5, M60, M300, M3600);
>>>>>>> 7765f150
        }
      }
    }

    std::sort(uidout.begin(), uidout.end());

    for (sit = uidout.begin(); sit != uidout.end(); sit++) {
      out += sit->c_str();
    }

    if (!monitoring) {
      out += "# --------------------------------------------------------------------------------------\n";
    }

    for (tgit = StatAvgGid.begin(); tgit != StatAvgGid.end(); tgit++) {
      google::sparse_hash_map<gid_t, StatAvg>::iterator it;

      for (it = tgit->second.begin(); it != tgit->second.end(); ++it) {
        std::string a5 = fmt::sprintf("%3.02f", it->second.GetAvg5());
        std::string a60 = fmt::sprintf("%3.02f", it->second.GetAvg60());;
        std::string a300 = fmt::sprintf("%3.02f", it->second.GetAvg300());;
        std::string a3600 = fmt::sprintf("%3.02f", it->second.GetAvg3600());

        char identifier[1024];

        if (numerical) {
          snprintf(identifier, 1023, "gid=%d", it->first);
        } else {
          std::string groupname = gmap.count(it->first) ? gmap[it->first] :
                                  eos::common::StringConversion::GetSizeString(groupname,
                                      (unsigned long long) it->first);

          if (monitoring) {
            snprintf(identifier, 1023, "gid=%s", groupname.c_str());
          } else {
            snprintf(identifier, 1023, "%s", groupname.c_str());
          }
        }

        if (!monitoring) {
<<<<<<< HEAD
          snprintf(outline, sizeof(outline), "%-10s %-32s %12llu %8s %8s %8s %8s\n", identifier,
                  tgit->first.c_str(), StatsGid[tgit->first.c_str()][it->first], a5, a60, a300,
                  a3600);
        } else {
          snprintf(outline, sizeof(outline), "%s cmd=%s total=%llu 5s=%s 60s=%s 300s=%s 3600s=%s\n",
                  identifier, tgit->first.c_str(), StatsUid[tgit->first.c_str()][it->first], a5,
                  a60, a300, a3600);
=======
          _outline = fmt::sprintf("%-10s %-32s %12llu %8s %8s %8s %8s\n", identifier,
                  tgit->first, StatsGid[tgit->first.c_str()][it->first], a5, a60, a300,
                  a3600);
        } else {
          _outline = fmt::sprintf("%s cmd=%s total=%llu 5s=%s 60s=%s 300s=%s 3600s=%s\n",
                                  identifier, tgit->first, StatsUid[tgit->first.c_str()][it->first], a5,
                                  a60, a300, a3600);
>>>>>>> 7765f150
        }

        gidout.emplace_back(std::move(_outline));
      }
    }

    std::sort(gidout.begin(), gidout.end());

    for (sit = gidout.begin(); sit != gidout.end(); sit++) {
      out += sit->c_str();
    }

    gidout.clear();

    for (tgit_ext = StatExtGid.begin(); tgit_ext != StatExtGid.end(); tgit_ext++) {
      google::sparse_hash_map<gid_t, StatExt>::iterator it;

      for (it = tgit_ext->second.begin(); it != tgit_ext->second.end(); ++it) {
        double nsample;
        const char na[9] = "NA";
        char n5[1024], a5[1024], m5[1024], M5[1024];
        char n60[1024], a60[1024], m60[1024], M60[1024];
        char n300[1024], a300[1024], m300[1024], M300[1024];
        char n3600[1024], a3600[1024], m3600[1024], M3600[1024];

        if ((nsample = it->second.GetN5()) < 1) {
          strcpy(a5, na);
          strcpy(m5, na);
          strcpy(M5, na);
          sprintf(n5, "%6.01e", nsample);
        } else {
          sprintf(n5, "%6.01e", nsample);
          sprintf(a5, "%6.01e", it->second.GetAvg5());
          sprintf(m5, "%6.01e", it->second.GetMin5());
          sprintf(M5, "%6.01e", it->second.GetMax5());
        }

        if ((nsample = it->second.GetN60()) < 1) {
          strcpy(a60, na);
          strcpy(m60, na);
          strcpy(M60, na);
          sprintf(n60, "%6.01e", nsample);
        } else {
          sprintf(n60, "%6.01e", nsample);
          sprintf(a60, "%6.01e", it->second.GetAvg60());
          sprintf(m60, "%6.01e", it->second.GetMin60());
          sprintf(M60, "%6.01e", it->second.GetMax60());
        }

        if ((nsample = it->second.GetN300()) < 1) {
          strcpy(a300, na);
          strcpy(m300, na);
          strcpy(M300, na);
          sprintf(n300, "%6.01e", nsample);
        } else {
          sprintf(n300, "%6.01e", nsample);
          sprintf(a300, "%6.01e", it->second.GetAvg300());
          sprintf(m300, "%6.01e", it->second.GetMin300());
          sprintf(M300, "%6.01e", it->second.GetMax300());
        }

        if ((nsample = it->second.GetN3600()) < 1) {
          strcpy(a3600, na);
          strcpy(m3600, na);
          strcpy(M3600, na);
          sprintf(n3600, "%6.01e", nsample);
        } else {
          sprintf(n3600, "%6.01e", nsample);
          sprintf(a3600, "%6.01e", it->second.GetAvg3600());
          sprintf(m3600, "%6.01e", it->second.GetMin3600());
          sprintf(M3600, "%6.01e", it->second.GetMax3600());
        }

        char identifier[1024];

        if (numerical) {
          snprintf(identifier, 1023, "gid=%d", it->first);
        } else {
          std::string groupname = gmap.count(it->first) ? gmap[it->first] :
                                  eos::common::StringConversion::GetSizeString(groupname,
                                      (unsigned long long) it->first);

          if (monitoring) {
            snprintf(identifier, 1023, "gid=%s", groupname.c_str());
          } else {
            snprintf(identifier, 1023, "%s", groupname.c_str());
          }
        }
      }
    }

    std::sort(gidout.begin(), gidout.end());

    for (sit = gidout.begin(); sit != gidout.end(); sit++) {
      out += sit->c_str();
    }

    if (!monitoring) {
      out += "# --------------------------------------------------------------------------------------\n";
    }
  }
}

void
Stat::PrintOutTotalJson(Json::Value& out)
{
  XrdSysMutexHelper lLock(Mutex);
  std::vector<std::string> tags, tags_ext;
  std::vector<std::string>::iterator it;
  google::sparse_hash_map<std::string, google::sparse_hash_map<uid_t, unsigned long long> >::iterator
  tit;
  google::sparse_hash_map<std::string, google::sparse_hash_map<uid_t, StatExt > >::iterator
  tit_ext;

  for (tit = StatsUid.begin(); tit != StatsUid.end(); tit++) {
    tags.push_back(tit->first);
  }

  for (tit_ext = StatExtUid.begin(); tit_ext != StatExtUid.end(); tit_ext++) {
    tags_ext.push_back(tit_ext->first);
  }

  std::sort(tags.begin(), tags.end());
  std::sort(tags_ext.begin(), tags_ext.end());
  char outline[8192];
  double avg = 0;
  double sig = 0;
  size_t ops = 0;

  avg = GetTotalExec(sig, ops);
  sum_ops = ops;

  out["activity"]=Json::Value(Json::arrayValue);  

  for (it = tags.begin(); it != tags.end(); ++it) {
    if ((*it == "rbytes") || (*it == "wbytes")) {
      continue;
    }
    Json::Value entry{};
    const char* tag = it->c_str();
    char a5[1024];
    char a60[1024];
    char a300[1024];
    char a3600[1024];
    char aexec[1024];
    char aexecsig[1024];
    char atotal[1024];
    double avg = 0;
    double sig = 0;
    double total = 0;

    avg = GetExec(tag, sig);

    total = avg * GetTotal(tag) / 1000.0;

    entry["command"]    = tag;
    entry["sum"]        = (Json::LargestUInt) GetTotal(tag);
    entry["5s"]         = GetTotalAvg5(tag);
    entry["1min"]       = GetTotalAvg60(tag);
    entry["5min"]       = GetTotalAvg300(tag);
    entry["1h"]         = GetTotalAvg3600(tag);
    entry["exec(ms)"]   = avg;
    entry["sigma(ms)"]  = sig;
    entry["cumul(s)"]   = total;
    out["activity"].append(entry);
  }
}


/*----------------------------------------------------------------------------*/
void
Stat::Circulate(ThreadAssistant& assistant)
{
  // empty the circular buffer and extract some Mq statistic values
  while (true) {
    assistant.wait_for(std::chrono::milliseconds(512));

    if (assistant.terminationRequested()) {
      break;
    }

    // --------------------------------------------
    XrdSysMutexHelper lLock(Mutex);
    google::sparse_hash_map<std::string, google::sparse_hash_map<uid_t, StatAvg> >::iterator
    tit;
    google::sparse_hash_map<std::string, google::sparse_hash_map<uid_t, StatExt> >::iterator
    tit_ext;

    // loop over tags
    for (tit = StatAvgUid.begin(); tit != StatAvgUid.end(); ++tit) {
      // loop over vids
      google::sparse_hash_map<uid_t, StatAvg>::iterator it;

      for (it = tit->second.begin(); it != tit->second.end(); ++it) {
        it->second.StampZero();
      }
    }

    for (tit = StatAvgGid.begin(); tit != StatAvgGid.end(); ++tit) {
      // loop over vids
      google::sparse_hash_map<uid_t, StatAvg>::iterator it;

      for (it = tit->second.begin(); it != tit->second.end(); ++it) {
        it->second.StampZero();
      }
    }

    for (tit_ext = StatExtGid.begin(); tit_ext != StatExtGid.end(); ++tit_ext) {
      // loop over vids
      google::sparse_hash_map<uid_t, StatExt>::iterator it;

      for (it = tit_ext->second.begin(); it != tit_ext->second.end(); ++it) {
        it->second.StampZero();
      }
    }

    for (tit_ext = StatExtGid.begin(); tit_ext != StatExtGid.end(); ++tit_ext) {
      // loop over vids
      google::sparse_hash_map<uid_t, StatExt>::iterator it;

      for (it = tit_ext->second.begin(); it != tit_ext->second.end(); ++it) {
        it->second.StampZero();
      }
    }
  }
}<|MERGE_RESOLUTION|>--- conflicted
+++ resolved
@@ -30,7 +30,7 @@
 #include "fmt/printf.h"
 /*----------------------------------------------------------------------------*/
 
-static constexpr std::string_view na= "NA";
+static constexpr std::string_view na = "NA";
 
 void
 Stat::Add(const char* tag, uid_t uid, gid_t gid, unsigned long val)
@@ -58,9 +58,9 @@
 {
   XrdSysMutexHelper lLock(Mutex);
   StatExec[tag].push_back(exectime);
-  
+
   // skip asynchronous calls release / releasedir
-  if (std::string(tag).substr(0,7) != "release") {
+  if (std::string(tag).substr(0, 7) != "release") {
     TotalExec += exectime;
   }
 
@@ -618,14 +618,17 @@
     StatsUid[ittag->first].clear();
     StatsUid[ittag->first].resize(1000);
   }
+
   for (auto ittag = StatsGid.begin(); ittag != StatsGid.end(); ittag++) {
     StatsGid[ittag->first].clear();
     StatsGid[ittag->first].resize(1000);
   }
+
   for (auto ittag = StatsUid.begin(); ittag != StatsUid.end(); ittag++) {
     StatAvgUid[ittag->first].clear();
     StatAvgUid[ittag->first].resize(1000);
   }
+
   for (auto ittag = StatsGid.begin(); ittag != StatsGid.end(); ittag++) {
     StatAvgGid[ittag->first].clear();
     StatAvgGid[ittag->first].resize(1000);
@@ -662,33 +665,31 @@
 
   std::sort(tags.begin(), tags.end());
   std::sort(tags_ext.begin(), tags_ext.end());
-<<<<<<< HEAD
   char outline[8192];
-=======
-  char outline[4096];
->>>>>>> 7765f150
   double avg = 0;
   double sig = 0;
   size_t ops = 0;
-
   avg = GetTotalExec(sig, ops);
   sum_ops = ops;
 
   if (!monitoring) {
-    snprintf(outline, sizeof(outline), "%-7s %-32s %3.02f +- %3.02f = %.02fs (%lu ops)\n", "ALL",
-            "Execution Time", avg,
-            sig, TotalExec/1000.0, ops);
+    snprintf(outline, sizeof(outline),
+             "%-7s %-32s %3.02f +- %3.02f = %.02fs (%lu ops)\n", "ALL",
+             "Execution Time", avg,
+             sig, TotalExec / 1000.0, ops);
     out += outline;
     out += "# -----------------------------------------------------------------------------------------------------------------------\n";
-    snprintf(outline, sizeof(outline), "%-7s %-32s %-9s %8s %8s %8s %8s %-8s +- %-10s = %-10s", "who",
-            "command", "sum", "5s", "1min", "5min", "1h", "exec(ms)", "sigma(ms)",
-            "cumul(s)");
+    snprintf(outline, sizeof(outline),
+             "%-7s %-32s %-9s %8s %8s %8s %8s %-8s +- %-10s = %-10s", "who",
+             "command", "sum", "5s", "1min", "5min", "1h", "exec(ms)", "sigma(ms)",
+             "cumul(s)");
     out += outline;
     out += "\n";
     out += "# -----------------------------------------------------------------------------------------------------------------------\n";
   } else {
     snprintf(outline, sizeof(outline),
-            "uid=all gid=all total.exec.avg=%.02f total.exec.sigma=%.02f total.exec.sum=%.02f\n", avg, sig, TotalExec);
+             "uid=all gid=all total.exec.avg=%.02f total.exec.sigma=%.02f total.exec.sum=%.02f\n",
+             avg, sig, TotalExec);
     out += outline;
   }
 
@@ -698,13 +699,12 @@
     }
 
     const char* tag = it->c_str();
-    std::string aexec="-NA-";
-    std::string aexecsig="-NA-";
+    std::string aexec = "-NA-";
+    std::string aexecsig = "-NA-";
     double avg = 0;
     double sig = 0;
     double total = 0;
     avg = GetExec(tag, sig);
-
     std::string a5 = fmt::sprintf("%3.02f", GetTotalAvg5(tag));
     std::string a60 = fmt::sprintf("%3.02f", GetTotalAvg60(tag));
     std::string a300 = fmt::sprintf("%3.02f", GetTotalAvg300(tag));
@@ -720,25 +720,15 @@
 
     total = avg * GetTotal(tag) / 1000.0;
     std::string atotal = fmt::sprintf("%04.02f", total);
+
     // TODO: make the template a constexpr sv so that it is easier to validate
     if (!monitoring) {
-<<<<<<< HEAD
-      snprintf(outline, sizeof(outline), "ALL     %-32s %12llu %8s %8s %8s %8s %8s +- %-10s = %-10s\n",
-              tag,
-              GetTotal(tag), a5, a60, a300, a3600, aexec, aexecsig, atotal);
-    } else {
-      snprintf(outline, sizeof(outline),
-              "uid=all gid=all cmd=%s total=%llu 5s=%s 60s=%s 300s=%s 3600s=%s exec=%f execsig=%f cumulated=%f\n",
-              tag, GetTotal(tag), a5, a60, a300, a3600, avg, sig, total);
-=======
       out += fmt::sprintf("ALL     %-32s %12llu %8s %8s %8s %8s %8s +- %-10s = %-10s\n",
                           tag, GetTotal(tag), a5, a60, a300, a3600, aexec, aexecsig, atotal);
     } else {
       out += fmt::sprintf("uid=all gid=all cmd=%s total=%llu 5s=%s 60s=%s 300s=%s 3600s=%s exec=%f execsig=%f cumulated=%f\n",
                           tag, GetTotal(tag), a5, a60, a300, a3600, avg, sig, total);
->>>>>>> 7765f150
-    }
-
+    }
   }
 
   for (it = tags_ext.begin(); it != tags_ext.end(); ++it) {
@@ -787,51 +777,23 @@
 
     if (details) {
       if (!monitoring) {
-<<<<<<< HEAD
-        snprintf(outline, sizeof(outline), "ALL     %-32s %12s %8s %8s %8s %8s\n", tag, "spl", n5, n60,
-                n300, n3600);
-        out += outline;
-        snprintf(outline, sizeof(outline), "ALL     %-32s %12s %8s %8s %8s %8s\n", tag, "min", m5, m60,
-                m300, m3600);
-        out += outline;
-        snprintf(outline, sizeof(outline), "ALL     %-32s %12s %8s %8s %8s %8s\n", tag, "avg", a5, a60,
-                a300, a3600);
-        out += outline;
-        snprintf(outline, sizeof(outline), "ALL     %-32s %12s %8s %8s %8s %8s\n", tag, "max", M5, M60,
-                M300, M3600);
-        out += outline;
-      } else {
-        snprintf(outline, sizeof(outline), "uid=all gid=all cmd=%s:spl 5s=%s 60s=%s 300s=%s 3600s=%s\n",
-                tag, n5, n60, n300, n3600);
-        out += outline;
-        snprintf(outline, sizeof(outline), "uid=all gid=all cmd=%s:min 5s=%s 60s=%s 300s=%s 3600s=%s\n",
-                tag, m5, m60, m300, m3600);
-        out += outline;
-        snprintf(outline, sizeof(outline), "uid=all gid=all cmd=%s:avg 5s=%s 60s=%s 300s=%s 3600s=%s\n",
-                tag, a5, a60, a300, a3600);
-        out += outline;
-        snprintf(outline, sizeof(outline), "uid=all gid=all cmd=%s:max 5s=%s 60s=%s 300s=%s 3600s=%s\n",
-                tag, M5, M60, M300, M3600);
-        out += outline;
-=======
         out += fmt::sprintf("ALL     %-32s %12s %8s %8s %8s %8s\n", tag, "spl", n5, n60,
-                           n300, n3600);
+                            n300, n3600);
         out += fmt::sprintf("ALL     %-32s %12s %8s %8s %8s %8s\n", tag, "min", m5, m60,
                             m300, m3600);
         out += fmt::sprintf("ALL     %-32s %12s %8s %8s %8s %8s\n", tag, "avg", a5, a60,
                             a300, a3600);
         out += fmt::sprintf("ALL     %-32s %12s %8s %8s %8s %8s\n", tag, "max", M5, M60,
                             M300, M3600);
-     } else {
+      } else {
         out += fmt::sprintf("uid=all gid=all cmd=%s:spl 5s=%s 60s=%s 300s=%s 3600s=%s\n",
-                tag, n5, n60, n300, n3600);
+                            tag, n5, n60, n300, n3600);
         out += fmt::sprintf("uid=all gid=all cmd=%s:min 5s=%s 60s=%s 300s=%s 3600s=%s\n",
                             tag, m5, m60, m300, m3600);
         out += fmt::sprintf("uid=all gid=all cmd=%s:avg 5s=%s 60s=%s 300s=%s 3600s=%s\n",
                             tag, a5, a60, a300, a3600);
         out += fmt::sprintf("uid=all gid=all cmd=%s:max 5s=%s 60s=%s 300s=%s 3600s=%s\n",
                             tag, M5, M60, M300, M3600);
->>>>>>> 7765f150
       }
     }
   }
@@ -845,7 +807,6 @@
     tuit_ext;
     google::sparse_hash_map<std::string, google::sparse_hash_map<gid_t, StatExt > >::iterator
     tgit_ext;
-   
     std::map<uid_t, std::string> umap;
     std::map<gid_t, std::string> gmap;
 
@@ -896,6 +857,7 @@
     std::vector <std::string> uidout;
     std::vector <std::string> gidout;
     std::string _outline;
+
     for (tuit = StatAvgUid.begin(); tuit != StatAvgUid.end(); tuit++) {
       google::sparse_hash_map<uid_t, StatAvg>::iterator it;
 
@@ -904,8 +866,6 @@
         std::string a60 = fmt::sprintf("%3.02f", it->second.GetAvg60());;
         std::string a300 = fmt::sprintf("%3.02f", it->second.GetAvg300());;
         std::string a3600 = fmt::sprintf("%3.02f", it->second.GetAvg3600());
-
-
         std::string identifier;
 
         if (numerical) {
@@ -923,15 +883,6 @@
         }
 
         if (!monitoring) {
-<<<<<<< HEAD
-          snprintf(outline, sizeof(outline), "%-10s %-32s %12llu %8s %8s %8s %8s\n", identifier,
-                  tuit->first.c_str(), StatsUid[tuit->first.c_str()][it->first], a5, a60, a300,
-                  a3600);
-        } else {
-          snprintf(outline, sizeof(outline), "%s cmd=%s total=%llu 5s=%s 60s=%s 300s=%s 3600s=%s\n",
-                  identifier, tuit->first.c_str(), StatsUid[tuit->first.c_str()][it->first], a5,
-                  a60, a300, a3600);
-=======
           _outline = fmt::sprintf("%-10s %-32s %12llu %8s %8s %8s %8s\n", identifier,
                                   tuit->first, StatsUid[tuit->first.c_str()][it->first], a5, a60, a300,
                                   a3600);
@@ -939,7 +890,6 @@
           _outline = fmt::sprintf("%s cmd=%s total=%llu 5s=%s 60s=%s 300s=%s 3600s=%s\n",
                                   identifier, tuit->first, StatsUid[tuit->first.c_str()][it->first], a5,
                                   a60, a300, a3600);
->>>>>>> 7765f150
         }
 
         uidout.emplace_back(std::move(_outline));
@@ -1019,40 +969,17 @@
         }
 
         if (!monitoring) {
-<<<<<<< HEAD
-          snprintf(outline, sizeof(outline), "%-10s %-32s %12s %8s %8s %8s %8s\n", identifier, tag, "spl",
-                  n5, n60, n300, n3600);
-          out += outline;
-          snprintf(outline, sizeof(outline), "%-10s %-32s %12s %8s %8s %8s %8s\n", identifier, tag, "min",
-                  m5, m60, m300, m3600);
-          out += outline;
-          snprintf(outline, sizeof(outline), "%-10s %-32s %12s %8s %8s %8s %8s\n", identifier, tag, "avg",
-                  a5, a60, a300, a3600);
-          out += outline;
-          snprintf(outline, sizeof(outline), "%-10s %-32s %12s %8s %8s %8s %8s\n", identifier, tag, "max",
-                  M5, M60, M300, M3600);
-          out += outline;
-        } else {
-          snprintf(outline, sizeof(outline), "%s cmd=%s:spl 5s=%s 60s=%s 300s=%s 3600s=%s\n", identifier,
-                  tag, n5, n60, n300, n3600);
-          out += outline;
-          snprintf(outline, sizeof(outline), "%s cmd=%s:min 5s=%s 60s=%s 300s=%s 3600s=%s\n", identifier,
-                  tag, m5, m60, m300, m3600);
-          out += outline;
-          snprintf(outline, sizeof(outline), "%s cmd=%s:avg 5s=%s 60s=%s 300s=%s 3600s=%s\n", identifier,
-                  tag, a5, a60, a300, a3600);
-          out += outline;
-          snprintf(outline, sizeof(outline), "%s cmd=%s:max 5s=%s 60s=%s 300s=%s 3600s=%s\n", identifier,
-                  tag, M5, M60, M300, M3600);
-          out += outline;
-=======
-          out += fmt::sprintf("%-10s %-32s %12s %8s %8s %8s %8s\n", identifier, tag, "spl",
+          out += fmt::sprintf("%-10s %-32s %12s %8s %8s %8s %8s\n", identifier, tag,
+                              "spl",
                               n5, n60, n300, n3600);
-          out += fmt::sprintf("%-10s %-32s %12s %8s %8s %8s %8s\n", identifier, tag, "min",
+          out += fmt::sprintf("%-10s %-32s %12s %8s %8s %8s %8s\n", identifier, tag,
+                              "min",
                               m5, m60, m300, m3600);
-          out += fmt::sprintf("%-10s %-32s %12s %8s %8s %8s %8s\n", identifier, tag, "avg",
+          out += fmt::sprintf("%-10s %-32s %12s %8s %8s %8s %8s\n", identifier, tag,
+                              "avg",
                               a5, a60, a300, a3600);
-          out += fmt::sprintf("%-10s %-32s %12s %8s %8s %8s %8s\n", identifier, tag, "max",
+          out += fmt::sprintf("%-10s %-32s %12s %8s %8s %8s %8s\n", identifier, tag,
+                              "max",
                               M5, M60, M300, M3600);
         } else {
           out += fmt::sprintf("%s cmd=%s:spl 5s=%s 60s=%s 300s=%s 3600s=%s\n", identifier,
@@ -1063,7 +990,6 @@
                               tag, a5, a60, a300, a3600);
           out += fmt::sprintf("%s cmd=%s:max 5s=%s 60s=%s 300s=%s 3600s=%s\n", identifier,
                               tag, M5, M60, M300, M3600);
->>>>>>> 7765f150
         }
       }
     }
@@ -1086,7 +1012,6 @@
         std::string a60 = fmt::sprintf("%3.02f", it->second.GetAvg60());;
         std::string a300 = fmt::sprintf("%3.02f", it->second.GetAvg300());;
         std::string a3600 = fmt::sprintf("%3.02f", it->second.GetAvg3600());
-
         char identifier[1024];
 
         if (numerical) {
@@ -1104,23 +1029,13 @@
         }
 
         if (!monitoring) {
-<<<<<<< HEAD
-          snprintf(outline, sizeof(outline), "%-10s %-32s %12llu %8s %8s %8s %8s\n", identifier,
-                  tgit->first.c_str(), StatsGid[tgit->first.c_str()][it->first], a5, a60, a300,
-                  a3600);
-        } else {
-          snprintf(outline, sizeof(outline), "%s cmd=%s total=%llu 5s=%s 60s=%s 300s=%s 3600s=%s\n",
-                  identifier, tgit->first.c_str(), StatsUid[tgit->first.c_str()][it->first], a5,
-                  a60, a300, a3600);
-=======
           _outline = fmt::sprintf("%-10s %-32s %12llu %8s %8s %8s %8s\n", identifier,
-                  tgit->first, StatsGid[tgit->first.c_str()][it->first], a5, a60, a300,
-                  a3600);
+                                  tgit->first, StatsGid[tgit->first.c_str()][it->first], a5, a60, a300,
+                                  a3600);
         } else {
           _outline = fmt::sprintf("%s cmd=%s total=%llu 5s=%s 60s=%s 300s=%s 3600s=%s\n",
                                   identifier, tgit->first, StatsUid[tgit->first.c_str()][it->first], a5,
                                   a60, a300, a3600);
->>>>>>> 7765f150
         }
 
         gidout.emplace_back(std::move(_outline));
@@ -1249,16 +1164,15 @@
   double avg = 0;
   double sig = 0;
   size_t ops = 0;
-
   avg = GetTotalExec(sig, ops);
   sum_ops = ops;
-
-  out["activity"]=Json::Value(Json::arrayValue);  
+  out["activity"] = Json::Value(Json::arrayValue);
 
   for (it = tags.begin(); it != tags.end(); ++it) {
     if ((*it == "rbytes") || (*it == "wbytes")) {
       continue;
     }
+
     Json::Value entry{};
     const char* tag = it->c_str();
     char a5[1024];
@@ -1271,11 +1185,8 @@
     double avg = 0;
     double sig = 0;
     double total = 0;
-
     avg = GetExec(tag, sig);
-
     total = avg * GetTotal(tag) / 1000.0;
-
     entry["command"]    = tag;
     entry["sum"]        = (Json::LargestUInt) GetTotal(tag);
     entry["5s"]         = GetTotalAvg5(tag);
