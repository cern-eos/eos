--- conflicted
+++ resolved
@@ -40,12 +40,14 @@
 backend::backend()
 /* -------------------------------------------------------------------------- */
 {
+
 }
 
 /* -------------------------------------------------------------------------- */
 backend::~backend()
 /* -------------------------------------------------------------------------- */
 {
+
 }
 
 /* -------------------------------------------------------------------------- */
@@ -57,9 +59,8 @@
   hostport = _hostport;
   mount = _remotemountdir;
 
-  if ((mount.length() && (mount.at(mount.length() - 1) == '/'))) {
+  if ( (mount.length() && (mount.at(mount.length() - 1) == '/')) )
     mount.erase(mount.length() - 1);
-  }
 
   return 0;
 }
@@ -69,90 +70,70 @@
 /* -------------------------------------------------------------------------- */
 backend::mapErrCode(int retc)
 {
+
   switch (retc) {
   case 0:
     break;
-
   case kXR_ArgInvalid:
     retc = EINVAL;
     break;
-
   case kXR_ArgMissing:
     retc = EINVAL;
     break;
-
   case kXR_ArgTooLong:
     retc = E2BIG;
     break;
-
   case kXR_FileNotOpen:
     retc = EBADF;
     break;
-
   case kXR_FSError:
     retc = EIO;
     break;
-
   case kXR_InvalidRequest:
     retc = EEXIST;
     break;
-
   case kXR_IOError:
     retc = EIO;
     break;
-
   case kXR_NoMemory:
     retc = ENOMEM;
     break;
-
   case kXR_NoSpace:
     retc = ENOSPC;
     break;
-
   case kXR_ServerError:
     retc = EIO;
     break;
-
   case kXR_NotAuthorized:
     retc = EACCES;
     break;
-
   case kXR_NotFound:
     retc = ENOENT;
     break;
-
   case kXR_Unsupported:
     retc = ENOTSUP;
     break;
-
   case kXR_NotFile:
     retc = EISDIR;
     break;
-
   case kXR_isDirectory:
     retc = EISDIR;
     break;
-
   case kXR_Cancelled:
     retc = ECANCELED;
     break;
-
   case kXR_ChkLenErr:
     retc = ERANGE;
     break;
-
   case kXR_ChkSumErr:
     retc = ERANGE;
     break;
-
   case kXR_inProgress:
     retc = EAGAIN;
     break;
-
   default:
     retc = EIO;
   }
-
   return retc;
 }
 
@@ -163,7 +144,7 @@
                const std::string& path,
                std::vector<eos::fusex::container>& contv,
                std::string authid
-              )
+               )
 /* -------------------------------------------------------------------------- */
 {
   // return's the inode of path in inode and rc=0 for success, otherwise errno
@@ -180,10 +161,9 @@
                std::vector<eos::fusex::container>& contv,
                bool listing,
                std::string authid
-              )
-{
-  std::string requestURL = getURL(req, inode, name, listing ? "LS" : "GET",
-                                  authid);
+               )
+{
+  std::string requestURL = getURL(req, inode, name, listing ? "LS" : "GET", authid);
   return fetchResponse(requestURL, contv);
 }
 
@@ -196,11 +176,10 @@
                std::vector<eos::fusex::container>& contv,
                bool listing,
                std::string authid
-              )
-/* -------------------------------------------------------------------------- */
-{
-  std::string requestURL = getURL(req, inode, myclock, listing ? "LS" : "GET",
-                                  authid);
+               )
+/* -------------------------------------------------------------------------- */
+{
+  std::string requestURL = getURL(req, inode, myclock, listing ? "LS" : "GET", authid);
   return fetchResponse(requestURL, contv);
 }
 
@@ -209,7 +188,7 @@
 backend::getCAP(fuse_req_t req,
                 uint64_t inode,
                 std::vector<eos::fusex::container>& contv
-               )
+                )
 /* -------------------------------------------------------------------------- */
 {
   uint64_t myclock = (uint64_t) time(NULL);
@@ -221,35 +200,11 @@
 int
 /* -------------------------------------------------------------------------- */
 backend::fetchResponse(std::string& requestURL,
-                       std::vector<eos::fusex::container>& contv
-                      )
+                       std::vector<eos::fusex::container> & contv
+                       )
 /* -------------------------------------------------------------------------- */
 {
   eos_static_debug("request='%s'", requestURL.c_str());
-<<<<<<< HEAD
-  // the MD get operation is implemented via a stream: open/read/close
-  XrdCl::File file;
-  XrdCl::XRootDStatus status = file.Open(requestURL.c_str(),
-                                         XrdCl::OpenFlags::Flags::Read);
-
-  if (!status.IsOK()) {
-    if (status.errNo == XErrorCode::kXR_NotFound) {
-      eos_static_debug("error=status is NOT ok : %s", status.ToString().c_str());
-      return ENOENT;
-    }
-
-    eos_static_err("error=status is NOT ok : %s %d %d", status.ToString().c_str(),
-                   status.code, status.errNo);
-    errno = status.errNo == XrdCl::errAuthFailed ? EPERM : EFAULT;
-    return errno;
-  }
-
-  if (status.errNo) {
-    eos_static_err("error=status is not ok : errno=%d", errno);
-    errno = status.errNo;
-    return errno;
-  }
-=======
   
   double total_exec_time_sec = 0;
 
@@ -344,82 +299,96 @@
 
 
   } while (1);
->>>>>>> be20e4f6
 
   // Start to read
   off_t offset = 0;
-  const int kPAGE = 512 * 1024;
+
+  const int kPAGE=512 * 1024;
+
   std::string response;
   std::vector<char> rbuff;
   rbuff.reserve(kPAGE);
   uint32_t bytesread = 0;
-
-  do {
+  do
+  {
+
     status = file.Read(offset, kPAGE, (char*) & rbuff[0], bytesread);
 
-    if (status.IsOK()) {
+    if (status.IsOK())
+    {
       offset += bytesread;
       response.append(&rbuff[0], bytesread);
       eos_static_debug("+response=%s size=%u rsize=%u",
                        response.c_str(),
                        response.size(),
                        rbuff.size());
-    } else {
+    }
+    else
+    {
       // failure
       bytesread = 0;
     }
-
     eos_static_debug("rbytes=%lu offset=%llu", bytesread, offset);
-  } while (bytesread);
+  }
+  while (bytesread);
 
   eos_static_debug("response-size=%u response=%s",
                    response.size(), response.c_str());
+
   //eos_static_debug("response-dump=%s", eos::common::StringConversion::string_to_hex(response).c_str());
-  offset = 0;
+
+  offset=0;
+
   eos::fusex::container cont;
 
-  do {
+  do
+  {
     cont.Clear();
 
-    if ((response.size() - offset) > 10) {
-      std::string slen = response.substr(1 + offset, 8);
+    if ( (response.size() - offset) > 10)
+    {
+      std::string slen=response.substr(1 + offset, 8);
       size_t len = strtoll(slen.c_str(), 0, 16);
+
       eos_static_debug("len=%llu offset=%llu", len, offset);
-
-      if (!len) {
+      if (!len)
+      {
         eos_static_debug("response had illegal length");
         return EINVAL;
       }
 
       std::string item;
       item.assign(response.c_str() + offset + 10, len);
-      offset += (10 + len);
-
-      if (cont.ParseFromString(item)) {
+      offset+=(10 + len);
+      if (cont.ParseFromString(item))
+      {
         eos_static_debug("response parsing OK");
 
-        if ((cont.type() != cont.MD) &&
-            (cont.type() != cont.MDMAP) &&
-            (cont.type() != cont.CAP)) {
+        if ( (cont.type() != cont.MD) &&
+            (cont.type() != cont.MDMAP)&&
+            (cont.type() != cont.CAP))
+        {
           eos_static_debug("wrong response type");
           return EINVAL;
         }
-
         contv.push_back(cont);
         eos_static_debug("parsed %ld/%ld", offset, response.size());
-
-        if (offset == (off_t) response.size()) {
+        if ( offset == (off_t) response.size())
           break;
-        }
-      } else {
+      }
+      else
+      {
         eos_static_debug("response parsing FAILED");
         return EIO;
       }
-    } else {
+    }
+    else
+    {
       eos_static_err("fatal protocol parsing error");
       return EINVAL;
     };
-  } while (1);
+  }
+  while (1);
 
   return 0;
 }
@@ -427,18 +396,20 @@
 /* -------------------------------------------------------------------------- */
 int
 /* -------------------------------------------------------------------------- */
-backend::putMD(eos::fusex::md* md, std::string authid, XrdSysMutex* locker)
-/* -------------------------------------------------------------------------- */
-{
-  XrdCl::URL url("root://" + hostport);
+backend::putMD(eos::fusex::md* md, std::string authid, XrdSysMutex * locker)
+/* -------------------------------------------------------------------------- */
+{
+  XrdCl::URL url ("root://" + hostport);
   url.SetPath("/dummy");
+
   // temporary add the authid to be used for that request
   md->set_authid(authid);
   md->set_clientuuid(clientuuid);
+
   std::string mdstream;
   eos_static_info("proto-serialize");
-
-  if (!md->SerializeToString(&mdstream)) {
+  if (!md->SerializeToString(&mdstream))
+  {
     md->clear_authid();
     md->clear_clientuuid();
     md->clear_implied_authid();
@@ -447,166 +418,123 @@
   }
 
   eos_static_debug("MD:\n%s", EosFuse::Instance().mds.dump_md(*md).c_str());
+
   md->clear_authid();
   md->clear_clientuuid();
   md->clear_implied_authid();
 
-  if (locker) {
-    locker->UnLock();
-  }
+  if (locker) locker->UnLock();
 
   eos_static_info("proto-serialize unlock");
   XrdCl::FileSystem fs(url);
   XrdCl::Buffer arg;
   XrdCl::Buffer* response = 0;
-  std::string prefix = "/?fusex:";
+
+  std::string prefix="/?fusex:";
   arg.Append(prefix.c_str(), prefix.length());
+
   arg.Append(mdstream.c_str(), mdstream.length());
-<<<<<<< HEAD
-  eos_static_debug("query: url=%s path=%s length=%d", url.GetURL().c_str(),
-                   prefix.c_str(), mdstream.length());
-#ifdef EOSCITRINE
-  XrdCl::XRootDStatus status = fs.Query(XrdCl::QueryCode::OpaqueFile, arg,
-                                        response);
-#else
-  SyncResponseHandler handler;
-  fs.Query(XrdCl::QueryCode::OpaqueFile, arg, &handler);
-  XrdCl::XRootDStatus status = handler.Sync(response);
-#endif
-=======
   eos_static_debug("query: url=%s path=%s length=%d", url.GetURL().c_str(), prefix.c_str(), mdstream.length());
 
   XrdCl::XRootDStatus status = Query(fs, XrdCl::QueryCode::OpaqueFile, arg, response);
 
->>>>>>> be20e4f6
   eos_static_info("sync-response");
+
   eos_static_debug("response-size=%d",
                    response ? response->GetSize() : 0);
-
-  if (status.IsOK()) {
-    if (response && response->GetBuffer()) {
+  if (status.IsOK ())
+  {
+    if (response && response->GetBuffer())
+    {
       // eos_static_debug("response=%s response-size=%d",
       // response->GetBuffer(),
       //        response->GetSize());
       std::string responseprefix;
 
-      if (response->GetSize() > 6) {
+      if (response->GetSize() > 6)
+      {
         responseprefix.assign(response->GetBuffer(), 6);
         // retrieve response
-      } else {
+      }
+      else
+      {
         eos_static_err("protocol error - to short response received");
         delete response;
-
-        if (locker) {
-          locker->Lock();
-        }
-
+        if (locker) locker->Lock();
         return EIO;
       }
 
-      if (responseprefix != "Fusex:") {
+      if (responseprefix != "Fusex:")
+      {
         eos_static_err("protocol error - fusex: prefix missing in response");
         delete response;
-
-        if (locker) {
-          locker->Lock();
-        }
-
+        if (locker) locker->Lock();
         return EIO;
       }
-
       std::string sresponse;
       std::string b64response;
       b64response.assign(response->GetBuffer() + 6, response->GetSize() - 6);
       eos::common::SymKey::DeBase64(b64response, sresponse);
+
+
       eos::fusex::response resp;
-
       if (!resp.ParseFromString(sresponse) ||
-          ((resp.type() != resp.ACK) && (resp.type() != resp.NONE))) {
+          ( (resp.type() != resp.ACK) && (resp.type() != resp.NONE)) )
+      {
         eos_static_err("parsing error/wrong response type received");
         delete response;
-
-        if (locker) {
-          locker->Lock();
-        }
-
+        if (locker) locker->Lock();
         return EIO;
       }
 
-      if (resp.type() == resp.ACK) {
-        if (resp.ack_().code() == resp.ack_().OK) {
+      if (resp.type() == resp.ACK)
+      {
+        if (resp.ack_().code() == resp.ack_().OK)
+        {
           eos_static_info("relock do");
-
-          if (locker) {
-            locker->Lock();
-          }
-
+          if (locker) locker->Lock();
           md->set_md_ino(resp.ack_().md_ino());
-          eos_static_debug("directory inode %lx => %lx/%lx tid=%lx error='%s'", md->id(),
-                           md->md_ino(),
+          eos_static_debug("directory inode %lx => %lx/%lx tid=%lx error='%s'", md->id(), md->md_ino(),
                            resp.ack_().md_ino(), resp.ack_().transactionid(),
                            resp.ack_().err_msg().c_str());
           eos_static_info("relock done");
           delete response;
           return 0;
         }
-<<<<<<< HEAD
-
-        eos_static_err("failed query command for ino=%lx", md->id());
-=======
         eos_static_err("failed query command for ino=%lx error='%s'", md->id(), resp.ack_().err_msg().c_str());
 	eos_static_err("MD:\n%s", EosFuse::Instance().mds.dump_md(*md).c_str());
->>>>>>> be20e4f6
         delete response;
-
-        if (locker) {
-          locker->Lock();
-        }
-
+        if (locker) locker->Lock();
         return EIO;
       }
 
-      if (resp.type() == resp.NONE) {
+      if (resp.type() == resp.NONE)
+      {
         delete response;
-
-        if (locker) {
-          locker->Lock();
-        }
-
+        if (locker) locker->Lock();
         return 0;
       }
-    } else {
+    }
+    else
+    {
       eos_static_err("no response retrieved response=%lu response-buffer=%lu",
                      response, response ? response->GetBuffer() : 0);
-
-      if (response) {
+      if (response)
         delete response;
-      }
-
-      if (locker) {
-        locker->Lock();
-      }
-
+      if (locker) locker->Lock();
       return EIO;
     }
-
-    if (locker) {
-      locker->Lock();
-    }
-
+    if (locker) locker->Lock();
     return 0;
-  } else {
+  }
+  else
+  {
     eos_static_err("query resulted in error url=%s", url.GetURL().c_str());
-
-    if (locker) {
-      locker->Lock();
-    }
-
-    if (status.code == XrdCl::errErrorResponse) {
+    if (locker) locker->Lock();
+    if ( status.code == XrdCl::errErrorResponse )
       return mapErrCode(status.errNo);
-    } else {
+    else
       return EIO;
-    }
   }
 }
 
@@ -615,16 +543,18 @@
 /* -------------------------------------------------------------------------- */
 backend::doLock(fuse_req_t req,
                 eos::fusex::md& md,
-                XrdSysMutex* locker)
-/* -------------------------------------------------------------------------- */
-{
-  XrdCl::URL url("root://" + hostport);
+                XrdSysMutex * locker)
+/* -------------------------------------------------------------------------- */
+{
+  XrdCl::URL url ("root://" + hostport);
   url.SetPath("/dummy");
+
   md.set_clientuuid(clientuuid);
+
   std::string mdstream;
   eos_static_info("proto-serialize");
-
-  if (!md.SerializeToString(&mdstream)) {
+  if (!md.SerializeToString(&mdstream))
+  {
     md.clear_clientuuid();
     md.clear_flock();
     eos_static_err("fatal serialization error");
@@ -633,97 +563,90 @@
 
   md.clear_clientuuid();
   md.clear_flock();
+
   locker->UnLock();
+
   eos_static_info("proto-serialize unlock");
   XrdCl::FileSystem fs(url);
   XrdCl::Buffer arg;
   XrdCl::Buffer* response = 0;
-  std::string prefix = "/?fusex:";
+
+  std::string prefix="/?fusex:";
   arg.Append(prefix.c_str(), prefix.length());
+
   arg.Append(mdstream.c_str(), mdstream.length());
-<<<<<<< HEAD
-  eos_static_debug("query: url=%s path=%s length=%d", url.GetURL().c_str(),
-                   prefix.c_str(), mdstream.length());
-#ifdef EOSCITRINE
-  XrdCl::XRootDStatus status = fs.Query(XrdCl::QueryCode::OpaqueFile, arg,
-                                        response);
-#else
-  SyncResponseHandler handler;
-  fs.Query(XrdCl::QueryCode::OpaqueFile, arg, &handler);
-  XrdCl::XRootDStatus status = handler.Sync(response);
-#endif
-=======
   eos_static_debug("query: url=%s path=%s length=%d", url.GetURL().c_str(), prefix.c_str(), mdstream.length());
 
   XrdCl::XRootDStatus status = Query (fs, XrdCl::QueryCode::OpaqueFile, arg, response);
 
->>>>>>> be20e4f6
   eos_static_info("sync-response");
 
-  if (status.IsOK()) {
-    eos_static_debug("response=%s response-size=%d",
-                     response ? response->GetBuffer() : "null", response ? response->GetSize() : 0);
-
-    if (response && response->GetBuffer()) {
+  if (status.IsOK ())
+  {
+    eos_static_debug("response=%s response-size=%d", response ? response->GetBuffer() : "null", response ? response->GetSize() : 0);
+    if (response && response->GetBuffer())
+    {
       std::string responseprefix;
 
-      if (response->GetSize() > 6) {
+      if (response->GetSize() > 6)
+      {
         responseprefix.assign(response->GetBuffer(), 6);
         // retrieve response
-      } else {
+      }
+      else
+      {
         eos_static_err("protocol error - to short response received");
         locker->Lock();
         return EIO;
       }
 
-      if (responseprefix != "Fusex:") {
+      if (responseprefix != "Fusex:")
+      {
         eos_static_err("protocol error - fusex: prefix missing in response");
         locker->Lock();
         return EIO;
       }
-
       std::string sresponse;
       std::string b64response;
       b64response.assign(response->GetBuffer() + 6, response->GetSize() - 6);
       eos::common::SymKey::DeBase64(b64response, sresponse);
+
+
       eos::fusex::response resp;
-
-      if (!resp.ParseFromString(sresponse) || (resp.type() != resp.LOCK)) {
+      if (!resp.ParseFromString(sresponse) || (resp.type() != resp.LOCK))
+      {
         eos_static_err("parsing error/wrong response type received");
         locker->Lock();
         return EIO;
       }
-
-      if (resp.ack_().code() == resp.ack_().OK) {
+      if (resp.ack_().code() == resp.ack_().OK)
+      {
         eos_static_info("relock do");
         locker->Lock();
         (*(md.mutable_flock())) = (resp.lock_());
-        eos_static_debug("directory inode %lx => %lx/%lx tid=%lx error='%s'", md.id(),
-                         md.md_ino(),
+        eos_static_debug("directory inode %lx => %lx/%lx tid=%lx error='%s'", md.id(), md.md_ino(),
                          resp.ack_().md_ino(), resp.ack_().transactionid(),
                          resp.ack_().err_msg().c_str());
         eos_static_info("relock done");
         return 0;
       }
-<<<<<<< HEAD
-
-      eos_static_err("failed query command for ino=%lx", md.id());
-=======
       eos_static_err("failed query command for ino=%lx error='%s'", md.id(), resp.ack_().err_msg().c_str());
       eos_static_err("MD:\n%s", EosFuse::Instance().mds.dump_md(md).c_str());
->>>>>>> be20e4f6
       locker->Lock();
       return EIO;
-    } else {
+    }
+    else
+    {
       eos_static_err("no response retrieved response=%lu response-buffer=%lu",
                      response, response ? response->GetBuffer() : 0);
       locker->Lock();
       return EIO;
     }
-  } else {
+  }
+  else
+  {
     eos_static_err("query resulted in error url=%s", url.GetURL().c_str());
   }
-
   locker->Lock();
   return EIO;
 }
@@ -731,12 +654,12 @@
 /* -------------------------------------------------------------------------- */
 std::string
 /* -------------------------------------------------------------------------- */
-backend::getURL(fuse_req_t req, const std::string& path, std::string op,
-                std::string authid)
-/* -------------------------------------------------------------------------- */
-{
-  XrdCl::URL url("root://" + hostport);
+backend::getURL(fuse_req_t req, const std::string & path, std::string op, std::string authid)
+/* -------------------------------------------------------------------------- */
+{
+  XrdCl::URL url ("root://" + hostport);
   url.SetPath("/proc/user/");
+
   XrdCl::URL::ParamsMap query;
   query["mgm.cmd"] = "fuseX";
   query["mgm.clock"] = "0";
@@ -745,9 +668,8 @@
   query["mgm.uuid"] = clientuuid;
   query["mgm.cid"] = cap::capx::getclientid(req);
 
-  if (authid.length()) {
-    query["mgm.authid"] = authid;
-  }
+  if (authid.length())
+    query["mgm.authid"]= authid;
 
   fusexrdlogin::loginurl(url, query, req, 0);
   url.SetParams(query);
@@ -757,27 +679,25 @@
 /* -------------------------------------------------------------------------- */
 std::string
 /* -------------------------------------------------------------------------- */
-backend::getURL(fuse_req_t req, uint64_t inode, const std::string& name,
-                std::string op, std::string authid)
-{
-  XrdCl::URL url("root://" + hostport);
+backend::getURL(fuse_req_t req, uint64_t inode, const std::string& name, std::string op, std::string authid)
+{
+  XrdCl::URL url ("root://" + hostport);
   url.SetPath("/proc/user/");
+
   XrdCl::URL::ParamsMap query;
   query["mgm.cmd"] = "fuseX";
   query["mgm.clock"] = "0";
   query["mgm.child"] = name;
   char hexinode[32];
-  snprintf(hexinode, sizeof(hexinode), "%08lx", (unsigned long) inode);
-  query["mgm.inode"] =
-    hexinode;
+  snprintf(hexinode, sizeof (hexinode), "%08lx", (unsigned long) inode);
+  query["mgm.inode"]=
+          hexinode;
   query["mgm.op"] = op;
   query["mgm.uuid"] = clientuuid;
-
-  if (authid.length()) {
-    query["mgm.authid"] = authid;
-  }
-
+  if (authid.length())
+    query["mgm.authid"]= authid;
   query["mgm.cid"] = cap::capx::getclientid(req);
+
   fusexrdlogin::loginurl(url, query, req, inode);
   url.SetParams(query);
   return url.GetURL();
@@ -786,30 +706,28 @@
 /* -------------------------------------------------------------------------- */
 std::string
 /* -------------------------------------------------------------------------- */
-backend::getURL(fuse_req_t req, uint64_t inode, uint64_t clock, std::string op,
-                std::string authid)
-/* -------------------------------------------------------------------------- */
-{
-  XrdCl::URL url("root://" + hostport);
+backend::getURL(fuse_req_t req, uint64_t inode, uint64_t clock, std::string op, std::string authid)
+/* -------------------------------------------------------------------------- */
+{
+  XrdCl::URL url ("root://" + hostport);
   url.SetPath("/proc/user/");
+
   XrdCl::URL::ParamsMap query;
   std::string sclock;
   query["mgm.cmd"] = "fuseX";
-  query["mgm.clock"] =
-    eos::common::StringConversion::GetSizeString(sclock,
-        (unsigned long long) clock);
+  query["mgm.clock"]=
+          eos::common::StringConversion::GetSizeString(sclock,
+                                                       (unsigned long long) clock);
   char hexinode[32];
-  snprintf(hexinode, sizeof(hexinode), "%08lx", (unsigned long) inode);
-  query["mgm.inode"] =
-    hexinode;
-  query["mgm.op"] = op;
+  snprintf(hexinode, sizeof (hexinode), "%08lx", (unsigned long) inode);
+  query["mgm.inode"]=
+          hexinode;
+  query["mgm.op"]=op;
   query["mgm.uuid"] = clientuuid;
-
-  if (authid.length()) {
-    query["mgm.authid"] = authid;
-  }
-
+  if (authid.length())
+    query["mgm.authid"]= authid;
   query["mgm.cid"] = cap::capx::getclientid(req);
+
   fusexrdlogin::loginurl(url, query, req, inode);
   url.SetParams(query);
   return url.GetURL();
@@ -818,12 +736,12 @@
 /* -------------------------------------------------------------------------- */
 int
 /* -------------------------------------------------------------------------- */
-backend::statvfs(fuse_req_t req,
-                 struct statvfs* stbuf
-                )
-/* -------------------------------------------------------------------------- */
-{
-  XrdCl::URL url("root://" + hostport);
+backend::statvfs (fuse_req_t req,
+                  struct statvfs* stbuf
+                  )
+/* -------------------------------------------------------------------------- */
+{
+  XrdCl::URL url ("root://" + hostport);
   url.SetPath("/");
   XrdCl::URL::ParamsMap query;
   std::string sclock;
@@ -832,20 +750,24 @@
   query["path"] = "/";
   fusexrdlogin::loginurl(url, query, req, 0);
   url.SetParams(query);
+
   std::string sarg = url.GetPathWithParams();
+
   static unsigned long long a1 = 0;
   static unsigned long long a2 = 0;
   static unsigned long long a3 = 0;
   static unsigned long long a4 = 0;
+
   // ---------------------------------------------------------------------------
   // statfs caching around 10s
   // ---------------------------------------------------------------------------
   static XrdSysMutex statmutex;
   static time_t laststat = 0;
   errno = 0;
+
   XrdSysMutexHelper sLock(statmutex);
-
-  if ((time(NULL) - laststat) < ((15 + (int) 5.0 * rand() / RAND_MAX))) {
+  if ((time (NULL) - laststat) < ((15 + (int) 5.0 * rand () / RAND_MAX)))
+  {
     stbuf->f_bsize = 4096;
     stbuf->f_frsize = 4096;
     stbuf->f_blocks = a3 / 4096;
@@ -860,55 +782,39 @@
   }
 
   XrdCl::Buffer arg;
-  arg.FromString(sarg);
+  arg.FromString (sarg);
+
   XrdCl::Buffer* response = 0;
-<<<<<<< HEAD
-  XrdCl::FileSystem fs(url);
-#ifdef EOSCITRINE
-  XrdCl::XRootDStatus status = fs.Query(XrdCl::QueryCode::OpaqueFile, arg,
-                                        response);
-#else
-  SyncResponseHandler handler;
-  fs.Query(XrdCl::QueryCode::OpaqueFile, arg, &handler);
-  XrdCl::XRootDStatus status = handler.Sync(response);
-#endif
+
+  XrdCl::FileSystem fs (url);
+
+  XrdCl::XRootDStatus status = Query (fs, XrdCl::QueryCode::OpaqueFile, arg, response);
+
   eos_static_info("calling %s\n", url.GetURL().c_str());
 
-  if (status.IsOK() && response && response->GetBuffer()) {
-=======
-
-  XrdCl::FileSystem fs (url);
-
-  XrdCl::XRootDStatus status = Query (fs, XrdCl::QueryCode::OpaqueFile, arg, response);
-
-  eos_static_info("calling %s\n", url.GetURL().c_str());
-
   if (status.IsOK () && response && response->GetBuffer ())
   {
->>>>>>> be20e4f6
     int retc;
     char tag[1024];
-
-    if (!response->GetBuffer()) {
+    if (!response->GetBuffer ())
+    {
       errno = EFAULT;
       delete response;
       return errno;
     }
 
-    int items = sscanf(response->GetBuffer(),
-                       "%s retc=%d f_avail_bytes=%llu f_avail_files=%llu "
-                       "f_max_bytes=%llu f_max_files=%llu",
-                       tag, &retc, &a1, &a2, &a3, &a4);
-
-    if ((items != 6) || (strcmp(tag, "statvfs:"))) {
-      statmutex.UnLock();
+    int items = sscanf (response->GetBuffer (), "%s retc=%d f_avail_bytes=%llu f_avail_files=%llu "
+                        "f_max_bytes=%llu f_max_files=%llu",
+                        tag, &retc, &a1, &a2, &a3, &a4);
+    if ((items != 6) || (strcmp (tag, "statvfs:")))
+    {
+      statmutex.UnLock ();
       errno = EFAULT;
       delete response;
       return errno;
     }
-
     errno = retc;
-    laststat = time(NULL);
+    laststat = time (NULL);
     stbuf->f_bsize = 4096;
     stbuf->f_frsize = 4096;
     stbuf->f_blocks = a3 / 4096;
@@ -918,11 +824,12 @@
     stbuf->f_ffree = a2;
     stbuf->f_namemax = 1024;
     eos_static_debug("vol=%lu ino=%lu", a1, a4);
-  } else {
+  }
+  else
+  {
     errno = EPERM;
     ;
   }
-
   delete response;
   return errno;
 }
