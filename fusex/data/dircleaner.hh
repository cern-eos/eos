//------------------------------------------------------------------------------
//! @file dircleaner.hh
//! @author Andreas-Joachim Peters CERN
//! @brief class keeping dir contents at a given level
//------------------------------------------------------------------------------

/************************************************************************
 * EOS - the CERN Disk Storage System                                   *
 * Copyright (C) 2016 CERN/Switzerland                                  *
 *                                                                      *
 * This program is free software: you can redistribute it and/or modify *
 * it under the terms of the GNU General Public License as published by *
 * the Free Software Foundation, either version 3 of the License, or    *
 * (at your option) any later version.                                  *
 *                                                                      *
 * This program is distributed in the hope that it will be useful,      *
 * but WITHOUT ANY WARRANTY; without even the implied warranty of       *
 * MERCHANTABILITY or FITNESS FOR A PARTICULAR PURPOSE.  See the        *
 * GNU General Public License for more details.                         *
 *                                                                      *
 * You should have received a copy of the GNU General Public License    *
 * along with this program.  If not, see <http://www.gnu.org/licenses/>.*
 ************************************************************************/

#ifndef FUSE_DIRCLEANER_HH_
#define FUSE_DIRCLEANER_HH_

#include <sys/stat.h>
#include <sys/types.h>
#include "misc/AssistedThread.hh"
#include "common/Logging.hh"
#include <memory>
#include <map>
#include <set>
#include <atomic>
#include <exception>
#include <stdexcept>
#include <thread>
#include <mutex>

class dircleaner
{
public:

  typedef struct fileinfo {
    std::string path;
    time_t mtime;
    size_t size;
  } file_info_t;

  typedef std::multimap<time_t, file_info_t> tree_map_t;

  typedef struct tree_info {

    tree_info()
    {
      totalsize = 0;
      totalfiles = 0;
    }
    tree_map_t treemap;
    int64_t totalsize;
    int64_t totalfiles;
    std::string path;

    void Print(std::string& out);
    XrdSysMutex Locker;

    // thrad safe change size, files
    void change(int64_t size, int64_t files)
    {
      eos_static_info("size=%ld files=%ld", size, files);
      XrdSysMutexHelper mLock(Locker);
      totalsize += size;
      totalfiles += files;
      if (totalsize<0)
	totalsize=0;
      if (totalfiles<0)
	totalfiles=0;
    }

    // safe reset function
    void reset()
    {
      XrdSysMutexHelper mLock(Locker);
      totalsize = 0;
      totalfiles = 0;
    }

    // thread safe get size
    int64_t get_size()
    {
      XrdSysMutexHelper mLock(Locker);
      return totalsize;
    }

    // thread safe get files
    int64_t get_files()
    {
      XrdSysMutexHelper mLock(Locker);
      return totalfiles;
    }

  } tree_info_t;

  dircleaner(const std::string _path = "/tmp/", int64_t _maxsize = 0 ,
             int64_t _maxfiles = 0);
  virtual ~dircleaner();

  bool has_suffix(const std::string& str, const std::string& suffix);

  tree_info_t& get_external_tree()
  {
    return externaltreeinfo;
  }

<<<<<<< HEAD
  int cleanall(std::string filtersuffix = "");
  int scanall();
=======
  void set_trim_suffix(const std::string& sfx)
  {
    trim_suffix = sfx;
  }

  int cleanall( std::string matchsuffix = "" );
  int scanall( std::string matchsuffix = "");
>>>>>>> 7e7a1b5d
  int trim(bool force);
  void leveler(ThreadAssistant &assistant);

private:
  std::recursive_mutex cleaningMutex;
  std::string path;

  int64_t max_files;
  int64_t max_size;

  tree_info_t treeinfo;
  tree_info_t externaltreeinfo;

  AssistedThread tLeveler;
  std::string trim_suffix;

} ;
#endif<|MERGE_RESOLUTION|>--- conflicted
+++ resolved
@@ -113,10 +113,6 @@
     return externaltreeinfo;
   }
 
-<<<<<<< HEAD
-  int cleanall(std::string filtersuffix = "");
-  int scanall();
-=======
   void set_trim_suffix(const std::string& sfx)
   {
     trim_suffix = sfx;
@@ -124,7 +120,6 @@
 
   int cleanall( std::string matchsuffix = "" );
   int scanall( std::string matchsuffix = "");
->>>>>>> 7e7a1b5d
   int trim(bool force);
   void leveler(ThreadAssistant &assistant);
 
