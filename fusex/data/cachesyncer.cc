/*
 * cachesyncer.cc
 *
 *  Created on: May 10, 2017
 *      Author: simonm
 */

#include "cachesyncer.hh"
#include "bufferll.hh"
#include <unistd.h>

#include <XrdCl/XrdClXRootDResponses.hh>
#include <XrdSys/XrdSysPthread.hh>

#include <vector>

class CollectiveHandler : public XrdCl::ResponseHandler
{
public:

  CollectiveHandler(size_t count) : count(count), sem(0), result(true)
  {
  }

  virtual void HandleResponse(XrdCl::XRootDStatus* status,
                              XrdCl::AnyObject* response)
  {
    Report(status);
  }

  void Wait()
  {
    sem.Wait();
  }

  void Report(XrdCl::XRootDStatus* status)
  {
    XrdSysMutexHelper scope(mtx);
    result &= status->IsOK();
    delete status;
    --count;
<<<<<<< HEAD

    if (count == 0) {
=======
    if ( count == 0 ) {
      scope.UnLock();
>>>>>>> be20e4f6
      sem.Post();
    }
  }

  bool WasSuccessful()
  {
    return result;
  }

private:

  size_t          count;
  XrdSysMutex     mtx;
  XrdSysSemaphore sem;
  bool            result;
} ;

int cachesyncer::sync(int fd, interval_tree<uint64_t,
                      uint64_t>& journal,
                      size_t offshift,
                      off_t truncatesize)
{
  if (!journal.size() && (truncatesize == -1)) {
    return 0;
  }

  CollectiveHandler handler(journal.size() + ((truncatesize != -1) ? 1 : 0));
  std::map<size_t, bufferll> bufferm;
  size_t i = 0;

  for (auto itr = journal.begin(); itr != journal.end(); ++itr) {
    off_t  cacheoff = itr->value + offshift;
    size_t size   = itr->high - itr->low;
    bufferm[i].resize(size);
    int bytesRead = pread(fd, bufferm[i].ptr(), size, cacheoff);

    if (bytesRead < 0) {
      // TODO handle error
      return -1;
    }

    if (bytesRead < (int) size) {
      // TODO handle error
    }

    // do async write
    XrdCl::XRootDStatus st = file.Write(itr->low, size, bufferm[i].ptr(), &handler);

    if (!st.IsOK()) {
      handler.Report(new XrdCl::XRootDStatus(st));
    }

    i++;
  }

  // there might be a truncate call after the writes to be applied
  if (truncatesize != -1) {
    XrdCl::XRootDStatus st = file.Truncate(truncatesize);
    handler.Report(new XrdCl::XRootDStatus(st));
  }

  handler.Wait();
  return handler.WasSuccessful() ? 0 : -1;
}<|MERGE_RESOLUTION|>--- conflicted
+++ resolved
@@ -18,14 +18,13 @@
 {
 public:
 
-  CollectiveHandler(size_t count) : count(count), sem(0), result(true)
+  CollectiveHandler( size_t count ) : count( count ), sem( 0 ), result( true )
   {
   }
 
-  virtual void HandleResponse(XrdCl::XRootDStatus* status,
-                              XrdCl::AnyObject* response)
+  virtual void HandleResponse( XrdCl::XRootDStatus *status, XrdCl::AnyObject *response )
   {
-    Report(status);
+    Report( status );
   }
 
   void Wait()
@@ -33,19 +32,14 @@
     sem.Wait();
   }
 
-  void Report(XrdCl::XRootDStatus* status)
+  void Report( XrdCl::XRootDStatus *status)
   {
-    XrdSysMutexHelper scope(mtx);
+    XrdSysMutexHelper scope( mtx );
     result &= status->IsOK();
     delete status;
     --count;
-<<<<<<< HEAD
-
-    if (count == 0) {
-=======
     if ( count == 0 ) {
       scope.UnLock();
->>>>>>> be20e4f6
       sem.Post();
     }
   }
@@ -63,50 +57,53 @@
   bool            result;
 } ;
 
-int cachesyncer::sync(int fd, interval_tree<uint64_t,
-                      uint64_t>& journal,
+int cachesyncer::sync( int fd, interval_tree<uint64_t,
+                      uint64_t> &journal,
                       size_t offshift,
                       off_t truncatesize)
 {
-  if (!journal.size() && (truncatesize == -1)) {
+  if (!journal.size() && (truncatesize == -1))
     return 0;
-  }
 
-  CollectiveHandler handler(journal.size() + ((truncatesize != -1) ? 1 : 0));
+  CollectiveHandler handler( journal.size() + ((truncatesize != -1)?1:0));
+
   std::map<size_t, bufferll> bufferm;
-  size_t i = 0;
 
-  for (auto itr = journal.begin(); itr != journal.end(); ++itr) {
+  size_t i=0;
+  for ( auto itr = journal.begin(); itr != journal.end(); ++itr )
+  {
     off_t  cacheoff = itr->value + offshift;
     size_t size   = itr->high - itr->low;
     bufferm[i].resize(size);
-    int bytesRead = pread(fd, bufferm[i].ptr(), size, cacheoff);
+    int bytesRead = pread( fd, bufferm[i].ptr(), size, cacheoff );
 
-    if (bytesRead < 0) {
+    if ( bytesRead < 0 )
+    {
       // TODO handle error
       return -1;
     }
 
-    if (bytesRead < (int) size) {
+    if ( bytesRead < (int) size )
+    {
       // TODO handle error
     }
-
     // do async write
-    XrdCl::XRootDStatus st = file.Write(itr->low, size, bufferm[i].ptr(), &handler);
-
-    if (!st.IsOK()) {
-      handler.Report(new XrdCl::XRootDStatus(st));
+    XrdCl::XRootDStatus st = file.Write( itr->low, size, bufferm[i].ptr(), &handler );
+    if ( !st.IsOK() )
+    {
+      handler.Report( new XrdCl::XRootDStatus( st ) );
     }
-
     i++;
   }
 
   // there might be a truncate call after the writes to be applied
-  if (truncatesize != -1) {
-    XrdCl::XRootDStatus st = file.Truncate(truncatesize);
-    handler.Report(new XrdCl::XRootDStatus(st));
+  if (truncatesize != -1)
+  {
+    XrdCl::XRootDStatus st = file.Truncate( truncatesize );
+    handler.Report ( new XrdCl::XRootDStatus( st ) );
   }
 
   handler.Wait();
+
   return handler.WasSuccessful() ? 0 : -1;
 }