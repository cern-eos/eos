//------------------------------------------------------------------------------
// File: CredentialFinder.hh
// Author: Georgios Bitzes - CERN
//------------------------------------------------------------------------------

/************************************************************************
 * EOS - the CERN Disk Storage System                                   *
 * Copyright (C) 2011 CERN/Switzerland                                  *
 *                                                                      *
 * This program is free software: you can redistribute it and/or modify *
 * it under the terms of the GNU General Public License as published by *
 * the Free Software Foundation, either version 3 of the License, or    *
 * (at your option) any later version.                                  *
 *                                                                      *
 * This program is distributed in the hope that it will be useful,      *
 * but WITHOUT ANY WARRANTY; without even the implied warranty of       *
 * MERCHANTABILITY or FITNESS FOR A PARTICULAR PURPOSE.  See the        *
 * GNU General Public License for more details.                         *
 *                                                                      *
 * You should have received a copy of the GNU General Public License    *
 * along with this program.  If not, see <http://www.gnu.org/licenses/>.*
 ************************************************************************/

#ifndef __CREDENTIALFINDER__HH__
#define __CREDENTIALFINDER__HH__

#include <string>
#include <map>
#include <vector>
#include <sstream>
#include <atomic>
#include <time.h>
#include "common/Logging.hh"
#include "Utils.hh"
#include "LoginIdentifier.hh"
#include "XrdCl/XrdClURL.hh"
#include "SecurityChecker.hh"
#include <sys/stat.h>

class CredentialConfig
{
public:
  CredentialConfig() : use_user_krb5cc(false), use_user_gsiproxy(false),
    use_unsafe_krk5(false), tryKrb5First(false), fallback2nobody(false),
    fuse_shared(false) {}

  //! Indicates if user krb5cc file should be used for authentication
  bool use_user_krb5cc;
  //! Indicates if user gsi proxy should be used for authentication
  bool use_user_gsiproxy;
  //! Indicates if in memory krb5 tickets can be used without any safety check
  bool use_unsafe_krk5;
  //! Indicates if Krb5 should be tried before Gsi
  bool tryKrb5First;
  //! Indicates if unix authentication (as nobody) should be used as a fallback
  //! if strong authentication is configured and none is found
  bool fallback2nobody;
  //! Indicates if this is a shared fuse mount
  bool fuse_shared;
};


// Information extracted from environment variables.
struct CredInfo {
  enum CredType {
    krb5, krk5, x509, nobody
  };

  CredType type;     // krb5 , krk5 or x509
  std::string fname; // credential file
  time_t mtime;

  bool operator<(const CredInfo& src) const
  {
    if (type != src.type) {
      return type < src.type;
    }

    if (fname != src.fname) {
      return fname < src.fname;
    }

    return mtime < src.mtime;
  }
};

// We need this object to generate the parameters in the xrootd URL
class TrustedCredentials
{
public:
<<<<<<< HEAD
  TrustedCredentials() : initialized(false), invalidated(false),
    type(CredInfo::nobody), uid(-2), gid(-2) {}

  void setKrb5(const std::string& filename, uid_t uid, gid_t gid)
  {
    if (initialized) {
      THROW("already initialized");
    }
=======
  TrustedCredentials() : initialized(false), invalidated(false), type(CredInfo::nobody), uid(-2), gid(-2), mtime(0) {}

  void setKrb5(const std::string &filename, uid_t uid, gid_t gid, time_t mtime) {
    if(initialized) THROW("already initialized");
>>>>>>> aa1683df

    initialized = true;
    type = CredInfo::krb5;
    contents = filename;
    this->uid = uid;
    this->gid = gid;
    this->mtime = mtime;
  }

  void setKrk5(const std::string& keyring, uid_t uid, gid_t gid)
  {
    if (initialized) {
      THROW("already initialized");
    }

    initialized = true;
    type = CredInfo::krk5;
    contents = keyring;
    this->uid = uid;
    this->gid = gid;
  }

<<<<<<< HEAD
  void setx509(const std::string& filename, uid_t uid, gid_t gid)
  {
    if (initialized) {
      THROW("already initialized");
    }
=======
  void setx509(const std::string &filename, uid_t uid, gid_t gid, time_t mtime) {
    if(initialized) THROW("already initialized");
>>>>>>> aa1683df

    initialized = true;
    type = CredInfo::x509;
    contents = filename;
    this->uid = uid;
    this->gid = gid;
<<<<<<< HEAD
  }

  bool access(uid_t requid, gid_t reqgid) const
  {
    if (requid == uid) {
      return true;
    }

    if (reqgid == gid) {
      return true;
    }

    return false;
=======
    this->mtime = mtime;
>>>>>>> aa1683df
  }

  void toXrdParams(XrdCl::URL::ParamsMap& paramsMap) const
  {
    for (size_t i = 0; i < contents.size(); i++) {
      if (contents[i] == '&' || contents[i] == '=') {
        eos_static_alert("rejecting credential for using forbidden characters: %s",
                         contents.c_str());
        paramsMap["xrd.wantprot"] = "unix";
        return;
      }
    }

    if (type == CredInfo::nobody) {
      paramsMap["xrd.wantprot"] = "unix";
      return;
    }

    paramsMap["xrd.secuid"] = std::to_string(uid);
    paramsMap["xrd.secgid"] = std::to_string(gid);

    if (type == CredInfo::krb5 || type == CredInfo::krk5) {
      paramsMap["xrd.wantprot"] = "krb5,unix";
      paramsMap["xrd.k5ccname"] = contents;
    } else if (type == CredInfo::x509 || type == CredInfo::krk5) {
      paramsMap["xrd.wantprot"] = "gsi,unix";
      paramsMap["xrd.gsiusrpxy"] = contents;
    } else {
      THROW("should never reach here");
    }
  }

  std::string toXrdParams() const
  {
    XrdCl::URL::ParamsMap paramsMap;
    this->toXrdParams(paramsMap);
    std::stringstream ss;

    for (auto it = paramsMap.begin(); it != paramsMap.end(); it++) {
      if (it != paramsMap.begin()) {
        ss << "&";
      }

      ss << it->first << "=" << it->second;
    }

    return ss.str();
  }

  void invalidate()
  {
    invalidated = true;
  }

<<<<<<< HEAD
  bool valid() const
  {
    return !invalidated;
=======
  bool isStillValid(SecurityChecker &checker) const {
    if(invalidated) return false;
    if(contents.empty() || (type != CredInfo::x509 && type != CredInfo::krb5) ) return false;

    SecurityChecker::Info info = checker.lookup(contents, uid);
    if(info.state != CredentialState::kOk) {
      return false;
    }

    if(info.mtime != mtime) {
      return false;
    }

    return true;
>>>>>>> aa1683df
  }

  bool empty() const
  {
    return !initialized;
  }
private:
  bool initialized;
  std::atomic<bool> invalidated;
  CredInfo::CredType type;
  std::string contents;
  uid_t uid;
  gid_t gid;
  time_t mtime;
};

// TrustedCredentials bound to a LoginIdentifier. We need this to talk to the MGM.
class BoundIdentity
{
public:
  BoundIdentity() {}

  BoundIdentity(const LoginIdentifier& login_,
                const std::shared_ptr<TrustedCredentials>& creds_)
    : login(login_), creds(creds_) { }

  LoginIdentifier& getLogin()
  {
    return login;
  }
  const LoginIdentifier& getLogin() const
  {
    return login;
  }

  std::shared_ptr<TrustedCredentials>& getCreds()
  {
    return creds;
  }
  const std::shared_ptr<TrustedCredentials>& getCreds() const
  {
    return creds;
  }

<<<<<<< HEAD
  bool validCreds() const
  {
    return (getCreds() && getCreds()->valid());
  }

=======
>>>>>>> aa1683df
private:
  LoginIdentifier login;
  std::shared_ptr<TrustedCredentials> creds;
};

// A class to read and parse environment values
class Environment
{
public:
  void fromFile(const std::string& path);
  void fromString(const std::string& str);
  void fromVector(const std::vector<std::string>& vec);

  std::string get(const std::string& key) const;
  std::vector<std::string> getAll() const;

  bool operator==(const Environment& other) const
  {
    return contents == other.contents;
  }
private:
  std::vector<std::string> contents;
};

class CredentialFinder
{
public:
  static std::string locateKerberosTicket(const Environment& env);
  static std::string locateX509Proxy(const Environment& env);
};

#endif<|MERGE_RESOLUTION|>--- conflicted
+++ resolved
@@ -88,21 +88,15 @@
 class TrustedCredentials
 {
 public:
-<<<<<<< HEAD
-  TrustedCredentials() : initialized(false), invalidated(false),
-    type(CredInfo::nobody), uid(-2), gid(-2) {}
-
-  void setKrb5(const std::string& filename, uid_t uid, gid_t gid)
+  TrustedCredentials() :
+    initialized(false), invalidated(false), type(CredInfo::nobody),
+    uid(-2), gid(-2), mtime(0) {}
+
+  void setKrb5(const std::string& filename, uid_t uid, gid_t gid, time_t mtime)
   {
     if (initialized) {
       THROW("already initialized");
     }
-=======
-  TrustedCredentials() : initialized(false), invalidated(false), type(CredInfo::nobody), uid(-2), gid(-2), mtime(0) {}
-
-  void setKrb5(const std::string &filename, uid_t uid, gid_t gid, time_t mtime) {
-    if(initialized) THROW("already initialized");
->>>>>>> aa1683df
 
     initialized = true;
     type = CredInfo::krb5;
@@ -125,39 +119,18 @@
     this->gid = gid;
   }
 
-<<<<<<< HEAD
-  void setx509(const std::string& filename, uid_t uid, gid_t gid)
+  void setx509(const std::string& filename, uid_t uid, gid_t gid, time_t mtime)
   {
     if (initialized) {
       THROW("already initialized");
     }
-=======
-  void setx509(const std::string &filename, uid_t uid, gid_t gid, time_t mtime) {
-    if(initialized) THROW("already initialized");
->>>>>>> aa1683df
 
     initialized = true;
     type = CredInfo::x509;
     contents = filename;
     this->uid = uid;
     this->gid = gid;
-<<<<<<< HEAD
-  }
-
-  bool access(uid_t requid, gid_t reqgid) const
-  {
-    if (requid == uid) {
-      return true;
-    }
-
-    if (reqgid == gid) {
-      return true;
-    }
-
-    return false;
-=======
     this->mtime = mtime;
->>>>>>> aa1683df
   }
 
   void toXrdParams(XrdCl::URL::ParamsMap& paramsMap) const
@@ -212,26 +185,27 @@
     invalidated = true;
   }
 
-<<<<<<< HEAD
-  bool valid() const
-  {
-    return !invalidated;
-=======
-  bool isStillValid(SecurityChecker &checker) const {
-    if(invalidated) return false;
-    if(contents.empty() || (type != CredInfo::x509 && type != CredInfo::krb5) ) return false;
+  bool isStillValid(SecurityChecker& checker) const
+  {
+    if (invalidated) {
+      return false;
+    }
+
+    if (contents.empty() || (type != CredInfo::x509 && type != CredInfo::krb5)) {
+      return false;
+    }
 
     SecurityChecker::Info info = checker.lookup(contents, uid);
-    if(info.state != CredentialState::kOk) {
-      return false;
-    }
-
-    if(info.mtime != mtime) {
+
+    if (info.state != CredentialState::kOk) {
+      return false;
+    }
+
+    if (info.mtime != mtime) {
       return false;
     }
 
     return true;
->>>>>>> aa1683df
   }
 
   bool empty() const
@@ -276,14 +250,6 @@
     return creds;
   }
 
-<<<<<<< HEAD
-  bool validCreds() const
-  {
-    return (getCreds() && getCreds()->valid());
-  }
-
-=======
->>>>>>> aa1683df
 private:
   LoginIdentifier login;
   std::shared_ptr<TrustedCredentials> creds;
