--- conflicted
+++ resolved
@@ -86,10 +86,7 @@
 
 using ProcessSnapshot = std::shared_ptr<const ProcessCacheEntry>;
 
-<<<<<<< HEAD
-class ProcessCache
-{
-=======
+
 class ExecveAlert {
 public:
   ExecveAlert(bool value);
@@ -97,7 +94,6 @@
 };
 
 class ProcessCache {
->>>>>>> b67ba467
 public:
   ProcessCache() : cache(16 /* 2^16 shards */,
                            1000 * 60 * 10 /* 10 minutes inactivity TTL */) {}
