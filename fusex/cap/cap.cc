--- conflicted
+++ resolved
@@ -300,11 +300,8 @@
   implied_cap->set_vtime(cap->vtime() + 300);
   std::string clientid = cap->clientid();
   std::string cid = capx::capid(ino, clientid);
-<<<<<<< HEAD
-=======
   cap->Locker().UnLock();
 
->>>>>>> 7ed90881
   XrdSysMutexHelper mLock(capmap);
   // TODO: deal with the influence of mode to the cap itself
   capmap[cid] = implied_cap;
