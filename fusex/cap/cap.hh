//------------------------------------------------------------------------------
//! @file cap.hh
//! @author Andreas-Joachim Peters CERN
//! @brief cap handling class
//------------------------------------------------------------------------------

/************************************************************************
 * EOS - the CERN Disk Storage System                                   *
 * Copyright (C) 2016 CERN/Switzerland                                  *
 *                                                                      *
 * This program is free software: you can redistribute it and/or modify *
 * it under the terms of the GNU General Public License as published by *
 * the Free Software Foundation, either version 3 of the License, or    *
 * (at your option) any later version.                                  *
 *                                                                      *
 * This program is distributed in the hope that it will be useful,      *
 * but WITHOUT ANY WARRANTY; without even the implied warranty of       *
 * MERCHANTABILITY or FITNESS FOR A PARTICULAR PURPOSE.  See the        *
 * GNU General Public License for more details.                         *
 *                                                                      *
 * You should have received a copy of the GNU General Public License    *
 * along with this program.  If not, see <http://www.gnu.org/licenses/>.*
 ************************************************************************/

#ifndef FUSE_CAP_HH_
#define FUSE_CAP_HH_

#include <sys/stat.h>
#include <sys/types.h>
#include "llfusexx.hh"
#include "backend/backend.hh"
#include "md/md.hh"
#include "fusex/fusex.pb.h"

#include "XrdSys/XrdSysPthread.hh"
#include <memory>
#include <map>


// extension to permission capabilities
#define D_OK 8     // delete
#define M_OK 16    // chmod
#define C_OK 32    // chown
#define SA_OK 64   // set xattr
#define U_OK 128   // can update
#define SU_OK 256  // set utimes

class cap
{
public:
  //----------------------------------------------------------------------------
  // Class quotax
  //----------------------------------------------------------------------------
  class quotax
  {
  public:
    virtual ~quotax() = default;

    eos::fusex::quota* operator()()
    {
      return &mQuotaProto;
    }

    XrdSysMutex& Locker()
    {
      return mLock;
    }

    quotax& operator=(eos::fusex::quota other)
    {
      mQuotaProto = other;
      updated();
      return *this;
    }

    int writer()
    {
      return writer_cnt;
    }
    void updated()
    {
      last_update = time(NULL);
    }
    time_t timestamp()
    {
      return last_update;
    }

    std::string dump();
    void inc_writer()
    {
      writer_cnt++;
    }
    void dec_writer()
    {
      writer_cnt--;
    }
    void inc_inode()
    {
      local_inode++;
    }
    void dec_inode()
    {
      local_inode--;
    }
    void inc_volume(uint64_t size)
    {
      local_volume += size;
    }
    void dec_volume(uint64_t size)
    {
      local_volume -= size;
    }
    void local_reset()
    {
      local_inode = 0;
      local_volume = 0;
    }
    void local_inode_reset()
    {
      local_inode = 0;
    }

    void set_vtime(uint64_t _vt, uint64_t _vt_ns)
    {
      vtime = _vt;
      vtime_ns = _vt_ns;
    }
    uint64_t get_vtime() const
    {
      return vtime;
    }
    uint64_t get_vtime_ns() const
    {
      return vtime_ns;
    }
    int64_t get_local_inode() const
    {
      return local_inode;
    }
    int64_t get_local_volume() const
    {
      return local_volume;
    }
  private:
    XrdSysMutex mLock;
    std::atomic<uint64_t> vtime;
    std::atomic<uint64_t> vtime_ns;
    std::atomic<int> writer_cnt;
    std::atomic<int64_t> local_volume;
    std::atomic<int64_t> local_inode;
    std::atomic<time_t> last_update;
    eos::fusex::quota mQuotaProto;
  };

  //----------------------------------------------------------------------------
  //! Class capx
  //----------------------------------------------------------------------------
  class capx
  {
  public:
    static std::string capid(fuse_req_t req, fuse_ino_t ino);
    static std::string capid(fuse_ino_t ino, std::string clientid);
    static std::string getclientid(fuse_req_t req);

    capx() : lastusage(0) { }

    capx(fuse_req_t req, fuse_ino_t ino)
    {
      mCapProto.set_id(ino);
      std::string cid = getclientid(req);
      mCapProto.set_clientid(cid);
      mCapProto.set_authid("");
    }

    virtual ~capx() = default;

    eos::fusex::cap* operator()()
    {
      return &mCapProto;
    }

    capx& operator=(eos::fusex::cap other)
    {
      mCapProto = other;
      return *this;
    }

    XrdSysMutex& Locker()
    {
      return mLock;
    }

    std::string dump(bool dense = false);

    bool satisfy(mode_t mode);

    bool valid(bool debug = true);

    double lifetime();

    void invalidate();

    void use()
    {
      lastusage = time(NULL);
    }

    const time_t used() const
    {
      return lastusage;
    }

  private:
    XrdSysMutex mLock;
    time_t lastusage;
    eos::fusex::cap mCapProto;
  };

  typedef std::shared_ptr<capx> shared_cap;
  typedef std::shared_ptr<quotax> shared_quota;

  typedef std::set<fuse_ino_t> cinodes;
  typedef std::map<std::string, shared_quota> qmap_t;

  //----------------------------------------------------------------------------

  class qmap : public qmap_t, public XrdSysMutex
  {
    // map from quota inode to quota information
  public:

    qmap() { }

    virtual ~qmap() { }

    shared_quota get(shared_cap cap);
  };

  class cmap : public std::map<std::string, shared_cap>, public XrdSysMutex
  //----------------------------------------------------------------------------
  {
  public:

    cmap() { }

    virtual ~cmap() { }
  };

  //----------------------------------------------------------------------------
  cap();

  virtual ~cap();

  shared_cap get(fuse_req_t req,
                 fuse_ino_t ino,
                 bool lock = false);

  shared_cap get(fuse_ino_t ino,
                 std::string clientid
                );

  shared_cap acquire(fuse_req_t req,
                     fuse_ino_t ino,
                     mode_t mode,
                     bool lock = false
                    );

  bool share_quotanode(shared_cap cap1, shared_cap cap2)
  {
    return ((*cap1)()->_quota().quota_inode() == (*cap2)()->_quota().quota_inode());
  }


  void open_writer_inode(shared_cap cap)
  {
    shared_quota q = quotamap.get(cap);
    q->inc_writer();
  }

  void close_writer_inode(shared_cap cap)
  {
    shared_quota q = quotamap.get(cap);
    q->dec_writer();
  }

  void book_inode(shared_cap cap)
  {
    shared_quota q = quotamap.get(cap);
    q->inc_inode();
    eos_static_debug("%s", q->dump().c_str());
  }

  void free_inode(shared_cap cap)
  {
    shared_quota q = quotamap.get(cap);
    q->dec_inode();
    eos_static_debug("%s", q->dump().c_str());
  }

  void book_volume(shared_cap cap, uint64_t size)
  {
    shared_quota q = quotamap.get(cap);
    q->inc_volume(size);
    eos_static_debug("%s", q->dump().c_str());
  }

  void free_volume(shared_cap cap, uint64_t size)
  {
    shared_quota q = quotamap.get(cap);
    q->dec_volume(size);
    eos_static_debug("%s", q->dump().c_str());
  }

  uint64_t has_quota(shared_cap cap, uint64_t size)
  {
    shared_quota q = quotamap.get(cap);
<<<<<<< HEAD
    XrdSysMutexHelper qLock(q->Locker());
    ssize_t volume = (*q)()->volume_quota() - q->get_local_volume();
    ssize_t inodes = (*q)()->inode_quota()  - q->get_local_inode();

    if (((volume > 0) && (volume > (ssize_t)size)) &&
        ((inodes > 0) || (!size))) {
      return volume;
    }

    // no quota, let's manifest this in the log file
    eos_static_warning("no-quota: i=%08lx\n%s,cap = {%s}\n", (*cap)()->id(),
                       q->dump().c_str(), cap->dump().c_str());
=======
    {
      XrdSysMutexHelper qLock(q->Locker());
      ssize_t volume = q->volume_quota() - q->get_local_volume();
      ssize_t inodes = q->inode_quota()  - q->get_local_inode();
      
      if ( ((volume > 0) && (volume > (ssize_t)size)) &&
	   ( (inodes > 0) || (!size) ) ) {
	return volume;
      }
    }
    // no quota, let's manifest this in the log file - but don't lock the quota node
    eos_static_warning("no-quota: i=%08lx\n%s,cap = {%s}\n", cap->id(), q->dump().c_str(), cap->dump().c_str());
>>>>>>> 63fccab0
    return 0;
  }

  void set_volume_edquota(shared_cap cap)
  {
    shared_quota q = quotamap.get(cap);
    XrdSysMutexHelper qLock(q->Locker());

    if (q) {
      (*q)()->set_volume_quota(0);
    }
  }

  void update_quota(shared_cap cap, const eos::fusex::quota& new_quota)
  {
    shared_quota q = quotamap.get(cap);
    XrdSysMutexHelper qLock(q->Locker());
    *q = new_quota;
    q->set_vtime((*cap)()->vtime(), (*cap)()->vtime_ns());
  }

  shared_quota quota(shared_cap cap)
  {
    return quotamap.get(cap);
  }

  std::string imply(shared_cap cap, std::string imply_authid, mode_t mode,
                    fuse_ino_t inode);

  fuse_ino_t forget(const std::string& capid);

  void store(fuse_req_t req,
             eos::fusex::cap cap);

  int refresh(fuse_req_t req, shared_cap cap);

  void init(backend* _mdbackend, metad* _metad);

  void reset();

  void clear()
  {
    capmap.clear();
    capextionsmap.clear();
    quotamap.clear();
  }

  std::string ls();

  void capflush(ThreadAssistant& assistant); // thread removing capabilities

  XrdSysMutex& get_revocationLock()
  {
    return revocationLock;
  }

  typedef std::set<std::string> revocation_set_t;;

  size_t size()
  {
    XrdSysMutexHelper mLock(capmap);
    return capmap.size();
  }

  revocation_set_t& get_revocationmap()
  {
    return revocationset;
  }

private:

  cmap capmap;
  cmap capextionsmap;
  qmap quotamap;

  backend* mdbackend;
  metad* mds;

  XrdSysMutex revocationLock;
  revocation_set_t revocationset; // set containing all authids to revoke

};
#endif /* FUSE_CAP_HH_ */<|MERGE_RESOLUTION|>--- conflicted
+++ resolved
@@ -315,33 +315,20 @@
   uint64_t has_quota(shared_cap cap, uint64_t size)
   {
     shared_quota q = quotamap.get(cap);
-<<<<<<< HEAD
-    XrdSysMutexHelper qLock(q->Locker());
-    ssize_t volume = (*q)()->volume_quota() - q->get_local_volume();
-    ssize_t inodes = (*q)()->inode_quota()  - q->get_local_inode();
-
-    if (((volume > 0) && (volume > (ssize_t)size)) &&
-        ((inodes > 0) || (!size))) {
-      return volume;
-    }
-
-    // no quota, let's manifest this in the log file
+    {
+      XrdSysMutexHelper qLock(q->Locker());
+      ssize_t volume = (*q)()->volume_quota() - q->get_local_volume();
+      ssize_t inodes = (*q)()->inode_quota()  - q->get_local_inode();
+
+      if (((volume > 0) && (volume > (ssize_t)size)) &&
+          ((inodes > 0) || (!size))) {
+        return volume;
+      }
+    }
+    // no quota, let's manifest this in the log file, but don't lock the
+    // quota node
     eos_static_warning("no-quota: i=%08lx\n%s,cap = {%s}\n", (*cap)()->id(),
                        q->dump().c_str(), cap->dump().c_str());
-=======
-    {
-      XrdSysMutexHelper qLock(q->Locker());
-      ssize_t volume = q->volume_quota() - q->get_local_volume();
-      ssize_t inodes = q->inode_quota()  - q->get_local_inode();
-      
-      if ( ((volume > 0) && (volume > (ssize_t)size)) &&
-	   ( (inodes > 0) || (!size) ) ) {
-	return volume;
-      }
-    }
-    // no quota, let's manifest this in the log file - but don't lock the quota node
-    eos_static_warning("no-quota: i=%08lx\n%s,cap = {%s}\n", cap->id(), q->dump().c_str(), cap->dump().c_str());
->>>>>>> 63fccab0
     return 0;
   }
 
