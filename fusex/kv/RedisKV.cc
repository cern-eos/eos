//------------------------------------------------------------------------------
//! @file kv.cc
//! @author Andreas-Joachim Peters CERN
//! @brief kv persistency class
//------------------------------------------------------------------------------

/************************************************************************
 * EOS - the CERN Disk Storage System                                   *
 * Copyright (C) 2016 CERN/Switzerland                                  *
 *                                                                      *
 * This program is free software: you can redistribute it and/or modify *
 * it under the terms of the GNU General Public License as published by *
 * the Free Software Foundation, either version 3 of the License, or    *
 * (at your option) any later version.                                  *
 *                                                                      *
 * This program is distributed in the hope that it will be useful,      *
 * but WITHOUT ANY WARRANTY; without even the implied warranty of       *
 * MERCHANTABILITY or FITNESS FOR A PARTICULAR PURPOSE.  See the        *
 * GNU General Public License for more details.                         *
 *                                                                      *
 * You should have received a copy of the GNU General Public License    *
 * along with this program.  If not, see <http://www.gnu.org/licenses/>.*
 ************************************************************************/

#include "kv/kv.hh"
#include "eosfuse.hh"
#include "misc/MacOSXHelper.hh"
#include "common/Logging.hh"
#include "misc/longstring.hh"
#include "event2/event_struct.h"
#include "event2/event_compat.h"
#include "hiredis/adapters/libevent.h"

/* -------------------------------------------------------------------------- */
RedisKV::RedisKV()
/* -------------------------------------------------------------------------- */
{
<<<<<<< HEAD
  sKV = this;
  mContext = 0;
=======
  mContext=0;
>>>>>>> 7e7a1b5d
  mEventBase = 0;
  mAsyncContext = 0;
}

/* -------------------------------------------------------------------------- */
RedisKV::~RedisKV()
/* -------------------------------------------------------------------------- */
{
  if (mContext) {
    redisFree(mContext);
    mContext = 0;
  }

  if (mEventBase) {
    free(mEventBase);
  }
}

/* -------------------------------------------------------------------------- */
int
/* -------------------------------------------------------------------------- */
RedisKV::connect(const std::string &prefix, const std::string &connectionstring, int port)
/* -------------------------------------------------------------------------- */
{
  eos_static_info("kv connect");
  mContext = redisConnect(connectionstring.c_str(), port);

  if (mContext->err) {
    int retc = mContext->err;
    redisFree(mContext);
    mContext = 0;
    return retc;
  }

  mAsyncContext = redisAsyncConnect(connectionstring.c_str(), port);

  if (mAsyncContext->err) {
    int retc = mAsyncContext->err;
    redisFree(mContext);
    redisAsyncFree(mAsyncContext);
    mContext = 0;
    mAsyncContext = 0;
    return retc;
  }

  mEventBase = event_base_new();
  eos_static_info("attach event loop");
  redisLibeventAttach(mAsyncContext, mEventBase);

  mPrefix = prefix + ":";
  eos_static_info("redis@%s:%d connected - prefix=%s", connectionstring.c_str(), port, mPrefix.c_str());

  return 0;
}

/* -------------------------------------------------------------------------- */
int
/* -------------------------------------------------------------------------- */
RedisKV::get(const std::string &key, std::string &value)
/* -------------------------------------------------------------------------- */
{
  eos_static_info("key=%s context=%d", key.c_str(), mContext);
  int rc = 0;

  if (!mContext) {
    return rc;
  }

  redisReply* reply = (redisReply*) redisCommand(mContext, "GET %s",
                      prefix(key).c_str());

  if (reply->type == REDIS_REPLY_ERROR) {
    rc = -1;
  }

  if (reply->type == REDIS_REPLY_NIL) {
    rc = 1;
  }

  if (reply->type == REDIS_REPLY_STRING) {
    value.assign(reply->str, reply->len);
  }

  freeReplyObject(reply);
  return rc;
}

/* -------------------------------------------------------------------------- */
int
/* -------------------------------------------------------------------------- */
RedisKV::inc(const std::string &key, uint64_t &value)
/* -------------------------------------------------------------------------- */
{
  eos_static_info("key=%s context=%d", key.c_str(), mContext);
  int rc = 0;

  if (!mContext) {
    return rc;
  }

  redisReply* reply = (redisReply*) redisCommand( mContext, "INCR %s",
                                                 prefix(key).c_str());
  if (reply->type == REDIS_REPLY_ERROR)
  {
    rc = -1;
  }

  if (reply->type == REDIS_REPLY_NIL) {
    rc = 1;
  }

  if (reply->type == REDIS_REPLY_STRING) {
    std::string svalue;
    svalue.assign(reply->str, reply->len);
    value = strtoull(svalue.c_str(), 0, 10);
  }

  freeReplyObject(reply);
  return rc;
}

/* -------------------------------------------------------------------------- */
int
/* -------------------------------------------------------------------------- */
RedisKV::put(const std::string &key, const std::string &value)
/* -------------------------------------------------------------------------- */
{
  eos_static_info("key=%s context=%d", key.c_str(), mContext);

  if (!mContext) {
    return 0;
  }

  XrdSysMutexHelper locker(this);
  redisAsyncCommand(mAsyncContext, 0, 0, "SET %s %b",
                    prefix(key).c_str(),
                    value.c_str(),
                    value.length());
  //event_base_dispatch(mEventBase);
  event_base_loop(mEventBase, EVLOOP_NONBLOCK);
  return 0;
}

/* -------------------------------------------------------------------------- */
int
/* -------------------------------------------------------------------------- */
RedisKV::erase(const std::string &key)
/* -------------------------------------------------------------------------- */
{
  eos_static_info("key=%s context=%d", key.c_str(), mContext);

  if (!mContext) {
    return 0;
  }

  eos_static_info("key=%s", key.c_str());

  XrdSysMutexHelper locker(this);
  redisAsyncCommand(mAsyncContext, 0, 0, "DEL %s",
                    prefix(key).c_str());
  //event_base_dispatch(mEventBase);
  event_base_loop(mEventBase, EVLOOP_NONBLOCK);
  return 0;
}

/* -------------------------------------------------------------------------- */
int
/* -------------------------------------------------------------------------- */
RedisKV::get(uint64_t key, std::string &value, const std::string &name_space)
/* -------------------------------------------------------------------------- */
{
  eos_static_info("key=%lld", (unsigned long long) key);

  if (!mContext) {
    return ENOENT;
  }

  char buffer[128];
  longstring::unsigned_to_decimal(key, buffer);
  std::string sbuf(buffer);

  if (name_space.length()) {
    sbuf = name_space + ":" + sbuf;
  }
  return get(sbuf, value);
}

/* -------------------------------------------------------------------------- */
int
/* -------------------------------------------------------------------------- */
RedisKV::get(uint64_t key, uint64_t &value, const std::string &name_space)
/* -------------------------------------------------------------------------- */
{
  eos_static_info("key=%lld", (unsigned long long) key);

  if (!mContext) {
    return ENOENT;
  }

  char buffer[128];
  longstring::unsigned_to_decimal(key, buffer);
  std::string sbuf(buffer);

  if (name_space.length()) {
    sbuf = name_space + ":" + sbuf;
  }
  return get(sbuf, value);
}

/* -------------------------------------------------------------------------- */
int
/* -------------------------------------------------------------------------- */
RedisKV::get(const std::string &key, uint64_t &value)
/* -------------------------------------------------------------------------- */
{
  if (!mContext) {
    return ENOENT;
  }

  std::string lvalue;
  int rc = get(key, lvalue);

  if (!rc) {
    value = strtoull(lvalue.c_str(), 0, 10);
  }

  return rc;
}

/* -------------------------------------------------------------------------- */
int
/* -------------------------------------------------------------------------- */
RedisKV::put(const std::string &key, uint64_t value)
/* -------------------------------------------------------------------------- */
{
  if (!mContext) {
    return 0;
  }

  char buffer[128];
  longstring::unsigned_to_decimal(value, buffer);
  std::string sbuf(buffer);
  return put(key, sbuf);
}

int
/* -------------------------------------------------------------------------- */
RedisKV::put(uint64_t key, const std::string &value, const std::string &name_space)
/* -------------------------------------------------------------------------- */
{
  eos_static_info("key=%lld", (unsigned long long) key);

  if (!mContext) {
    return 0;
  }

  char buffer[128];
  longstring::unsigned_to_decimal(key, buffer);
  std::string sbuf(buffer);

  if (name_space.length()) {
    sbuf = name_space + ":" + sbuf;
  }
  eos_static_info("key=%s", sbuf.c_str());
  return put(sbuf, value);
}

int
/* -------------------------------------------------------------------------- */
RedisKV::put(uint64_t key, uint64_t value, const std::string &name_space)
/* -------------------------------------------------------------------------- */
{
  eos_static_info("key=%lld", (unsigned long long) key);

  if (!mContext) {
    return 0;
  }

  char buffer[128];
  longstring::unsigned_to_decimal(key, buffer);
  std::string sbuf(buffer);

  if (name_space.length()) {
    sbuf = name_space + ":" + sbuf;
  }
  eos_static_info("key=%s", sbuf.c_str());
  return put(sbuf, value);
}


int
/* -------------------------------------------------------------------------- */
RedisKV::erase(uint64_t key, const std::string &name_space)
/* -------------------------------------------------------------------------- */
{
  eos_static_info("key=%lld", (unsigned long long) key);

  if (!mContext) {
    return 0;
  }

  char buffer[128];
  longstring::unsigned_to_decimal(key, buffer);
  std::string sbuf(buffer);

  if (name_space.length()) {
    sbuf = name_space + ":" + sbuf;
  }
  eos_static_info("key=%s", sbuf.c_str());
  return erase(sbuf);
}<|MERGE_RESOLUTION|>--- conflicted
+++ resolved
@@ -35,12 +35,7 @@
 RedisKV::RedisKV()
 /* -------------------------------------------------------------------------- */
 {
-<<<<<<< HEAD
-  sKV = this;
-  mContext = 0;
-=======
   mContext=0;
->>>>>>> 7e7a1b5d
   mEventBase = 0;
   mAsyncContext = 0;
 }
