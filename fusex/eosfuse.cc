--- conflicted
+++ resolved
@@ -2730,15 +2730,10 @@
           Instance().mds.add(req, pmd, md, pcap->authid());
         }
 
-<<<<<<< HEAD
-        Instance().caps.book_inode(pcap);
-        memset(&e, 0, sizeof(e));
-=======
-	if (!rc)
+	memset(&e, 0, sizeof (e));
+
+        if (!rc) {
 	  Instance().caps.book_inode(pcap);
->>>>>>> efb2ca8d
-
-        if (!rc) {
           md->convert(e);
           md->lookup_inc();
 
