//------------------------------------------------------------------------------
//! @file eosfuse.cc
//! @author Andreas-Joachim Peters CERN
//! @brief EOS C++ Fuse low-level implementation (3rd generation)
//------------------------------------------------------------------------------

/************************************************************************
 * EOS - the CERN Disk Storage System                                   *
 * Copyright (C) 2016CERN/Switzerland                                  *
 *                                                                      *
 * This program is free software: you can redistribute it and/or modify *
 * it under the terms of the GNU General Public License as published by *
 * the Free Software Foundation, either version 3 of the License, or    *
 * (at your option) any later version.                                  *
 *                                                                      *
 * This program is distributed in the hope that it will be useful,      *
 * but WITHOUT ANY WARRANTY; without even the implied warranty of       *
 * MERCHANTABILITY or FITNESS FOR A PARTICULAR PURPOSE.  See the        *
 * GNU General Public License for more details.                         *
 *                                                                      *
 * You should have received a copy of the GNU General Public License    *
 * along with this program.  If not, see <http://www.gnu.org/licenses/>.*
 ************************************************************************/

#include "common/StacktraceHere.hh"
#ifndef __APPLE__
#include "common/ShellCmd.hh"
#endif
#include "kv/RocksKV.hh"
#include "eosfuse.hh"
#include "misc/fusexrdlogin.hh"
#include "misc/filename.hh"
#include <string>
#include <map>
#include <set>
#include <iostream>
#include <sstream>
#include <memory>
#include <algorithm>
#include <thread>
#include <iterator>
#ifndef __APPLE__
#include <malloc.h>
#endif
#include <dirent.h>
#include <stdint.h>
#include <errno.h>
#include <unistd.h>
#include <stdio.h>
#include <string.h>
#include <sched.h>
#include <json/json.h>

#ifdef HAVE_RICHACL
extern "C" { /* this 'extern "C"' brace will eventually end up in the .h file, then it can be removed */
#include <sys/richacl.h>
}
#include "misc/richacl.hh"
#endif

#include <sys/resource.h>
#include <sys/types.h>
#include <sys/file.h>

#include "common/XattrCompat.hh"

#ifdef __APPLE__
#define O_DIRECT 0
#define EKEYEXPIRED 127
#define SI_LOAD_SHIFT 16
#else
#include <sys/resource.h>
#endif

#include "common/Timing.hh"
#include "common/Logging.hh"
#include "common/Path.hh"
#include "common/LinuxMemConsumption.hh"
#include "common/LinuxStat.hh"
#include "common/StringConversion.hh"
#include "common/SymKeys.hh"
#include "auth/Logbook.hh"
#include "md/md.hh"
#include "md/kernelcache.hh"
#include "kv/kv.hh"
#include "data/cache.hh"
#include "data/cachehandler.hh"

#if ( FUSE_USE_VERSION > 28 )
#include "misc/EosFuseSessionLoop.hh"
#endif

#define _FILE_OFFSET_BITS 64

const char* k_mdino = "sys.eos.mdino";
const char* k_nlink = "sys.eos.nlink";
const char* k_fifo = "sys.eos.fifo";
EosFuse* EosFuse::sEosFuse = 0;

/* -------------------------------------------------------------------------- */
EosFuse::EosFuse()
{
  sEosFuse = this;
  fusesession = 0;
  fusechan = 0;
  SetTrace(false);
}

/* -------------------------------------------------------------------------- */
EosFuse::~EosFuse()
{
}

/* -------------------------------------------------------------------------- */
static void
/* -------------------------------------------------------------------------- */
chmod_to_700_or_die(const std::string& path)
/* -------------------------------------------------------------------------- */
{
  if (path.empty()) {
    return;
  }

  if (chmod(path.c_str(), S_IRUSR | S_IWUSR | S_IXUSR) != 0) {
    fprintf(stderr, "error: failed to make path=%s RWX for root - errno=%d",
            path.c_str(), errno);
    exit(-1);
  }
}

/* -------------------------------------------------------------------------- */
std::string
/* -------------------------------------------------------------------------- */
EosFuse::UsageGet()
{
  std::string usage = "usage CLI   : eosxd get <key> [<path>]\n";
  usage += "\n";
  usage +=
    "                     eos.btime <path>                   : show inode birth time\n";
  usage +=
    "                     eos.ttime <path>                   : show lastest mtime in tree\n";
  usage +=
    "                     eos.tsize <path>                   : show size of directory tree\n";
  usage +=
    "                     eos.dsize <path>                   : show total size of files inside a directory \n";
  usage +=
    "                     eos.name <path>                    : show EOS instance name for given path\n";
  usage +=
    "                     eos.md_ino <path>                  : show inode number valid on MGM \n";
  usage +=
    "                     eos.hostport <path>                : show MGM connection host + port for given path\n";
  usage +=
    "                     eos.mgmurl <path>                  : show MGM URL for a given path\n";
  usage +=
    "                     eos.stats <path>                   : show mount statistics\n";
  usage +=
    "                     eos.stacktrace <path>              : test thread stack trace functionality\n";
  usage +=
    "                     eos.quota <path>                   : show user quota information for a given path\n";
  usage +=
    "                     eos.reconnect <mount>              : reconnect and dump the connection credentials\n";
  usage +=
    "                     eos.reconnectparent <mount>        : reconnect parent process and dump the connection credentials\n";
  usage +=
    "                     eos.identity <mount>               : show credential assignment of the calling process\n";
  usage +=
    "                     eos.identityparent <mount>         : show credential assignment of the executing shell\n";
  usage += "\n";
  usage +=
    " as root             system.eos.md  <path>              : dump meta data for given path\n";
  usage +=
    "                     system.eos.cap <path>              : dump cap for given path\n";
  usage +=
    "                     system.eos.caps <mount>            : dump all caps\n";
  usage +=
    "                     system.eos.vmap <mount>            : dump virtual inode translation table\n";
  usage += "\n";
  return usage;
}

/* -------------------------------------------------------------------------- */
std::string
/* -------------------------------------------------------------------------- */
EosFuse::UsageSet()
{
  std::string usage = "usage CLI   : eosxd set <key> <value> [<path>]\n";
  usage += "\n";
  usage +=
    " as root             system.eos.debug <level> <mount>   : set debug level with <level>=crit|warn|err|notice|info|debug|trace\n";
  usage +=
    "                     system.eos.dropcap - <mount>       : drop capability of the given path\n";
  usage +=
    "                     system.eos.dropcaps - <mount>      : drop call capabilities for given mount\n";
  usage +=
    "                     system.eos.resetstat - <mount>     : reset the statistic counters\n";
  usage +=
    "                     system.eos.log <mode> <mount>      : make log file public or private with <mode>=public|private\n";
  usage +=
    "                     system.eos.fuzz all|config <mount> : enabling fuzzing in all modes with scaler 1 (all) or switch back to the initial configuration (config)\n";
  usage += "\n";
  return usage;
}

/* -------------------------------------------------------------------------- */
std::string
/* -------------------------------------------------------------------------- */
EosFuse::UsageMount()
{
  std::string usage =
    "usage FS    : eosxd -ofsname=<host><remote-path> <mnt-path>\n";
  usage +=
    "                     eosxd -ofsname=<config-name> <mnt-path>\n";
  usage +=
    "                        with configuration file /etc/eos/fuse.<config-name>.conf\n";
  usage +=
    "                     mount -t fuse eosxd -ofsname=<host><remote-path> <mnt-path>\n";
  usage +=
    "                     mount -t fuse eosxd -ofsname=<config-name> <mnt-path>\n";
  usage += "\n";
  return usage;
}

/* -------------------------------------------------------------------------- */
std::string
/* -------------------------------------------------------------------------- */
EosFuse::UsageHelp()
{
  std::string usage =
    "usage HELP  : eosxd [-h|--help|help]                    : get help\n";
  return usage;
}

/* -------------------------------------------------------------------------- */
int
/* -------------------------------------------------------------------------- */
EosFuse::run(int argc, char* argv[], void* userdata)
/* -------------------------------------------------------------------------- */
{
  eos::common::Logging::GetInstance().LB->suspend();      /* no log thread yet */
  eos_static_debug("");
  XrdCl::Env* env = XrdCl::DefaultEnv::GetEnv();
  env->PutInt("RunForkHandler", 1);
  env->PutInt("ParallelEvtLoop", 3);
  env->PutInt("WorkerThreads", 10);
  struct fuse_args args = FUSE_ARGS_INIT(argc, argv);
  fuse_opt_parse(&args, NULL, NULL, NULL);
  char* local_mount_dir = 0;
  int err = 0;
  std::string no_fsync_list;
  std::string nowait_flush_exec_list;
  // check the fsname to choose the right JSON config file
  std::string fsname = "";

  if (argc == 1) {
    fprintf(stderr, "%s%s%s%s", UsageGet().c_str(), UsageSet().c_str(),
            UsageMount().c_str(), UsageHelp().c_str());
    exit(0);
  }

  for (int i = 0; i < argc; i++) {
    std::string option = argv[i];
    size_t npos;
    size_t epos;

    if ((option == "-h") ||
        (option == "help") ||
        (option == "--help")) {
      fprintf(stderr, "%s%s%s%s", UsageGet().c_str(), UsageSet().c_str(),
              UsageMount().c_str(), UsageHelp().c_str());
      exit(0);
    }

    if (option == "get") {
      if ((i + 1) >= argc) {
        fprintf(stderr, "%s\n", UsageGet().c_str());
        exit(-1);
      }

      std::string tag = argv[i + 1];
#ifndef __APPLE__
      std::string path = ((i + 2) >= argc) ? get_current_dir_name() : argv[i + 2];
#else
      std::string path = ((i + 2) >= argc) ? getenv("PWD") : argv[i + 2];
#endif
      std::string systemline = "getfattr --absolute-names --only-values -n ";
      systemline += tag;
      systemline += " ";
      systemline += path;
      int rc = system(systemline.c_str());
      exit(WEXITSTATUS(rc));
    }

    if (option == "set") {
      if ((i + 2) >= argc) {
        fprintf(stderr, "%s\n", UsageSet().c_str());
        exit(-1);
      }

      std::string tag = argv[i + 1];
      std::string value = argv[i + 2];
#ifndef __APPLE__
      std::string path = ((i + 3) >= argc) ? get_current_dir_name() : argv[i + 3];
#else
      std::string path = ((i + 3) >= argc) ? getenv("PWD") : argv[i + 3];
#endif
      std::string systemline = "setfattr -n ";
      systemline += tag;
      systemline += " -v ";
      systemline += value;
      systemline += " ";
      systemline += path;
      int rc = system(systemline.c_str());
      exit(WEXITSTATUS(rc));
    }

    if ((npos = option.find("fsname=")) != std::string::npos) {
      epos = option.find(",", npos);
      fsname = option.substr(npos + std::string("fsname=").length(),
                             (epos != std::string::npos) ?
                             epos - npos - std::string("fsname=").length() : -1);
      break;
    }
  }

  fprintf(stderr, "# fsname='%s'\n", fsname.c_str());

  if (getuid() == 0) {
    // the root mount always adds the 'allow_other' option
    fuse_opt_add_arg(&args, "-oallow_other");
    fprintf(stderr, "# -o allow_other enabled on shared mount\n");
  }

  fprintf(stderr, "# -o big_writes enabled\n");
  fuse_opt_add_arg(&args, "-obig_writes");
  std::string jsonconfig = "/etc/eos/fuse";
  std::string default_ssskeytab = "/etc/eos/fuse.sss.keytab";
  std::string jsonconfiglocal;

  if (geteuid()) {
    if (getenv("HOME")) {
      jsonconfig = getenv("HOME");
    } else {
      fprintf(stderr, "# warning: HOME environment not defined\n");
      jsonconfig = ".";
    }

    jsonconfig += "/.eos/fuse";

    if (getenv("HOME")) {
      default_ssskeytab = getenv("HOME");
    } else {
      default_ssskeytab = ".";
    }

    default_ssskeytab += "/.eos/fuse.sss.keytab";
  }

  if (fsname.length()) {
    if (((fsname.find("@") == std::string::npos)) &&
        ((fsname.find(":") == std::string::npos))) {
      jsonconfig += ".";
      jsonconfig += fsname;
    }
  }

  jsonconfiglocal = jsonconfig;
  jsonconfiglocal += ".local.conf";
  jsonconfig += ".conf";
#ifndef __APPLE__

  if (::access("/bin/fusermount", X_OK)) {
    fprintf(stderr, "error: /bin/fusermount is not executable for you!\n");
    exit(-1);
  }

#endif

  if (getuid() == 0) {
    unsetenv("KRB5CCNAME");
    unsetenv("X509_USER_PROXY");
  }

  cacheconfig cconfig;
  // ---------------------------------------------------------------------------------------------
  // The logic of configuration works liks that:
  // - every configuration value has a corresponding default value
  // - the configuration file name is taken from the fsname option given on the command line
  //   e.g. root> eosxd -ofsname=foo loads /etc/eos/fuse.foo.conf
  //        root> eosxd              loads /etc/eos/fuse.conf
  //        user> eosxd -ofsname=foo loads $HOME/.eos/fuse.foo.conf
  // One can avoid to use configuration files if the defaults are fine providing the remote host and remote mount directory via the fsname
  //   e.g. root> eosxd -ofsname=eos.cern.ch:/eos/ $HOME/eos mounts the /eos/ directory from eos.cern.ch shared under $HOME/eos/
  //   e.g. user> eosxd -ofsname=user@eos.cern.ch:/eos/user/u/user/ $home/eos mounts /eos/user/u/user from eos.cern.ch private under $HOME/eos/
  //   If this is a user-private mount the syntax 'foo@cern.ch' should be used to distinguish private mounts of individual users in the 'df' output
  //
  //   Please note, that root mounts are by default shared mounts with kerberos configuration,
  //   user mounts are private mounts with kerberos configuration
  // --------------------------------------------------------------------------------------------
  // XrdCl::* options we read from our config file
  std::vector<std::string> xrdcl_options;
  xrdcl_options.push_back("TimeoutResolution");
  xrdcl_options.push_back("ConnectionWindow");
  xrdcl_options.push_back("ConnectionRetry");
  xrdcl_options.push_back("StreamErrorWindow");
  xrdcl_options.push_back("RequestTimeout");
  xrdcl_options.push_back("StreamTimeout");
  xrdcl_options.push_back("RedirectLimit");
  std::string mountpoint;
  std::string store_directory;
  config.options.foreground = 0;
  config.options.automounted = 0;

  for (int i = 1; i < argc; ++i) {
    std::string opt = argv[i];
    std::string opt0 = argv[i - 1];

    if ((opt[0] != '-') && (opt0 != "-o")) {
      mountpoint = opt;
    }

    if (opt == "-f") {
      config.options.foreground = 1;
    }
  }

  try {
    // parse JSON configuration
    Json::Value root;
    Json::Reader reader;
    struct stat configstat;
    bool has_config = false;

    if (!::stat(jsonconfig.c_str(), &configstat)) {
      std::ifstream configfile(jsonconfig, std::ifstream::binary);

      if (reader.parse(configfile, root, false)) {
        fprintf(stderr, "# JSON parsing successful\n");
        has_config = true;
      } else {
        fprintf(stderr, "error: invalid configuration file %s - %s\n",
                jsonconfig.c_str(), reader.getFormattedErrorMessages().c_str());
        exit(EINVAL);
      }
    } else {
      fprintf(stderr, "# no config file - running on default values\n");
    }

    if (!::stat(jsonconfiglocal.c_str(), &configstat)) {
      Json::Value localjson;
      std::ifstream configfile(jsonconfiglocal, std::ifstream::binary);

      if (reader.parse(configfile, localjson, false)) {
        fprintf(stderr, "# JSON parsing successful\n");
        has_config = true;
      } else {
        fprintf(stderr, "error: invalid configuration file %s - %s\n",
                jsonconfiglocal.c_str(), reader.getFormattedErrorMessages().c_str());
        exit(EINVAL);
      }

      Merge(root, localjson);
    } else {
      fprintf(stderr, "# no config file for local overwrites\n");
    }

    if (!root.isMember("hostport")) {
      if (has_config) {
        fprintf(stderr,
                "error: please configure 'hostport' in your configuration file '%s'\n",
                jsonconfig.c_str());
        exit(EINVAL);
      }

      if (!fsname.length()) {
        fprintf(stderr,
                "error: please configure the EOS endpoint via fsname=<user>@<host\n");
        exit(EINVAL);
      }

      if ((fsname.find(".") == std::string::npos)) {
        fprintf(stderr,
                "error: when running without a configuration file you need to configure the EOS endpoint via fsname=<host>.<domain> - the domain has to be added!\n");
        exit(EINVAL);
      }

      size_t pos_add;

      if ((pos_add = fsname.find("@")) != std::string::npos) {
        std::string fsuser = fsname;
        fsname.erase(0, pos_add + 1);
        fsuser.erase(pos_add);

        if ((fsuser == "gw") || (fsuser == "smb")) {
          root["auth"]["krb5"] = 0;

          if (fsuser == "smb") {
            // enable overlay mode
            if (!root["options"].isMember("overlay-mode")) {
              root["options"]["overlay-mode"] = "0777";
              fprintf(stderr, "# enabling overlay-mode 0777 for smb export\n");
            }
          }
        }
      }

      size_t pos_colon;
      std::string remotemount;

      if ((pos_colon = fsname.find(":")) != std::string::npos) {
        remotemount = fsname.substr(pos_colon + 1);
        fsname.erase(pos_colon);
        root["remotemountdir"] = remotemount;
        fprintf(stderr, "# extracted remote mount dir from fsname is '%s'\n",
                remotemount.c_str());
      }

      root["hostport"] = fsname;
      fprintf(stderr, "# extracted connection host from fsname is '%s'\n",
              fsname.c_str());
    }

    if (!root.isMember("mdcachedir")) {
      if (geteuid()) {
        root["mdcachedir"] = "/var/tmp/eos/fusex/md-cache/";
      } else {
        root["mdcachedir"] = "/var/cache/eos/fusex/md-cache/";
      }

      fprintf(stderr, "# enabling swapping inodes with md-cache in '%s'\n",
              root["mdcachedir"].asString().c_str());
    }

    // apply some default settings for undefined entries.
    {
      if (!root.isMember("name")) {
        XrdOucString id = mountpoint.c_str();

        while (id.replace("/", "-")) {
        }

        fsname += id.c_str();
        root["name"] = fsname;
      }

      if (!root.isMember("hostport")) {
        root["hostport"] = "localhost";
      }

      if (!root.isMember("mdzmqidentity")) {
        if (geteuid()) {
          root["mdzmqidentity"] = "userd";
        } else {
          root["mdzmqidentity"] = "eosxd";
        }
      }

      if (!root.isMember("remotemountdir")) {
        root["remotemountdir"] = "/eos/";
      }

      if (!root.isMember("localmountdir")) {
        root["localmountdir"] = "/eos/";
      }

      if (!root["options"].isMember("debuglevel")) {
        root["options"]["debuglevel"] = 4;
      }

      if (!root["options"].isMember("backtrace")) {
        root["options"]["backtrace"] = 1;
      }

      if (!root["options"].isMember("md-kernelcache")) {
        root["options"]["md-kernelcache"] = 1;
      }

      if (!root["options"].isMember("leasetime")) {
        root["options"]["leasetime"] = 300;
      }

      if (!root["options"].isMember("md-kernelcache.enoent.timeout")) {
        root["options"]["md-kernelcache.enoent.timeout"] = 0;
      }

      if (!root["options"].isMember("md-backend.timeout")) {
        root["options"]["md-backend.timeout"] = 86400;
      }

      if (!root["options"].isMember("md-backend.put.timeout")) {
        root["options"]["md-backend.put.timeout"] = 120;
      }

      if (!root["options"].isMember("data-kernelcache")) {
        root["options"]["data-kernelcache"] = 1;
      }

      if (!root["options"].isMember("rename-is-sync")) {
        root["options"]["rename-is-sync"] = 1;
      }

      if (!root["options"].isMember("rm-is-sync")) {
        root["options"]["rm-is-sync"] = 0;
      }

      if (!root["options"].isMember("global-flush")) {
        root["options"]["global-flush"] = 1;
      }

      if (!root["options"].isMember("global-locking")) {
        root["options"]["global-locking"] = 1;
      }

      if (!root["options"].isMember("flush-wait-open")) {
        root["options"]["flush-wait-open"] = 1;
      }

      if (!root["options"].isMember("flush-wait-open-size")) {
        root["options"]["flush-wait-open-size"] = 262144;
      }

      if (!root["options"].isMember("flush-wait-umount")) {
        root["options"]["flush-wait-umount"] = 120;
      }

      if (!root["options"].isMember("show-tree-size")) {
        root["options"]["show-tree-size"] = 0;
      }

      if (!root["options"].isMember("hide-versions")) {
        root["options"]["hide-versions"] = 1;
      }

      if (!root["auth"].isMember("krb5")) {
        root["auth"]["krb5"] = 1;
      }

      if (!root["auth"].isMember("sss")) {
        root["auth"]["sss"] = 1;
      }

      if (!root["auth"].isMember("oauth2")) {
        root["auth"]["oauth2"] = 1;
      }

      if (!root["auth"].isMember("unix")) {
        root["auth"]["unix"] = 0;
      }

      if (!root["auth"].isMember("ignore-containerization")) {
        root["auth"]["ignore-containerization"] = 0;
      }

      if (!root["auth"].isMember("credential-store")) {
        if (geteuid()) {
          root["auth"]["credential-store"] = "/var/tmp/eos/fusex/credential-store/";
        } else {
          root["auth"]["credential-store"] = "/var/cache/eos/fusex/credential-store/";
        }
      }

      if ((root["auth"]["sss"] == 1) || (root["auth"]["oauth2"] == 1)) {
        if (!root["auth"].isMember("ssskeytab")) {
          root["auth"]["ssskeytab"] = default_ssskeytab;
          config.ssskeytab = root["auth"]["ssskeytab"].asString();
          struct stat buf;

          if (stat(config.ssskeytab.c_str(), &buf)) {
            fprintf(stderr,
                    "warning: sss keytabfile '%s' does not exist - disabling sss/oauth2\n",
                    config.ssskeytab.c_str());
            root["auth"]["sss"] = 0;
            root["auth"]["oauth2"] = 0;
          }
        } else {
          config.ssskeytab = root["auth"]["ssskeytab"].asString();
        }
      }

      if (!root["inline"].isMember("max-size")) {
        root["inline"]["max-size="] = 0;
      }

      if (!root["inline"].isMember("default-compressor")) {
        root["inline"]["default-compressor"] = "none";
      }

      if (!root["auth"].isMember("shared-mount")) {
        if (geteuid()) {
          root["auth"]["shared-mount"] = 0;
        } else {
          root["auth"]["shared-mount"] = 1;
        }
      }

      if (!root["options"].isMember("fd-limit")) {
        if (!geteuid()) {
          root["options"]["fd-limit"] = 524288;
        } else {
          root["options"]["fd-limit"] = 4096;
        }
      }

      if (!root["options"].isMember("no-fsync")) {
        root["options"]["no-fsync"].append(".db");
        root["options"]["no-fsync"].append(".db-journal");
        root["options"]["no-fsync"].append(".sqlite");
        root["options"]["no-fsync"].append(".sqlite-journal");
        root["options"]["no-fsync"].append(".db3");
        root["options"]["no-fsync"].append(".db3-journal");
        root["options"]["no-fsync"].append(".o");
      }

      if (!root["options"].isMember("flush-nowait-executables")) {
        root["options"]["flush-nowait-executables"].append("/tar");
        root["options"]["flush-nowait-executables"].append("/touch");
      }
    }

    if (!root["options"].isMember("cpu-core-affinity")) {
      root["options"]["cpu-core-affinity"] = 1;
    }

    if (!root["options"].isMember("no-xattr")) {
      root["options"]["no-xattr"] = 0;
    }

    if (!root["options"].isMember("no-link")) {
      root["options"]["no-link"] = 0;
    }

    if (!root["options"].isMember("nocache-graceperiod")) {
      root["options"]["nocache-graceperiod"] = 5;
    }

    if (!root["auth"].isMember("forknoexec-heuristic")) {
      root["auth"]["forknoexec-heuristic"] = 1;
    }

    if (!root["options"].isMember("rm-rf-protect-levels")) {
      root["options"]["rm-rf-protect-levels"] = 0;
    }

    if (!root["options"].isMember("rm-rf-bulk")) {
      root["options"]["rm-rf-bulk"] = 0;
    }

    if (!root["options"].isMember("write-size-flush-interval")) {
      root["options"]["write-size-flush-interval"] = 10;
    }

    if (!root["options"].isMember("submounts")) {
      root["options"]["submounts"] = 0;
    }

    if (!root["options"].isMember("inmemory-inodes")) {
      root["options"]["inmemory-inodes"] = 16384;
    }

    // xrdcl default options
    XrdCl::DefaultEnv::GetEnv()->PutInt("TimeoutResolution", 1);
    XrdCl::DefaultEnv::GetEnv()->PutInt("ConnectionWindow", 10);
    XrdCl::DefaultEnv::GetEnv()->PutInt("ConnectionRetry", 0);
    XrdCl::DefaultEnv::GetEnv()->PutInt("StreamErrorWindow", 120);
    XrdCl::DefaultEnv::GetEnv()->PutInt("RequestTimeout", 60);
    XrdCl::DefaultEnv::GetEnv()->PutInt("StreamTimeout", 120);
    XrdCl::DefaultEnv::GetEnv()->PutInt("RedirectLimit", 2);

    for (auto it = xrdcl_options.begin(); it != xrdcl_options.end(); ++it) {
      if (root["xrdcl"].isMember(*it)) {
        XrdCl::DefaultEnv::GetEnv()->PutInt(it->c_str(),
                                            root["xrdcl"][it->c_str()].asInt());

        if (*it == "RequestTimeout") {
          int rtimeout = root["xrdcl"][it->c_str()].asInt();

          if (rtimeout > XrdCl::Proxy::chunk_timeout()) {
            XrdCl::Proxy::chunk_timeout(rtimeout + 60);
          }
        }
      }
    }

    if (root["xrdcl"].isMember("LogLevel")) {
      XrdCl::DefaultEnv::GetEnv()->PutString("LogLevel",
                                             root["xrdcl"]["LogLevel"].asString());
      setenv((char*) "XRD_LOGLEVEL", root["xrdcl"]["LogLevel"].asString().c_str(), 1);
      XrdCl::DefaultEnv::ReInitializeLogging();
    }

    // recovery setting
    if (!root["recovery"].isMember("read")) {
      root["recovery"]["read"] = 1;
    }

    if (!root["recovery"].isMember("read-open")) {
      root["recovery"]["read-open"] = 1;
    }

    if (!root["recovery"].isMember("read-open-noserver")) {
      root["recovery"]["read-open-noserver"] = 1;
    }

    if (!root["recovery"].isMember("read-open-noserver-retrywindow")) {
      root["recovery"]["read-open-noserver-retrywindow"] = 15;
    }

    if (!root["recovery"].isMember("write")) {
      root["recovery"]["write"] = 1;
    }

    if (!root["recovery"].isMember("write-open")) {
      root["recovery"]["write-open"] = 1;
    }

    if (!root["recovery"].isMember("write-open-noserver")) {
      root["recovery"]["write-open-noserver"] = 1;
    }

    if (!root["recovery"].isMember("write-open-noserver-retrywindow")) {
      root["recovery"]["write-open-noserver-retrywindow"] = 15;
    }

    // fuzzing settings
    if (!root["fuzzing"].isMember("open-async-submit")) {
      root["fuzzing"]["open-async-submit"] = 0;
    }

    if (!root["fuzzing"].isMember("open-async-return")) {
      root["fuzzing"]["open-async-return"] = 0;
    }

    if (!root["fuzzing"].isMember("open-async-submit-fatal")) {
      root["fuzzing"]["open-async-submit-fatal"] = 0;
    }

    if (!root["fuzzing"].isMember("open-async-return-fatal")) {
      root["fuzzing"]["open-async-return-fatal"] = 0;
    }

    config.name = root["name"].asString();
    config.hostport = root["hostport"].asString();
    config.remotemountdir = root["remotemountdir"].asString();
    config.localmountdir = root["localmountdir"].asString();
    config.statfilesuffix = root["statfilesuffix"].asString();
    config.statfilepath = root["statfilepath"].asString();
    config.appname = "fuse";

    if (root["appname"].asString().length()) {
      if (root["appname"].asString().find("&") == std::string::npos) {
        config.appname += "::";
        config.appname += root["appname"].asString();
      } else {
        fprintf(stderr, "error: appname cannot contain '&' character!\n");
        exit(EINVAL);
      }
    }

    config.options.debug = root["options"]["debug"].asInt();
    config.options.debuglevel = root["options"]["debuglevel"].asInt();
    config.options.jsonstats = !root["options"]["jsonstats"].isNull() && root["options"]["jsonstats"] != 0; // any value will make jsonstats to true but 0
    config.options.enable_backtrace = root["options"]["backtrace"].asInt();
    config.options.libfusethreads = root["options"]["libfusethreads"].asInt();
    config.options.md_kernelcache = root["options"]["md-kernelcache"].asInt();
    config.options.md_kernelcache_enoent_timeout =
      root["options"]["md-kernelcache.enoent.timeout"].asDouble();
    config.options.md_backend_timeout =
      root["options"]["md-backend.timeout"].asDouble();
    config.options.md_backend_put_timeout =
      root["options"]["md-backend.put.timeout"].asDouble();
    config.options.data_kernelcache = root["options"]["data-kernelcache"].asInt();
    config.options.rename_is_sync = root["options"]["rename-is-sync"].asInt();
    config.options.rmdir_is_sync = root["options"]["rmdir-is-sync"].asInt();
    config.options.global_flush = root["options"]["global-flush"].asInt();
    config.options.flush_wait_open = root["options"]["flush-wait-open"].asInt();
    config.options.flush_wait_open_size =
      root["options"]["flush-wait-open-size"].asInt();
    config.options.flush_wait_umount = root["options"]["flush-wait-umount"].asInt();
    config.options.global_locking = root["options"]["global-locking"].asInt();
    config.options.overlay_mode = strtol(
                                    root["options"]["overlay-mode"].asString().c_str(), 0, 8);

    if (config.options.overlay_mode & 1) {
      config.options.x_ok = 0;
    } else {
      config.options.x_ok = X_OK;
    }

    config.options.fdlimit = root["options"]["fd-limit"].asInt();
    config.options.rm_rf_protect_levels =
      root["options"]["rm-rf-protect-levels"].asInt();
    config.options.rm_rf_bulk =
      root["options"]["rm-rf-bulk"].asInt();
    config.options.show_tree_size = root["options"]["show-tree-size"].asInt();
    config.options.hide_versions = root["options"]["hide-versions"].asInt();
    config.options.protect_directory_symlink_loops =
      root["options"]["protect-directory-symlink-loops"].asInt();
    config.options.cpu_core_affinity = root["options"]["cpu-core-affinity"].asInt();
    config.options.no_xattr = root["options"]["no-xattr"].asInt();
    config.options.no_eos_xattr_listing =
      root["options"]["no-eos-xattr-listing"].asInt();
    config.options.no_hardlinks = root["options"]["no-link"].asInt();
    config.options.write_size_flush_interval =
      root["options"]["write-size-flush-interval"].asInt();
    config.options.inmemory_inodes = root["options"]["inmemory-inodes"].asInt();
    config.options.flock = false;
#ifdef FUSE_SUPPORTS_FLOCK
    config.options.flock = true;
#endif

    if (config.options.no_xattr) {
      disable_xattr();
    }

    if (config.options.no_hardlinks) {
      disable_link();
    }

    config.options.nocache_graceperiod =
      root["options"]["nocache-graceperiod"].asInt();
    config.options.leasetime = root["options"]["leasetime"].asInt();
    config.options.submounts = root["options"]["submounts"].asInt();
    config.recovery.read = root["recovery"]["read"].asInt();
    config.recovery.read_open = root["recovery"]["read-open"].asInt();
    config.recovery.read_open_noserver =
      root["recovery"]["read-open-noserver"].asInt();
    config.recovery.read_open_noserver_retrywindow =
      root["recovery"]["read-open-noserver-retrywindow"].asInt();
    config.recovery.write = root["recovery"]["write"].asInt();
    config.recovery.write_open = root["recovery"]["write-open"].asInt();
    config.recovery.write_open_noserver =
      root["recovery"]["write-open-noserver"].asInt();
    config.recovery.write_open_noserver_retrywindow =
      root["recovery"]["write-open-noserver-retrywindow"].asInt();
    config.fuzzing.open_async_submit = root["fuzzing"]["open-async-submit"].asInt();
    config.fuzzing.open_async_return = root["fuzzing"]["open-async-return"].asInt();
    config.fuzzing.read_async_return = root["fuzzing"]["read-async-return"].asInt();
    config.fuzzing.open_async_submit_fatal = (bool)
        root["fuzzing"]["open-async-submit-fatal"].asInt();
    config.fuzzing.open_async_return_fatal = (bool)
        root["fuzzing"]["open-async-return-fatal"].asInt();
    XrdCl::Fuzzing::Configure(config.fuzzing.open_async_submit,
                              config.fuzzing.open_async_return,
                              config.fuzzing.open_async_submit_fatal,
                              config.fuzzing.open_async_return_fatal,
                              config.fuzzing.read_async_return);
    config.mdcachedir = root["mdcachedir"].asString();
    config.mqtargethost = root["mdzmqtarget"].asString();
    config.mqidentity = root["mdzmqidentity"].asString();
    config.mqname = config.mqidentity;
    config.auth.fuse_shared = root["auth"]["shared-mount"].asInt();
    config.auth.use_user_krb5cc = root["auth"]["krb5"].asInt();
    config.auth.use_user_oauth2 = root["auth"]["oauth2"].asInt();
    config.auth.use_user_unix = root["auth"]["unix"].asInt();
    config.auth.ignore_containerization =
      root["auth"]["ignore-containerization"].asInt();
    config.auth.use_user_gsiproxy = root["auth"]["gsi"].asInt();
    config.auth.use_user_sss = root["auth"]["sss"].asInt();
    config.auth.credentialStore = root["auth"]["credential-store"].asString();

    if (config.auth.use_user_sss || config.auth.use_user_oauth2) {
      // store keytab location for this mount
      setenv("XrdSecSSSKT", root["auth"]["ssskeytab"].asString().c_str(), 1);
    }

    config.auth.tryKrb5First = !((bool)root["auth"]["gsi-first"].asInt());
    config.auth.environ_deadlock_timeout =
      root["auth"]["environ-deadlock-timeout"].asInt();
    config.auth.forknoexec_heuristic = root["auth"]["forknoexec-heuristic"].asInt();

    if (config.auth.environ_deadlock_timeout <= 0) {
      config.auth.environ_deadlock_timeout = 500;
    }

    config.inliner.max_size = root["inline"]["max-size"].asInt();
    config.inliner.default_compressor =
      root["inline"]["default-compressor"].asString();

    if ((config.inliner.default_compressor != "none") &&
        (config.inliner.default_compressor != "zlib")) {
      std::cerr <<
                "inline default compressor value can only be 'none' or 'zlib'."
                << std::endl;
      exit(EINVAL);
    }

    for (Json::Value::iterator it = root["options"]["no-fsync"].begin();
         it != root["options"]["no-fsync"].end(); ++it) {
      config.options.no_fsync_suffixes.push_back(it->asString());
      no_fsync_list += it->asString();
      no_fsync_list += ",";
    }

    for (Json::Value::iterator it =
           root["options"]["flush-nowait-executables"].begin();
         it != root["options"]["flush-nowait-executables"].end(); ++it) {
      config.options.nowait_flush_executables.push_back(it->asString());
      nowait_flush_exec_list += it->asString();
      nowait_flush_exec_list += ",";
    }

    // reset mdcachedir if compiled without rocksdb support
#ifndef HAVE_ROCKSDB

    if (!config.mdcachedir.empty()) {
      std::cerr <<
                "Options mdcachedir is unavailable, fusex was compiled without rocksdb support."
                << std::endl;
      config.mdcachedir = "";
    }

#endif // HAVE_ROCKSDB

    if (config.mdcachedir.length()) {
      // add the instance name to all cache directories
      if (config.mdcachedir.rfind("/") != (config.mdcachedir.size() - 1)) {
        config.mdcachedir += "/";
      }

      config.mdcachedir += config.name.length() ? config.name : "default";
    }

    // the store directory is the tree before we append individual UUIDs for each mount
    store_directory = config.mdcachedir;

    // default settings
    if (!config.statfilesuffix.length()) {
      config.statfilesuffix = "stats";
    }

    if (!config.mqtargethost.length()) {
      std::string h = config.hostport;

      if (h.find(":") != std::string::npos) {
        h.erase(h.find(":"));
      }

      config.mqtargethost = "tcp://" + h + ":1100";
    }

    {
      config.mqidentity.insert(0, "fuse://");
      config.mqidentity += "@";
      char hostname[4096];

      if (gethostname(hostname, sizeof(hostname))) {
        fprintf(stderr, "error: failed to get hostname!\n");
        exit(EINVAL);
      }

      config.clienthost = hostname;
      config.mqidentity += hostname;
      char suuid[40];
      uuid_t uuid;
      uuid_generate_time(uuid);
      uuid_unparse(uuid, suuid);
      config.clientuuid = suuid;
      config.mqidentity += "//";
      config.mqidentity += suuid;
      config.mqidentity += ":";
      char spid[16];
      snprintf(spid, sizeof(spid), "%d", getpid());
      config.mqidentity += spid;

      if (config.mdcachedir.length()) {
        config.mdcachedir += "/";
        config.mdcachedir += suuid;
      }
    }

    if (config.options.fdlimit > 0) {
      struct rlimit newrlimit;
      newrlimit.rlim_cur = config.options.fdlimit;
      newrlimit.rlim_max = config.options.fdlimit;

      if ((setrlimit(RLIMIT_NOFILE, &newrlimit) != 0) && (!geteuid())) {
        fprintf(stderr, "warning: unable to set fd limit to %lu - errno %d\n",
                config.options.fdlimit, errno);
      }
    }

    struct rlimit nofilelimit;

    if (getrlimit(RLIMIT_NOFILE, &nofilelimit) != 0) {
      fprintf(stderr, "error: unable to get fd limit - errno %d\n", errno);
      exit(EINVAL);
    }

    fprintf(stderr, "# File descriptor limit: %lu soft, %lu hard\n",
            nofilelimit.rlim_cur, nofilelimit.rlim_max);
    // store the current limit
    config.options.fdlimit = nofilelimit.rlim_cur;
    // data caching configuration
    cconfig.type = cache_t::INVALID;
    cconfig.clean_on_startup = true;

    if (root["cache"]["type"].asString() == "disk") {
      cconfig.type = cache_t::DISK;
    } else if (root["cache"]["type"].asString() == "memory") {
      cconfig.type = cache_t::MEMORY;
    } else {
      if (root["cache"]["type"].asString().length()) {
        fprintf(stderr, "error: invalid cache type configuration\n");
        exit(EINVAL);
      } else {
        cconfig.type = cache_t::DISK;
      }
    }

    if (!root["cache"].isMember("read-ahead-bytes-nominal")) {
      root["cache"]["read-ahead-bytes-nominal"] = 256 * 1024;
    }

    if (!root["cache"].isMember("read-ahead-bytes-max")) {
      root["cache"]["read-ahead-bytes-max"] = 2 * 1024 * 1024;
    }

    if (!root["cache"].isMember("read-ahead-blocks-max")) {
      root["cache"]["read-ahead-blocks-max"] = 16;
    }

    if (!root["cache"].isMember("read-ahead-strategy")) {
      root["cache"]["read-ahead-strategy"] = "dynamic";
    }

    if (!root["cache"].isMember("read-ahead-sparse-ratio")) {
      root["cache"]["read-ahead-sparse-ratio"] = 0.0;
    }

    // auto-scale read-ahead and write-back buffer
    uint64_t best_io_buffer_size = meminfo.get().totalram / 8;

    if (best_io_buffer_size > 128 * 1024 * 1024) {
      best_io_buffer_size = 128 * 1024 * 1024;
    } else {
      // we take 1/8 of the total available memory, if we don't have one GB available
      best_io_buffer_size /= 8;
    }

    if (!root["cache"].isMember("max-read-ahead-buffer")) {
      fprintf(stderr, "# allowing max read-ahead buffers of %lu bytes\n",
              best_io_buffer_size);
      root["cache"]["max-read-ahead-buffer"] = (Json::Value::UInt64)
          best_io_buffer_size;
    }

    if (!root["cache"].isMember("max-write-buffer")) {
      fprintf(stderr, "# allowing max write-back buffers of %lu bytes\n",
              best_io_buffer_size);
      root["cache"]["max-write-buffer"] = (Json::Value::UInt64)best_io_buffer_size;
    }

    cconfig.location = root["cache"]["location"].asString();
    cconfig.journal = root["cache"]["journal"].asString();
    cconfig.default_read_ahead_size =
      root["cache"]["read-ahead-bytes-nominal"].asInt();
    cconfig.max_read_ahead_size = root["cache"]["read-ahead-bytes-max"].asInt();
    cconfig.max_read_ahead_blocks = root["cache"]["read-ahead-blocks-max"].asInt();
    cconfig.read_ahead_strategy = root["cache"]["read-ahead-strategy"].asString();
    cconfig.read_ahead_sparse_ratio =
      root["cache"]["read-ahead-sparse-ratio"].asFloat();

    if ((cconfig.read_ahead_strategy != "none") &&
        (cconfig.read_ahead_strategy != "static") &&
        (cconfig.read_ahead_strategy != "dynamic")) {
      fprintf(stderr,
              "error: invalid read-ahead-strategy specified - only 'none' 'static' 'dynamic' allowed\n");
      exit(EINVAL);
    }

    cconfig.max_inflight_read_ahead_buffer_size =
      root["cache"]["max-read-ahead-buffer"].asInt();
    cconfig.max_inflight_write_buffer_size =
      root["cache"]["max-write-buffer"].asInt();

    // set defaults for journal and file-start cache
    if (geteuid()) {
      if (!cconfig.location.length()) {
        cconfig.location = "/var/tmp/eos/fusex/cache/";

        if (getenv("USER")) {
          cconfig.location += getenv("USER");
        } else {
          cconfig.location += std::to_string(geteuid());
        }

        cconfig.location += "/";
      }

      if (!cconfig.journal.length()) {
        cconfig.journal = "/var/tmp/eos/fusex/cache/";

        if (getenv("USER")) {
          cconfig.journal += getenv("USER");
        } else {
          cconfig.location += std::to_string(geteuid());
        }

        cconfig.journal += "/";
      }

      // default cache size 512 MB
      if (!root["cache"]["size-mb"].asString().length()) {
        root["cache"]["size-mb"] = 512;
      }

      // default cache size 64k inodes
      if (!root["cache"]["size-ino"].asString().length()) {
        root["cache"]["size-ino"] = 65536;
      }

      // default journal cache size 2 G
      if (!root["cache"]["journal-mb"].asString().length()) {
        root["cache"]["journal-mb"] = 2048;
      }

      // default journal size 64k inodes
      if (!root["cache"]["journal-ino"].asString().length()) {
        root["cache"]["journal-ino"] = 65536;
      }

      // default cleaning threshold
      if (!root["cache"]["clean-threshold"].asString().length()) {
        root["cache"]["clean-threshold"] = 85.0;
      }

      if (!root["cache"]["file-cache-max-kb"].asString().length()) {
        root["cache"]["file-cache-max-kb"] = 256;
      }
    } else {
      if (!cconfig.location.length()) {
        cconfig.location = "/var/cache/eos/fusex/cache/";
      }

      if (!cconfig.journal.length()) {
        cconfig.journal = "/var/cache/eos/fusex/cache/";
      }

      // default cache size 1 GB
      if (!root["cache"]["size-mb"].asString().length()) {
        root["cache"]["size-mb"] = 1000;
      }

      // default cache size 64k indoes
      if (!root["cache"]["size-ino"].asString().length()) {
        root["cache"]["size-ino"] = 65536;
      }

      // default cleaning threshold
      if (!root["cache"]["clean-threshold"].asString().length()) {
        root["cache"]["clean-threshold"] = 85.0;
      }

      if (!root["cache"]["file-cache-max-kb"].asString().length()) {
        root["cache"]["file-cache-max-kb"] = 256;
      }
    }

    if (cconfig.location == "OFF") {
      // disable file-start cache
      cconfig.location = "";
    }

    if (cconfig.journal == "OFF") {
      // disable journal
      cconfig.journal = "";
    }

    if (cconfig.location.length()) {
      if (cconfig.location.rfind("/") != (cconfig.location.size() - 1)) {
        cconfig.location += "/";
      }

      cconfig.location += config.name.length() ? config.name : "default";
    }

    if (cconfig.journal.length()) {
      if (cconfig.journal.rfind("/") != (cconfig.journal.size() - 1)) {
        cconfig.journal += "/";
      }

      cconfig.journal += config.name.length() ? config.name : "default";
    }

    config.auth.credentialStore += config.name.length() ? config.name : "default";
    // apply some defaults for all existing options
    // by default create all the specified cache paths
    std::string mk_cachedir = "mkdir -p " + config.mdcachedir;
    std::string mk_journaldir = "mkdir -p " + cconfig.journal;
    std::string mk_locationdir = "mkdir -p " + cconfig.location;
    std::string mk_credentialdir = "mkdir -p " + config.auth.credentialStore;

    if (config.mdcachedir.length()) {
      system(mk_cachedir.c_str());
      size_t slashes = std::count(config.mdcachedir.begin(), config.mdcachedir.end(),
                                  '/');

      // just some paranoid safety to avoid wiping by accident something we didn't intend to wipe
      if ((slashes > 2)  &&
          config.mdcachedir[config.mdcachedir.length() - 37] == '/') {
        config.mdcachedir_unlink = config.mdcachedir;
      }
    }

    if (cconfig.journal.length()) {
      system(mk_journaldir.c_str());
    }

    if (cconfig.location.length()) {
      system(mk_locationdir.c_str());
    }

    if (config.auth.credentialStore.length()) {
      system(mk_credentialdir.c_str());
    }

    // make the cache directories private to root
    chmod_to_700_or_die(config.mdcachedir);
    chmod_to_700_or_die(cconfig.journal);
    chmod_to_700_or_die(cconfig.location);
    chmod_to_700_or_die(config.auth.credentialStore);
    {
      char list[64];
#ifndef __APPLE__

      if (::listxattr(cconfig.location.c_str(), list, sizeof(list))) {
#else

      if (::listxattr(cconfig.location.c_str(), list, sizeof(list), 0)) {
#endif

        if (errno == ENOTSUP) {
          fprintf(stderr,
                  "error: eosxd requires XATTR support on partition %s errno=%d\n",
                  cconfig.location.c_str(), errno);
          exit(-1);
        }
      }

      cconfig.total_file_cache_size = root["cache"]["size-mb"].asUInt64() * 1024 *
                                      1024;
      cconfig.total_file_cache_inodes = root["cache"]["size-ino"].asUInt64();
      cconfig.total_file_journal_size = root["cache"]["journal-mb"].asUInt64() *
                                        1024 * 1024;
      cconfig.total_file_journal_inodes = root["cache"]["journal-ino"].asUInt64();
      cconfig.per_file_cache_max_size = root["cache"]["file-cache-max-kb"].asUInt64()
                                        * 1024;
      cconfig.per_file_journal_max_size =
        root["cache"]["file-journal-max-kb"].asUInt64() * 1024;
      cconfig.clean_threshold = root["cache"]["clean-threshold"].asDouble();
      int rc = 0;

      if ((rc = cachehandler::instance().init(cconfig))) {
        exit(rc);
      }
    }

    {
      if (!mountpoint.length()) {
        // we allow to take the mountpoint from the json file if it is not given on the command line
        fuse_opt_add_arg(&args, config.localmountdir.c_str());
        mountpoint = config.localmountdir.c_str();
      } else {
        config.localmountdir = mountpoint;
      }

      if (mountpoint.length()) {
        DIR* d = 0;
        struct stat d_stat;

        // sanity check of the mount directory
        if (!(d = ::opendir(mountpoint.c_str()))) {
          // check for a broken mount
          if ((errno == ENOTCONN) || (errno == ENOENT)) {
            // force an 'umount -l '
            std::string systemline = "umount -l ";
            systemline += mountpoint;
            fprintf(stderr, "# dead mount detected - forcing '%s'\n", systemline.c_str());
            system(systemline.c_str());
          }

          if (stat(mountpoint.c_str(), &d_stat)) {
            if (errno == ENOENT) {
              fprintf(stderr, "error: mountpoint '%s' does not exist\n", mountpoint.c_str());
              exit(-1);
            } else {
              fprintf(stderr, "error: failed to stat '%s' - errno = %d\n", mountpoint.c_str(),
                      errno);
              exit(-1);
            }
          }
        } else {
          closedir(d);
        }
      }
    }

    std::string nodelay = getenv("XRD_NODELAY") ? getenv("XRD_NODELAY") : "";
    umount_system_line = "fusermount -u -z ";
    umount_system_line += EosFuse::Instance().Config().localmountdir;

    if (nodelay == "1") {
      fprintf(stderr, "# Running with XRD_NODELAY=1 (nagle algorithm is disabled)\n");
    } else {
      putenv((char*) "XRD_NODELAY=1");
      fprintf(stderr, "# Disabling nagle algorithm (XRD_NODELAY=1)\n");
    }

    if (!getenv("MALLOC_CONF")) {
      fprintf(stderr, "# Setting MALLOC_CONF=dirty_decay_ms:0\n");
      putenv((char*) "MALLOC_CONF=dirty_decay_ms:0");
    } else {
      fprintf(stderr, "# MALLOC_CONF=%s\n", getenv("MALLOC_CONF"));
    }

    int debug;
    {
      // C-style fuse configuration optionss
      struct eosxd_options {
        int autofs;
      };
      struct eosxd_options fuse_opts;
      fuse_opts.autofs = 0;
#define OPTION(t, p)    \
  { t, offsetof(struct eosxd_options, p), 1 }
      static struct fuse_opt eosxd_options_spec[] = {
        OPTION("autofs", autofs),
        FUSE_OPT_END
      };

      if (fuse_opt_parse(&args, &fuse_opts, eosxd_options_spec, NULL) == -1) {
        exit(errno ? errno : -1);
      }

      if (fuse_parse_cmdline(&args, &local_mount_dir, NULL, &debug) == -1) {
        exit(errno ? errno : -1);
      }

      config.options.automounted = fuse_opts.autofs;
    }

    if ((fusechan = fuse_mount(local_mount_dir, &args)) == NULL) {
      fprintf(stderr, "error: fuse_mount failed\n");
      exit(errno ? errno : -1);
    }

    if (fuse_daemonize(config.options.foreground) != -1) {
#ifndef __APPLE__
      eos::common::ShellCmd cmd("echo eos::common::ShellCmd init 2>&1");
      eos::common::cmd_status st = cmd.wait(5);
      int rc = st.exit_code;

      if (rc) {
        fprintf(stderr,
                "warning: failed to run shell command\n");
      }

      if (!geteuid()) {
        // change the priority of this process to maximum
        if (setpriority(PRIO_PROCESS, getpid(), -PRIO_MAX / 2) < 0) {
          fprintf(stderr,
                  "error: failed to renice this process '%u', to maximum priority '%d'\n",
                  getpid(), -PRIO_MAX / 2);
        }

        if (config.options.cpu_core_affinity > 0) {
          cpu_set_t cpuset;
          CPU_ZERO(&cpuset);
          CPU_SET(config.options.cpu_core_affinity - 1, &cpuset);
          sched_setaffinity(getpid(), sizeof(cpu_set_t), &cpuset);
          fprintf(stderr, "# Setting CPU core affinity to core %d\n",
                  config.options.cpu_core_affinity - 1);
        }
      }

#endif
      fprintf(stderr, "initialize process cache '%s'\n",
              config.auth.credentialStore.c_str());
      fusexrdlogin::initializeProcessCache(config.auth);

      if (config.options.foreground) {
        if (nodelay != "1") {
          fprintf(stderr,
                  "# warning: nagle algorithm is still enabled (export XRD_NODELAY=1 before running in foreground)\n");
        }
      }

      // Open log file
      if (getuid()) {
        char logfile[1024];

        if (getenv("EOS_FUSE_LOGFILE")) {
          snprintf(logfile, sizeof(logfile) - 1, "%s",
                   getenv("EOS_FUSE_LOGFILE"));
        } else {
          snprintf(logfile, sizeof(logfile) - 1, "/tmp/eos-fuse.%d.log",
                   getuid());
        }

        config.logfilepath = logfile;

        if (!config.statfilepath.length()) {
          config.statfilepath = logfile;
          config.statfilepath += ".";
          config.statfilepath += config.statfilesuffix;
        }

        // Running as a user ... we log into /tmp/eos-fuse.$UID.log
        if (!(fstderr = freopen(logfile, "a+", stderr))) {
          fprintf(stdout, "error: cannot open log file %s\n", logfile);
        } else {
          if (::chmod(logfile, S_IRUSR | S_IWUSR | S_IRGRP | S_IROTH)) {
            fprintf(stderr, "error: cannot change permission of log file %s\n", logfile);
            exit(-1);
          }
        }
      } else {
        // Running as root ... we log into /var/log/eos/fuse
        std::string log_path = "/var/log/eos/fusex/fuse.";

        if (getenv("EOS_FUSE_LOG_PREFIX") || fsname.length()) {
          if (getenv("EOS_FUSE_LOG_PREFIX")) {
            log_path += getenv("EOS_FUSE_LOG_PREFIX");
          } else {
            log_path += fsname;
          }

          if (!config.statfilepath.length()) config.statfilepath = log_path +
                "." + config.statfilesuffix;

          log_path += ".log";
        } else {
          if (!config.statfilepath.length()) config.statfilepath = log_path +
                config.statfilesuffix;

          log_path += "log";
        }

        eos::common::Path cPath(log_path.c_str());
        cPath.MakeParentPath(S_IRWXU | S_IRGRP | S_IROTH);
        config.logfilepath = log_path;
        ;

        if (!(fstderr = freopen(cPath.GetPath(), "a+", stderr))) {
          fprintf(stderr, "error: cannot open log file %s\n", cPath.GetPath());
        } else if (::chmod(cPath.GetPath(), S_IRUSR | S_IWUSR)) {
          fprintf(stderr, "error: failed to chmod %s\n", cPath.GetPath());
        }
      }

      if (fstderr) {
        setvbuf(fstderr, (char*) NULL, _IONBF, 0);
      }

      eos::common::Logging::GetInstance().SetUnit("FUSE@eosxd");
      eos::common::Logging::GetInstance().gShortFormat = true;
      eos::common::Logging::GetInstance().SetFilter("DumpStatistic");
      eos::common::Logging::GetInstance().SetIndexSize(512);

      if (config.options.debug) {
        eos::common::Logging::GetInstance().SetLogPriority(LOG_DEBUG);
      } else {
        if (config.options.debuglevel) {
          eos::common::Logging::GetInstance().SetLogPriority(config.options.debuglevel);
        } else {
          eos::common::Logging::GetInstance().SetLogPriority(LOG_INFO);
        }
      }

      eos::common::Logging::GetInstance().SetIndexSize(512);
      eos::common::Logging::GetInstance().EnableRateLimiter();
      fprintf(stderr, "Logging: suspended %d running %d in q %d\n",
              eos::common::Logging::GetInstance().LB->log_suspended,
              eos::common::Logging::GetInstance().LB->log_thread_started,
              eos::common::Logging::GetInstance().LB->log_buffer_in_q);
      eos::common::Logging::GetInstance().LB->resume();
      eos_static_debug("");
      fprintf(stderr, "Logging: suspended %d running %d in q %d\n",
              eos::common::Logging::GetInstance().LB->log_suspended,
              eos::common::Logging::GetInstance().LB->log_thread_started,
              eos::common::Logging::GetInstance().LB->log_buffer_in_q);
      // initialize mKV in case no cache is configured to act as no-op
      mKV.reset(new NoKV());
#ifdef HAVE_ROCKSDB

      if (!config.mdcachedir.empty()) {
        RocksKV* kv = new RocksKV();
        // clean old stale DBs
        kv->clean_stores(store_directory, config.clientuuid);

        if (kv->connect(config.name, config.mdcachedir) != 0) {
          fprintf(stderr, "error: failed to open rocksdb KV cache - path=%s",
                  config.mdcachedir.c_str());
          exit(EINVAL);
        }

        mKV.reset(kv);
      }

#endif // HAVE_ROCKSDB
      mdbackend.init(config.hostport, config.remotemountdir,
                     config.options.md_backend_timeout,
                     config.options.md_backend_put_timeout);
      mds.init(&mdbackend);
      caps.init(&mdbackend, &mds);
      datas.init();

      if (config.mqtargethost.length()) {
        if (mds.connect(config.mqtargethost, config.mqidentity, config.mqname,
                        config.clienthost, config.clientuuid)) {
          fprintf(stderr,
                  "error: failed to connect to mgm/zmq - connect-string=%s connect-identity=%s connect-name=%s",
                  config.mqtargethost.c_str(), config.mqidentity.c_str(), config.mqname.c_str());
          exit(EINVAL);
        }
      }

      if (cachehandler::instance().init_daemonized()) {
        exit(errno);
      }

      fusestat.Add("getattr", 0, 0, 0);
      fusestat.Add("setattr", 0, 0, 0);
      fusestat.Add("setattr:chown", 0, 0, 0);
      fusestat.Add("setattr:chmod", 0, 0, 0);
      fusestat.Add("setattr:utimes", 0, 0, 0);
      fusestat.Add("setattr:truncate", 0, 0, 0);
      fusestat.Add("lookup", 0, 0, 0);
      fusestat.Add("opendir", 0, 0, 0);
      fusestat.Add("readdir", 0, 0, 0);
      fusestat.Add("releasedir", 0, 0, 0);
      fusestat.Add("statfs", 0, 0, 0);
      fusestat.Add("mknod", 0, 0, 0);
      fusestat.Add("mkdir", 0, 0, 0);
      fusestat.Add("rm", 0, 0, 0);
      fusestat.Add("unlink", 0, 0, 0);
      fusestat.Add("rmdir", 0, 0, 0);
      fusestat.Add("rename", 0, 0, 0);
      fusestat.Add("access", 0, 0, 0);
      fusestat.Add("open", 0, 0, 0);
      fusestat.Add("create", 0, 0, 0);
      fusestat.Add("read", 0, 0, 0);
      fusestat.Add("write", 0, 0, 0);
      fusestat.Add("release", 0, 0, 0);
      fusestat.Add("fsync", 0, 0, 0);
      fusestat.Add("forget", 0, 0, 0);
      fusestat.Add("flush", 0, 0, 0);
      fusestat.Add("getxattr", 0, 0, 0);
      fusestat.Add("setxattr", 0, 0, 0);
      fusestat.Add("listxattr", 0, 0, 0);
      fusestat.Add("removexattr", 0, 0, 0);
      fusestat.Add("readlink", 0, 0, 0);
      fusestat.Add("symlink", 0, 0, 0);
      fusestat.Add("link", 0, 0, 0);
      fusestat.Add(__SUM__TOTAL__, 0, 0, 0);
      tDumpStatistic.reset(&EosFuse::DumpStatistic, this);
      tStatCirculate.reset(&EosFuse::StatCirculate, this);
      tMetaCacheFlush.reset(&metad::mdcflush, &mds);
      tMetaStackFree.reset(&metad::mdstackfree, &mds);
      tMetaCommunicate.reset(&metad::mdcommunicate, &mds);
      tCapFlush.reset(&cap::capflush, &caps);

      // wait that we get our heartbeat sent ...
      for (size_t i = 0; i < 50; ++i) {
        if (mds.is_visible()) {
          break;
        } else {
          eos_static_notice("waiting for established heart-beat : %u", i);
          std::this_thread::sleep_for(std::chrono::milliseconds(100));
        }
      }

      eos_static_warning("********************************************************************************");
      eos_static_warning("eosxd started version %s - FUSE protocol version %d",
                         VERSION, FUSE_USE_VERSION);
      eos_static_warning("eos-instance-url       := %s", config.hostport.c_str());
      eos_static_warning("thread-pool            := %s",
                         config.options.libfusethreads ? "libfuse" : "custom");
      eos_static_warning("zmq-connection         := %s", config.mqtargethost.c_str());
      eos_static_warning("zmq-identity           := %s", config.mqidentity.c_str());
      eos_static_warning("fd-limit               := %lu", config.options.fdlimit);

      if (config.auth.use_user_sss) {
        eos_static_warning("sss-keytabfile         := %s", config.ssskeytab.c_str());
      }

      eos_static_warning("options                := backtrace=%d md-cache:%d md-enoent:%.02f md-timeout:%.02f md-put-timeout:%.02f data-cache:%d rename-sync:%d rmdir-sync:%d flush:%d flush-w-open:%d flush-w-open-sz:%ld flush-w-umount:%d locking:%d no-fsync:%s flush-nowait-exec:%s ol-mode:%03o show-tree-size:%d hide-versions:%d protect-symlink-loops:%d core-affinity:%d no-xattr:%d no-eos-xattr-listing: %d no-link:%d nocache-graceperiod:%d rm-rf-protect-level=%d rm-rf-bulk=%d t(lease)=%d t(size-flush)=%d submounts=%d ino(in-mem)=%d flock:%d",
                         config.options.enable_backtrace,
                         config.options.md_kernelcache,
                         config.options.md_kernelcache_enoent_timeout,
                         config.options.md_backend_timeout,
                         config.options.md_backend_put_timeout,
                         config.options.data_kernelcache,
                         config.options.rename_is_sync,
                         config.options.rmdir_is_sync,
                         config.options.global_flush,
                         config.options.flush_wait_open,
                         config.options.flush_wait_open_size,
                         config.options.flush_wait_umount,
                         config.options.global_locking,
                         no_fsync_list.c_str(),
                         nowait_flush_exec_list.c_str(),
                         config.options.overlay_mode,
                         config.options.show_tree_size,
                         config.options.hide_versions,
                         config.options.protect_directory_symlink_loops,
                         config.options.cpu_core_affinity,
                         config.options.no_xattr,
                         config.options.no_eos_xattr_listing,
                         config.options.no_hardlinks,
                         config.options.nocache_graceperiod,
                         config.options.rm_rf_protect_levels,
                         config.options.rm_rf_bulk,
                         config.options.leasetime,
                         config.options.write_size_flush_interval,
                         config.options.submounts,
                         config.options.inmemory_inodes,
                         config.options.flock
                        );
      eos_static_warning("cache                  := rh-type:%s rh-nom:%d rh-max:%d rh-blocks:%d rh-sparse-ratio:%.01f max-rh-buffer=%lu max-wr-buffer=%lu tot-size=%ld tot-ino=%ld jc-size=%ld jc-ino=%ld dc-loc:%s jc-loc:%s clean-thrs:%02f%%%",
                         cconfig.read_ahead_strategy.c_str(),
                         cconfig.default_read_ahead_size,
                         cconfig.max_read_ahead_size,
                         cconfig.max_read_ahead_blocks,
                         cconfig.read_ahead_sparse_ratio,
                         cconfig.max_inflight_read_ahead_buffer_size,
                         cconfig.max_inflight_write_buffer_size,
                         cconfig.total_file_cache_size,
                         cconfig.total_file_cache_inodes,
                         cconfig.total_file_journal_size,
                         cconfig.total_file_journal_inodes,
                         cconfig.location.c_str(),
                         cconfig.journal.c_str(),
                         cconfig.clean_threshold);
      eos_static_warning("read-recovery          := enabled:%d ropen:%d ropen-noserv:%d ropen-noserv-window:%u",
                         config.recovery.read,
                         config.recovery.read_open,
                         config.recovery.read_open_noserver,
                         config.recovery.read_open_noserver_retrywindow);
      eos_static_warning("write-recovery         := enabled:%d wopen:%d wopen-noserv:%d wopen-noserv-window:%u",
                         config.recovery.write,
                         config.recovery.write_open,
                         config.recovery.write_open_noserver,
                         config.recovery.write_open_noserver_retrywindow);
      eos_static_warning("file-inlining          := emabled:%d max-size=%lu compressor=%s",
                         config.inliner.max_size ? 1 : 0,
                         config.inliner.max_size,
                         config.inliner.default_compressor.c_str());
      eos_static_warning("fuzzing                := open-async-submit:%lu(fatal:%lu) open-async-return:%lu(fatal:%lu) read-async-return:%lu",
                         config.fuzzing.open_async_submit,
                         config.fuzzing.open_async_submit_fatal,
                         config.fuzzing.open_async_return,
                         config.fuzzing.open_async_return_fatal,
                         config.fuzzing.read_async_return);
      std::string xrdcl_option_string;
      std::string xrdcl_option_loglevel;

      for (auto it = xrdcl_options.begin(); it != xrdcl_options.end(); ++it) {
        xrdcl_option_string += *it;
        xrdcl_option_string += ":";
        int value = 0;
        std::string svalue;
        XrdCl::DefaultEnv::GetEnv()->GetInt(it->c_str(), value);
        xrdcl_option_string += eos::common::StringConversion::GetSizeString(svalue,
                               (unsigned long long) value);
        xrdcl_option_string += " ";
      }

      XrdCl::DefaultEnv::GetEnv()->GetString("LogLevel", xrdcl_option_loglevel);
      eos_static_warning("xrdcl-options          := %s log-level='%s' fusex-chunk-timeout=%d",
                         xrdcl_option_string.c_str(), xrdcl_option_loglevel.c_str(),
                         XrdCl::Proxy::sChunkTimeout);
      fusesession = fuse_lowlevel_new(&args,
                                      &(get_operations()),
                                      sizeof(operations), NULL);

      if ((fusesession != NULL)) {
        if (fuse_set_signal_handlers(fusesession) != -1) {
          fuse_session_add_chan(fusesession, fusechan);

          if (getenv("EOS_FUSE_NO_MT") &&
              (!strcmp(getenv("EOS_FUSE_NO_MT"), "1"))) {
            err = fuse_session_loop(fusesession);
          } else {
#if ( FUSE_USE_VERSION <= 28 )
            err = fuse_session_loop_mt(fusesession);
#else

            if (config.options.libfusethreads) {
              err = fuse_session_loop_mt(fusesession);
            } else {
              EosFuseSessionLoop loop(10, 20, 10, 20);
              err = loop.Loop(fusesession);
            }

#endif
          }
        }
      }

      if (config.options.flush_wait_umount) {
        datas.terminate(config.options.flush_wait_umount);
      }

      eos_static_warning("eosxd stopped version %s - FUSE protocol version %d",
                         VERSION, FUSE_USE_VERSION);
      eos_static_warning("********************************************************************************");
      tDumpStatistic.join();
      tStatCirculate.join();
      tMetaCacheFlush.join();
      tMetaStackFree.join();
      tMetaCommunicate.join();
      tCapFlush.join();
      {
        // rename the stats file
        std::string laststat = config.statfilepath;
        laststat += ".last";
        ::rename(config.statfilepath.c_str(), laststat.c_str());
        if(EosFuse::Instance().config.options.jsonstats){
          ::rename((config.statfilepath+".json").c_str(), (laststat+".json").c_str());
        }
      }

      if (Instance().Config().options.submounts) {
        Mounter().terminate();
      }

      // remove the session and channel object after all threads are joined
      if (fusesession) {
        fuse_remove_signal_handlers(fusesession);

        if (fusechan) {
          fuse_session_remove_chan(fusechan);
        }

        fuse_session_destroy(fusesession);
      }

      fuse_unmount(local_mount_dir, fusechan);
      mKV.reset();

      if (config.mdcachedir_unlink.length()) {
        // clean rocksdb directory
        std::string rmline = "rm -rf ";
        rmline += config.mdcachedir_unlink.c_str();
        system(rmline.c_str());
      }
    } else {
      fprintf(stderr, "error: failed to daemonize\n");
      exit(errno ? errno : -1);
    }

    return err ? 1 : 0;
  }
  catch (Json::Exception const&) {
    fprintf(stderr, "error: catched json config exception");
    exit(-1);
  }

  eos::common::Logging::GetInstance().shutDown(true);
  return 0;
}

/* -------------------------------------------------------------------------- */
void
/* -------------------------------------------------------------------------- */
EosFuse::umounthandler(int sig, siginfo_t* si, void* ctx)
/* -------------------------------------------------------------------------- */
{
  if (Instance().Config().options.submounts) {
    Instance().Mounter().terminate();
  }

  eos::common::handleSignal(sig, si, ctx);
  static char systemline[4096];
  snprintf(systemline, sizeof(systemline), "fusermount -u -z %s",
           EosFuse::Instance().Config().localmountdir.c_str());
  system(systemline);
  fprintf(stderr, "# umounthandler: executing %s\n", systemline);
  fprintf(stderr,
          "# umounthandler: sighandler received signal %d - emitting signal %d again\n",
          sig, sig);
  system(systemline);
  signal(SIGSEGV, SIG_DFL);
  signal(SIGABRT, SIG_DFL);
  signal(SIGTERM, SIG_DFL);
#ifndef __APPLE__
  pthread_t thread = pthread_self();
  pthread_kill(thread, sig);
#else
  kill(getpid(), sig);
#endif
}

/* -------------------------------------------------------------------------- */
void
/* -------------------------------------------------------------------------- */
EosFuse::init(void* userdata, struct fuse_conn_info* conn)
/* -------------------------------------------------------------------------- */
{
  eos_static_debug("");

  if (EosFuse::instance().config.options.enable_backtrace) {
    struct sigaction sa;
    sa.sa_flags = SA_SIGINFO;
    sigemptyset(&sa.sa_mask);
    sa.sa_sigaction = EosFuse::umounthandler;

    if (sigaction(SIGSEGV, &sa, NULL) == -1) {
      char msg[1024];
      snprintf(msg, sizeof(msg), "failed to install SEGV handler");
      throw std::runtime_error(msg);
    }

    if (sigaction(SIGABRT, &sa, NULL) == -1) {
      char msg[1024];
      snprintf(msg, sizeof(msg), "failed to install SEGV handler");
      throw std::runtime_error(msg);
    }

    if (sigaction(SIGTERM, &sa, NULL) == -1) {
      char msg[1024];
      snprintf(msg, sizeof(msg), "failed to install SEGV handler");
      throw std::runtime_error(msg);
    }

    if (EosFuse::instance().config.options.enable_backtrace == 2) {
      setenv("EOS_ENABLE_BACKWARD_STACKTRACE", "1", 1);
    }
  }

  conn->want |= FUSE_CAP_EXPORT_SUPPORT | FUSE_CAP_POSIX_LOCKS |
                FUSE_CAP_BIG_WRITES;
}

void
EosFuse::destroy(void* userdata)
{
  eos_static_debug("");
}

/* -------------------------------------------------------------------------- */
void
/* -------------------------------------------------------------------------- */
EosFuse::DumpStatistic(ThreadAssistant& assistant)
/* -------------------------------------------------------------------------- */
{
  eos_static_debug("started statistic dump thread");
  char ino_stat[16384];
  time_t start_time = time(NULL);
  while (!assistant.terminationRequested()) {
    time_t now = time(NULL);
    std::string sout;
    std::ostringstream ssout;
    Json::StyledWriter jsonwriter;
    Json::Value jsonstats{};
    meminfo.update();
    eos::common::LinuxStat::linux_stat_t osstat;
#ifndef __APPLE__
    eos::common::LinuxMemConsumption::linux_mem_t mem;

    if (!eos::common::LinuxMemConsumption::GetMemoryFootprint(mem)) {
      eos_static_err("failed to get the MEM usage information");
    }

    if (!eos::common::LinuxStat::GetStat(osstat)) {
      eos_static_err("failed to get the OS usage information");
    }

#endif
    eos_static_debug("dumping statistics");
<<<<<<< HEAD
    if(EosFuse::Instance().config.options.jsonstats){
      fusestat.PrintOutTotalJson(jsonstats); //creates activity object...
      Json::Value inodes{};
      inodes["number"]      = (Json::UInt64) this->getMdStat().inodes();
      inodes["stack"]       = (Json::UInt64) this->getMdStat().inodes_stacked();
      inodes["todelete"]    = (Json::UInt64) this->getMdStat().inodes_deleted();
      inodes["backlog"]     = (Json::UInt64) this->getMdStat().inodes_backlog();
      inodes["ever"]        = (Json::UInt64) this->getMdStat().inodes_ever();
      inodes["everdeleted"] = (Json::UInt64) this->getMdStat().inodes_deleted_ever();
      inodes["open"]        = (Json::UInt64) this->datas.size();
      inodes["vmap"]        = (Json::UInt64) this->mds.vmaps().size();
      inodes["caps"]        = (Json::UInt64) this->caps.size();
      inodes["tracker"]     = (Json::UInt64) this->Tracker().size();
      inodes["rhexpired"]   = (Json::UInt64) XrdCl::Proxy::ReadAsyncHandler::nexpired();
      inodes["proxies"]     = (Json::UInt64) XrdCl::Proxy::Proxies();
      jsonstats["inodes"]=inodes;
    }
    XrdOucString out;
    fusestat.PrintOutTotal(out);
    sout = out.c_str();
    now = time(NULL);
=======
    std::string sout;
    fusestat.PrintOutTotal(sout);

    time_t now = time(NULL);
>>>>>>> 7765f150
    snprintf(ino_stat, sizeof(ino_stat),
            "# -----------------------------------------------------------------------------------------------------------\n"
            "ALL        inodes              := %lu\n"
            "ALL        inodes stack        := %lu\n"
            "ALL        inodes-todelete     := %lu\n"
            "ALL        inodes-backlog      := %lu\n"
            "ALL        inodes-ever         := %lu\n"
            "ALL        inodes-ever-deleted := %lu\n"
            "ALL        inodes-open         := %lu\n"
            "ALL        inodes-vmap         := %lu\n"
            "ALL        inodes-caps         := %lu\n"
            "ALL        inodes-tracker      := %lu\n"
            "ALL        rh-expired          := %lu\n"
            "ALL        proxies             := %d\n"
            "# -----------------------------------------------------------------------------------------------------------\n",
            this->getMdStat().inodes(),
            this->getMdStat().inodes_stacked(),
            this->getMdStat().inodes_deleted(),
            this->getMdStat().inodes_backlog(),
            this->getMdStat().inodes_ever(),
            this->getMdStat().inodes_deleted_ever(),
            this->datas.size(),
            this->mds.vmaps().size(),
            this->caps.size(),
            this->Tracker().size(),
            XrdCl::Proxy::ReadAsyncHandler::nexpired(),
            XrdCl::Proxy::Proxies()
            );
    sout += ino_stat;
    {
      auto recovery = XrdCl::Proxy::ProxyStatHandle::Get()->Stats();
      int32_t recovery_ok = 0;
      int32_t recovery_fail = 0;
      Json::Value recoveries{};

      for (auto it : recovery) {
        if (it.first.find("success") != std::string::npos) {
          recovery_ok++;
        }

        if (it.first.find("failed") != std::string::npos) {
          recovery_fail++;
        }
    
        if(EosFuse::Instance().config.options.jsonstats){
          recoveries[it.first] = (Json::UInt64) it.second;
          jsonstats["recoveries"] = recoveries;
        }
        snprintf(ino_stat, sizeof(ino_stat),
                "ALL        %-45s := %lu\n", it.first.c_str(), it.second);
        sout += ino_stat;
      }
      if(!EosFuse::Instance().config.options.jsonstats){
        sout += "# -----------------------------------------------------------------------------------------------------------\n";
      }
      Instance().aRecoveryOk = recovery_ok;
      Instance().aRecoveryFail = recovery_ok;
    }
    std::string s1;
    std::string s2;
    std::string s3;
    std::string s4;
    std::string s5;
    std::string s6;
    std::string s7;
    std::string s8;
    std::string blocker;
    uint64_t    blocker_inode;
    static std::string last_blocker = "";
    static uint64_t last_blocker_inode = 0;
    static double last_blocked_ms = 0;
    static int last_heartbeat_age = 0;
    static bool hb_warning = false;
    {
      unsigned long long rbytes, wbytes = 0;
      unsigned long nops = 0;
      float total_rbytes, total_wbytes = 0;
      int sum = 0;
      unsigned long totalram, freeram, loads0 = 0;
      {
        XrdSysMutexHelper sLock(getFuseStat().Mutex);
        rbytes = this->getFuseStat().GetTotal("rbytes");
        wbytes = this->getFuseStat().GetTotal("wbytes");
        nops = this->getFuseStat().GetOps();
        total_rbytes = this->getFuseStat().GetTotalAvg5("rbytes") / 1000.0 / 1000.0;
        total_wbytes = this->getFuseStat().GetTotalAvg5("wbytes") / 1000.0 / 1000.0;
        sum = (int) this->getFuseStat().GetTotalAvg5(":sum");
      }
      {
        std::lock_guard<std::mutex> lock(meminfo.mutex());
        totalram = meminfo.getref().totalram;
        freeram = meminfo.getref().freeram;
        loads0 = meminfo.getref().loads[0];
      }
      double blocked_ms = this->Tracker().blocked_ms(blocker, blocker_inode);
      int heartbeat_age = time(NULL) - EosFuse::Instance().mds.last_heartbeat;
      if(EosFuse::Instance().config.options.jsonstats){
        Json::Value stats {};
        stats["threads"]             = (Json::LargestUInt) osstat.threads;
        stats["visze"]               = eos::common::StringConversion::GetReadableSizeString(s1, osstat.vsize, "b");
        stats["rss"]                 = eos::common::StringConversion::GetReadableSizeString(s2, osstat.rss, "b");
        stats["pid"]                 = (Json::UInt) getpid();
        stats["log-size"]            = (Json::LargestUInt) this->sizeLogFile();
        stats["wr-buf-inflight"]     = eos::common::StringConversion::GetReadableSizeString(s3,XrdCl::Proxy::sWrBufferManager.inflight(), "b");
        stats["wr-buf-queued"]       = eos::common::StringConversion::GetReadableSizeString(s4,XrdCl::Proxy::sWrBufferManager.queued(), "b");
        stats["wr-nobuff"]           = (Json::LargestUInt) XrdCl::Proxy::sWrBufferManager.nobuf();
        stats["ra-buf-inflight"]     = eos::common::StringConversion::GetReadableSizeString(s5,XrdCl::Proxy::sRaBufferManager.inflight(), "b");
        stats["ra-buf-queued"]       = eos::common::StringConversion::GetReadableSizeString(s6,XrdCl::Proxy::sRaBufferManager.queued(), "b");
        stats["ra-xoff"]             = (Json::LargestUInt) XrdCl::Proxy::sRaBufferManager.xoff();
        stats["ra-nobuff"]           = (Json::LargestUInt) XrdCl::Proxy::sRaBufferManager.nobuf();
        stats["rd-buf-inflight"]     = eos::common::StringConversion::GetReadableSizeString(s7,data::datax::sBufferManager.inflight(), "b");
        stats["rd-buf-queued"]       = eos::common::StringConversion::GetReadableSizeString(s8,data::datax::sBufferManager.queued(), "b");
        stats["version"]             = VERSION;
        stats["fuseversion"]         = FUSE_USE_VERSION;
        stats["starttime"]           = (Json::LargestUInt) start_time;
        stats["uptime"]              = (Json::LargestUInt) now - start_time;
        stats["total-mem"]           = (Json::LargestUInt) totalram;
        stats["free-mem"]            = (Json::LargestUInt) freeram;
        stats["load"]                = (Json::LargestUInt) loads0;
        stats["total-rbytes"]        = (Json::LargestUInt) rbytes;
        stats["total-wbytes"]        = (Json::LargestUInt) wbytes;
        stats["total-io-ops"]        = (Json::LargestUInt) nops;
        stats["read--mb/s"]          = (double) total_rbytes;
        stats["write-mb/s"]          = (double) total_wbytes;
        stats["iops"]                = sum;
        stats["xoffs"]               = (Json::LargestUInt) Instance().datas.get_xoff();
        stats["instance-url"]        = EosFuse::Instance().config.hostport.c_str();
        stats["endpoint-url"]        = lastMgmHostPort.get().c_str();
        stats["client-uuid"]         = EosFuse::Instance().config.clientuuid.c_str();
        stats["server-version"]      = EosFuse::Instance().mds.server_version().c_str();
        stats["automounted"]         = (Json::UInt) EosFuse::Instance().Config().options.automounted;
        stats["max-inode-lock-ms"]   = blocked_ms;
        stats["blocker"]             = blocker.c_str();
        stats["last-heartbeat-secs"] = (Json::UInt) heartbeat_age;
        jsonstats["stats"] = stats;
      }
      snprintf(ino_stat, sizeof(ino_stat),
              "ALL        threads             := %llu\n"
              "ALL        visze               := %s\n"
              "ALL        rss                 := %s\n"
              "ALL        pid                 := %d\n"
              "ALL        log-size            := %lu\n"
              "ALL        wr-buf-inflight     := %s\n"
              "ALL        wr-buf-queued       := %s\n"
              "ALL        wr-nobuff           := %lu\n"
              "ALL        ra-buf-inflight     := %s\n"
              "ALL        ra-buf-queued       := %s\n"
              "ALL        ra-xoff             := %lu\n"
              "ALL        ra-nobuff           := %lu\n"
              "ALL        rd-buf-inflight     := %s\n"
              "ALL        rd-buf-queued       := %s\n"
              "ALL        version             := %s\n"
              "ALL        fuseversion         := %d\n"
              "ALL        starttime           := %lu\n"
              "ALL        uptime              := %lu\n"
              "ALL        total-mem           := %lu\n"
              "ALL        free-mem            := %lu\n"
              "ALL        load                := %lu\n"
              "ALL        total-rbytes        := %llu\n"
              "ALL        total-wbytes        := %llu\n"
              "ALL        total-io-ops        := %lu\n"
              "ALL        read--mb/s          := %.02f\n"
              "ALL        write-mb/s          := %.02f\n"
              "ALL        iops                := %d\n"
              "ALL        xoffs               := %lu\n"
              "ALL        instance-url        := %s\n"
              "ALL        endpoint-url        := %s\n"
              "ALL        client-uuid         := %s\n"
              "ALL        server-version      := %s\n"
              "ALL        automounted         := %d\n"
              "ALL        max-inode-lock-ms   := %.02f [%s]\n"
              "ALL        last-heartbeat-secs := %d\n"
              "# -----------------------------------------------------------------------------------------------------------\n",
              osstat.threads,
              eos::common::StringConversion::GetReadableSizeString(s1, osstat.vsize, "b"),
              eos::common::StringConversion::GetReadableSizeString(s2, osstat.rss, "b"),
              getpid(),
              this->sizeLogFile(),
              eos::common::StringConversion::GetReadableSizeString(s3,
                  XrdCl::Proxy::sWrBufferManager.inflight(), "b"),
              eos::common::StringConversion::GetReadableSizeString(s4,
                  XrdCl::Proxy::sWrBufferManager.queued(), "b"),
              XrdCl::Proxy::sWrBufferManager.nobuf(),
              eos::common::StringConversion::GetReadableSizeString(s5,
                  XrdCl::Proxy::sRaBufferManager.inflight(), "b"),
              eos::common::StringConversion::GetReadableSizeString(s6,
                  XrdCl::Proxy::sRaBufferManager.queued(), "b"),
              XrdCl::Proxy::sRaBufferManager.xoff(),
              XrdCl::Proxy::sRaBufferManager.nobuf(),
              eos::common::StringConversion::GetReadableSizeString(s7,
                  data::datax::sBufferManager.inflight(), "b"),
              eos::common::StringConversion::GetReadableSizeString(s8,
                  data::datax::sBufferManager.queued(), "b"),
              VERSION,
              FUSE_USE_VERSION,
              start_time,
              now - start_time,
              totalram,
              freeram,
              loads0,
              rbytes,
              wbytes,
              nops,
              total_rbytes,
              total_wbytes,
              sum,
              Instance().datas.get_xoff(),
              EosFuse::Instance().config.hostport.c_str(),
              lastMgmHostPort.get().c_str(),
              EosFuse::Instance().config.clientuuid.c_str(),
              EosFuse::Instance().mds.server_version().c_str(),
              EosFuse::Instance().Config().options.automounted,
              blocked_ms,
              blocker.c_str(),
              heartbeat_age
              );

      if (blocker_inode != 1) {
        if (blocker.length() && last_blocker.empty()) {
          std::string url = Instance().datas.url(blocker_inode);

          if (url.empty()) {
            url = Instance().mds.getpath(blocker_inode);
          }

          eos_static_warning("IO blocked on ino=%#lx for op=%s since %.02f ms { %s }",
                             blocker_inode, blocker.c_str(), blocked_ms, url.c_str());
        }

        if (blocker.empty() && last_blocker.length()) {
          std::string url = Instance().datas.url(last_blocker_inode).c_str();

          if (url.empty()) {
            url = Instance().mds.getpath(last_blocker_inode);
          }

          eos_static_warning("IO unblock on ino=%#lx for op=%s since %.02f ms { %s }",
                             last_blocker_inode, last_blocker.c_str(), last_blocked_ms, url.c_str());
        }
      }

      if (!EosFuse::Instance().mds.last_heartbeat) {
        eos_static_warning("HB (heartbeat) has not started!");
        hb_warning = true;
      } else {
        if (hb_warning) {
          eos_static_warning("HB (heartbeat) has started!");
          hb_warning = false;
        }

        if (heartbeat_age > 10) {
          if ((heartbeat_age - last_heartbeat_age) > 15) {
            eos_static_warning("HB (heartbeat) is stuck since %d seconds - we might get evicted",
                               heartbeat_age);
            last_heartbeat_age = heartbeat_age;
          }
        } else {
          if (last_heartbeat_age > 10) {
            eos_static_warning("HB (heartbeat) is back");
          }

          last_heartbeat_age = 0;
        }
      }

      last_blocker_inode = blocker_inode;
      last_blocker = blocker;
      last_blocked_ms = blocked_ms;
    }
    if(EosFuse::Instance().config.options.jsonstats){

      std::ofstream dumpjsonfile(EosFuse::Instance().config.statfilepath+".json");
      dumpjsonfile << jsonwriter.write(jsonstats);
    }
    sout += ino_stat;
    std::ofstream dumpfile(EosFuse::Instance().config.statfilepath);
    dumpfile << sout;
    this->statsout.set(sout);
    shrinkLogFile();
    assistant.wait_for(std::chrono::seconds(1));
  }
}

/* -------------------------------------------------------------------------- */
void
/* -------------------------------------------------------------------------- */
EosFuse::StatCirculate(ThreadAssistant& assistant)
/* -------------------------------------------------------------------------- */
{
  eos_static_debug("started stat circulate thread");
  fusestat.Circulate(assistant);
}

/* -------------------------------------------------------------------------- */
void
/* -------------------------------------------------------------------------- */
EosFuse::getattr(fuse_req_t req, fuse_ino_t ino, struct fuse_file_info* fi)
/* -------------------------------------------------------------------------- */
{
  eos::common::Timing timing(__func__);
  COMMONTIMING("_start_", &timing);
  eos_static_debug("");
  ADD_FUSE_STAT(__func__, req);
  EXEC_TIMING_BEGIN(__func__);
  int rc = 0;
  fuse_id id(req);
  struct fuse_entry_param e;
  metad::shared_md md = Instance().mds.getlocal(req, ino);

  if (ino != 1) {
    XrdSysMutexHelper mLock(md->Locker());

    if (!(*md)()->id() || (md->deleted() && !md->lookup_is())) {
      rc = md->deleted() ? ENOENT : (*md)()->err();
    } else {
      fuse_ino_t cap_ino = S_ISDIR((*md)()->mode()) ? ino : (*md)()->pid();
      cap::shared_cap pcap = Instance().caps.acquire(req, cap_ino ? cap_ino : 1,
                             S_IFDIR | Instance().Config().options.x_ok);
      double cap_lifetime = 0;
      XrdSysMutexHelper capLock(pcap->Locker());

      if ((*pcap)()->errc()) {
        rc = (*pcap)()->errc();
        capLock.UnLock();
      } else {
        cap_lifetime = pcap->lifetime();

        if (md->needs_refresh()) {
          md->Locker().UnLock();
          std::string authid = (*pcap)()->authid();
          capLock.UnLock();
          md = Instance().mds.get(req, ino);
          md->Locker().Lock();

          if (!(*md)()->id() || (md->deleted() && !md->lookup_is())) {
            rc = md->deleted() ? ENOENT : (*md)()->err();
          }
        } else {
          capLock.UnLock();
        }

        if (!rc) {
          md->convert(e, cap_lifetime);
          eos_static_info("%s", md->dump(e).c_str());
        }
      }
    }
  } else {
    // mountpoint stat does not require a cap
    md->convert(e);
    eos_static_info("%s", md->dump(e).c_str());
  }

  if (rc) {
    fuse_reply_err(req, rc);
  } else {
    fuse_reply_attr(req, &e.attr, e.attr_timeout);
  }

  EXEC_TIMING_END(__func__);
  COMMONTIMING("_stop_", &timing);
  eos_static_notice("t(ms)=%.03f %s", timing.RealTime(),
                    dump(id, ino, fi, rc).c_str());
}

/* -------------------------------------------------------------------------- */
void
/* -------------------------------------------------------------------------- */
EosFuse::setattr(fuse_req_t req, fuse_ino_t ino, struct stat* attr, int op,
                 struct fuse_file_info* fi)
/* -------------------------------------------------------------------------- */
{
  eos::common::Timing timing(__func__);
  COMMONTIMING("_start_", &timing);
  eos_static_debug("ino=%d", ino);
  ADD_FUSE_STAT(__func__, req);
  EXEC_TIMING_BEGIN(__func__);
  int rc = 0;
  fuse_id id(req);
  cap::shared_cap pcap;
  metad::shared_md md;
  bool md_update_sync = false;     /* wait for MD update for return code */
  md = Instance().mds.get(req, ino);
  md->Locker().Lock();

  if (op == 0) {
    rc = EINVAL;
  } else if (!(*md)()->id() || (md->deleted() && !md->lookup_is())) {
    rc = md->deleted() ? ENOENT : (*md)()->err();
  } else {
    fuse_ino_t cap_ino = S_ISDIR((*md)()->mode()) ? ino : (*md)()->pid();

    if (op & FUSE_SET_ATTR_MODE) {
      // chmod permissions are derived from the parent in case of a directory or file
      // otherwise we trap ourselfs when revoking W_OK
      if (S_ISDIR((*md)()->mode())) {
        cap_ino = (*md)()->pid();
      }

      // retrieve cap for mode setting
      pcap = Instance().caps.acquire(req, cap_ino,
                                     M_OK);
    } else if ((op & FUSE_SET_ATTR_UID) || (op & FUSE_SET_ATTR_GID)) {
      // retrieve cap for owner setting
      pcap = Instance().caps.acquire(req, cap_ino,
                                     C_OK);
    } else if (op & FUSE_SET_ATTR_SIZE) {
      // retrieve cap for write
      pcap = Instance().caps.acquire(req, cap_ino,
                                     W_OK);
    } else if ((op & FUSE_SET_ATTR_ATIME)
               || (op & FUSE_SET_ATTR_MTIME)
               || (op & FUSE_SET_ATTR_ATIME_NOW)
               || (op & FUSE_SET_ATTR_MTIME_NOW)
              ) {
      // retrieve cap for write
      pcap = Instance().caps.acquire(req, cap_ino,
                                     W_OK);
      pcap->Locker().Lock();

      if ((*pcap)()->errc()) {
        pcap->Locker().UnLock();
        // retrieve cap for set utime
        pcap = Instance().caps.acquire(req, cap_ino, SU_OK);
      } else {
        pcap->Locker().UnLock();
      }
    }

    pcap->Locker().Lock();

    if ((*pcap)()->errc()) {
      pcap->Locker().UnLock();

      // don't fail chown not changing the owner,
      if ((op & FUSE_SET_ATTR_UID) && ((*md)()->uid() == (int) attr->st_uid)) {
        rc = 0;
      } else {
        if ((op & FUSE_SET_ATTR_GID) && ((*md)()->gid() == (int) attr->st_gid)) {
          rc = 0;
        } else {
          rc = (*pcap)()->errc();
        }
      }
    } else {
      pcap->Locker().UnLock();

      if (op & FUSE_SET_ATTR_MODE) {
        /*
          EACCES Search permission is denied on a component of the path prefix.

          EFAULT path points outside your accessible address space.

          EIO    An I/O error occurred.

          ELOOP  Too many symbolic links were encountered in resolving path.

          ENAMETOOLONG
           path is too long.

          ENOENT The file does not exist.

          ENOMEM Insufficient kernel memory was available.

          ENOTDIR
           A component of the path prefix is not a directory.

          EPERM  The  effective  UID does not match the owner of the file,
           and the process is not privileged (Linux: it does not

           have the CAP_FOWNER capability).

          EROFS  The named file resides on a read-only filesystem.

          The general errors for fchmod() are listed below:

          EBADF  The file descriptor fd is not valid.

          EIO    See above.

          EPERM  See above.

          EROFS  See above.
         */
        ADD_FUSE_STAT("setattr:chmod", req);
        EXEC_TIMING_BEGIN("setattr:chmod");
        struct timespec tsnow;
        eos::common::Timing::GetTimeSpec(tsnow);
        (*md)()->set_ctime(tsnow.tv_sec);
        (*md)()->set_ctime_ns(tsnow.tv_nsec);
        (*md)()->set_mode(attr->st_mode);

        if (S_ISDIR((*md)()->mode())) {
          // if this is a directory we have to revoke a potential existing cap for that directory
          cap::shared_cap cap = Instance().caps.get(req, (*md)()->id());
          cap->invalidate();

          if (Instance().mds.has_flush(ino)) {
            // we have also to wait for the upstream flush
            Instance().mds.wait_flush(req, md);
          }
        }

        EXEC_TIMING_END("setattr:chmod");
      }

      if ((op & FUSE_SET_ATTR_UID) || (op & FUSE_SET_ATTR_GID)) {
        /*
          EACCES Search permission is denied on a component of the path prefix.

          EFAULT path points outside your accessible address space.

          ELOOP  Too many symbolic links were encountered in resolving path.

          ENAMETOOLONG
           path is too long.

          ENOENT The file does not exist.

          ENOMEM Insufficient kernel memory was available.

          ENOTDIR
           A component of the path prefix is not a directory.

          EPERM  The calling process did not have the required permissions
           (see above) to change owner and/or group.

          EROFS  The named file resides on a read-only filesystem.

          The general errors for fchown() are listed below:

          EBADF  The descriptor is not valid.

          EIO    A low-level I/O error occurred while modifying the inode.

          ENOENT See above.

          EPERM  See above.

          EROFS  See above.
         */
        ADD_FUSE_STAT("setattr:chown", req);
        EXEC_TIMING_BEGIN("setattr:chown");

        if (op & FUSE_SET_ATTR_UID) {
          (*md)()->set_uid(attr->st_uid);
        }

        if (op & FUSE_SET_ATTR_GID) {
          (*md)()->set_gid(attr->st_gid);
        }

        struct timespec tsnow;

        eos::common::Timing::GetTimeSpec(tsnow);

        (*md)()->set_ctime(tsnow.tv_sec);

        (*md)()->set_ctime_ns(tsnow.tv_nsec);

        if (S_ISDIR((*md)()->mode())) {
          // if this is a directory we have to revoke a potential existing cap for that directory
          cap::shared_cap cap = Instance().caps.get(req, (*md)()->id());
          cap->invalidate();

          if (Instance().mds.has_flush(ino)) {
            // we have also to wait for the upstream flush
            Instance().mds.wait_flush(req, md);
          }
        }

        md_update_sync = true;
        EXEC_TIMING_END("setattr:chown");
      }

      if (
        (op & FUSE_SET_ATTR_ATIME)
        || (op & FUSE_SET_ATTR_MTIME)
        || (op & FUSE_SET_ATTR_ATIME_NOW)
        || (op & FUSE_SET_ATTR_MTIME_NOW)
      ) {
        /*
        EACCES Search permission is denied for one of the directories in
        the  path  prefix  of  path

        EACCES times  is  NULL,  the caller's effective user ID does not match
        the owner of the file, the caller does not have
        write access to the file, and the caller is not privileged
        (Linux: does not have either the CAP_DAC_OVERRIDE or
        the CAP_FOWNER capability).

        ENOENT filename does not exist.

        EPERM  times is not NULL, the caller's effective UID does not
        match the owner of the file, and the caller is not priv‐
        ileged (Linux: does not have the CAP_FOWNER capability).

        EROFS  path resides on a read-only filesystem.
         */
        ADD_FUSE_STAT("setattr:utimes", req);
        EXEC_TIMING_BEGIN("setattr:utimes");
        eos_static_debug("setattr:utimes %d", fi ? fi->fh : -1);
        struct timespec tsnow;
        eos::common::Timing::GetTimeSpec(tsnow);

        if (op & FUSE_SET_ATTR_ATIME) {
          (*md)()->set_atime(attr->ATIMESPEC.tv_sec);
          (*md)()->set_atime_ns(attr->ATIMESPEC.tv_nsec);
          (*md)()->set_ctime(tsnow.tv_sec);
          (*md)()->set_ctime_ns(tsnow.tv_nsec);
        }

        if (op & FUSE_SET_ATTR_MTIME) {
          (*md)()->set_mtime(attr->MTIMESPEC.tv_sec);
          (*md)()->set_mtime_ns(attr->MTIMESPEC.tv_nsec);
          (*md)()->set_ctime(tsnow.tv_sec);
          (*md)()->set_ctime_ns(tsnow.tv_nsec);
        }

        if ((op & FUSE_SET_ATTR_ATIME_NOW) ||
            (op & FUSE_SET_ATTR_MTIME_NOW)) {
          if (op & FUSE_SET_ATTR_ATIME_NOW) {
            (*md)()->set_atime(tsnow.tv_sec);
            (*md)()->set_atime_ns(tsnow.tv_nsec);
            (*md)()->set_ctime(tsnow.tv_sec);
            (*md)()->set_ctime_ns(tsnow.tv_nsec);
          }

          if (op & FUSE_SET_ATTR_MTIME_NOW) {
            (*md)()->set_mtime(tsnow.tv_sec);
            (*md)()->set_mtime_ns(tsnow.tv_nsec);
            (*md)()->set_ctime(tsnow.tv_sec);
            (*md)()->set_ctime_ns(tsnow.tv_nsec);
          }
        }

        std::string cookie = md->Cookie();
        Instance().datas.update_cookie((*md)()->id(), cookie);
        EXEC_TIMING_END("setattr:utimes");
      }

      if (op & FUSE_SET_ATTR_SIZE) {
        /*
        EACCES Search  permission is denied for a component of the path
        prefix, or the named file is not writable by the user.

        EFAULT Path points outside the process's allocated address space.

        EFBIG  The argument length is larger than the maximum file size.

        EINTR  While blocked waiting to complete, the call was interrupted
        by a signal handler; see fcntl(2) and signal(7).

        EINVAL The argument length is negative or larger than the maximum
        file size.

        EIO    An I/O error occurred updating the inode.

        EISDIR The named file is a directory.

        ELOOP  Too many symbolic links were encountered in translating the
        pathname.

        ENAMETOOLONG
        A component of a pathname exceeded 255 characters, or an
        entire pathname exceeded 1023 characters.

        ENOENT The named file does not exist.

        ENOTDIR
        A component of the path prefix is not a directory.

        EPERM  The underlying filesystem does not support extending a file
        beyond its current size.

        EROFS  The named file resides on a read-only filesystem.

        ETXTBSY
        The file is a pure procedure (shared text) file that is
        being executed.

        For ftruncate() the same errors apply, but instead of things that
        can be wrong with path, we now have things that  can
        be wrong with the file descriptor, fd:

        EBADF  fd is not a valid descriptor.

        EBADF or EINVAL
        fd is not open for writing.

        EINVAL fd does not reference a regular file.
         */
        ADD_FUSE_STAT("setattr:truncate", req);
        EXEC_TIMING_BEGIN("setattr:truncate");
        int rc = 0;

        if (!(*md)()->id() || (md->deleted() && !md->lookup_is())) {
          rc = ENOENT;
        } else {
          if (((*md)()->mode() & S_IFDIR)) {
            rc = EISDIR;
          } else {
            if (fi && fi->fh) {
              // ftruncate
              data::data_fh* io = (data::data_fh*) fi->fh;

              if (io) {
                if (!(*md)()->creator() || ((*md)()->creator() &&
                                            ((off_t)(*md)()->size() != attr->st_size))) {
                  // no need to truncate if we still have the creator key
                  eos_static_debug("ftruncate size=%lu", (size_t) attr->st_size);
                  rc |= io->ioctx()->truncate(req, attr->st_size);
                  io->ioctx()->inline_file(attr->st_size);
                  struct timespec tsnow;
                  eos::common::Timing::GetTimeSpec(tsnow);
                  (*md)()->set_mtime(tsnow.tv_sec);
                  (*md)()->set_mtime_ns(tsnow.tv_nsec);
                  (*md)()->set_ctime(tsnow.tv_sec);
                  (*md)()->set_ctime_ns(tsnow.tv_nsec);
                  rc |= io->ioctx()->flush(req);
                  rc = rc ? (errno ? errno : rc) : 0;
                }
              } else {
                rc = EIO;
              }
            } else {
              // truncate
              eos_static_debug("truncate size=%lu", (size_t) attr->st_size);
              std::string cookie = md->Cookie();
              data::shared_data io = Instance().datas.get(req, (*md)()->id(), md);

              if (!(*md)()->creator() || ((*md)()->creator() &&
                                          ((off_t)(*md)()->size() != attr->st_size))) {
                rc = io->attach(req, cookie, true);
                eos_static_debug("calling truncate");
                rc |= io->truncate(req, attr->st_size);
                io->inline_file(attr->st_size);
                rc |= io->flush(req);
                rc |= io->detach(req, cookie, true);
                rc = rc ? (errno ? errno : rc) : 0;
                Instance().datas.release(req, (*md)()->id());
                struct timespec tsnow;
                eos::common::Timing::GetTimeSpec(tsnow);
                (*md)()->set_mtime(tsnow.tv_sec);
                (*md)()->set_mtime_ns(tsnow.tv_nsec);
                (*md)()->set_ctime(tsnow.tv_sec);
                (*md)()->set_ctime_ns(tsnow.tv_nsec);
              } else {
                Instance().datas.release(req, (*md)()->id());
              }
            }

            if (!rc) {
              ssize_t size_change = (int64_t)(attr->st_size) - (int64_t)(*md)()->size();

              if (size_change > 0) {
                Instance().caps.book_volume(pcap, size_change);
              } else {
                Instance().caps.free_volume(pcap, size_change);
              }

              (*md)()->set_size(attr->st_size);
            }
          }
        }

        EXEC_TIMING_END("setattr:truncate");
      }
    }
  }

  if (md_update_sync && rc == 0) {
    if (Instance().mds.has_flush((*md)()->id())) {
      Instance().mds.wait_flush(req, md);
    }

    md->setop_update();
    Instance().mds.update(req, md, (*pcap)()->authid());

    if (Instance().mds.has_flush((*md)()->id())) {
      Instance().mds.wait_flush(req, md);
    }

    if (EOS_LOGS_DEBUG) {
      eos_static_debug("id %ld err %d op %d del %d", (*md)()->id(), (*md)()->err(),
                       md->getop(),
                       md->deleted());
    }

    rc = md->deleted() ? ENOENT : (*md)()->err();
  }

  if (rc) {
    md->Locker().UnLock();
    fuse_reply_err(req, rc);
  } else {
    struct fuse_entry_param e;
    memset(&e, 0, sizeof(e));
    md->convert(e, pcap->lifetime());
    eos_static_info("%s", md->dump(e).c_str());

    if (!md_update_sync) {
      Instance().mds.update(req, md, (*pcap)()->authid());
    }

    md->Locker().UnLock();
    fuse_reply_attr(req, &e.attr, e.attr_timeout);
  }

  EXEC_TIMING_END(__func__);
  COMMONTIMING("_stop_", &timing);
  eos_static_notice("t(ms)=%.03f %s", timing.RealTime(),
                    dump(id, ino, fi, rc).c_str());
}

void
EosFuse::lookup(fuse_req_t req, fuse_ino_t parent, const char* name)
{
  eos::common::Timing timing(__func__);
  COMMONTIMING("_start_", &timing);
  eos_static_debug(name);
  ADD_FUSE_STAT(__func__, req);
  EXEC_TIMING_BEGIN(__func__);
  int rc = 0;
  fuse_id id(req);
  struct fuse_entry_param e;
  memset(&e, 0, sizeof(e));
  {
    metad::shared_md md;
    md = Instance().mds.lookup(req, parent, name);

    if ((*md)()->id() && !md->deleted()) {
      cap::shared_cap pcap = Instance().caps.acquire(req, parent,
                             Instance().Config().options.x_ok);
      XrdSysMutexHelper mLock(md->Locker());
      (*md)()->set_pid(parent);
      eos_static_info("%s", md->dump(e).c_str());
      md->lookup_inc();
      {
        auto attrMap = (*md)()->attr();

        // fetch necessary hardlink target
        if (attrMap.count(k_mdino)) {
          uint64_t mdino = std::stoull(attrMap[k_mdino]);
          uint64_t local_ino = EosFuse::Instance().mds.vmaps().forward(mdino);
          metad::shared_md tmd = EosFuse::Instance().mds.get(req, local_ino, "");
        }
      }
      md->convert(e, pcap->lifetime());
    } else {
      // negative cache entry
      e.ino = 0;

      if (Instance().Config().options.md_kernelcache_enoent_timeout) {
        e.attr_timeout = Instance().Config().options.md_kernelcache_enoent_timeout;
        e.entry_timeout = Instance().Config().options.md_kernelcache_enoent_timeout;
      } else {
        cap::shared_cap pcap = Instance().caps.acquire(req, parent,
                               Instance().Config().options.x_ok);
        e.entry_timeout = pcap->lifetime();
        metad::shared_md pmd = Instance().mds.getlocal(req, parent);

        if (pmd && (*pmd)()->id()) {
          // remember negative lookups
          XrdSysMutexHelper mLock(pmd->Locker());
          pmd->local_enoent().insert(name);
        }
      }

      if (e.entry_timeout) {
        rc = 0;
        (*md)()->set_err(0);
      } else {
        rc = md->deleted() ? ENOENT : (*md)()->err();
      }
    }

    if ((*md)()->err()) {
      if (EOS_LOGS_DEBUG) {
        eos_static_debug("returning errc=%d for ino=%#lx name=%s md-name=%s\n",
                         (*md)()->err(), parent, name, (*md)()->name().c_str());
      }

      rc = (*md)()->err();
    }
  }
  EXEC_TIMING_END(__func__);
  COMMONTIMING("_stop_", &timing);

  if (e.ino) {
    eos_static_notice("t(ms)=%.03f %s", timing.RealTime(),
                      dump(id, parent, 0, rc, name).c_str());
  } else {
    eos_static_notice("t(ms)=%.03f ENOENT pino=%#lx name=%s lifetime=%.02f rc=%d",
                      timing.RealTime(), parent, name, e.entry_timeout, rc);
  }

  if (rc) {
    fuse_reply_err(req, rc);
  } else {
    fuse_reply_entry(req, &e);
  }
}

/* -------------------------------------------------------------------------- */
int
/* -------------------------------------------------------------------------- */
EosFuse::listdir(fuse_req_t req, fuse_ino_t ino, metad::shared_md& md)
/* -------------------------------------------------------------------------- */
{
  eos_static_debug("");
  int rc = 0;
  fuse_id id(req);
  // retrieve cap
  cap::shared_cap pcap = Instance().caps.acquire(req, ino,
                         S_IFDIR | R_OK, true);
  XrdSysMutexHelper cLock(pcap->Locker());

  if ((*pcap)()->errc()) {
    rc = (*pcap)()->errc();
  } else {
    // retrieve md
    std::string authid = (*pcap)()->authid();
    cLock.UnLock();
    md = Instance().mds.get(req, ino, authid, true);

    if (!md) {
      // this is weired, but instead of SEGV we throw an IO error
      rc = EIO;
    } else {
      if (!(*md)()->pid() && ((*md)()->id() != 1)) {
        if ((*md)()->err()) {
          rc = (*md)()->err();
        } else {
          rc = ENOENT;
        }
      }
    }
  }

  return rc;
}

/* -------------------------------------------------------------------------- */
void
/* -------------------------------------------------------------------------- */
EosFuse::opendir(fuse_req_t req, fuse_ino_t ino, struct fuse_file_info* fi)
/* -------------------------------------------------------------------------- */
{
  eos::common::Timing timing(__func__);
  COMMONTIMING("_start_", &timing);
  eos_static_debug("");
  EXEC_TIMING_BEGIN(__func__);
  ADD_FUSE_STAT(__func__, req);
  fuse_ino_t pino = 0;
  std::string name;
  int rc = 0;
  fuse_id id(req);
  metad::shared_md md;
  bool do_listdir = true;
  {
    Track::Monitor mon("opendir", Instance().Tracker(), ino);

    if (Instance().Config().options.rm_rf_protect_levels &&
        Instance().Config().options.rm_rf_bulk &&
        isRecursiveRm(req, true, true)) {
      md = Instance().mds.get(req, ino);

      if (md && (*md)()->attr().count("sys.recycle")) {
        do_listdir = false;
        eos_static_warning("Running recursive rm (pid = %d)", fuse_req_ctx(req)->pid);
        // bulk rm only when a recycle bin is configured
        {
          XrdSysMutexHelper mLock(md->Locker());
          name = (*md)()->name();

          if (!(*md)()->id() || md->deleted()) {
            rc = md->deleted() ? ENOENT : (*md)()->err();
          } else {
            if (!md->get_rmrf()) {
              rc = Instance().mds.rmrf(req, md);
            }
          }

          if (!rc) {
            if (!md->get_rmrf()) {
              if (EOS_LOGS_DEBUG) {
                eos_static_warning("rm-rf marks for deletion");
              }

              md->set_rmrf();
            }
          } else {
            md->unset_rmrf();
          }
        }

        if (EOS_LOGS_DEBUG) {
          eos_static_debug("rm-rf gave retc=%d", rc);
        }

        if (!rc) {
          metad::shared_md pmd = Instance().mds.getlocal(req, (*md)()->pid());

          if (pmd) {
            XrdSysMutexHelper pLock(pmd->Locker());
            pmd->local_children().erase(eos::common::StringConversion::EncodeInvalidUTF8(
                                          name));
            (*pmd)()->mutable_children()->erase(
              eos::common::StringConversion::EncodeInvalidUTF8(
                name));
            pino = (*pmd)()->id();
          }

          rc = 0;

          if (EOS_LOGS_DEBUG) {
            eos_static_debug("rm-rf returns 0");
          }
        }
      }
    }

    if (do_listdir) {
      rc = listdir(req, ino, md);
    }

    if (!rc) {
      XrdSysMutexHelper mLock(md->Locker());

      if (!(*md)()->id() || md->deleted()) {
        rc = md->deleted() ? ENOENT : (*md)()->err();
      } else {
        if (EOS_LOGS_DEBUG) {
          eos_static_debug("%s", md->dump().c_str());
        }

        if (Instance().Config().options.rm_rf_protect_levels &&
            isRecursiveRm(req) &&
            Instance().mds.calculateDepth(md) <=
            Instance().Config().options.rm_rf_protect_levels) {
          eos_static_warning("Blocking recursive rm (pid = %d)", fuse_req_ctx(req)->pid);
          rc = EPERM; // you shall not pass, muahahahahah
        } else {
          auto md_fh = new opendir_t;
          md_fh->md = md;
          md->opendir_inc();
          // fh contains a dummy 0 pointer
          eos_static_debug("adding ino=%08lx p-ino=%08lx", (*md)()->id(), (*md)()->pid());
          fi->fh = (unsigned long) md_fh;
        }
      }
    }
  }

  // rm-rf might need to tell the kernel cache  that this directory is gone
  if (pino && EosFuse::Instance().Config().options.md_kernelcache) {
    kernelcache::inval_entry(pino, name.c_str());
  }

  if (rc) {
    fuse_reply_err(req, rc);
  } else {
    fuse_reply_open(req, fi);
  }

  EXEC_TIMING_END(__func__);
  COMMONTIMING("_stop_", &timing);
  eos_static_notice("t(ms)=%.03f %s", timing.RealTime(),
                    dump(id, ino, 0, rc).c_str());
}

/* -------------------------------------------------------------------------- */
int
/* -------------------------------------------------------------------------- */
EosFuse::readdir_filler(fuse_req_t req, EosFuse::opendir_t* md,
                        mode_t& pmd_mode, uint64_t& pmd_id)
/* -------------------------------------------------------------------------- */
{
  int rc = 0;
  metad::shared_md pmd = md->md;
  // avoid to have more than one md object locked at a time
  XrdSysMutexHelper mLock(pmd->Locker());
  pmd_id = (*pmd)()->id();
  pmd_mode = (*pmd)()->mode();

  // make sure, the meta-data object contains listing information
  // it might have been invalidated by a callback)

  do {
    if ((*pmd)()->type() == (*pmd)()->MDLS) {
      break;
    }

    pmd->Locker().UnLock();
    // refresh the listing
    eos_static_debug("refresh listing int=%#lx", pmd_id);
    rc = listdir(req, pmd_id, pmd);
    pmd->Locker().Lock();
  } while ((!rc) && ((*pmd)()->type() != (*pmd)()->MDLS));

  if (md->pmd_children.size() != pmd->local_children().size() ||
      ((md->pmd_mtime.tv_sec != (int64_t)(*pmd)()->mtime()) ||
       (md->pmd_mtime.tv_nsec != (int64_t)(*pmd)()->mtime_ns()))) {
    auto pmap = pmd->local_children();
    auto it = pmap.begin();
    // make a copy of the listing for subsequent readdir operations
    eos_static_debug("copying children map [%lu]", pmap.size());
    md->pmd_children.clear();
    bool fillchildset = false;

    if (!md->readdir_items.size()) {
      fillchildset = true;
    }

    std::set<std::string> listing_diff;

    for (; it != pmap.end(); ++it) {
      if (!fillchildset) {
        listing_diff.insert(it->first);
      }

      std::string encname = eos::common::StringConversion::EncodeInvalidUTF8(
                              it->first);
      md->pmd_children[encname] = it->second;

      if (fillchildset) {
        md->readdir_items.push_back(encname);
      }
    }

    if (!fillchildset) {
      // compute difference to previous listing
      for (size_t i = 0; i < md->readdir_items.size(); ++i) {
        listing_diff.erase(md->readdir_items[i]);
      }
    }

    // append all new items
    for (auto i = listing_diff.begin(); i != listing_diff.end(); ++i) {
      md->readdir_items.push_back(*i);
    }

    // store mtime for the current state
    md->pmd_mtime.tv_sec = (*pmd)()->mtime();
    md->pmd_mtime.tv_nsec = (*pmd)()->mtime_ns();
  }

  if (!md->pmd_children.size()) {
    if (EOS_LOGS_DEBUG) {
      eos_static_debug("%s", Instance().mds.dump_md(pmd, false).c_str());
    }
  }

  return rc;
}

/* -------------------------------------------------------------------------- */
void
/* -------------------------------------------------------------------------- */
EosFuse::readdir(fuse_req_t req, fuse_ino_t ino, size_t size, off_t off,
                 struct fuse_file_info* fi)
/* -------------------------------------------------------------------------- */
/*
EBADF  Invalid directory stream descriptor fi->fh
 */
{
  eos::common::Timing timing(__func__);
  COMMONTIMING("_start_", &timing);
  ADD_FUSE_STAT(__func__, req);
  EXEC_TIMING_BEGIN(__func__);
  int rc = 0;
  fuse_id id(req);

  if (!fi->fh) {
    fuse_reply_err(req, EBADF);
    rc = EBADF;
  } else {
    // get the shared pointer from the open file descriptor
    opendir_t* md = (opendir_t*) fi->fh;
    metad::shared_md pmd = md->md;
    mode_t pmd_mode;
    uint64_t pmd_id;
    // refresh the current directory state
    rc = readdir_filler(req, md, pmd_mode, pmd_id);
    // only one readdir at a time
    XrdSysMutexHelper lLock(md->items_lock);
    eos_static_info("off=%lu size-%lu", off, md->pmd_children.size());
    fuse_ino_t cino = pmd_id;
    struct stat stbuf;
    memset(&stbuf, 0, sizeof(struct stat));
    md->b.reset();
    // ---------------------------------------------------------------------- //
    // root directory has only . while all the other have . and ..
    // ---------------------------------------------------------------------- //
    size_t off_shift = (cino > 1) ? 2 : 1;

    // ---------------------------------------------------------------------- //
    // "."
    // ---------------------------------------------------------------------- //
    if (off == 0) {
      // at offset=0 add the '.' directory
      std::string bname = ".";
      eos_static_debug("list: %#lx %s", cino, bname.c_str());
      mode_t mode = pmd_mode;
      stbuf.st_ino = cino;
      stbuf.st_mode = mode;
      size_t a_size = fuse_add_direntry(req, md->b.ptr, size - md->b.size,
                                        bname.c_str(), &stbuf, ++off);
      eos_static_info("name=%s ino=%08lx mode=%#lx bytes=%u/%u",
                      bname.c_str(), cino, mode, a_size, size - md->b.size);
      md->b.ptr += a_size;
      md->b.size += a_size;
    }

    // ---------------------------------------------------------------------- //
    // ".."
    // ---------------------------------------------------------------------- //
    if (off == 1) {
      // at offset=1 add the '..' directory
      metad::shared_md ppmd = Instance().mds.get(req, (*pmd)()->pid(), "", false, 0,
                              0,
                              true);

      // don't add a '..' at root
      if ((cino > 1) && ppmd && ((*ppmd)()->id() == (*pmd)()->pid())) {
        fuse_ino_t cino = 0;
        mode_t mode = 0;
        {
          XrdSysMutexHelper ppLock(ppmd->Locker());
          cino = (*pmd)()->id();
          mode = (*pmd)()->mode();
        }
        std::string bname = "..";
        eos_static_debug("list: %#lx %s", cino, bname.c_str());
        stbuf.st_ino = cino;
        stbuf.st_mode = mode;
        size_t a_size = fuse_add_direntry(req, md->b.ptr, size - md->b.size,
                                          bname.c_str(), &stbuf, ++off);
        eos_static_info("name=%s ino=%08lx mode=%#lx bytes=%u/%u",
                        bname.c_str(), cino, mode, a_size, size - md->b.size);
        md->b.ptr += a_size;
        md->b.size += a_size;
      }
    }

    memset(&stbuf, 0, sizeof(struct stat));

    // ---------------------------------------------------------------------- //
    // the 'rest' of a listing
    // ---------------------------------------------------------------------- //

    for (size_t i = off - off_shift; i < md->readdir_items.size(); ++i) {
      std::string d_name = md->readdir_items[i];
      std::string bname = eos::common::StringConversion::DecodeInvalidUTF8(d_name);
      auto it = md->pmd_children.find(d_name);
      fuse_ino_t cino = it->second;
      metad::shared_md cmd = Instance().mds.get(req, cino, "", 0, 0, 0, true);

      if (!cmd) {
        continue;
      }

      eos_static_debug("list: %#lx %s (d=%d)", cino, it->first.c_str(),
                       cmd->deleted());

      if (strncmp(d_name.c_str(), "...eos.ino...",
                  13) == 0) { /* hard link deleted inodes */
        off++;
        continue;
      }

      mode_t mode;
      {
        XrdSysMutexHelper cLock(cmd->Locker());
        mode = (*cmd)()->mode();

        // skip deleted entries or hidden entries
        if (cmd->deleted()) {
          continue;
        }
      }
      stbuf.st_ino = cino;
      {
        auto attrMap = (*cmd)()->mutable_attr();

        if (attrMap->count(k_mdino)) {
          uint64_t mdino = std::stoull((*attrMap)[k_mdino]);
          uint64_t local_ino = Instance().mds.vmaps().forward(mdino);

          if (EOS_LOGS_DEBUG) {
            eos_static_debug("hlnk %s id %#lx mdino '%s' (%lx) local_ino %#lx",
                             (*cmd)()->name().c_str(), (*cmd)()->id(), (*attrMap)[k_mdino].c_str(), mdino,
                             local_ino);
          }

          stbuf.st_ino = local_ino;
          metad::shared_md target = Instance().mds.get(req, local_ino, "", 0, 0, 0,
                                    true);
          mode = (*target)()->mode();
        }
      }
      stbuf.st_mode = mode;
      size_t a_size = fuse_add_direntry(req, md->b.ptr, size - md->b.size,
                                        bname.c_str(), &stbuf, ++off);

      if (EOS_LOGS_DEBUG) {
        eos_static_debug("name=%s id=%#lx ino=%#lx mode=%#o bytes=%u/%u ",
                         bname.c_str(), cino, stbuf.st_ino, mode, a_size, size - md->b.size);
      }

      if (a_size > (size - md->b.size)) {
        off--;
        break;
      }

      md->b.ptr += a_size;
      md->b.size += a_size;
    }

    if (md->b.size) {
      fuse_reply_buf(req, md->b.buffer(), md->b.size);
    } else {
      fuse_reply_buf(req, md->b.buffer(), 0);
    }

    eos_static_info("size=%lu off=%llu reply-size=%lu \n",
                    size, off, md->b.size);
  }

  EXEC_TIMING_END(__func__);
  COMMONTIMING("_stop_", &timing);
  eos_static_notice("t(ms)=%.03f %s", timing.RealTime(),
                    dump(id, ino, 0, rc).c_str());
}

/* -------------------------------------------------------------------------- */
void
/* -------------------------------------------------------------------------- */
EosFuse::releasedir(fuse_req_t req, fuse_ino_t ino, struct fuse_file_info* fi)
/* -------------------------------------------------------------------------- */
{
  eos::common::Timing timing(__func__);
  COMMONTIMING("_start_", &timing);
  eos_static_debug("");
  EXEC_TIMING_BEGIN(__func__);
  ADD_FUSE_STAT(__func__, req);
  int rc = 0;
  fuse_id id(req);
  opendir_t* md = (opendir_t*) fi->fh;

  if (md) {
    // The following two lines act as a barrier to ensure the last readdir() has
    // released items_lock. From the point of view of the FUSE kernel module,
    // once we call fuse_reply_buf inside readdir, that syscall is over, and it
    // is free to call releasedir. This creates a race condition where we try to
    // delete md while readdir still holds items_lock - the following two lines
    // prevent this.
    md->items_lock.Lock();
    md->items_lock.UnLock();
    md->md->opendir_dec(1);
    delete md;
    fi->fh = 0;
  }

  EXEC_TIMING_END(__func__);
  fuse_reply_err(req, 0);
  COMMONTIMING("_stop_", &timing);
  eos_static_notice("t(ms)=%.03f %s", timing.RealTime(),
                    dump(id, ino, 0, rc).c_str());
}

/* -------------------------------------------------------------------------- */
void
/* -------------------------------------------------------------------------- */
EosFuse::statfs(fuse_req_t req, fuse_ino_t ino)
/* -------------------------------------------------------------------------- */
{
  eos::common::Timing timing(__func__);
  COMMONTIMING("_start_", &timing);
  eos_static_debug("");
  ADD_FUSE_STAT(__func__, req);
  EXEC_TIMING_BEGIN(__func__);
  int rc = 0;
  fuse_id id(req);
  struct statvfs svfs;
  memset(&svfs, 0, sizeof(struct statvfs));
  rc = Instance().mds.statvfs(req, &svfs);

  if (rc) {
    fuse_reply_err(req, rc);
  } else {
    fuse_reply_statfs(req, &svfs);
  }

  EXEC_TIMING_END(__func__);
  COMMONTIMING("_stop_", &timing);
  eos_static_notice("t(ms)=%.03f %s", timing.RealTime(),
                    dump(id, ino, 0, rc).c_str());
}

/* -------------------------------------------------------------------------- */
void
/* -------------------------------------------------------------------------- */
EosFuse::mkdir(fuse_req_t req, fuse_ino_t parent, const char* name, mode_t mode)
/* -------------------------------------------------------------------------- */
/*
EACCES The parent directory does not allow write permission to the process,
or one of the directories in pathname  did

not allow search permission.  (See also path_resolution(7).)

EDQUOT The user's quota of disk blocks or inodes on the filesystem has been
exhausted.

EEXIST pathname  already exists (not necessarily as a directory).
This includes the case where pathname is a symbolic
link, dangling or not.

EFAULT pathname points outside your accessible address space.

ELOOP  Too many symbolic links were encountered in resolving pathname.

EMLINK The number of links to the parent directory would exceed LINK_MAX.

ENAMETOOLONG
pathname was too long.

ENOENT A directory component in pathname does not exist or is a dangling
symbolic link.

ENOMEM Insufficient kernel memory was available.

ENOSPC The device containing pathname has no room for the new directory.

ENOSPC The new directory cannot be created because the user's disk quota is
exhausted.

ENOTDIR
A component used as a directory in pathname is not, in fact, a directory.

EPERM  The filesystem containing pathname does not support the creation of
directories.

EROFS  pathname refers to a file on a read-only filesystem.
 */
/* -------------------------------------------------------------------------- */
{
  eos::common::Timing timing(__func__);
  COMMONTIMING("_start_", &timing);
  eos_static_debug(name);
  ADD_FUSE_STAT(__func__, req);
  EXEC_TIMING_BEGIN(__func__);
  Track::Monitor mon("mkdir", Instance().Tracker(), parent, true);
  int rc = 0;
  fuse_id id(req);
  struct fuse_entry_param e;
  // do a parent check
  cap::shared_cap pcap1 = Instance().caps.acquire(req, parent,
                          S_IFDIR | X_OK , true);
  cap::shared_cap pcap2 = Instance().caps.acquire(req, parent,
                          S_IFDIR | X_OK | W_OK, true);

  if ((*pcap1)()->errc()) {
    rc = (*pcap1)()->errc();
  } else {
    metad::shared_md md;
    metad::shared_md pmd;
    uint64_t del_ino = 0;
    md = Instance().mds.lookup(req, parent, name);
    pmd = Instance().mds.get(req, parent, (*pcap2)()->authid());
    {
      std::string implied_cid;
      {
        // logic avoiding a mkdir/rmdir/mkdir sync/async race
        {
          XrdSysMutexHelper pLock(pmd->Locker());
          auto it = pmd->get_todelete().find(
                      eos::common::StringConversion::EncodeInvalidUTF8(name));

          if ((it != pmd->get_todelete().end()) && it->second) {
            del_ino = it->second;
          }
        }

        if (del_ino) {
          Instance().mds.wait_upstream(req, del_ino);
        }
      }
      XrdSysMutexHelper mLock(md->Locker());

      if ((*md)()->id() && !md->deleted()) {
        rc = EEXIST;
      } else {
        if ((*pcap2)()->errc()) {
          rc = (*pcap2)()->errc();
        } else {
          (*md)()->set_id(0);
          (*md)()->set_md_ino(0);
          (*md)()->set_err(0);
          (*md)()->set_mode(mode | S_IFDIR);
          struct timespec ts;
          eos::common::Timing::GetTimeSpec(ts);
          (*md)()->set_name(name);
          (*md)()->set_atime(ts.tv_sec);
          (*md)()->set_atime_ns(ts.tv_nsec);
          (*md)()->set_mtime(ts.tv_sec);
          (*md)()->set_mtime_ns(ts.tv_nsec);
          (*md)()->set_ctime(ts.tv_sec);
          (*md)()->set_ctime_ns(ts.tv_nsec);
          (*md)()->set_btime(ts.tv_sec);
          (*md)()->set_btime_ns(ts.tv_nsec);
          // need to update the parent mtime
          (*md)()->set_pmtime(ts.tv_sec);
          (*md)()->set_pmtime_ns(ts.tv_nsec);
          (*pmd)()->set_mtime(ts.tv_sec);
          (*pmd)()->set_mtime_ns(ts.tv_nsec);
          (*md)()->set_uid((*pcap2)()->uid());
          (*md)()->set_gid((*pcap2)()->gid());
          /* xattr inheritance */
          auto attrMap = (*md)()->mutable_attr();
          auto pattrMap = (*pmd)()->attr();

          for (auto const it : pattrMap) {
            eos_static_debug("adding xattr[%s]=%s", it.first.c_str(), it.second.c_str());
            (*attrMap)[it.first] = it.second;
          }

          (*md)()->set_nlink(2);
          (*md)()->set_creator(true);
          (*md)()->set_type((*md)()->EXCL);
          std::string imply_authid = eos::common::StringConversion::random_uuidstring();
          eos_static_info("generating implied authid %s => %s",
                          (*pcap2)()->authid().c_str(),
                          imply_authid.c_str());
          implied_cid = Instance().caps.imply(pcap2, imply_authid, mode,
                                              (fuse_ino_t)(*md)()->id());
          md->cap_inc();
          (*md)()->set_implied_authid(imply_authid);
          rc = Instance().mds.add_sync(req, pmd, md, (*pcap2)()->authid());
          (*md)()->set_type((*md)()->MD);

          if (!rc) {
            Instance().mds.insert(req, md, (*pcap2)()->authid());
            memset(&e, 0, sizeof(e));
            md->convert(e, pcap2->lifetime());
            md->lookup_inc();
            eos_static_info("%s", md->dump(e).c_str());
            {
              XrdSysMutexHelper pLock(pmd->Locker());
              pmd->local_enoent().erase(name);
            }
          }
        }
      }
    }
  }

  if (rc) {
    fuse_reply_err(req, rc);
  } else {
    fuse_reply_entry(req, &e);
  }

  EXEC_TIMING_END(__func__);
  COMMONTIMING("_stop_", &timing);
  eos_static_notice("t(ms)=%.03f %s", timing.RealTime(),
                    dump(id, parent, 0, rc, name).c_str());
}

/* -------------------------------------------------------------------------- */
void
/* -------------------------------------------------------------------------- */
EosFuse::unlink(fuse_req_t req, fuse_ino_t parent, const char* name)
/* -------------------------------------------------------------------------- */
/*
EACCES Write access to the directory containing pathname is not allowed for the process's effective UID, or one of the
directories in pathname did not allow search permission.  (See also path_resolution(7).)

EBUSY  The file pathname cannot be unlinked because it is being used by the system or another process; for example, it
is a mount point or the NFS client software created it to represent an  active  but  otherwise  nameless  inode
("NFS silly renamed").

EFAULT pathname points outside your accessible address space.

EIO    An I/O error occurred.

EISDIR pathname refers to a directory.  (This is the non-POSIX value returned by Linux since 2.1.132.)

ELOOP  Too many symbolic links were encountered in translating pathname.

ENAMETOOLONG
pathname was too long.

ENOENT A component in pathname does not exist or is a dangling symbolic link, or pathname is empty.

ENOMEM Insufficient kernel memory was available.

ENOTDIR
A component used as a directory in pathname is not, in fact, a directory.

EPERM  The  system  does  not allow unlinking of directories, or unlinking of directories requires privileges that the
calling process doesn't have.  (This is the POSIX prescribed error return; as noted above, Linux returns EISDIR
for this case.)

EPERM (Linux only)
The filesystem does not allow unlinking of files.

EPERM or EACCES
The  directory  containing pathname has the sticky bit (S_ISVTX) set and the process's effective UID is neither
the UID of the file to be deleted nor that of the directory containing it, and the process  is  not  privileged
(Linux: does not have the CAP_FOWNER capability).

EROFS  pathname refers to a file on a read-only filesystem.

 */
{
  eos::common::Timing timing(__func__);
  COMMONTIMING("_start_", &timing);

  if (EOS_LOGS_DEBUG) {
    eos_static_debug("parent=%#lx name=%s", parent, name);
  }

  ADD_FUSE_STAT(__func__, req);
  EXEC_TIMING_BEGIN(__func__);
  fuse_ino_t hardlink_target_ino = 0;
  Track::Monitor pmon("unlink", Instance().Tracker(), parent, true);
  int rc = 0;
  fuse_id id(req);
  // retrieve cap
  cap::shared_cap pcap = Instance().caps.acquire(req, parent,
                         S_IFDIR | X_OK | D_OK, true);

  if ((*pcap)()->errc()) {
    rc = (*pcap)()->errc();
  } else {
    metad::shared_md pmd = NULL /* Parent */, tmd = NULL /*Hard link target */;
    std::string sname = name;
    uint64_t freesize = 0;

    if (sname == ".") {
      rc = EINVAL;
    }

    if (sname.length() > 1024) {
      rc = ENAMETOOLONG;
    }

    fuse_ino_t del_ino = 0;

    if (!rc) {
      metad::shared_md md;
      md = Instance().mds.lookup(req, parent, name);
      XrdSysMutexHelper lLock(md->Locker());

      if (!Instance().Config().options.rename_is_sync) {
        if (Instance().mds.has_flush((*md)()->id())) {
          Instance().mds.wait_flush(req, md);
        }
      }

      if (!(*md)()->id() || md->deleted()) {
        rc = ENOENT;
      }

      if ((!rc) && (((*md)()->mode() & S_IFDIR))) {
        rc = EISDIR;
      }

      if (!rc) {
        if (Instance().Config().options.rm_rf_protect_levels &&
            isRecursiveRm(req) &&
            (Instance().mds.calculateDepth(md) <=
             Instance().Config().options.rm_rf_protect_levels)) {
          eos_static_warning("Blocking recursive rm (pid = %d )", fuse_req_ctx(req)->pid);
          rc = EPERM; // you shall not pass, muahahahahah
        } else {
          del_ino = (*md)()->id();
          int nlink =
            0; /* nlink has 0-origin (0 = simple file, 1 = inode has two names) */
          auto attrMap = (*md)()->attr();
          pmd = Instance().mds.get(req, parent, (*pcap)()->authid());

          if (attrMap.count(k_mdino)) { /* This is a hard link */
            uint64_t mdino = std::stoull(attrMap[k_mdino]);
            uint64_t local_ino = Instance().mds.vmaps().forward(mdino);
            tmd = Instance().mds.get(req, local_ino,
                                     (*pcap)()->authid()); /* the target of the link */
            hardlink_target_ino = (*tmd)()->id();
            {
              // if a hardlink is deleted, we should remove the local shadow entry
              char nameBuf[256];
              snprintf(nameBuf, sizeof(nameBuf), "...eos.ino...%lx", hardlink_target_ino);
              std::string newname = nameBuf;
              XrdSysMutexHelper pLock(pmd->Locker());

              if (pmd->local_children().count(
                    eos::common::StringConversion::EncodeInvalidUTF8(newname))) {
                pmd->local_children().erase(eos::common::StringConversion::EncodeInvalidUTF8(
                                              newname));
                (*pmd)()->set_nchildren((*pmd)()->nchildren() - 1);
              }
            }
          }

          freesize = (*md)()->size();

          if (EOS_LOGS_DEBUG) {
            eos_static_debug("hlnk unlink %s new nlink %d %s", name, nlink,
                             Instance().mds.dump_md(md, false).c_str());
          }

          // we have to signal the unlink always to 'the' target inode of a hardlink
          if (hardlink_target_ino) {
            Instance().datas.unlink(req, hardlink_target_ino);
          } else {
            Instance().datas.unlink(req, (*md)()->id());
          }

          Instance().mds.remove(req, pmd, md, (*pcap)()->authid());

          if (attrMap.count(k_nlink)) {
            // this is a target for hardlinks and we want to invalidate in the kernel cache
            hardlink_target_ino = (*md)()->id();
            md->force_refresh();
          }
        }
      }
    }

    if (!rc) {
      if (hardlink_target_ino || Instance().Config().options.rmdir_is_sync) {
        eos_static_warning("waiting for flush of ino=%#lx", del_ino);

        if (del_ino) {
          Instance().mds.wait_upstream(req, del_ino);

          if (hardlink_target_ino) {
            // refetch a possible shadow inode and unmask the local deletion
            metad::shared_md smd = EosFuse::Instance().mds.get(req, del_ino, "");
            smd->setop_none();
          }
        }
      }

      XrdSysMutexHelper pLock(pcap->Locker());
      Instance().caps.free_volume(pcap, freesize);
      Instance().caps.free_inode(pcap);
      eos_static_debug("freeing %llu bytes on cap ", freesize);
    }
  }

  fuse_reply_err(req, rc);

  // the link count has changed and we have to tell the kernel cache
  if (hardlink_target_ino &&
      EosFuse::Instance().Config().options.md_kernelcache) {
    eos_static_warning("invalidating inode ino=%#lx", hardlink_target_ino);
    kernelcache::inval_inode(hardlink_target_ino, true);
  }

  EXEC_TIMING_END(__func__);
  COMMONTIMING("_stop_", &timing);
  eos_static_notice("t(ms)=%.03f %s", timing.RealTime(),
                    dump(id, parent, 0, rc, name).c_str());
}

/* -------------------------------------------------------------------------- */
void
/* -------------------------------------------------------------------------- */
EosFuse::rmdir(fuse_req_t req, fuse_ino_t parent, const char* name)
/* -------------------------------------------------------------------------- */
/*
EACCES Write access to the directory containing pathname was not allowed,
or one of the directories in the path prefix
of pathname did not allow search permission.

EBUSY  pathname is currently in use by the system or some process that
prevents its  removal.   On  Linux  this  means
pathname is currently used as a mount point or is the root directory of
the calling process.

EFAULT pathname points outside your accessible address space.

EINVAL pathname has .  as last component.

ELOOP  Too many symbolic links were encountered in resolving pathname.

ENAMETOOLONG
pathname was too long.

ENOENT A directory component in pathname does not exist or is a dangling
symbolic link.

ENOMEM Insufficient kernel memory was available.

ENOTDIR
pathname, or a component used as a directory in pathname, is not,
in fact, a directory.

ENOTEMPTY
pathname contains entries other than . and .. ; or, pathname has ..
as its final component.  POSIX.1-2001 also
allows EEXIST for this condition.

EPERM  The directory containing pathname has the sticky bit (S_ISVTX) set and
the process's effective user ID is  nei‐
ther  the  user  ID  of  the file to be deleted nor that of the
directory containing it, and the process is not
privileged (Linux: does not have the CAP_FOWNER capability).

EPERM  The filesystem containing pathname does not support the removal of
directories.

EROFS  pathname refers to a directory on a read-only filesystem.

 */
{
  eos::common::Timing timing(__func__);
  COMMONTIMING("_start_", &timing);
  eos_static_debug("");
  ADD_FUSE_STAT(__func__, req);
  EXEC_TIMING_BEGIN(__func__);
  Track::Monitor mon("rmdir", Instance().Tracker(), parent, true);
  int rc = 0;
  fuse_id id(req);
  // retrieve cap
  cap::shared_cap pcap = Instance().caps.acquire(req, parent,
                         S_IFDIR | X_OK | D_OK, true);

  if ((*pcap)()->errc()) {
    rc = (*pcap)()->errc();
  } else {
    std::string sname = name;

    if (sname == ".") {
      rc = EINVAL;
    }

    if (sname.length() > 1024) {
      rc = ENAMETOOLONG;
    }

    fuse_ino_t del_ino = 0;

    if (!rc) {
      metad::shared_md md;
      metad::shared_md pmd;
      md = Instance().mds.lookup(req, parent, name);
      Track::Monitor mon("rmdir", Instance().Tracker(), (*md)()->id(), true);
      XrdSysMutexHelper mLock(md->Locker());

      if (!(*md)()->id() || md->deleted()) {
        rc = ENOENT;
      }

      if ((!rc) && (!((*md)()->mode() & S_IFDIR))) {
        rc = ENOTDIR;
      }

      eos_static_info("link=%d", (*md)()->nlink());

      if ((!rc) && (md->local_children().size())) {
        eos_static_warning("not empty local children");
        rc = ENOTEMPTY;
      }

      if ((!rc && (*md)()->nchildren())) {
        // if we still see children, we wait that we have sent all our MD updates upstream and refetch it
        md->Locker().UnLock();
        Instance().mds.wait_upstream(req, (*md)()->id());
        md->force_refresh();
        // if we still see children, we wait that we have sent all our MD updates upstream and refetch it
        md = Instance().mds.lookup(req, parent, name);
        md->Locker().Lock();

        if ((*md)()->nchildren()) {
          eos_static_warning("not empty children after refresh");
          rc = ENOTEMPTY;
        }
      }

      if (!rc) {
        pmd = Instance().mds.get(req, parent, (*pcap)()->authid());
        Instance().mds.remove(req, pmd, md, (*pcap)()->authid());
        del_ino = (*md)()->id();
      }
    }

    if (!rc) {
      if (Instance().Config().options.rmdir_is_sync) {
        Instance().mds.wait_upstream(req, del_ino);
      }
    }
  }

  fuse_reply_err(req, rc);
  EXEC_TIMING_END(__func__);
  COMMONTIMING("_stop_", &timing);
  eos_static_notice("t(ms)=%.03f %s", timing.RealTime(),
                    dump(id, parent, 0, rc, name).c_str());
}

#ifdef _FUSE3
/* -------------------------------------------------------------------------- */
void
/* -------------------------------------------------------------------------- */
EosFuse::rename(fuse_req_t req, fuse_ino_t parent, const char* name,
                fuse_ino_t newparent, const char* newname, unsigned int flags)
/* -------------------------------------------------------------------------- */
#else

/* -------------------------------------------------------------------------- */
void
/* -------------------------------------------------------------------------- */
EosFuse::rename(fuse_req_t req, fuse_ino_t parent, const char* name,
                fuse_ino_t newparent, const char* newname)
/* -------------------------------------------------------------------------- */
#endif
{
  eos::common::Timing timing(__func__);
  COMMONTIMING("_start_", &timing);
  eos_static_debug("");
  ADD_FUSE_STAT(__func__, req);
  EXEC_TIMING_BEGIN(__func__);
  // Need to pay attention to lock order here. This is the only (?) function where
  // we have to lock more than two inodes at the same time.
  //
  // Two racing requests with inverted source/target directories,
  // eg "mv dir1/file1 dir2/file2" and "mv dir2/file3 dir1/file4" can deadlock
  // us if we simply lock in order of source -> target.
  //
  // Instead, lock in order of increasing inode - both racing requests will
  // use the same locking order, and no deadlock can occur.
  fuse_ino_t first = std::min(parent, newparent);
  fuse_ino_t second = std::max(parent, newparent);
  Track::Monitor monp("rename", Instance().Tracker(), first, true);
  Track::Monitor monn("rename", Instance().Tracker(), second, true,
                      first == second);
  int rc = 0;
  fuse_id id(req);
  // do a parent check
  cap::shared_cap p1cap = Instance().caps.acquire(req, parent,
                          S_IFDIR | W_OK | X_OK, true);
  cap::shared_cap p2cap = Instance().caps.acquire(req, newparent,
                          S_IFDIR | W_OK | X_OK, true);

  if ((*p1cap)()->errc()) {
    rc = (*p1cap)()->errc();
  }

  if (!rc && (*p2cap)()->errc()) {
    rc = (*p2cap)()->errc();
  }

  if (!Instance().caps.share_quotanode(p1cap, p2cap)) {
    // cross-quota node move
    rc = EXDEV;
  }

  if (!rc) {
    metad::shared_md md;
    metad::shared_md p1md;
    metad::shared_md p2md;
    md = Instance().mds.lookup(req, parent, name);
    p1md = Instance().mds.get(req, parent, (*p1cap)()->authid());
    p2md = Instance().mds.get(req, newparent, (*p2cap)()->authid());
    uint64_t md_ino = 0;
    uint64_t del_ino = 0;
    {
      // logic avoiding a delete/rename sync.async race
      {
        XrdSysMutexHelper pLock(p2md->Locker());
        auto it = p2md->get_todelete().find(
                    eos::common::StringConversion::EncodeInvalidUTF8(newname));

        if ((it != p2md->get_todelete().end()) && it->second) {
          del_ino = it->second;
        }
      }

      if (del_ino) {
        Instance().mds.wait_upstream(req, del_ino);
      }

      XrdSysMutexHelper mLock(md->Locker());

      if (md->deleted()) {
        // we need to wait that this entry is really gone
        Instance().mds.wait_flush(req, md);
      }

      if (!(*md)()->id() || md->deleted()) {
        rc = md->deleted() ? ENOENT : (*md)()->err();
      } else {
        md_ino = (*md)()->id();
      }

      // If this is a move between directories of a directory then make sure
      // there is no destination directory with the same name that is not
      // empty.
      if (S_ISDIR((*md)()->mode()) && ((*p1md)()->id() != (*p2md)()->id())) {
        metad::shared_md dst_same_name = Instance().mds.lookup(req, newparent, name);

        if (dst_same_name) {
          XrdSysMutexHelper dst_dir_lock(dst_same_name->Locker());

          if (dst_same_name->local_children().size()) {
            rc = ENOTEMPTY;
          }
        }
      }
    }

    if (!rc) {
      Track::Monitor mone("rename", Instance().Tracker(), md_ino, true);
      std::string new_name = newname;
      Instance().mds.mv(req, p1md, p2md, md, newname, (*p1cap)()->authid(),
                        (*p2cap)()->authid());

      if (Instance().Config().options.rename_is_sync) {
        XrdSysMutexHelper mLock(md->Locker());
        Instance().mds.wait_flush(req, md);
      }
    }
  }

  EXEC_TIMING_END(__func__);
  fuse_reply_err(req, rc);
  COMMONTIMING("_stop_", &timing);
  eos_static_notice("t(ms)=%.03f %s new-parent-ino=%#lx target-name=%s",
                    timing.RealTime(),
                    dump(id, parent, 0, rc, name).c_str(), newparent, newname);
}

/* -------------------------------------------------------------------------- */
void
/* -------------------------------------------------------------------------- */
EosFuse::access(fuse_req_t req, fuse_ino_t ino, int mask)
/* -------------------------------------------------------------------------- */
{
  eos::common::Timing timing(__func__);
  COMMONTIMING("_start_", &timing);
  eos_static_debug("");
  ADD_FUSE_STAT(__func__, req);
  EXEC_TIMING_BEGIN(__func__);
  Track::Monitor mon("access", Instance().Tracker(), ino);
  int rc = 0;
  fuse_id id(req);
  metad::shared_md md = Instance().mds.getlocal(req, ino);
  metad::shared_md pmd = md;
  mode_t mode = 0;
  mode_t pmode = mask;
  bool is_deleted = false;
  fuse_ino_t pino = 0;
  {
    XrdSysMutexHelper mLock(md->Locker());
    pino = ((*md)()->id() == 1) ? (*md)()->id() : (*md)()->pid();
    mode = (*md)()->mode();
    is_deleted = md->deleted();
  }
  pmode &= ~F_OK;

  if (!Instance().Config().options.x_ok) {
    // if X_OK is maked, X_OK is set to 0
    pmode &= ~X_OK;
  }

  if ((*md)()->id() == 0) {
    rc = is_deleted ? ENOENT : EIO;
  } else {
    if (S_ISREG(mode)) {
      pmd = Instance().mds.getlocal(req, pino);
    }

    if ((*pmd)()->id() == 0) {
      rc = EIO;
    } else {
      // We need a fresh cap for pmd
      cap::shared_cap pcap = Instance().caps.acquire(req, (*pmd)()->id(),
                             S_IFDIR | pmode);
      XrdSysMutexHelper mLock(pcap->Locker());

      if ((*pcap)()->errc()) {
        rc = (*pcap)()->errc();

        if (rc == EPERM) {
          rc = EACCES;
        }
      }

      if (S_ISREG(mode)) {
        // check the execution bits
        if (mask & X_OK) {
          bool allowed = false;

          if ((*pcap)()->uid() == (*md)()->uid()) {
            // check user X permission
            if (mode & S_IXUSR) {
              allowed = true;
            }
          }

          if ((*pcap)()->gid() == (*md)()->gid()) {
            // check group X permission
            if (mode & S_IXGRP) {
              allowed = true;
            }
          }

          // check other X permision
          if (mode & S_IXOTH) {
            allowed = true;
          }

          if (!allowed) {
            rc = EACCES;
          }
        }
      }
    }
  }

  fuse_reply_err(req, rc);
  EXEC_TIMING_END(__func__);
  COMMONTIMING("_stop_", &timing);
  eos_static_notice("t(ms)=%.03f %s", timing.RealTime(),
                    dump(id, ino, 0, rc).c_str());
}

/* -------------------------------------------------------------------------- */
void
/* -------------------------------------------------------------------------- */
EosFuse::open(fuse_req_t req, fuse_ino_t ino, struct fuse_file_info* fi)
/* -------------------------------------------------------------------------- */
{
  eos::common::Timing timing(__func__);
  COMMONTIMING("_start_", &timing);
  eos_static_debug("flags=%x sync=%d", fi->flags, (fi->flags & O_SYNC) ? 1 : 0);
  // FMODE_EXEC: "secret" internal flag which can be set only by the kernel when it's
  // reading a file destined to be used as an image for an execve.
#define FMODE_EXEC 0x20
  ExecveAlert execve(fi->flags & FMODE_EXEC);
  ADD_FUSE_STAT(__func__, req);
  EXEC_TIMING_BEGIN(__func__);
  Track::Monitor mon("open", Instance().Tracker(), ino, true);
  int rc = 0;
  fuse_id id(req);
  int mode = R_OK;

  if (fi->flags & (O_RDWR | O_WRONLY)) {
    mode = U_OK;
  }

  {
    metad::shared_md md;
    md = Instance().mds.get(req, ino);
    XrdSysMutexHelper mLock(md->Locker());

    if (!(*md)()->id() || md->deleted()) {
      rc = md->deleted() ? ENOENT : (*md)()->err();
    } else {
      fuse_ino_t cap_ino = (*md)()->pid();

      if ((*md)()->attr().count("user.acl")) { /* file with own ACL */
        cap_ino = (*md)()->id();
      } else {
        // screen for sqash image access, they only retrieve X_OK on the parent directories
        eos::common::Path cPath((*md)()->name());

        if ((mode == R_OK) && (cPath.isSquashFile())) {
          mode = X_OK;
        }
      }

      cap::shared_cap pcap = Instance().caps.acquire(req, cap_ino, mode);
      XrdSysMutexHelper capLock(pcap->Locker());

      if (EOS_LOGS_DEBUG) {
        eos_static_debug("id=%#lx cap-ino=%#lx mode=%#o", (*md)()->id(), cap_ino, mode);

        if ((!S_ISDIR((*md)()->mode())) && (*md)()->attr().count("user.acl")) {
          eos_static_debug("file cap %s", pcap->dump().c_str());
        }
      }

      if ((*pcap)()->errc()) {
        rc = (*pcap)()->errc();
      } else {
        uint64_t pquota = 0;

        if (mode == U_OK) {
          if (!(pquota = Instance().caps.has_quota(pcap, 1024 * 1024))) {
            rc = EDQUOT;
            eos_static_err("quota-error: inode=%lld size=%lld - no update under 1M quota",
                           ino, (*md)()->size());
          } else {
            Instance().caps.open_writer_inode(pcap);
          }
        }

        if (!rc) {
          // check if we need an encryption key for this file and if it is a 'correct' one
          std::string eoskey = fusexrdlogin::secret(req);
          std::string fingerprint = md->keyprint16(eoskey, md->obfuscate_key());

          if (md->encrypted() && (eoskey.empty() || md->wrong_key(fingerprint))) {
            rc = ENOKEY;
          } else {
            int cache_flag = 0;
            std::string md_name = (*md)()->name();
            uint64_t md_ino = (*md)()->md_ino();
            uint64_t md_pino = (*md)()->md_pino();
            std::string cookie = md->Cookie();

            if ((*md)()->attr().count("sys.file.cache")) {
              cache_flag |= O_CACHE;
            }

            capLock.UnLock();
            struct fuse_entry_param e;
            memset(&e, 0, sizeof(e));
            md->convert(e, pcap->lifetime());
	    std::string obfuscation_key = md->obfuscate_key();
	    
            mLock.UnLock();
            data::data_fh* io = data::data_fh::Instance(Instance().datas.get(req,
                                (*md)()->id(),
                                md), md, (mode == U_OK));
            capLock.Lock(&pcap->Locker());
            io->set_authid((*pcap)()->authid());

            if (!obfuscation_key.empty()) {
              io->hmac.set(obfuscation_key, eoskey);
            }

            if (pquota < (*pcap)()->max_file_size()) {
              io->set_maxfilesize(pquota);
            } else {
              io->set_maxfilesize((*pcap)()->max_file_size());
            }

            io->cap_ = pcap;
            capLock.UnLock();
            // attach a datapool object
            fi->fh = (uint64_t) io;
            io->ioctx()->set_remote(Instance().Config().hostport,
                                    md_name,
                                    md_ino,
                                    md_pino,
                                    req,
                                    (mode == U_OK));
            bool outdated = (io->ioctx()->attach(req, cookie,
                                                 fi->flags | cache_flag) == EKEYEXPIRED);
            fi->keep_cache = outdated ? 0 : Instance().Config().options.data_kernelcache;

            if ((*md)()->creator()) {
              fi->keep_cache = Instance().Config().options.data_kernelcache;
            }

            // files which have been broadcasted from a remote update are not cached during the first default:5 seconds
            if ((time(NULL) - (*md)()->bc_time()) <
                EosFuse::Instance().Config().options.nocache_graceperiod) {
              fi->keep_cache = false;
            }

            fi->direct_io = 0;
            eos_static_info("%s data-cache=%d", md->dump(e).c_str(), fi->keep_cache);
          }
        }
      }
    }
  }

  if (rc) {
    fuse_reply_err(req, rc);
  } else {
    fuse_reply_open(req, fi);
  }

  EXEC_TIMING_END(__func__);
  COMMONTIMING("_stop_", &timing);
  eos_static_notice("t(ms)=%.03f %s", timing.RealTime(),
                    dump(id, ino, fi, rc).c_str());
}

/* -------------------------------------------------------------------------- */
void
/* -------------------------------------------------------------------------- */
EosFuse::mknod(fuse_req_t req, fuse_ino_t parent, const char* name,
               mode_t mode, dev_t rdev)
/* -------------------------------------------------------------------------- */
{
  eos::common::Timing timing(__func__);
  COMMONTIMING("_start_", &timing);
  eos_static_debug("");
  ADD_FUSE_STAT(__func__, req);
  EXEC_TIMING_BEGIN(__func__);
  int rc = 0;
  fuse_id id(req);

  if (S_ISREG(mode) || S_ISFIFO(mode)) {
    create(req, parent, name, mode, 0);
  } else {
    rc = ENOSYS;
  }

  if (rc) {
    fuse_reply_err(req, rc);
  }

  EXEC_TIMING_END(__func__);
  COMMONTIMING("_stop_", &timing);
  eos_static_notice("t(ms)=%.03f %s", timing.RealTime(),
                    dump(id, parent, 0, rc, name).c_str());
}

/* -------------------------------------------------------------------------- */
void
/* -------------------------------------------------------------------------- */
EosFuse::create(fuse_req_t req, fuse_ino_t parent, const char* name,
                mode_t mode, struct fuse_file_info* fi)
/* -------------------------------------------------------------------------- */
/*
EACCES The  requested  access to the file is not allowed, or search permission is denied for one of the directories in
the path prefix of pathname, or the file did not exist yet and write access to  the  parent  directory  is  not
allowed.  (See also path_resolution(7).)

EDQUOT Where  O_CREAT  is  specified,  the  file  does not exist, and the user's quota of disk blocks or inodes on the
filesystem has been exhausted.

EEXIST pathname already exists and O_CREAT and O_EXCL were used.

EFAULT pathname points outside your accessible address space.

EFBIG  See EOVERFLOW.

EINTR  While blocked waiting to complete an open of a slow device (e.g., a FIFO; see fifo(7)),  the  call  was  inter‐
rupted by a signal handler; see signal(7).

EINVAL The filesystem does not support the O_DIRECT flag. See NOTES for more information.

EISDIR pathname refers to a directory and the access requested involved writing (that is, O_WRONLY or O_RDWR is set).

ELOOP  Too  many symbolic links were encountered in resolving pathname, or O_NOFOLLOW was specified but pathname was a
symbolic link.

EMFILE The process already has the maximum number of files open.

ENAMETOOLONG
pathname was too long.

ENFILE The system limit on the total number of open files has been reached.

ENODEV pathname refers to a device special file and no corresponding device exists.  (This is a Linux kernel  bug;  in
this situation ENXIO must be returned.)

ENOENT O_CREAT  is not set and the named file does not exist.  Or, a directory component in pathname does not exist or
is a dangling symbolic link.

ENOMEM Insufficient kernel memory was available.

ENOSPC pathname was to be created but the device containing pathname has no room for the new file.

ENOTDIR
A component used as a directory in pathname is not, in fact, a directory,  or  O_DIRECTORY  was  specified  and
pathname was not a directory.

ENXIO  O_NONBLOCK  |  O_WRONLY is set, the named file is a FIFO and no process has the file open for reading.  Or, the
file is a device special file and no corresponding device exists.

EOVERFLOW
pathname refers to a regular file that is too large to be opened.  The usual scenario here is that an  applica‐
tion  compiled  on  a  32-bit  platform  without -D_FILE_OFFSET_BITS=64 tried to open a file whose size exceeds
(2<<31)-1 bits; see also O_LARGEFILE above.  This is the error specified by  POSIX.1-2001;  in  kernels  before
2.6.24, Linux gave the error EFBIG for this case.

EPERM  The  O_NOATIME  flag was specified, but the effective user ID of the caller did not match the owner of the file
and the caller was not privileged (CAP_FOWNER).

EROFS  pathname refers to a file on a read-only filesystem and write access was requested.

ETXTBSY
pathname refers to an executable image which is currently being executed and write access was requested.

EWOULDBLOCK
The O_NONBLOCK flag was specified, and an incompatible lease was held on the file (see fcntl(2)).
 */
/* -------------------------------------------------------------------------- */
{
  eos::common::Timing timing(__func__);
  fuse_ino_t pino = 0;
  {
    COMMONTIMING("_start_", &timing);
    Track::Monitor mon("create", Instance().Tracker(), parent, true);

    if (fi) {
      eos_static_debug("flags=%x", fi->flags);
    }

    ADD_FUSE_STAT(__func__, req);
    EXEC_TIMING_BEGIN(__func__);
    int rc = 0;
    fuse_id id(req);
    // do a parent check
    cap::shared_cap pcap = Instance().caps.acquire(req, parent,
                           S_IFDIR | W_OK, true);
    struct fuse_entry_param e;
    XrdSysMutexHelper capLock(pcap->Locker());

    if ((*pcap)()->errc()) {
      rc = (*pcap)()->errc();
    } else {
      capLock.UnLock();
      {
        if (!Instance().caps.has_quota(pcap, 1024 * 1024)) {
          rc = EDQUOT;
          eos_static_err("quota-error: inode=%lld name='%s' - no creation under 1M quota",
                         parent, name);
        }
      }

      if (!rc) {
        metad::shared_md md;
        metad::shared_md pmd;
        bool obfuscate = false;
        md = Instance().mds.lookup(req, parent, name);
        pmd = Instance().mds.get(req, parent, (*pcap)()->authid());
        {
          uint64_t del_ino = 0;
          // logic avoiding a create/unlink/create sync/async race
          {
            XrdSysMutexHelper pLock(pmd->Locker());
            auto it = pmd->get_todelete().find(
                        eos::common::StringConversion::EncodeInvalidUTF8(name));

            if ((it != pmd->get_todelete().end()) && it->second) {
              del_ino = it->second;
            }

            obfuscate = pmd->obfuscate();
          }

          if (del_ino) {
            Instance().mds.wait_upstream(req, del_ino);
          }
        }
        XrdSysMutexHelper mLock(md->Locker());

        if ((*md)()->id() && !md->deleted()) {
          rc = EEXIST;
        } else {
          if (md->deleted()) {
            // we need to wait that this entry is really gone
            Instance().mds.wait_flush(req, md);
          }

          (*md)()->set_err(0);
          (*md)()->set_mode(mode | (S_ISFIFO(mode) ? S_IFIFO : S_IFREG));
          (*md)()->set_fullpath((*pmd)()->fullpath() + "/" + name);

          if (S_ISFIFO(mode)) {
            (*(*md)()->mutable_attr())[k_fifo] = "";
          }

          struct timespec ts;

          eos::common::Timing::GetTimeSpec(ts);

          (*md)()->set_name(name);

          (*md)()->set_atime(ts.tv_sec);

          (*md)()->set_atime_ns(ts.tv_nsec);

          (*md)()->set_mtime(ts.tv_sec);

          (*md)()->set_mtime_ns(ts.tv_nsec);

          (*md)()->set_ctime(ts.tv_sec);

          (*md)()->set_ctime_ns(ts.tv_nsec);

          (*md)()->set_btime(ts.tv_sec);

          (*md)()->set_btime_ns(ts.tv_nsec);

          // need to update the parent mtime
          (*md)()->set_pmtime(ts.tv_sec);

          (*md)()->set_pmtime_ns(ts.tv_nsec);

          (*md)()->set_uid((*pcap)()->uid());

          (*md)()->set_gid((*pcap)()->gid());

          (*md)()->set_type((*md)()->EXCL);

          std::string eoskey;

          std::string obfuscation_key;

          if (obfuscate) {
            // extracte key from environment;
            eoskey = fusexrdlogin::secret(req);
            // create obfuscation key based on length of secret key
            obfuscation_key = eos::common::SymKey::RandomCipher(eoskey);
            // store obfuscation key
            std::string fingerprint = md->keyprint16(eoskey, obfuscation_key);
            md->set_obfuscate_key(obfuscation_key, eoskey.length(), fingerprint);
          }

          rc = Instance().mds.add_sync(req, pmd, md, (*pcap)()->authid());
          (*md)()->set_type((*md)()->MD);

          if (!rc) {
            Instance().mds.insert(req, md, (*pcap)()->authid());
            (*md)()->set_nlink(1);
            (*md)()->set_creator(true);
            // avoid lock-order violation
            {
              mLock.UnLock();
              XrdSysMutexHelper mLockParent(pmd->Locker());
              (*pmd)()->set_mtime(ts.tv_sec);
              (*pmd)()->set_mtime_ns(ts.tv_nsec);

              // get file inline size from parent attribute
              if ((*pmd)()->attr().count("sys.file.inline.maxsize")) {
                auto maxsize = (*(*pmd)()->mutable_attr())["sys.file.inline.maxsize"];
                md->set_inlinesize(strtoull(maxsize.c_str(), 0, 10));
              }

              mLockParent.UnLock();
              mLock.Lock(&md->Locker());
            }
            memset(&e, 0, sizeof(e));
            Instance().caps.book_inode(pcap);
            Instance().caps.open_writer_inode(pcap);
            md->convert(e, pcap->lifetime());
            md->lookup_inc();

            if (fi) {
              // -----------------------------------------------------------------------
              // FUSE caches the file for reads on the same filedescriptor in the buffer
              // cache, but the pages are released once this filedescriptor is released.
              fi->keep_cache = Instance().Config().options.data_kernelcache;

              if ((fi->flags & O_DIRECT) ||
                  (fi->flags & O_SYNC)) {
                fi->direct_io = 1;
              } else {
                fi->direct_io = 0;
              }

              std::string md_name = (*md)()->name();
              uint64_t md_ino = (*md)()->md_ino();
              uint64_t md_pino = (*md)()->md_pino();
              std::string cookie = md->Cookie();
              mLock.UnLock();
              data::data_fh* io = data::data_fh::Instance(Instance().datas.get(req,
                                  (*md)()->id(),
                                  md), md, true);
              io->set_authid((*pcap)()->authid());
              io->set_maxfilesize((*pcap)()->max_file_size());
              io->cap_ = pcap;
              // attach a datapool object
              fi->fh = (uint64_t) io;
              io->ioctx()->set_remote(Instance().Config().hostport,
                                      md_name,
                                      md_ino,
                                      md_pino,
                                      req,
                                      true);
              io->hmac.set(obfuscation_key, eoskey);
              io->ioctx()->attach(req, cookie, fi->flags);
            }

            XrdSysMutexHelper pLock(pmd->Locker());
            pmd->local_enoent().erase(name);
            pino = (*pmd)()->id();
          }

          eos_static_info("%s", md->dump(e).c_str());
        }
      }
    }

    if (rc) {
      fuse_reply_err(req, rc);
    } else {
      if (fi)
        // create
      {
        fuse_reply_create(req, &e, fi);
      } else
        // mknod
      {
        fuse_reply_entry(req, &e);
      }
    }

    EXEC_TIMING_END(__func__);
    COMMONTIMING("_stop_", &timing);
    eos_static_notice("t(ms)=%.03f %s", timing.RealTime(),
                      dump(id, parent, 0, rc).c_str());
  }

  // after creating a file we assign a new mtime to our parent directory
  if (pino && EosFuse::Instance().Config().options.md_kernelcache) {
    // now the mtime is wrong 'on-top' of use
    kernelcache::inval_inode(pino, false);
  }
}

void
/* -------------------------------------------------------------------------- */
EosFuse::read(fuse_req_t req, fuse_ino_t ino, size_t size, off_t off,
              struct fuse_file_info* fi)
/* -------------------------------------------------------------------------- */
{
  eos::common::Timing timing(__func__);
  COMMONTIMING("_start_", &timing);
  Track::Monitor mon("read", Instance().Tracker(), ino);
  eos_static_debug("inode=%llu size=%li off=%llu",
                   (unsigned long long) ino, size, (unsigned long long) off);
  eos_static_debug("");
  fuse_id id(req);
  ADD_FUSE_STAT(__func__, req);
  EXEC_TIMING_BEGIN(__func__);
  data::data_fh* io = (data::data_fh*) fi->fh;
  ssize_t res = 0;
  int rc = 0;

  if (io) {
    char* buf = 0;

    if ((res = io->ioctx()->peek_pread(req, buf, size, off)) == -1) {
      rc = errno ? errno : EIO;
    } else {
      eos_static_debug("reply res=%lu", res);

      if (!io->hmac.key.empty()) {
        // un-obfuscate
        eos::common::SymKey::UnobfuscateBuffer(buf, res, off, io->hmac);
      }

      fuse_reply_buf(req, buf, res);
    }

    io->ioctx()->release_pread();
  } else {
    rc = ENXIO;
  }

  if (rc) {
    fuse_reply_err(req, rc);
  } else {
    ADD_IO_STAT("rbytes", res);
  }

  eos_static_debug("t(ms)=%.03f %s", timing.RealTime(),
                   dump(id, ino, 0, rc).c_str());
  EXEC_TIMING_END(__func__);
}

/* -------------------------------------------------------------------------- */
void
/* -------------------------------------------------------------------------- */
EosFuse::write(fuse_req_t req, fuse_ino_t ino, const char* buf, size_t size,
               off_t off, struct fuse_file_info* fi)
/* -------------------------------------------------------------------------- */
{
  eos::common::Timing timing(__func__);
  COMMONTIMING("_start_", &timing);
  Track::Monitor mon("write", Instance().Tracker(), ino, true);
  eos_static_debug("inode=%lld size=%lld off=%lld buf=%lld",
                   (long long) ino, (long long) size,
                   (long long) off, (long long) buf);
  eos_static_debug("");
  fuse_id id(req);
  ADD_FUSE_STAT(__func__, req);
  EXEC_TIMING_BEGIN(__func__);
  data::data_fh* io = (data::data_fh*) fi->fh;
  int rc = 0;

  if (io) {
    if (!io->hmac.key.empty()) {
      eos::common::SymKey::ObfuscateBuffer((char*)buf, (char*)buf, size, off,
                                           io->hmac);
    }

    eos_static_debug("max-file-size=%llu", io->maxfilesize());

    if ((off + size) > io->maxfilesize()) {
      eos_static_err("io-error: maximum file size exceeded inode=%lld size=%lld off=%lld buf=%lld max-size=%llu",
                     ino, size, off, buf, io->maxfilesize());
      rc = EFBIG;
    } else {
      if (!EosFuse::instance().getCap().has_quota(io->cap_, size)) {
        eos_static_err("quota-error: inode=%lld size=%lld off=%lld buf=%lld", ino, size,
                       off, buf);
        rc = EDQUOT;
      } else {
        if (io->ioctx()->pwrite(req, buf, size, off) == -1) {
          eos_static_err("io-error: inode=%lld size=%lld off=%lld buf=%lld errno=%d", ino,
                         size,
                         off, buf, errno);
          rc = errno ? errno : EIO;

          if (rc == EDQUOT) {
            eos_static_err("quota-error: inode=%lld ran out of quota - setting cap to EDQUOT",
                           ino);
            EosFuse::instance().getCap().set_volume_edquota(io->cap_);
          }
        } else {
          {
            XrdSysMutexHelper mLock(io->mdctx()->Locker());
            (*(io->mdctx()))()->set_size(io->ioctx()->size());
            {
              struct timespec tsnow;
              eos::common::Timing::GetTimeSpec(tsnow);
              (*(io->md))()->set_mtime(tsnow.tv_sec);
              (*(io->md))()->set_mtime_ns(tsnow.tv_nsec);
              (*(io->md))()->set_ctime(tsnow.tv_sec);
              (*(io->md))()->set_ctime_ns(tsnow.tv_nsec);
            }
            io->set_update();
            // flush size updates every 5 seconds
            time_t now = time(NULL);

            if (Instance().mds.should_flush_write_size()) {
              if (Instance().Config().options.write_size_flush_interval) {
                if (io->ioctx()->is_wopen(req)) {
                  // only start updating the MGM size if the file could be opened on FSTs
                  if (io->next_size_flush.load() && (io->next_size_flush.load() < now)) {
                    // if (io->cap_->valid()) // we want updates also after cap expiration
                    Instance().mds.update(req, io->md, io->authid());
                    io->next_size_flush.store(now +
                                              Instance().Config().options.write_size_flush_interval,
                                              std::memory_order_seq_cst);
                  } else {
                    if (!io->next_size_flush.load()) {
                      io->next_size_flush.store(now +
                                                Instance().Config().options.write_size_flush_interval,
                                                std::memory_order_seq_cst);
                    }
                  }
                }
              }
            }
          }
          fuse_reply_write(req, size);
        }
      }
    }
  } else {
    rc = ENXIO;
  }

  if (rc) {
    fuse_reply_err(req, rc);
  } else {
    ADD_IO_STAT("wbytes", size);
  }

  eos_static_debug("t(ms)=%.03f %s", timing.RealTime(),
                   dump(id, ino, 0, rc).c_str());
  EXEC_TIMING_END(__func__);
}

/* -------------------------------------------------------------------------- */
void
/* -------------------------------------------------------------------------- */
EosFuse::release(fuse_req_t req, fuse_ino_t ino, struct fuse_file_info* fi)
/* -------------------------------------------------------------------------- */
{
  eos::common::Timing timing(__func__);
  COMMONTIMING("_start_", &timing);
  eos_static_debug("");
  ADD_FUSE_STAT(__func__, req);
  EXEC_TIMING_BEGIN(__func__);
  Track::Monitor mon("release", Instance().Tracker(), ino, true);
  int rc = 0;
  fuse_id id(req);

  if (fi->fh) {
    data::data_fh* io = (data::data_fh*) fi->fh;

    if (io->flocked) {
      // unlock all locks for that owner
      struct flock lock;
      lock.l_type = F_UNLCK;
      lock.l_start = 0;
      lock.l_len = -1;
      lock.l_pid = fuse_req_ctx(req)->pid;
      rc |= Instance().mds.setlk(req, io->mdctx(), &lock, 0);
    }

    std::string cookie = "";
    io->ioctx()->detach(req, cookie, io->rw);
    Instance().caps.close_writer_inode(io->cap_);
    delete io;
    Instance().datas.release(req, ino);
  }

  EXEC_TIMING_END(__func__);
  COMMONTIMING("_stop_", &timing);
  fuse_reply_err(req, rc);
  eos_static_notice("t(ms)=%.03f %s", timing.RealTime(),
                    dump(id, ino, 0, rc).c_str());
}

/* -------------------------------------------------------------------------- */
void
/* -------------------------------------------------------------------------- */
EosFuse::fsync(fuse_req_t req, fuse_ino_t ino, int datasync,
               struct fuse_file_info* fi)
/* -------------------------------------------------------------------------- */
{
  eos::common::Timing timing(__func__);
  COMMONTIMING("_start_", &timing);
  eos_static_debug("datasync=%d", datasync);
  ADD_FUSE_STAT(__func__, req);
  EXEC_TIMING_BEGIN(__func__);
  Track::Monitor mon("fsync", Instance().Tracker(), ino);
  int rc = 0;
  fuse_id id(req);
  data::data_fh* io = (data::data_fh*) fi->fh;

  if (io) {
    {
      std::string fname = "";
      {
        XrdSysMutexHelper mLock(io->md->Locker());
        fname = (*(io->md))()->name();
      }

      if (filename::matches_suffix(fname,
                                   Instance().Config().options.no_fsync_suffixes)) {
        if (EOS_LOGS_DEBUG) {
          eos_static_info("name=%s is in no-fsync list - suppressing fsync call",
                          fname.c_str());
        }
      } else {
        if (Instance().Config().options.global_flush) {
          XrdSysMutexHelper mLock(io->md->Locker());
          Instance().mds.begin_flush(req, io->md,
                                     io->authid()); // flag an ongoing flush centrally
        }

        struct timespec tsnow;

        eos::common::Timing::GetTimeSpec(tsnow);

        XrdSysMutexHelper mLock(io->md->Locker());

        (*(io->md))()->set_mtime(tsnow.tv_sec);

        if (!rc) {
          // step 2 call sync - this currently flushed all open filedescriptors - should be ok
          rc = io->ioctx()->sync(); // actually wait for writes to be acknowledged
          rc = rc ? (errno ? errno : EIO) : 0;
        } else {
          rc = errno ? errno : EIO;
        }

        if (Instance().Config().options.global_flush) {
          Instance().mds.end_flush(req, io->md,
                                   io->authid()); // unflag an ongoing flush centrally
        }
      }
    }
  }

  fuse_reply_err(req, rc);
  EXEC_TIMING_END(__func__);
  COMMONTIMING("_stop_", &timing);
  eos_static_notice("t(ms)=%.03f %s", timing.RealTime(),
                    dump(id, ino, 0, rc).c_str());
}

/* -------------------------------------------------------------------------- */
void
/* -------------------------------------------------------------------------- */
EosFuse::forget(fuse_req_t req, fuse_ino_t ino, unsigned long nlookup)
/* -------------------------------------------------------------------------- */
{
  eos::common::Timing timing(__func__);
  COMMONTIMING("_start_", &timing);
  eos_static_debug("ino=%#lx nlookup=%d", ino, nlookup);
  ADD_FUSE_STAT(__func__, req);
  EXEC_TIMING_BEGIN(__func__);
  int rc = 0;
  fuse_id id(req);
  rc = Instance().mds.forget(req, ino, nlookup);
  EXEC_TIMING_END(__func__);
  COMMONTIMING("_stop_", &timing);
  eos_static_notice("t(ms)=%.03f %s nlookup=%d", timing.RealTime(),
                    dump(id, ino, 0, rc).c_str(), nlookup);

  if (!rc) {
    Instance().Tracker().forget(ino);
  }

  fuse_reply_none(req);
}

/* -------------------------------------------------------------------------- */
void
/* -------------------------------------------------------------------------- */
EosFuse::flush(fuse_req_t req, fuse_ino_t ino, struct fuse_file_info* fi)
/* -------------------------------------------------------------------------- */
{
  eos::common::Timing timing(__func__);
  COMMONTIMING("_start_", &timing);
  eos_static_debug("");
  ADD_FUSE_STAT(__func__, req);
  EXEC_TIMING_BEGIN(__func__);
  int rc = 0;
  fuse_id id(req);
  data::data_fh* io = (data::data_fh*) fi->fh;
  bool invalidate_inode = false;

  if (io) {
    if (io->rw) {
      Track::Monitor mon("flush", Instance().Tracker(), ino, true);

      if (io->has_update()) {
        cap::shared_cap pcap;
        {
          XrdSysMutexHelper mLock(io->md->Locker());
          auto map = (*(io->md))()->attr();

          if (map.count("user.acl") > 0) { /* file has it's own ACL */
            mLock.UnLock();
            cap::shared_cap ccap = Instance().caps.acquire(req, (*(io->md))()->id(), W_OK,
                                   true);
            rc = (*ccap)()->errc();

            if (rc == 0) {
              pcap = Instance().caps.acquire(req, (*(io->md))()->pid(), S_IFDIR | X_OK, true);
            }
          } else {
            mLock.UnLock();
            pcap = Instance().caps.acquire(req, (*(io->md))()->pid(), S_IFDIR | W_OK, true);
          }
        }
        XrdSysMutexHelper capLock(pcap->Locker());

        if (rc == 0 && (*pcap)()->errc() != 0) {
          rc = (*pcap)()->errc();
        }

        if (rc == 0) {
          {
            ssize_t size_change = (int64_t)(*(io->md))()->size() - (int64_t) io->opensize();

            if (size_change > 0) {
              Instance().caps.book_volume(pcap, size_change);
            } else {
              Instance().caps.free_volume(pcap, size_change);
            }

            eos_static_debug("booking %ld bytes on cap ", size_change);
          }
          capLock.UnLock();
          struct timespec tsnow;
          eos::common::Timing::GetTimeSpec(tsnow);

          // possibly inline the file in extended attribute before mds update
          if (io->ioctx()->inline_file()) {
            eos_static_debug("file is inlined");
          } else {
            eos_static_debug("file is not inlined");
          }

          XrdSysMutexHelper mLock(io->md->Locker());
          auto map = (*(io->md))()->attr();

          // actually do the flush
          if ((rc = io->ioctx()->flush(req))) {
            // if we have a flush error, we don't update the MD record
            invalidate_inode = true;
            (*(io->md))()->set_size(io->opensize());
          } else {
            Instance().mds.update(req, io->md, io->authid());
          }

          std::string cookie = io->md->Cookie();
          io->ioctx()->store_cookie(cookie);
          capLock.Lock(&pcap->Locker());
        }
      }

      // unlock all locks for that owner
      struct flock lock;
      lock.l_type = F_UNLCK;
      lock.l_start = 0;
      lock.l_len = -1;
      lock.l_pid = fi->lock_owner;

      if (io->flocked) {
        lock.l_pid = fuse_req_ctx(req)->pid;
      }

      rc |= Instance().mds.setlk(req, io->mdctx(), &lock, 0);
    }
  }

  // report slow flush before we send a reply, otherwise we can get a segv because io can be deleted!
  if (Instance().Trace() || (timing.RealTime() > 2000)) {
    std::string path = Instance().mds.calculateLocalPath(io->md);
    std::string s;
    eos_static_warning("flush of '%s' took %.03fms\n%s",
                       Instance().Prefix(path).c_str(),
                       timing.RealTime(),
                       io->ioctx()->Dump(s));
  }

  fuse_reply_err(req, rc);

  if (invalidate_inode) {
    eos_static_warning("invalidating ino=%#lx after flush error", ino);
    kernelcache::inval_inode(ino, true);
  }

  EXEC_TIMING_END(__func__);
  COMMONTIMING("_stop_", &timing);
  eos_static_notice("t(ms)=%.03f %s", timing.RealTime(),
                    dump(id, ino, 0, rc).c_str());
}

#ifdef __APPLE__
/* -------------------------------------------------------------------------- */
void
/* -------------------------------------------------------------------------- */
EosFuse::getxattr(fuse_req_t req, fuse_ino_t ino, const char* xattr_name,
                  size_t size, uint32_t position)
/* -------------------------------------------------------------------------- */
#else

/* -------------------------------------------------------------------------- */
void
/* -------------------------------------------------------------------------- */
EosFuse::getxattr(fuse_req_t req, fuse_ino_t ino, const char* xattr_name,
                  size_t size)
/* -------------------------------------------------------------------------- */
#endif
{
  eos::common::Timing timing(__func__);
  COMMONTIMING("_start_", &timing);
  std::string key = xattr_name;
  eos_static_debug("ino=%#x %s", ino,
                   key.c_str()); /* key in case xattr_name == NULL */
  ADD_FUSE_STAT(__func__, req);
  EXEC_TIMING_BEGIN(__func__);
  Track::Monitor mon("getxattr", Instance().Tracker(), ino);
  int rc = 0;
  fuse_id id(req);
  cap::shared_cap pcap;
  std::string value;
  bool local_getxattr = false;
  // the root user has a bypass to be able to retrieve information in
  // realtime
  {
    static std::string s_md = "system.eos.md";
    static std::string s_refresh = "system.eos.refreshls";
    static std::string s_cap = "system.eos.cap";
    static std::string s_ls_caps = "system.eos.caps";
    static std::string s_ls_vmap = "system.eos.vmap";

    if (key.substr(0, s_md.length()) == s_md) {
      local_getxattr = true;
      metad::shared_md md;
      pcap = Instance().caps.get(req, ino);
      md = Instance().mds.get(req, ino, (*pcap)()->authid());
      {
        value = Instance().mds.dump_md(md);
      }
    }

    if (key.substr(0, s_refresh.length()) == s_refresh) {
      local_getxattr = true;
      metad::shared_md md;
      (*md)()->set_type((*md)()->MD);
      {
        value = "info: force refresh for next listing";
      }
    }

    if (key.substr(0, s_cap.length()) == s_cap) {
      local_getxattr = true;
      pcap = Instance().caps.get(req, ino);
      {
        value = pcap->dump();
      }
    }

    if (fuse_req_ctx(req)->uid == 0) {
      if (key.substr(0, s_ls_caps.length()) == s_ls_caps) {
        local_getxattr = true;
        value = Instance().caps.ls();
      }

      if (key.substr(0, s_ls_vmap.length()) == s_ls_vmap) {
        local_getxattr = true;
        value = Instance().mds.vmaps().dump();
      }
    }

    if ((size) && (value.size() > size)) {
      value.erase(size - 4);
      value += "...";
    }
  }

  if (!local_getxattr) {
    {
      metad::shared_md md;
      metad::shared_md pmd;
      static std::string s_sec = "security.";
      static std::string s_acl_a = "system.posix_acl_access";
      static std::string s_acl_d = "system.posix_acl_default";
      static std::string s_apple = "com.apple";
      static std::string s_racl = "system.richacl";

      // don't return any security attribute
      if (key.substr(0, s_sec.length()) == s_sec) {
        rc = ENOATTR;
      } else {
        // don't return any posix acl attribute
        if ((key == s_acl_a) || (key == s_acl_d)) {
          rc = ENOATTR;
        }

#ifdef __APPLE__
        else

          // don't return any finder attribute
          if (key.substr(0, s_apple.length()) == s_apple) {
            rc = ENOATTR;
          }

#endif
      }

      if (key == "eos.name") {
        value = Instance().Config().name;
      } else if (key == "eos.hostport") {
        value = Instance().Config().hostport;
      } else if (key == "eos.stacktrace") {
        value = getStacktrace();
      } else if (key == "eos.mgmurl") {
        std::string mgmurl = "root://";
        mgmurl += Instance().Config().hostport;
        value = mgmurl;
      } else if (key == "eos.reconnect") {
        Logbook logbook(true);
        const struct fuse_ctx* ctx = fuse_req_ctx(req);
        ProcessSnapshot snapshot = fusexrdlogin::processCache->retrieve(ctx->pid,
                                   ctx->uid, ctx->gid, true, logbook);
        value = logbook.toString();

        if (size == 0) {
          // just make sure, the string does not get longer with the next call
          value += value;
        }
      } else if (key == "eos.reconnectparent") {
        const struct fuse_ctx* ctx = fuse_req_ctx(req);
        ProcessSnapshot snapshot = fusexrdlogin::processCache->retrieve(ctx->pid,
                                   ctx->uid, ctx->gid, false);
        pid_t ppid = snapshot->getProcessInfo().getParentId();
        Logbook logbook(true);
        ProcessSnapshot snapshotParent =
          fusexrdlogin::processCache->retrieve(ppid,
                                               ctx->uid, ctx->gid, true, logbook);
        value = logbook.toString();

        if (size == 0) {
          // just make sure, the string does not get longer with the next call
          value += value;
        }
      } else if (key == "eos.identity") {
        const struct fuse_ctx* ctx = fuse_req_ctx(req);
        ProcessSnapshot snapshot = fusexrdlogin::processCache->retrieve(ctx->pid,
                                   ctx->uid, ctx->gid, false);

        if (snapshot) {
          value = snapshot->getBoundIdentity()->describe();
        }
      } else if (key == "eos.identityparent") {
        const struct fuse_ctx* ctx = fuse_req_ctx(req);
        ProcessSnapshot snapshot = fusexrdlogin::processCache->retrieve(ctx->pid,
                                   ctx->uid, ctx->gid, false);
        pid_t ppid = snapshot->getProcessInfo().getParentId();
        ProcessSnapshot snapshotParent =
          fusexrdlogin::processCache->retrieve(
            ppid, ctx->uid, ctx->gid, false);

        if (snapshotParent) {
          value = snapshotParent->getBoundIdentity()->describe();
        }
      } else if (!rc) {
        md = Instance().mds.get(req, ino);
        XrdSysMutexHelper mLock(md->Locker());

        if (!(*md)()->id() || md->deleted()) {
          rc = md->deleted() ? ENOENT : (*md)()->err();
        } else {
          auto map = (*md)()->attr();

          if (key.substr(0, 8) == "eos.sys.") {
            key.erase(0, 4);
          }

          if (key.substr(0, 4) == "eos.") {
            if (key == "eos.md_ino") {
              std::string md_ino;
              value = eos::common::StringConversion::GetSizeString(md_ino,
                      (unsigned long long)(*md)()->md_ino());
            }

            if (key == "eos.btime") {
              char btime[256];
              snprintf(btime, sizeof(btime), "%lu.%lu", (*md)()->btime(),
                       (*md)()->btime_ns());
              value = btime;
            }

            if (key == "eos.ttime") {
              char ttime[256];

              if (S_ISDIR((*md)()->mode())) {
                snprintf(ttime, sizeof(ttime), "%lu.%lu", (*md)()->ttime(),
                         (*md)()->ttime_ns());
              } else {
                snprintf(ttime, sizeof(ttime), "%lu.%lu", (*md)()->mtime(),
                         (*md)()->mtime_ns());
              }

              value = ttime;
            }

            if (key == "eos.tsize") {
              char tsize[256];
              snprintf(tsize, sizeof(tsize), "%lu", (*md)()->size());
              value = tsize;
            }

            if (key == "eos.dsize") {
              uint64_t sumsize = 0;
              mLock.UnLock();
              rc = listdir(req, ino, md);

              if (!rc) {
                for (auto it = md->local_children().begin(); it != md->local_children().end();
                     ++it) {
                  fuse_ino_t cino = it->second;
                  metad::shared_md cmd = Instance().mds.get(req, cino, "", 0, 0, 0, true);
                  XrdSysMutexHelper mLock(cmd->Locker());

                  if ((*cmd)()->id()) {
                    if (S_ISREG((*cmd)()->mode())) {
                      sumsize += (*cmd)()->size();
                    }
                  }
                }
              }

              char dsize[256];
              snprintf(dsize, sizeof(dsize), "%lu", sumsize);
              value = dsize;
            }

            if (key == "eos.checksum") {
              rc = Instance().mdbackend.getChecksum(req, (*md)()->md_ino(), value);
            }

            if (key == "eos.stats") {
              value = Instance().statsout.get();
            }

            if (key == "eos.url.xroot") {
              value = "root://";
              value += Instance().Config().hostport;
              value += "/";
              value += (*md)()->fullpath().c_str();
            }

            if (key == "eos.quota") {
              pcap = Instance().caps.acquire(req, ino,
                                             R_OK);

              if ((*pcap)()->errc()) {
                rc = (*pcap)()->errc();
              } else {
                cap::shared_quota q = Instance().caps.quota(pcap);
                XrdSysMutexHelper qLock(q->Locker());
                char qline[4096];
                snprintf(qline, sizeof(qline),
                         "%-32s %8s %8s %20s %20s %20s %32s %s\n"
                         "%-32s %8s %8s %20s %20s %20s %32s %s:%s:%s\n",
                         "instance", "uid", "gid", "vol-avail", "ino-avail", "max-fsize", "endpoint",
                         "writer:lvol:lino",
                         Instance().Config().name.c_str(),
                         std::to_string((*pcap)()->uid()).c_str(),
                         std::to_string((*pcap)()->gid()).c_str(),
                         std::to_string((*q)()->volume_quota() - q->get_local_volume()).c_str(),
                         std::to_string((*q)()->inode_quota() - q->get_local_inode()).c_str(),
                         std::to_string((*pcap)()->max_file_size()).c_str(),
                         Instance().Config().hostport.c_str(),
                         std::to_string(q->writer()).c_str(),
                         std::to_string(q->get_local_volume()).c_str(),
                         std::to_string(q->get_local_inode()).c_str()
                        );
                value = qline;
              }
            }
          } else {
            if (S_ISDIR((*md)()->mode())) {
              // retrieve the appropriate cap of this inode
              pcap = Instance().caps.acquire(req, ino,
                                             R_OK);
            } else {
              // retrieve the appropriate cap of the parent inode
              pcap = Instance().caps.acquire(req, (*md)()->pid(), R_OK);
            }

            if ((*pcap)()->errc()) {
              rc = (*pcap)()->errc();
            } else {
#ifdef HAVE_RICHACL

              if (key == s_racl) {
                struct richacl* a = NULL;

                if (map.count("user.acl") > 0 && map["user.acl"].length() > 0) {
                  const char* eosacl = map["user.acl"].c_str();
                  eos_static_debug("eosacl '%s'", eosacl);

                  if (!S_ISDIR((*md)()->mode()) || map.count("sys.eval.useracl") > 0) {
                    a = eos2racl(eosacl, md);
                  }
                }

                metad::shared_md pmd = Instance().mds.getlocal(req, (*md)()->pid());

                if (pmd != NULL) {
                  /* decode parent ACL for merge */
                  auto pmap = (*pmd)()->attr();
                  struct richacl* pa = NULL;

                  if (pmap.count("sys.eval.useracl") > 0 && pmap.count("user.acl") > 0) {
                    const char* peosacl = pmap["user.acl"].c_str();
                    pa = eos2racl(peosacl, pmd);
                  }

                  if (pa == NULL) {
                    pa = richacl_from_mode((*md)()->mode()); /* Always returns an ACL */
                  }

                  a = richacl_merge_parent(a, md, pa, pmd);
                  richacl_free(pa);

                  if (a == NULL) {
                    rc = ENOMEM;  /* a has been freed */
                  }

                  if (rc == 0) {
                    size_t sz = richacl_xattr_size(a);
                    value.assign(sz, '\0'); /* allocate and clear result buffer */
                    richacl_to_xattr(a, (void*) value.c_str());
                    char* a_t = richacl_to_text(a, 0);
                    eos_static_debug("eos2racl returned raw size %d, decoded: %s", sz, a_t);
                    free(a_t);
                    richacl_free(a);
                  }
                } else { /* unsupported EOS Acl */
                  size_t xx = 0;
                  value.assign((char*) &xx, sizeof(xx)); /* Invalid xattr */
                }

                if (EOS_LOGS_DEBUG) {
                  eos_static_debug("racl getxattr %d", value.length());
                }
              } else
#endif /*HAVE_RICHACL*/
                if (!map.count(key)) {
                  rc = ENOATTR;
                } else {
                  value = map[key];
                }
            }
          }
        }
      }
    }
  }

  if (!rc && (size != 0)) {
    if (value.size() > size) {
      rc = ERANGE;
    }
  }

  if (rc) {
    fuse_reply_err(req, rc);
  } else {
    if (size == 0) {
      fuse_reply_xattr(req, value.size());
    } else {
      fuse_reply_buf(req, value.c_str(), value.size());
    }
  }

  EXEC_TIMING_END(__func__);
  COMMONTIMING("_stop_", &timing);
  eos_static_notice("t(ms)=%.03f %s", timing.RealTime(),
                    dump(id, ino, 0, rc, xattr_name).c_str());
}

#ifdef __APPLE__
/* -------------------------------------------------------------------------- */
void
/* -------------------------------------------------------------------------- */
EosFuse::setxattr(fuse_req_t req, fuse_ino_t ino, const char* xattr_name,
                  const char* xattr_value, size_t size, int flags,
                  uint32_t position)
/* -------------------------------------------------------------------------- */
#else

/* -------------------------------------------------------------------------- */
void
/* -------------------------------------------------------------------------- */
EosFuse::setxattr(fuse_req_t req, fuse_ino_t ino, const char* xattr_name,
                  const char* xattr_value, size_t size, int flags)
/* -------------------------------------------------------------------------- */
#endif
{
  eos::common::Timing timing(__func__);
  COMMONTIMING("_start_", &timing);
  std::string key = xattr_name;
  eos_static_debug(key.c_str()); /* key in case xattr_name == NULL */
  ADD_FUSE_STAT(__func__, req);
  EXEC_TIMING_BEGIN(__func__);
  Track::Monitor mon("setxattr", Instance().Tracker(), ino, true);
  int rc = 0;
  fuse_id id(req);
  cap::shared_cap pcap;
  std::string value;
  bool local_setxattr = false;
  value.assign(xattr_value, size);
#ifdef notdefHAVE_RICHACL

  if (EOS_LOGS_DEBUG) {
    eos_static_debug("value: '%s' l=%d", escape(value).c_str(), size);
  }

#endif /*HAVE_RICHACL*/
  // the root user has a bypass to be able to change th fuse configuration in
  // realtime
  {
    static std::string s_debug = "system.eos.debug";
    static std::string s_dropcap = "system.eos.dropcap";
    static std::string s_dropallcap = "system.eos.dropallcap";
    static std::string s_resetstat = "system.eos.resetstat";
    static std::string s_log = "system.eos.log";
    static std::string s_fuzz = "system.eos.fuzz";

    if (key.substr(0, s_fuzz.length()) == s_fuzz) {
      local_setxattr = true;

      // only root can do this configuration changes
      if (fuse_req_ctx(req)->uid == 0) {
        rc = EINVAL;

        if (value == "all") {
          // set all scalers to fail all the time
          XrdCl::Fuzzing::Configure(1,
                                    1,
                                    1,
                                    1,
                                    1);
          rc = 0;
        }

        if (value == "config") {
          // set all scalers as referenced in the startup configuration
          XrdCl::Fuzzing::Configure(Instance().Config().fuzzing.open_async_submit,
                                    Instance().Config().fuzzing.open_async_return,
                                    Instance().Config().fuzzing.open_async_submit_fatal,
                                    Instance().Config().fuzzing.open_async_return_fatal,
                                    Instance().Config().fuzzing.read_async_return);
          rc = 0;
        }

        if (value == "none") {
          // disable all fuzzing
          XrdCl::Fuzzing::Configure(0,
                                    0,
                                    0,
                                    0,
                                    0);
          rc = 0;
        }
      } else {
        rc = EPERM;
      }
    }

    if (key.substr(0, s_debug.length()) == s_debug) {
      local_setxattr = true;
      // only root can do this configuration changes

      if (fuse_req_ctx(req)->uid == 0) {
        rc = EINVAL;

        if (value == "crit") {
          eos::common::Logging::GetInstance().SetLogPriority(LOG_CRIT);
          Instance().SetTrace(false);
          rc = 0;
        }

        if (value == "warn") {
          eos::common::Logging::GetInstance().SetLogPriority(LOG_WARNING);
          Instance().SetTrace(false);
          rc = 0;
        }

        if (value == "error") {
          eos::common::Logging::GetInstance().SetLogPriority(LOG_ERR);
          Instance().SetTrace(false);
          rc = 0;
        }

        if (value == "notice") {
          eos::common::Logging::GetInstance().SetLogPriority(LOG_NOTICE);
          Instance().SetTrace(false);
          rc = 0;
        }

        if (value == "info") {
          eos::common::Logging::GetInstance().SetLogPriority(LOG_INFO);
          Instance().SetTrace(false);
          rc = 0;
        }

        if (value == "debug") {
          eos::common::Logging::GetInstance().SetLogPriority(LOG_DEBUG);
          Instance().SetTrace(false);
          rc = 0;
        }

        if (value == "trace") {
          Instance().SetTrace(true);
          rc = 0;
        }
      } else {
        rc = EPERM;
      }
    }

    if (key.substr(0, s_dropcap.length()) == s_dropcap) {
      local_setxattr = true;
      cap::shared_cap pcap = Instance().caps.get(req, ino);

      if ((*pcap)()->id()) {
        Instance().caps.forget(pcap->capid(req, ino));
      }
    }

    if (key.substr(0, s_dropallcap.length()) == s_dropallcap) {
      local_setxattr = true;

      if (fuse_req_ctx(req)->uid == 0) {
        Instance().caps.reset();
      } else {
        rc = EPERM;
      }
    }

    if (fuse_req_ctx(req)->uid == 0) {
      if (key.substr(0, s_resetstat.length()) == s_resetstat) {
        local_setxattr = true;
        Instance().getFuseStat().Clear();
        fuse_reply_err(req, 0);
        // avoid to show this call in stats again
        return ;
      }
    }

    if (key.substr(0, s_log.length()) == s_log) {
      local_setxattr = true;

      if (value == "public") {
        ::chmod(Instance().Config().logfilepath.c_str(),
                S_IRUSR | S_IWUSR | S_IRGRP | S_IROTH);
      }

      if (value == "private") {
        ::chmod(Instance().Config().logfilepath.c_str(), S_IRUSR | S_IWUSR);
      }
    }
  }

  if (!local_setxattr) {
    metad::shared_md md;
    md = Instance().mds.get(req, ino);
    XrdSysMutexHelper mLock(md->Locker());

    if (!(*md)()->id() || md->deleted()) {
      rc = md->deleted() ? ENOENT : (*md)()->err();
    } else {
      // retrieve the appropriate cap
      if (S_ISDIR((*md)()->mode())) {
        pcap = Instance().caps.acquire(req, ino,
                                       SA_OK);
      } else {
        pcap = Instance().caps.acquire(req, (*md)()->pid(),
                                       SA_OK);
      }

      if ((*pcap)()->errc()) {
        rc = (*pcap)()->errc();
      } else {
        static std::string s_sec = "security.";
        static std::string s_acl = "system.posix_acl_access";
        static std::string s_apple = "com.apple";
        static std::string s_racl = "system.richacl";

        if (key.substr(0, 4) == "eos.") {
          // eos attributes are silently ignored
          rc = 0;
        }  else

          // ignore silently any security attribute
          if (key.substr(0, s_sec.length()) == s_sec) {
            rc = 0;
          } else

            // ignore silently any posix acl attribute
            if (key == s_acl) {
              rc = 0;
            }

#ifdef __APPLE__
            else

              // ignore silently any finder attribute
              if (key.substr(0, s_apple.length()) == s_apple) {
                rc = 0;
              }

#endif
              else if (key == s_racl) {
#ifdef HAVE_RICHACL
                struct richacl* a = richacl_from_xattr(xattr_value, size);
                richacl_compute_max_masks(a);

                if (EOS_LOGS_DEBUG) {
                  char* a_t = richacl_to_text(a, RICHACL_TEXT_SHOW_MASKS);
                  eos_static_debug("acl a_t '%s' ", a_t);
                  free(a_t);
                }

                int new_mode = richacl_masks_to_mode(a);
                char eosAcl[512];
                racl2eos(a, eosAcl, sizeof(eosAcl), md);
                eos_static_debug("acl eosacl '%s'", eosAcl);
                auto map = (*md)()->mutable_attr();
                rc = 0; /* assume green light */

                // assert user acls are enabled
                if (!map->count("sys.eval.useracl")) {
                  if (S_ISDIR((*md)()->mode())) {
                    rc = EPERM;
                  } else {
                    metad::shared_md pmd = Instance().mds.getlocal(req, (*md)()->pid());
                    auto pmap = (*pmd)()->mutable_attr();

                    if (pmap->count("sys.eval.useracl") == 0) {
                      rc = EPERM;
                    }
                  }
                }

                if (rc == 0) {
                  new_mode |= ((*md)()->mode() & ~0777);
                  eos_static_debug("set new mode %#o", new_mode);
                  (*md)()->set_mode(new_mode);
                  (*map)["user.acl"] = std::string(eosAcl);
                  Instance().mds.update(req, md, (*pcap)()->authid());
                  pcap->invalidate();

                  if (Instance().mds.has_flush(ino)) {
                    Instance().mds.wait_flush(req, md); // wait for upstream flush
                  }
                }

#else /*HAVE_RICHACL*/
                rc = EINVAL;                          // fail loudly if not supported
#endif /*HAVE_RICHACL*/
              } else {
                auto map = (*md)()->mutable_attr();
                bool exists = false;

                if ((*map).count(key)) {
                  exists = true;
                }

                if (exists && (flags == XATTR_CREATE)) {
                  rc = EEXIST;
                } else if (!exists && (flags == XATTR_REPLACE)) {
                  rc = ENOATTR;
                } else {
                  (*map)[key] = value;
                  Instance().mds.update(req, md, (*pcap)()->authid());
                }
              }
      }
    }
  }

  fuse_reply_err(req, rc);
  EXEC_TIMING_END(__func__);
  COMMONTIMING("_stop_", &timing);
  eos_static_notice("t(ms)=%.03f %s", timing.RealTime(),
                    dump(id, ino, 0, rc, xattr_name).c_str());
}

/* -------------------------------------------------------------------------- */
void
/* -------------------------------------------------------------------------- */
EosFuse::listxattr(fuse_req_t req, fuse_ino_t ino, size_t size)
/* -------------------------------------------------------------------------- */
{
  eos::common::Timing timing(__func__);
  COMMONTIMING("_start_", &timing);
  eos_static_debug("");
  ADD_FUSE_STAT(__func__, req);
  EXEC_TIMING_BEGIN(__func__);
  Track::Monitor mon("listxattr", Instance().Tracker(), ino);
  int rc = 0;
  fuse_id id(req);
  cap::shared_cap pcap;
  std::string attrlist;
  size_t attrlistsize = 0;
  metad::shared_md md;
  md = Instance().mds.get(req, ino);

  // retrieve the appropriate cap
  if (S_ISDIR((*md)()->mode())) {
    pcap = Instance().caps.acquire(req, ino,
                                   X_OK, true);
  } else {
    pcap = Instance().caps.acquire(req, (*md)()->pid(),
                                   X_OK, true);
  }

  if ((*pcap)()->errc()) {
    rc = (*pcap)()->errc();
  } else {
    XrdSysMutexHelper mLock(md->Locker());

    if (!(*md)()->id() || md->deleted()) {
      rc = md->deleted() ? ENOENT : (*md)()->err();
    } else {
      auto map = (*md)()->attr();
      attrlist = "";

      for (auto it = map.begin(); it != map.end(); ++it) {
        if (it->first.substr(0, 4) == "sys.") {
          if (Instance().Config().options.no_eos_xattr_listing) {
            continue;
          }

          attrlist += "eos.";
          attrlistsize += strlen("eos.");
        }

        attrlistsize += it->first.length() + 1;
        attrlist += it->first;
        attrlist += '\0';
      }

      if (!Instance().Config().options.no_eos_xattr_listing) {
        // add 'eos.btime'
        attrlist += "eos.btime";
        attrlist += '\0';
        attrlistsize += strlen("eos.btime") + 1;
        // add 'eos.ttime'
        attrlist += "eos.ttime";
        attrlist += '\0';
        attrlistsize += strlen("eos.ttime") + 1;
        // add 'eos.tsize'
        attrlist += "eos.tsize";
        attrlist += '\0';
        attrlistsize += strlen("eos.tsize") + 1;
        // add "eos.url.xroot";
        attrlist += "eos.url.xroot";
        attrlist += '\0';
        attrlistsize += strlen("eos.url.xroot") + 1;
      }

      if (!Instance().Config().options.no_eos_xattr_listing) {
        // for files add 'eos.checksum'
        if (S_ISREG((*md)()->mode())) {
          attrlist += "eos.checksum";
          attrlist += '\0';
          attrlistsize += strlen("eos.checksum") + 1;
          attrlist += "eos.md_ino";
          attrlist += '\0';
          attrlistsize += strlen("eos.md_ino") + 1;
        }
      }

      if (size != 0) {
        if (attrlistsize > size) {
          rc = ERANGE;
        }
      }
    }
  }

  if (rc) {
    fuse_reply_err(req, rc);
  } else {
    if (size == 0) {
      fuse_reply_xattr(req, attrlistsize);
    } else {
      fuse_reply_buf(req, attrlist.c_str(), attrlist.length());
    }
  }

  EXEC_TIMING_END(__func__);
  COMMONTIMING("_stop_", &timing);
  eos_static_notice("t(ms)=%.03f %s", timing.RealTime(),
                    dump(id, ino, 0, rc).c_str());
}

void
/* -------------------------------------------------------------------------- */
EosFuse::removexattr(fuse_req_t req, fuse_ino_t ino, const char* xattr_name)
/* -------------------------------------------------------------------------- */
{
  eos::common::Timing timing(__func__);
  COMMONTIMING("_start_", &timing);
  eos_static_debug("");
  ADD_FUSE_STAT(__func__, req);
  EXEC_TIMING_BEGIN(__func__);
  Track::Monitor mon("removexattr", Instance().Tracker(), ino);
  int rc = 0;
  fuse_id id(req);
  cap::shared_cap pcap;
  metad::shared_md md;
  md = Instance().mds.get(req, ino);

  // retrieve the appropriate cap
  if (S_ISDIR((*md)()->mode())) {
    pcap = Instance().caps.acquire(req, ino,
                                   SA_OK, true);
  } else {
    pcap = Instance().caps.acquire(req, (*md)()->pid(),
                                   SA_OK, true);
  }

  if ((*pcap)()->errc()) {
    rc = (*pcap)()->errc();
  } else {
    XrdSysMutexHelper mLock(md->Locker());

    if (!(*md)()->id() || md->deleted()) {
      rc = md->deleted() ? ENOENT : (*md)()->err();
    } else {
      std::string key = xattr_name;
      static std::string s_sec = "security.";
      static std::string s_acl = "system.posix_acl";
      static std::string s_apple = "com.apple";
      static std::string s_racl = "system.richacl";

      // ignore silently any security attribute
      if (key.substr(0, s_sec.length()) == s_sec) {
        rc = 0;
      } else

        // ignore silently any posix acl attribute
        if (key == s_acl) {
          rc = 0;
        }

#ifdef __APPLE__
        else

          // ignore silently any finder attribute
          if (key.substr(0, s_apple.length()) == s_apple) {
            rc = 0;
          }

#endif
          else {
#ifdef HAVE_RICHACL

            if (key == s_racl) {
              key = "user.acl";
            }

#endif
            auto map = (*md)()->mutable_attr();
            bool exists = false;

            if ((*map).count(key)) {
              exists = true;
            }

            if (!exists) {
              rc = ENOATTR;
            } else {
              (*map).erase(key);
              Instance().mds.update(req, md, (*pcap)()->authid());
            }
          }
    }
  }

  fuse_reply_err(req, rc);
  EXEC_TIMING_END(__func__);
  COMMONTIMING("_stop_", &timing);
  eos_static_notice("t(ms)=%.03f %s", timing.RealTime(),
                    dump(id, ino, 0, rc).c_str());
}

void
/* -------------------------------------------------------------------------- */
EosFuse::readlink(fuse_req_t req, fuse_ino_t ino)
/* -------------------------------------------------------------------------- */
/*
 EACCES Search permission is denied for a component of the path prefix.  (See also path_resolution(7).)

 EFAULT buf extends outside the process’s allocated address space.

 EINVAL bufsiz is not positive.

 EINVAL The named file is not a symbolic link.

 EIO    An I/O error occurred while reading from the file system.

 ELOOP  Too many symbolic links were encountered in translating the pathname.

 ENAMETOOLONG
  A pathname, or a component of a pathname, was too long.

 ENOENT The named file does not exist.

 ENOMEM Insufficient kernel memory was available.

 ENOTDIR
  A component of the path prefix is not a directory.
 */
{
  eos::common::Timing timing(__func__);
  COMMONTIMING("_start_", &timing);
  eos_static_debug("");
  ADD_FUSE_STAT(__func__, req);
  EXEC_TIMING_BEGIN(__func__);
  Track::Monitor mon("readlink", Instance().Tracker(), ino);
  int rc = 0;
  std::string target;
  fuse_id id(req);
  cap::shared_cap pcap;
  metad::shared_md md;
  md = Instance().mds.get(req, ino);

  if (!(*md)()->id() || md->deleted()) {
    rc = md->deleted() ? ENOENT : (*md)()->err();

    if (rc == EPERM) {
      rc = EACCES;
    }
  } else {
    pcap = Instance().caps.acquire(req, (*md)()->pid(),
                                   Instance().Config().options.x_ok, true);

    if ((*pcap)()->errc()) {
      rc = (*pcap)()->errc();
    } else {
      XrdSysMutexHelper mLock(md->Locker());

      if (!(*md)()->id() || md->deleted()) {
        rc = ENOENT;
      } else {
        if (!((*md)()->mode() & S_IFLNK)) {
          // no a link
          rc = EINVAL;
        } else {
          target = (*md)()->target();
        }
      }
    }

    if (Instance().Config().options.protect_directory_symlink_loops) {
      std::string localpath = Instance().Prefix(Instance().mds.calculateLocalPath(
                                md));

      if ((target.front() == '/')) {
        if (localpath.substr(0, target.size()) == target) {
          target = "/#_invalidated_link";
        }
      } else {
        std::string targetpath = localpath;
        targetpath += "/";
        targetpath += target;
        eos::common::Path tPath(targetpath);
        targetpath = tPath.GetPath();

        if (localpath.substr(0, targetpath.size()) == targetpath) {
          target = "#_invalidated_link";
        }
      }
    }

    if (Instance().Config().options.submounts) {
      if (target.substr(0, 6) == "mount:") {
        std::string env;

        // if not shared, set the caller credentials
        if (0) {
          env = fusexrdlogin::environment(req);
        }

        std::string localpath = Instance().Prefix(Instance().mds.calculateLocalPath(
                                  md));
        rc = Instance().Mounter().mount(target, localpath, env);
      }

      if (target.substr(0, 11) == "squashfuse:") {
        std::string env;
        //    env = fusexrdlogin::environment(req);
        std::string localpath = Instance().Prefix(Instance().mds.calculateLocalPath(
                                  md));
        rc = Instance().Mounter().squashfuse(target, localpath, env);
      }
    }
  }

  if (!rc) {
    fuse_reply_readlink(req, target.c_str());
  } else {
    fuse_reply_err(req, errno);
  }

  EXEC_TIMING_END(__func__);
  COMMONTIMING("_stop_", &timing);
  eos_static_notice("t(ms)=%.03f %s", timing.RealTime(),
                    dump(id, ino, 0, rc).c_str());
}

void
/* -------------------------------------------------------------------------- */
EosFuse::symlink(fuse_req_t req, const char* link, fuse_ino_t parent,
                 const char* name)
/* -------------------------------------------------------------------------- */
/*
 EACCES Write access to the directory containing newpath is denied, or one of the directories in the path
  prefix of newpath did not allow search permission.  (See also path_resolution(7).)

 EEXIST newpath already exists.

 EFAULT oldpath or newpath points outside your accessible address space.

 EIO    An I/O error occurred.

 ELOOP  Too many symbolic links were encountered in resolving newpath.

 ENAMETOOLONG
  oldpath or newpath was too long.

 ENOENT A directory component in newpath does not exist or is a dangling symbolic link, or oldpath is the
  empty string.

 ENOMEM Insufficient kernel memory was available.

 ENOSPC The device containing the file has no room for the new directory entry.

 ENOTDIR
  A component used as a directory in newpath is not, in fact, a directory.

 EPERM  The file system containing newpath does not support the creation of symbolic links.

 EROFS  newpath is on a read-only file system.

 */
{
  eos::common::Timing timing(__func__);
  COMMONTIMING("_start_", &timing);
  eos_static_debug("");
  ADD_FUSE_STAT(__func__, req);
  EXEC_TIMING_BEGIN(__func__);
  Track::Monitor mon("symlink", Instance().Tracker(), parent, true);
  int rc = 0;
  fuse_id id(req);
  struct fuse_entry_param e;
  // do a parent check
  cap::shared_cap pcap = Instance().caps.acquire(req, parent,
                         S_IFDIR | W_OK | X_OK, true);

  if ((*pcap)()->errc()) {
    rc = (*pcap)()->errc();
  } else {
    metad::shared_md md;
    metad::shared_md pmd;
    md = Instance().mds.lookup(req, parent, name);
    pmd = Instance().mds.get(req, parent, (*pcap)()->authid());
    XrdSysMutexHelper mLock(md->Locker());

    if ((*md)()->id() && !md->deleted()) {
      rc = EEXIST;
    } else {
      {
        uint64_t del_ino = 0;
        // logic avoiding a create/unlink/create sync/async race
        {
          XrdSysMutexHelper pLock(pmd->Locker());
          auto it = pmd->get_todelete().find(
                      eos::common::StringConversion::EncodeInvalidUTF8(name));

          if ((it != pmd->get_todelete().end()) && it->second) {
            del_ino = it->second;
          }
        }

        if (del_ino) {
          Instance().mds.wait_upstream(req, del_ino);
        }
      }
      (*md)()->set_mode(S_IRWXU | S_IRWXG | S_IRWXO | S_IFLNK);
      (*md)()->set_target(link);
      (*md)()->set_err(0);
      struct timespec ts;
      eos::common::Timing::GetTimeSpec(ts);
      (*md)()->set_name(name);
      (*md)()->set_atime(ts.tv_sec);
      (*md)()->set_atime_ns(ts.tv_nsec);
      (*md)()->set_mtime(ts.tv_sec);
      (*md)()->set_mtime_ns(ts.tv_nsec);
      (*md)()->set_ctime(ts.tv_sec);
      (*md)()->set_ctime_ns(ts.tv_nsec);
      (*md)()->set_btime(ts.tv_sec);
      (*md)()->set_btime_ns(ts.tv_nsec);
      (*md)()->set_uid((*pcap)()->uid());
      (*md)()->set_gid((*pcap)()->gid());
      md->lookup_inc();
      (*md)()->set_type((*md)()->EXCL);
      rc = Instance().mds.add_sync(req, pmd, md, (*pcap)()->authid());
      (*md)()->set_type((*md)()->MD);

      if (!rc) {
        Instance().mds.insert(req, md, (*pcap)()->authid());
        XrdSysMutexHelper pLock(pmd->Locker());
        pmd->local_enoent().erase(name);
      }

      memset(&e, 0, sizeof(e));
      md->convert(e, pcap->lifetime());
    }
  }

  if (rc) {
    fuse_reply_err(req, rc);
  } else {
    fuse_reply_entry(req, &e);
  }

  EXEC_TIMING_END(__func__);
  COMMONTIMING("_stop_", &timing);
  eos_static_notice("t(ms)=%.03f %s", timing.RealTime(),
                    dump(id, parent, 0, rc).c_str());
}

void
/* -------------------------------------------------------------------------- */
EosFuse::link(fuse_req_t req, fuse_ino_t ino, fuse_ino_t parent,
              const char* newname)
/* -------------------------------------------------------------------------- */
{
  eos::common::Timing timing(__func__);
  COMMONTIMING("_start_", &timing);

  if (EOS_LOGS_DEBUG) {
    eos_static_debug("hlnk newname=%s ino=%#lx parent=%#lx", newname, ino, parent);
  }

  ADD_FUSE_STAT(__func__, req);
  EXEC_TIMING_BEGIN(__func__);
  Track::Monitor mon("link", Instance().Tracker(), parent, true);
  int rc = 0;
  fuse_id id(req);
  struct fuse_entry_param e;
  // do a parent check
  cap::shared_cap pcap = Instance().caps.acquire(req, parent,
                         S_IFDIR | X_OK | W_OK, true);

  if ((*pcap)()->errc()) {
    rc = (*pcap)()->errc();
  } else {
    metad::shared_md md; /* the new name */
    metad::shared_md pmd; /* the parent directory for the new name */
    metad::shared_md tmd; /* the link target */
    md = Instance().mds.lookup(req, parent, newname);
    pmd = Instance().mds.get(req, parent, (*pcap)()->authid());
    XrdSysMutexHelper mLock(md->Locker());

    if ((*md)()->id() && !md->deleted()) {
      rc = EEXIST;
    } else {
      {
        uint64_t del_ino = 0;
        // logic avoiding a create/unlink/create sync/async race
        {
          XrdSysMutexHelper pLock(pmd->Locker());
          auto it = pmd->get_todelete().find(
                      eos::common::StringConversion::EncodeInvalidUTF8(newname));

          if ((it != pmd->get_todelete().end()) && it->second) {
            del_ino = it->second;
          }
        }

        if (del_ino) {
          Instance().mds.wait_upstream(req, del_ino);
        }
      }
      tmd = Instance().mds.get(req, ino, (*pcap)()->authid()); /* link target */

      if ((*tmd)()->id() == 0 || tmd->deleted()) {
        rc = ENOENT;
      } else if ((*tmd)()->pid() != parent) {
        rc = EXDEV; /* only same parent supported */
      } else {
        XrdSysMutexHelper tmLock(tmd->Locker());

        if (EOS_LOGS_DEBUG) {
          eos_static_debug("hlnk tmd id=%ld %s", (*tmd)()->id(),
                           (*tmd)()->name().c_str());
        }

        (*md)()->set_mode((*tmd)()->mode());
        (*md)()->set_err(0);
        struct timespec ts;
        eos::common::Timing::GetTimeSpec(ts);
        (*md)()->set_name(newname);
        char tgtStr[64];
        snprintf(tgtStr, sizeof(tgtStr), "////hlnk%ld",
                 (*tmd)()->md_ino()); /* This triggers the hard link and specifies the target inode */
        (*md)()->set_target(tgtStr);
        (*md)()->set_atime((*tmd)()->atime());
        (*md)()->set_atime_ns((*tmd)()->atime_ns());
        (*md)()->set_mtime((*tmd)()->mtime());
        (*md)()->set_mtime_ns((*tmd)()->mtime_ns());
        (*md)()->set_ctime((*tmd)()->ctime());
        (*md)()->set_ctime_ns((*tmd)()->ctime_ns());
        (*md)()->set_btime((*tmd)()->btime());
        (*md)()->set_btime_ns((*tmd)()->btime_ns());
        (*md)()->set_uid((*tmd)()->uid());
        (*md)()->set_gid((*tmd)()->gid());
        (*md)()->set_size((*tmd)()->size());
        // increase the link count of the target
        auto attrMap = (*tmd)()->attr();
        size_t nlink = 1;

        if (attrMap.count(k_nlink)) {
          nlink += std::stol(attrMap[k_nlink]);
        }

        auto wAttrMap = (*tmd)()->mutable_attr();
        (*wAttrMap)[k_nlink] = std::to_string(nlink);
        eos_static_debug("setting link count to %d", nlink);
        auto sAttrMap = (*md)()->mutable_attr();
        (*sAttrMap)[k_mdino] = std::to_string((*tmd)()->md_ino());
        (*tmd)()->set_nlink(nlink + 1);
        tmLock.UnLock();
        rc = Instance().mds.add_sync(req, pmd, md, (*pcap)()->authid());

        if (!rc) {
          Instance().mds.insert(req, md, (*pcap)()->authid());
        }

        (*md)()->set_target("");
        mLock.UnLock();

        if (!rc) {
          XrdSysMutexHelper tmLock(tmd->Locker());
          memset(&e, 0, sizeof(e));
          tmd->convert(e, pcap->lifetime());

          if (EOS_LOGS_DEBUG) {
            eos_static_debug("hlnk tmd %s %s", (*tmd)()->name().c_str(),
                             tmd->dump(e).c_str());
          }

          {
            XrdSysMutexHelper pLock(pmd->Locker());
            pmd->local_enoent().erase(newname);
          }

          // reply with the target entry
          fuse_reply_entry(req, &e);
        }
      }
    }
  }

  if (rc) {
    fuse_reply_err(req, rc);
  }

  EXEC_TIMING_END(__func__);
  COMMONTIMING("_stop_", &timing);
}

void
/* -------------------------------------------------------------------------- */
EosFuse::getlk(fuse_req_t req, fuse_ino_t ino,
               struct fuse_file_info* fi, struct flock* lock)
/* -------------------------------------------------------------------------- */
{
  eos::common::Timing timing(__func__);
  COMMONTIMING("_start_", &timing);
  eos_static_debug("");
  ADD_FUSE_STAT(__func__, req);
  EXEC_TIMING_BEGIN(__func__);
  Track::Monitor mon("getlk", Instance().Tracker(), ino);
  fuse_id id(req);
  int rc = 0;

  if (!Instance().Config().options.global_locking) {
    // use default local locking
    rc = EOPNOTSUPP;
  } else {
    // use global locking
    data::data_fh* io = (data::data_fh*) fi->fh;

    if (io) {
      rc = Instance().mds.getlk(req, io->mdctx(), lock);
    } else {
      rc = ENXIO;
    }
  }

  eos_static_info("%u %u %u %lu %lu rc=%d", lock->l_type,
                  lock->l_whence,
                  lock->l_pid,
                  lock->l_start,
                  lock->l_len,
                  rc);

  if (rc) {
    fuse_reply_err(req, rc);
  } else {
    fuse_reply_lock(req, lock);
  }

  EXEC_TIMING_END(__func__);
  COMMONTIMING("_stop_", &timing);
  eos_static_notice("t(ms)=%.03f %s", timing.RealTime(),
                    dump(id, ino, 0, rc).c_str());
}

void
/* -------------------------------------------------------------------------- */
EosFuse::setlk(fuse_req_t req, fuse_ino_t ino,
               struct fuse_file_info* fi,
               struct flock* lock, int sleep)
/* -------------------------------------------------------------------------- */
{
  eos::common::Timing timing(__func__);
  COMMONTIMING("_start_", &timing);
  eos_static_debug("");
  ADD_FUSE_STAT(__func__, req);
  EXEC_TIMING_BEGIN(__func__);
  Track::Monitor mon("setlk", Instance().Tracker(), ino, true);
  fuse_id id(req);
  int rc = 0;

  if (!Instance().Config().options.global_locking) {
    // use default local locking
    rc = EOPNOTSUPP;
  } else {
    // use global locking
    data::data_fh* io = (data::data_fh*) fi->fh;

    if (io) {
      size_t w_ms = 10;

      do {
        // we currently implement the polling lock on client side due to the
        // thread-per-link model of XRootD
        rc = Instance().mds.setlk(req, io->mdctx(), lock, sleep);

        if (rc && sleep) {
          std::this_thread::sleep_for(std::chrono::milliseconds(w_ms));
          // do exponential back-off with a hard limit at 1s
          w_ms *= 2;

          if (w_ms > 1000) {
            w_ms = 1000;
          }

          continue;
        }

        break;
      } while (rc);
    } else {
      rc = ENXIO;
    }
  }

  fuse_reply_err(req, rc);
  EXEC_TIMING_END(__func__);
  COMMONTIMING("_stop_", &timing);
  eos_static_notice("t(ms)=%.03f %s", timing.RealTime(),
                    dump(id, ino, 0, rc).c_str());
}

#ifdef FUSE_SUPPORTS_FLOCK
void
/* -------------------------------------------------------------------------- */
EosFuse::flock(fuse_req_t req, fuse_ino_t ino,
               struct fuse_file_info* fi, int op)
/* -------------------------------------------------------------------------- */
{
  eos::common::Timing timing(__func__);
  COMMONTIMING("_start_", &timing);
  eos_static_debug("");
  ADD_FUSE_STAT(__func__, req);
  EXEC_TIMING_BEGIN(__func__);
  Track::Monitor mon("flock", Instance().Tracker(), ino, true);
  fuse_id id(req);
  int rc = 0;

  if (!Instance().Config().options.global_locking) {
    // use default local locking
    rc = EOPNOTSUPP;
  } else {
    if (op) {
      // use global locking
      data::data_fh* io = (data::data_fh*) fi->fh;

      if (io) {
        metad::shared_md md = io->mdctx();
        size_t w_ms = 10;
        int sleep = 1;
        struct flock lock;
        lock.l_len = 0;
        lock.l_start = 0;

        if (op & LOCK_NB) {
          sleep = 0;
        }

        if (op & LOCK_SH) {
          lock.l_type = F_RDLCK;
        } else if (op & LOCK_EX) {
          lock.l_type = F_WRLCK;
        } else if (op & LOCK_UN) {
          lock.l_type = F_UNLCK;
        } else if (op & LOCK_MAND) {
          // mandatory locking used by samba
          if (op & LOCK_READ) {
            // 1st approximation
            lock.l_type = F_RDLCK;
          } else if (op & LOCK_WRITE) {
            // 1st approximation
            lock.l_type = F_RDLCK;
          } else if (op & LOCK_RW) {
            // 1st approximation
            lock.l_type = F_RDLCK;
          } else {
            // 1st approximation
            lock.l_type = F_WRLCK;
          }
        } else {
          eos_static_notice("unsupported lock operation op:=%x", op);
          rc = EINVAL;
        }

        lock.l_pid = fuse_req_ctx(req)->pid;

        if (!rc) {
          do {
            // we currently implement the polling lock on client side due to the
            // thread-per-link model of XRootD
            rc = Instance().mds.setlk(req, md, &lock, sleep);

            if (rc && sleep) {
              std::this_thread::sleep_for(std::chrono::milliseconds(w_ms));
              // do exponential back-off with a hard limit at 1s
              w_ms *= 2;

              if (w_ms > 1000) {
                w_ms = 1000;
              }

              continue;
            }

            break;
          } while (rc);
        }

        if (!rc) {
          io->flocked = true;
        }
      } else {
        rc = ENXIO;
      }
    } else {
      // consider a no-op
      rc = 0;
    }
  }

  fuse_reply_err(req, rc);
  EXEC_TIMING_END(__func__);
  COMMONTIMING("_stop_", &timing);
  eos_static_notice("t(ms)=%.03f op=%x %s", timing.RealTime(), op,
                    dump(id, ino, 0, rc).c_str());
}
#endif

/* -------------------------------------------------------------------------- */
void
EosFuse::getHbStat(eos::fusex::statistics& hbs)
/* -------------------------------------------------------------------------- */
{
  eos_static_debug("get statistics");
  eos::common::LinuxStat::linux_stat_t osstat;
#ifndef __APPLE__
  eos::common::LinuxMemConsumption::linux_mem_t mem;

  if (!eos::common::LinuxMemConsumption::GetMemoryFootprint(mem)) {
    eos_static_err("failed to get the MEM usage information");
  }

  if (!eos::common::LinuxStat::GetStat(osstat)) {
    eos_static_err("failed to get the OS usage information");
  }

#endif
  hbs.set_inodes(getMdStat().inodes());
  hbs.set_inodes_todelete(getMdStat().inodes_deleted());
  hbs.set_inodes_backlog(getMdStat().inodes_backlog());
  hbs.set_inodes_ever(getMdStat().inodes_ever());
  hbs.set_inodes_ever_deleted(getMdStat().inodes_deleted_ever());
  hbs.set_threads(osstat.threads);
  hbs.set_vsize_mb(osstat.vsize / 1000.0 / 1000.0);
  hbs.set_rss_mb(osstat.rss / 1000.0 / 1000.0);
  hbs.set_open_files(Instance().datas.size());
  {
    std::lock_guard<std::mutex> lock(meminfo.mutex());
    hbs.set_free_ram_mb(meminfo.getref().freeram / 1000.0 / 1000.0);
    hbs.set_total_ram_mb(meminfo.getref().totalram / 1000.0 / 1000.0);
    hbs.set_load1(1.0 * meminfo.getref().loads[0] / (1 << SI_LOAD_SHIFT));
  }
  {
    XrdSysMutexHelper sLock(getFuseStat().Mutex);
    hbs.set_rbytes(getFuseStat().GetTotal("rbytes"));
    hbs.set_wbytes(getFuseStat().GetTotal("wbytes"));
    hbs.set_nio(getFuseStat().GetOps());
    hbs.set_rd_rate_60_mb(getFuseStat().GetTotalAvg60("rbytes") / 1000.0 / 1000.0);
    hbs.set_wr_rate_60_mb(getFuseStat().GetTotalAvg60("wbytes") / 1000.0 / 1000.0);
    hbs.set_iops_60(getFuseStat().GetTotalAvg60(":sum"));
  }
  hbs.set_wr_buf_mb(XrdCl::Proxy::sWrBufferManager.inflight() / 1000.0 / 1000.0);
  hbs.set_ra_buf_mb(XrdCl::Proxy::sRaBufferManager.inflight() / 1000.0 / 1000.0);
  hbs.set_xoff(Instance().datas.get_xoff());
  hbs.set_raxoff(XrdCl::Proxy::sRaBufferManager.xoff());
  hbs.set_ranobuf(XrdCl::Proxy::sRaBufferManager.nobuf());
  hbs.set_pid(getpid());
  hbs.set_logfilesize(sizeLogFile());
  hbs.set_wrnobuf(XrdCl::Proxy::sWrBufferManager.nobuf());
  hbs.set_recovery_ok(Instance().aRecoveryOk); // computed by DumpStatistics
  hbs.set_recovery_fail(Instance().aRecoveryFail); // computed by Dumpstatistics
}

/* -------------------------------------------------------------------------- */
bool
EosFuse::isRecursiveRm(fuse_req_t req, bool forced, bool notverbose)
/* -------------------------------------------------------------------------- */
{
#ifndef __APPLE__
  const struct fuse_ctx* ctx = fuse_req_ctx(req);
  ProcessSnapshot snapshot = fusexrdlogin::processCache->retrieve(ctx->pid,
                             ctx->uid, ctx->gid, false);

  if (snapshot && snapshot->getProcessInfo().getRmInfo().isRm() &&
      snapshot->getProcessInfo().getRmInfo().isRecursive()) {
    bool result = true;

    if (forced) {
      // check if this is rm -rf style
      result = snapshot->getProcessInfo().getRmInfo().isForce();
    }

    if (notverbose) {
      result &= (!snapshot->getProcessInfo().getRmInfo().isVerbose());
    }

    return result;
  }

#endif
  return false;
}

/* -------------------------------------------------------------------------- */
void
/* -------------------------------------------------------------------------- */
EosFuse::TrackMgm(const std::string& lasturl)
/* -------------------------------------------------------------------------- */
{
  static std::mutex lTrackMgmMutex;
  std::lock_guard<std::mutex> sequenzerMutex(lTrackMgmMutex);
  std::string currentmgm = lastMgmHostPort.get();
  XrdCl::URL lastUrl(lasturl);
  std::string newmgm = lastUrl.GetHostName();
  std::string sport;
  newmgm += ":";
  newmgm += eos::common::StringConversion::GetSizeString(sport,
            (unsigned long long) lastUrl.GetPort());
  eos_static_debug("current-mgm:%s last-url:%s", currentmgm.c_str(),
                   newmgm.c_str());

  if (currentmgm != newmgm) {
    // for the first call currentmgm is an empty string, so we assume there is no failover needed
    if (currentmgm.length()) {
      // let's failover the ZMQ connection
      size_t p_pos = config.mqtargethost.rfind(":");
      std::string new_mqtargethost = config.mqtargethost;

      if ((p_pos != std::string::npos) && (p_pos > 6)) {
        new_mqtargethost.erase(6, p_pos - 6);
      } else {
        new_mqtargethost.erase(4);
      }

      lastMgmHostPort.set(newmgm);
      newmgm.erase(newmgm.find(":"));
      new_mqtargethost.insert(6, newmgm);
      // instruct a new ZMQ connection
      mds.connect(new_mqtargethost);
      eos_static_warning("reconnecting mqtarget=%s => mqtarget=%s",
                         config.mqtargethost.c_str(), new_mqtargethost.c_str());
    } else {
      // just store the first time we see the connected endpoint url
      lastMgmHostPort.set(newmgm);
    }
  }
}

/* -------------------------------------------------------------------------- */
std::string
EosFuse::Prefix(std::string path)
/* -------------------------------------------------------------------------- */
{
  std::string fullpath = Config().localmountdir;

  if (fullpath.back() == '/') {
    fullpath.pop_back();
  }

  return (fullpath + path);
}<|MERGE_RESOLUTION|>--- conflicted
+++ resolved
@@ -857,7 +857,9 @@
 
     config.options.debug = root["options"]["debug"].asInt();
     config.options.debuglevel = root["options"]["debuglevel"].asInt();
-    config.options.jsonstats = !root["options"]["jsonstats"].isNull() && root["options"]["jsonstats"] != 0; // any value will make jsonstats to true but 0
+    config.options.jsonstats = !root["options"]["jsonstats"].isNull() &&
+                               root["options"]["jsonstats"] !=
+                               0; // any value will make jsonstats to true but 0
     config.options.enable_backtrace = root["options"]["backtrace"].asInt();
     config.options.libfusethreads = root["options"]["libfusethreads"].asInt();
     config.options.md_kernelcache = root["options"]["md-kernelcache"].asInt();
@@ -1815,8 +1817,9 @@
         std::string laststat = config.statfilepath;
         laststat += ".last";
         ::rename(config.statfilepath.c_str(), laststat.c_str());
-        if(EosFuse::Instance().config.options.jsonstats){
-          ::rename((config.statfilepath+".json").c_str(), (laststat+".json").c_str());
+
+        if (EosFuse::Instance().config.options.jsonstats) {
+          ::rename((config.statfilepath + ".json").c_str(), (laststat + ".json").c_str());
         }
       }
 
@@ -1947,6 +1950,7 @@
   eos_static_debug("started statistic dump thread");
   char ino_stat[16384];
   time_t start_time = time(NULL);
+
   while (!assistant.terminationRequested()) {
     time_t now = time(NULL);
     std::string sout;
@@ -1968,8 +1972,8 @@
 
 #endif
     eos_static_debug("dumping statistics");
-<<<<<<< HEAD
-    if(EosFuse::Instance().config.options.jsonstats){
+
+    if (EosFuse::Instance().config.options.jsonstats) {
       fusestat.PrintOutTotalJson(jsonstats); //creates activity object...
       Json::Value inodes{};
       inodes["number"]      = (Json::UInt64) this->getMdStat().inodes();
@@ -1982,47 +1986,42 @@
       inodes["vmap"]        = (Json::UInt64) this->mds.vmaps().size();
       inodes["caps"]        = (Json::UInt64) this->caps.size();
       inodes["tracker"]     = (Json::UInt64) this->Tracker().size();
-      inodes["rhexpired"]   = (Json::UInt64) XrdCl::Proxy::ReadAsyncHandler::nexpired();
+      inodes["rhexpired"]   = (Json::UInt64)
+                              XrdCl::Proxy::ReadAsyncHandler::nexpired();
       inodes["proxies"]     = (Json::UInt64) XrdCl::Proxy::Proxies();
-      jsonstats["inodes"]=inodes;
-    }
-    XrdOucString out;
-    fusestat.PrintOutTotal(out);
-    sout = out.c_str();
-    now = time(NULL);
-=======
+      jsonstats["inodes"] = inodes;
+    }
+
     std::string sout;
     fusestat.PrintOutTotal(sout);
-
     time_t now = time(NULL);
->>>>>>> 7765f150
     snprintf(ino_stat, sizeof(ino_stat),
-            "# -----------------------------------------------------------------------------------------------------------\n"
-            "ALL        inodes              := %lu\n"
-            "ALL        inodes stack        := %lu\n"
-            "ALL        inodes-todelete     := %lu\n"
-            "ALL        inodes-backlog      := %lu\n"
-            "ALL        inodes-ever         := %lu\n"
-            "ALL        inodes-ever-deleted := %lu\n"
-            "ALL        inodes-open         := %lu\n"
-            "ALL        inodes-vmap         := %lu\n"
-            "ALL        inodes-caps         := %lu\n"
-            "ALL        inodes-tracker      := %lu\n"
-            "ALL        rh-expired          := %lu\n"
-            "ALL        proxies             := %d\n"
-            "# -----------------------------------------------------------------------------------------------------------\n",
-            this->getMdStat().inodes(),
-            this->getMdStat().inodes_stacked(),
-            this->getMdStat().inodes_deleted(),
-            this->getMdStat().inodes_backlog(),
-            this->getMdStat().inodes_ever(),
-            this->getMdStat().inodes_deleted_ever(),
-            this->datas.size(),
-            this->mds.vmaps().size(),
-            this->caps.size(),
-            this->Tracker().size(),
-            XrdCl::Proxy::ReadAsyncHandler::nexpired(),
-            XrdCl::Proxy::Proxies()
+             "# -----------------------------------------------------------------------------------------------------------\n"
+             "ALL        inodes              := %lu\n"
+             "ALL        inodes stack        := %lu\n"
+             "ALL        inodes-todelete     := %lu\n"
+             "ALL        inodes-backlog      := %lu\n"
+             "ALL        inodes-ever         := %lu\n"
+             "ALL        inodes-ever-deleted := %lu\n"
+             "ALL        inodes-open         := %lu\n"
+             "ALL        inodes-vmap         := %lu\n"
+             "ALL        inodes-caps         := %lu\n"
+             "ALL        inodes-tracker      := %lu\n"
+             "ALL        rh-expired          := %lu\n"
+             "ALL        proxies             := %d\n"
+             "# -----------------------------------------------------------------------------------------------------------\n",
+             this->getMdStat().inodes(),
+             this->getMdStat().inodes_stacked(),
+             this->getMdStat().inodes_deleted(),
+             this->getMdStat().inodes_backlog(),
+             this->getMdStat().inodes_ever(),
+             this->getMdStat().inodes_deleted_ever(),
+             this->datas.size(),
+             this->mds.vmaps().size(),
+             this->caps.size(),
+             this->Tracker().size(),
+             XrdCl::Proxy::ReadAsyncHandler::nexpired(),
+             XrdCl::Proxy::Proxies()
             );
     sout += ino_stat;
     {
@@ -2039,18 +2038,21 @@
         if (it.first.find("failed") != std::string::npos) {
           recovery_fail++;
         }
-    
-        if(EosFuse::Instance().config.options.jsonstats){
+
+        if (EosFuse::Instance().config.options.jsonstats) {
           recoveries[it.first] = (Json::UInt64) it.second;
           jsonstats["recoveries"] = recoveries;
         }
+
         snprintf(ino_stat, sizeof(ino_stat),
-                "ALL        %-45s := %lu\n", it.first.c_str(), it.second);
+                 "ALL        %-45s := %lu\n", it.first.c_str(), it.second);
         sout += ino_stat;
       }
-      if(!EosFuse::Instance().config.options.jsonstats){
+
+      if (!EosFuse::Instance().config.options.jsonstats) {
         sout += "# -----------------------------------------------------------------------------------------------------------\n";
       }
+
       Instance().aRecoveryOk = recovery_ok;
       Instance().aRecoveryFail = recovery_ok;
     }
@@ -2092,22 +2094,40 @@
       }
       double blocked_ms = this->Tracker().blocked_ms(blocker, blocker_inode);
       int heartbeat_age = time(NULL) - EosFuse::Instance().mds.last_heartbeat;
-      if(EosFuse::Instance().config.options.jsonstats){
+
+      if (EosFuse::Instance().config.options.jsonstats) {
         Json::Value stats {};
         stats["threads"]             = (Json::LargestUInt) osstat.threads;
-        stats["visze"]               = eos::common::StringConversion::GetReadableSizeString(s1, osstat.vsize, "b");
-        stats["rss"]                 = eos::common::StringConversion::GetReadableSizeString(s2, osstat.rss, "b");
+        stats["visze"]               =
+          eos::common::StringConversion::GetReadableSizeString(s1, osstat.vsize, "b");
+        stats["rss"]                 =
+          eos::common::StringConversion::GetReadableSizeString(s2, osstat.rss, "b");
         stats["pid"]                 = (Json::UInt) getpid();
         stats["log-size"]            = (Json::LargestUInt) this->sizeLogFile();
-        stats["wr-buf-inflight"]     = eos::common::StringConversion::GetReadableSizeString(s3,XrdCl::Proxy::sWrBufferManager.inflight(), "b");
-        stats["wr-buf-queued"]       = eos::common::StringConversion::GetReadableSizeString(s4,XrdCl::Proxy::sWrBufferManager.queued(), "b");
-        stats["wr-nobuff"]           = (Json::LargestUInt) XrdCl::Proxy::sWrBufferManager.nobuf();
-        stats["ra-buf-inflight"]     = eos::common::StringConversion::GetReadableSizeString(s5,XrdCl::Proxy::sRaBufferManager.inflight(), "b");
-        stats["ra-buf-queued"]       = eos::common::StringConversion::GetReadableSizeString(s6,XrdCl::Proxy::sRaBufferManager.queued(), "b");
-        stats["ra-xoff"]             = (Json::LargestUInt) XrdCl::Proxy::sRaBufferManager.xoff();
-        stats["ra-nobuff"]           = (Json::LargestUInt) XrdCl::Proxy::sRaBufferManager.nobuf();
-        stats["rd-buf-inflight"]     = eos::common::StringConversion::GetReadableSizeString(s7,data::datax::sBufferManager.inflight(), "b");
-        stats["rd-buf-queued"]       = eos::common::StringConversion::GetReadableSizeString(s8,data::datax::sBufferManager.queued(), "b");
+        stats["wr-buf-inflight"]     =
+          eos::common::StringConversion::GetReadableSizeString(s3,
+              XrdCl::Proxy::sWrBufferManager.inflight(), "b");
+        stats["wr-buf-queued"]       =
+          eos::common::StringConversion::GetReadableSizeString(s4,
+              XrdCl::Proxy::sWrBufferManager.queued(), "b");
+        stats["wr-nobuff"]           = (Json::LargestUInt)
+                                       XrdCl::Proxy::sWrBufferManager.nobuf();
+        stats["ra-buf-inflight"]     =
+          eos::common::StringConversion::GetReadableSizeString(s5,
+              XrdCl::Proxy::sRaBufferManager.inflight(), "b");
+        stats["ra-buf-queued"]       =
+          eos::common::StringConversion::GetReadableSizeString(s6,
+              XrdCl::Proxy::sRaBufferManager.queued(), "b");
+        stats["ra-xoff"]             = (Json::LargestUInt)
+                                       XrdCl::Proxy::sRaBufferManager.xoff();
+        stats["ra-nobuff"]           = (Json::LargestUInt)
+                                       XrdCl::Proxy::sRaBufferManager.nobuf();
+        stats["rd-buf-inflight"]     =
+          eos::common::StringConversion::GetReadableSizeString(s7,
+              data::datax::sBufferManager.inflight(), "b");
+        stats["rd-buf-queued"]       =
+          eos::common::StringConversion::GetReadableSizeString(s8,
+              data::datax::sBufferManager.queued(), "b");
         stats["version"]             = VERSION;
         stats["fuseversion"]         = FUSE_USE_VERSION;
         stats["starttime"]           = (Json::LargestUInt) start_time;
@@ -2126,91 +2146,93 @@
         stats["endpoint-url"]        = lastMgmHostPort.get().c_str();
         stats["client-uuid"]         = EosFuse::Instance().config.clientuuid.c_str();
         stats["server-version"]      = EosFuse::Instance().mds.server_version().c_str();
-        stats["automounted"]         = (Json::UInt) EosFuse::Instance().Config().options.automounted;
+        stats["automounted"]         = (Json::UInt)
+                                       EosFuse::Instance().Config().options.automounted;
         stats["max-inode-lock-ms"]   = blocked_ms;
         stats["blocker"]             = blocker.c_str();
         stats["last-heartbeat-secs"] = (Json::UInt) heartbeat_age;
         jsonstats["stats"] = stats;
       }
+
       snprintf(ino_stat, sizeof(ino_stat),
-              "ALL        threads             := %llu\n"
-              "ALL        visze               := %s\n"
-              "ALL        rss                 := %s\n"
-              "ALL        pid                 := %d\n"
-              "ALL        log-size            := %lu\n"
-              "ALL        wr-buf-inflight     := %s\n"
-              "ALL        wr-buf-queued       := %s\n"
-              "ALL        wr-nobuff           := %lu\n"
-              "ALL        ra-buf-inflight     := %s\n"
-              "ALL        ra-buf-queued       := %s\n"
-              "ALL        ra-xoff             := %lu\n"
-              "ALL        ra-nobuff           := %lu\n"
-              "ALL        rd-buf-inflight     := %s\n"
-              "ALL        rd-buf-queued       := %s\n"
-              "ALL        version             := %s\n"
-              "ALL        fuseversion         := %d\n"
-              "ALL        starttime           := %lu\n"
-              "ALL        uptime              := %lu\n"
-              "ALL        total-mem           := %lu\n"
-              "ALL        free-mem            := %lu\n"
-              "ALL        load                := %lu\n"
-              "ALL        total-rbytes        := %llu\n"
-              "ALL        total-wbytes        := %llu\n"
-              "ALL        total-io-ops        := %lu\n"
-              "ALL        read--mb/s          := %.02f\n"
-              "ALL        write-mb/s          := %.02f\n"
-              "ALL        iops                := %d\n"
-              "ALL        xoffs               := %lu\n"
-              "ALL        instance-url        := %s\n"
-              "ALL        endpoint-url        := %s\n"
-              "ALL        client-uuid         := %s\n"
-              "ALL        server-version      := %s\n"
-              "ALL        automounted         := %d\n"
-              "ALL        max-inode-lock-ms   := %.02f [%s]\n"
-              "ALL        last-heartbeat-secs := %d\n"
-              "# -----------------------------------------------------------------------------------------------------------\n",
-              osstat.threads,
-              eos::common::StringConversion::GetReadableSizeString(s1, osstat.vsize, "b"),
-              eos::common::StringConversion::GetReadableSizeString(s2, osstat.rss, "b"),
-              getpid(),
-              this->sizeLogFile(),
-              eos::common::StringConversion::GetReadableSizeString(s3,
-                  XrdCl::Proxy::sWrBufferManager.inflight(), "b"),
-              eos::common::StringConversion::GetReadableSizeString(s4,
-                  XrdCl::Proxy::sWrBufferManager.queued(), "b"),
-              XrdCl::Proxy::sWrBufferManager.nobuf(),
-              eos::common::StringConversion::GetReadableSizeString(s5,
-                  XrdCl::Proxy::sRaBufferManager.inflight(), "b"),
-              eos::common::StringConversion::GetReadableSizeString(s6,
-                  XrdCl::Proxy::sRaBufferManager.queued(), "b"),
-              XrdCl::Proxy::sRaBufferManager.xoff(),
-              XrdCl::Proxy::sRaBufferManager.nobuf(),
-              eos::common::StringConversion::GetReadableSizeString(s7,
-                  data::datax::sBufferManager.inflight(), "b"),
-              eos::common::StringConversion::GetReadableSizeString(s8,
-                  data::datax::sBufferManager.queued(), "b"),
-              VERSION,
-              FUSE_USE_VERSION,
-              start_time,
-              now - start_time,
-              totalram,
-              freeram,
-              loads0,
-              rbytes,
-              wbytes,
-              nops,
-              total_rbytes,
-              total_wbytes,
-              sum,
-              Instance().datas.get_xoff(),
-              EosFuse::Instance().config.hostport.c_str(),
-              lastMgmHostPort.get().c_str(),
-              EosFuse::Instance().config.clientuuid.c_str(),
-              EosFuse::Instance().mds.server_version().c_str(),
-              EosFuse::Instance().Config().options.automounted,
-              blocked_ms,
-              blocker.c_str(),
-              heartbeat_age
+               "ALL        threads             := %llu\n"
+               "ALL        visze               := %s\n"
+               "ALL        rss                 := %s\n"
+               "ALL        pid                 := %d\n"
+               "ALL        log-size            := %lu\n"
+               "ALL        wr-buf-inflight     := %s\n"
+               "ALL        wr-buf-queued       := %s\n"
+               "ALL        wr-nobuff           := %lu\n"
+               "ALL        ra-buf-inflight     := %s\n"
+               "ALL        ra-buf-queued       := %s\n"
+               "ALL        ra-xoff             := %lu\n"
+               "ALL        ra-nobuff           := %lu\n"
+               "ALL        rd-buf-inflight     := %s\n"
+               "ALL        rd-buf-queued       := %s\n"
+               "ALL        version             := %s\n"
+               "ALL        fuseversion         := %d\n"
+               "ALL        starttime           := %lu\n"
+               "ALL        uptime              := %lu\n"
+               "ALL        total-mem           := %lu\n"
+               "ALL        free-mem            := %lu\n"
+               "ALL        load                := %lu\n"
+               "ALL        total-rbytes        := %llu\n"
+               "ALL        total-wbytes        := %llu\n"
+               "ALL        total-io-ops        := %lu\n"
+               "ALL        read--mb/s          := %.02f\n"
+               "ALL        write-mb/s          := %.02f\n"
+               "ALL        iops                := %d\n"
+               "ALL        xoffs               := %lu\n"
+               "ALL        instance-url        := %s\n"
+               "ALL        endpoint-url        := %s\n"
+               "ALL        client-uuid         := %s\n"
+               "ALL        server-version      := %s\n"
+               "ALL        automounted         := %d\n"
+               "ALL        max-inode-lock-ms   := %.02f [%s]\n"
+               "ALL        last-heartbeat-secs := %d\n"
+               "# -----------------------------------------------------------------------------------------------------------\n",
+               osstat.threads,
+               eos::common::StringConversion::GetReadableSizeString(s1, osstat.vsize, "b"),
+               eos::common::StringConversion::GetReadableSizeString(s2, osstat.rss, "b"),
+               getpid(),
+               this->sizeLogFile(),
+               eos::common::StringConversion::GetReadableSizeString(s3,
+                   XrdCl::Proxy::sWrBufferManager.inflight(), "b"),
+               eos::common::StringConversion::GetReadableSizeString(s4,
+                   XrdCl::Proxy::sWrBufferManager.queued(), "b"),
+               XrdCl::Proxy::sWrBufferManager.nobuf(),
+               eos::common::StringConversion::GetReadableSizeString(s5,
+                   XrdCl::Proxy::sRaBufferManager.inflight(), "b"),
+               eos::common::StringConversion::GetReadableSizeString(s6,
+                   XrdCl::Proxy::sRaBufferManager.queued(), "b"),
+               XrdCl::Proxy::sRaBufferManager.xoff(),
+               XrdCl::Proxy::sRaBufferManager.nobuf(),
+               eos::common::StringConversion::GetReadableSizeString(s7,
+                   data::datax::sBufferManager.inflight(), "b"),
+               eos::common::StringConversion::GetReadableSizeString(s8,
+                   data::datax::sBufferManager.queued(), "b"),
+               VERSION,
+               FUSE_USE_VERSION,
+               start_time,
+               now - start_time,
+               totalram,
+               freeram,
+               loads0,
+               rbytes,
+               wbytes,
+               nops,
+               total_rbytes,
+               total_wbytes,
+               sum,
+               Instance().datas.get_xoff(),
+               EosFuse::Instance().config.hostport.c_str(),
+               lastMgmHostPort.get().c_str(),
+               EosFuse::Instance().config.clientuuid.c_str(),
+               EosFuse::Instance().mds.server_version().c_str(),
+               EosFuse::Instance().Config().options.automounted,
+               blocked_ms,
+               blocker.c_str(),
+               heartbeat_age
               );
 
       if (blocker_inode != 1) {
@@ -2265,11 +2287,12 @@
       last_blocker = blocker;
       last_blocked_ms = blocked_ms;
     }
-    if(EosFuse::Instance().config.options.jsonstats){
-
-      std::ofstream dumpjsonfile(EosFuse::Instance().config.statfilepath+".json");
+
+    if (EosFuse::Instance().config.options.jsonstats) {
+      std::ofstream dumpjsonfile(EosFuse::Instance().config.statfilepath + ".json");
       dumpjsonfile << jsonwriter.write(jsonstats);
     }
+
     sout += ino_stat;
     std::ofstream dumpfile(EosFuse::Instance().config.statfilepath);
     dumpfile << sout;
@@ -4220,8 +4243,7 @@
             struct fuse_entry_param e;
             memset(&e, 0, sizeof(e));
             md->convert(e, pcap->lifetime());
-	    std::string obfuscation_key = md->obfuscate_key();
-	    
+            std::string obfuscation_key = md->obfuscate_key();
             mLock.UnLock();
             data::data_fh* io = data::data_fh::Instance(Instance().datas.get(req,
                                 (*md)()->id(),
