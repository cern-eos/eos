//------------------------------------------------------------------------------
//! @file eosfuse.cc
//! @author Andreas-Joachim Peters CERN
//! @brief EOS C++ Fuse low-level implementation (3rd generation)
//------------------------------------------------------------------------------

/************************************************************************
 * EOS - the CERN Disk Storage System                                   *
 * Copyright (C) 2016CERN/Switzerland                                  *
 *                                                                      *
 * This program is free software: you can redistribute it and/or modify *
 * it under the terms of the GNU General Public License as published by *
 * the Free Software Foundation, either version 3 of the License, or    *
 * (at your option) any later version.                                  *
 *                                                                      *
 * This program is distributed in the hope that it will be useful,      *
 * but WITHOUT ANY WARRANTY; without even the implied warranty of       *
 * MERCHANTABILITY or FITNESS FOR A PARTICULAR PURPOSE.  See the        *
 * GNU General Public License for more details.                         *
 *                                                                      *
 * You should have received a copy of the GNU General Public License    *
 * along with this program.  If not, see <http://www.gnu.org/licenses/>.*
 ************************************************************************/

#include "deps/backward-cpp/backward.hpp"

#ifdef ROCKSDB_FOUND
#include "kv/RocksKV.hh"
#endif

#include "eosfuse.hh"
#include "misc/fusexrdlogin.hh"
#include "misc/filename.hh"
#include <string>
#include <map>
#include <set>
#include <iostream>
#include <sstream>
#include <memory>
#include <algorithm>
#include <thread>
#include <iterator>

#include <dirent.h>
#include <stdint.h>
#include <errno.h>
#include <unistd.h>
#include <stdio.h>
#include <string.h>

#include <sys/resource.h>
#include <sys/types.h>
#ifdef __APPLE__
#define O_DIRECT 0
#define EKEYEXPIRED 127
#include <sys/xattr.h>
#else
#include <attr/xattr.h>
#include <sys/resource.h>
#endif

#include <json/json.h>

#include "common/Timing.hh"
#include "common/Logging.hh"
#include "common/Path.hh"
#include "common/LinuxMemConsumption.hh"
#include "common/LinuxStat.hh"
#include "common/StringConversion.hh"
#include "md/md.hh"
#include "kv/kv.hh"
#include "data/cache.hh"
#include "data/cachehandler.hh"

#if ( FUSE_USE_VERSION > 28 )
#include "EosFuseSessionLoop.hh"
#endif

#define _FILE_OFFSET_BITS 64

EosFuse* EosFuse::sEosFuse = 0;

/* -------------------------------------------------------------------------- */
EosFuse::EosFuse()
{
  sEosFuse = this;
  fusesession = 0;
  fusechan = 0;
}

/* -------------------------------------------------------------------------- */
EosFuse::~EosFuse()
{
  eos_static_warning("");
}

/* -------------------------------------------------------------------------- */
int
/* -------------------------------------------------------------------------- */
EosFuse::run(int argc, char* argv[], void* userdata)
/* -------------------------------------------------------------------------- */
{
  eos_static_debug("");
  struct fuse_args args = FUSE_ARGS_INIT(argc, argv);
  fuse_opt_parse(&args, NULL, NULL, NULL);
  char* local_mount_dir = 0;
  int err = 0;
  std::string no_fsync_list;
  // check the fsname to choose the right JSON config file
  std::string fsname = "";

  for (int i = 0; i < argc; i++) {
    std::string option = argv[i];
    size_t npos;
    size_t epos;

    if ((npos = option.find("fsname=")) != std::string::npos) {
      epos = option.find(",", npos);
      fsname = option.substr(npos + std::string("fsname=").length(),
                             (epos != std::string::npos) ?
                             epos - npos - std::string("fsname=").length() : -1);
      break;
    }
  }

  fprintf(stderr, "# fsname='%s'\n", fsname.c_str());

  if (getuid() == 0) {
    // the root mount always adds the 'allow_other' option
    fuse_opt_add_arg(&args, "-oallow_other");
    fprintf(stderr, "# -o allow_other enabled on shared mount\n");
  }

  fprintf(stderr, "# -o big_writes enabled\n");
  fuse_opt_add_arg(&args, "-obig_writes");
  std::string jsonconfig = "/etc/eos/fuse";
  if (geteuid())
  {
    jsonconfig = getenv("HOME");
    jsonconfig += "/.eos/fuse";
  }

  if (fsname.length())
  {
    if ( ((fsname.find("@")==std::string::npos)) && ((fsname.find(":")==std::string::npos)) )
    {
      jsonconfig += ".";
      jsonconfig += fsname;
    }
  }

  jsonconfig += ".conf";

#ifndef __APPLE__

  if (::access("/bin/fusermount", X_OK)) {
    fprintf(stderr, "error: /bin/fusermount is not executable for you!\n");
    exit(-1);
  }

#endif

  if (getuid() == 0)
  {
    unsetenv("KRB5CCNAME");
    unsetenv("X509_USER_PROXY");
  }

  cacheconfig cconfig;

  // ---------------------------------------------------------------------------------------------
  // The logic of configuration works liks that:
  // - every configuration value has a corresponding default value
  // - the configuration file name is taken from the fsname option given on the command line
  //   e.g. root> eosxd -ofsname=foo loads /etc/eos/fuse.foo.conf
  //        root> eosxd              loads /etc/eos/fuse.conf
  //        user> eosxd -ofsname=foo loads $HOME/.eos/fuse.foo.conf
  // One can avoid to use configuration files if the defaults are fine providing the remote host and remote mount directory via the fsname
  //   e.g. root> eosxd -ofsname=eos.cern.ch:/eos/ $HOME/eos mounts the /eos/ directory from eos.cern.ch shared under $HOME/eos/
  //   e.g. user> eosxd -ofsname=user@eos.cern.ch:/eos/user/u/user/ $home/eos mounts /eos/user/u/user from eos.cern.ch private under $HOME/eos/
  //   If this is a user-private mount the syntax 'foo@cern.ch' should be used to distinguish private mounts of individual users in the 'df' output
  //
  //   Please note, that root mounts are by default shared mounts with kerberos configuration,
  //   user mounts are private mounts with kerberos configuration
  // --------------------------------------------------------------------------------------------

  {
    // parse JSON configuration
    Json::Value root;
    Json::Reader reader;

    struct stat configstat;

    bool has_config = false;

    if (!::stat(jsonconfig.c_str(),&configstat))
    {
      std::ifstream configfile(jsonconfig, std::ifstream::binary);
      if (reader.parse(configfile, root, false))
      {
	fprintf(stderr, "# JSON parsing successfull\n");
	has_config = true;
      }
      else
      {
	fprintf(stderr, "error: invalid configuration file %s - %s\n",
		jsonconfig.c_str(), reader.getFormattedErrorMessages().c_str());
	exit(EINVAL);
      }
    }
    else
    {
      fprintf(stderr, "# no config file - running on default values\n");
    }

    if (!root.isMember("hostport"))
    {
      if (has_config)
      {
	fprintf(stderr,"error: please configure 'hostport' in your configuration file '%s'\n", jsonconfig.c_str());
	exit(EINVAL);
      }

      if (!fsname.length())
      {
	fprintf(stderr,"error: please configure the EOS endpoint via fsname=<user>@<host\n");
	exit(EINVAL);
      }
      if ((fsname.find(".") == std::string::npos))
      {
	fprintf(stderr,"error: when running without a configuration file you need to configure the EOS endpoint via fsname=<host>.<domain> - the domain has to be added!\n");
	exit(EINVAL);
      }
      size_t pos_add;
      if ( (pos_add = fsname.find("@")) != std::string::npos)
      {
	std::string fsuser=fsname;
	fsname.erase(0, pos_add+1);
	fsuser.erase(pos_add);

	if ( (fsuser == "gw") || (fsuser == "smb") )
	{
	  // if 'gw' = gateway is defined as user name, we enable stable inode support e.g. mdcachedir
	  if (!root.isMember("mdcachedir"))
	  {
	    if (geteuid())
	    {
	      root["mdcachedir"]= "/var/tmp/eos/fusex/md-cache/";
	    }
	    else
	    {
	      root["mdcachedir"]= "/var/eos/fusex/md-cache/";
	    }
	    fprintf(stderr,"# enabling stable inodes with md-cache in '%s'\n", root["mdcachedir"].asString().c_str());
	  }
	  root["auth"]["krb5"] = 0;
	  if (fsuser == "smb")
	  {
	    // enable overlay mode
	    if (!root["options"].isMember("overlay-mode"))
	    {
	      root["options"]["overlay-mode"] = "0777";
	      fprintf(stderr,"# enabling overlay-mode 0777 for smb export\n");
	    }
	  }
	}
      }

      size_t pos_colon;
      if ( (pos_colon = fsname.find(":")) != std::string::npos)
      {
	std::string remotemount = fsname.substr(pos_colon+1);
	fsname.erase(pos_colon);
	root["remotemountdir"] = remotemount;
	fprintf(stderr,"# extracted remote mount dir from fsname is '%s'\n", remotemount.c_str());
      }

      root["hostport"] = fsname;
      fprintf(stderr,"# extracted connection host from fsname is '%s'\n", fsname.c_str());
    }

    // apply some default settings for undefined entries.
    {
      if (!root.isMember("name"))
      {
	root["name"] = "";
      }
      if (!root.isMember("hostport"))
      {
	root["hostport"] = "localhost";
      }

      if (!root.isMember("mdzmqtarget"))
      {
	std::string target = "tcp://";
	target += root["hostport"].asString();
	if (target.find(":") != std::string::npos)
	{
	  target.erase(target.find(":"));
	}
	target += ":1100";
      }
      if (!root.isMember("mdzmqidentity"))
      {
	if (geteuid())
	{
	  root["mdzmqidentity"] = "userd";
	}
	else
	{
	  root["mdzmqidentity"] = "eosxd";
	}
      }
      if (!root.isMember("remotemountdir"))
      {
	root["remotemountdir"] = "/eos/";
      }
      if (!root.isMember("localmountdir"))
      {
	root["localmountdir"] = "/eos/";
      }
      if (!root["options"].isMember("debuglevel"))
      {
	root["options"]["debuglevel"] = 4;
      }
      if (!root["options"].isMember("md-kernelcache"))
      {
	root["options"]["md-kernelcache"] = 1;
      }
      if (!root["options"].isMember("md-kernelcache.enoent.timeout"))
      {
	root["options"]["md-kernelcache.enoent.timeout"] = 5;
      }
      if (!root["options"].isMember("md-backend.timeout"))
      {
	root["options"]["md-backend.timeout"] = 100;
      }
      if (!root["options"].isMember("data-kernelcache"))
      {
	root["options"]["data-kernelcache"] = 1;
      }
      if (!root["options"].isMember("mkdir-is-sync"))
      {
	root["options"]["mkdir-is-sync"] = 1;
      }
      if (!root["options"].isMember("create-is-sync"))
      {
	root["options"]["create-is-sync"] = 1;
      }
      if (!root["options"].isMember("symlink-is-sync"))
      {
	root["options"]["symlink-is-sync"] = 1;
      }
      if (!root["options"].isMember("global-flush"))
      {
	root["options"]["global-flush"] = 1;
      }
      if (!root["options"].isMember("global-locking"))
      {
	root["options"]["global-locking"] = 1;
      }
      if (!root["options"].isMember("show-tree-size"))
      {
	root["options"]["show-tree-size"] = 0;
      }
      
      if (!root["auth"].isMember("krb5"))
      {
	root["auth"]["krb5"] = 1;
      }
      if (!root["auth"].isMember("shared-mount"))
      {
	if (geteuid())
	{
	  root["auth"]["shared-mount"] = 0;
	}
	else
	{
	  root["auth"]["shared-mount"] = 1;
	}
      }
      if (!root["options"].isMember("fd-limit"))
      {
	if (!geteuid())
	{
	  root["options"]["fd-limit"] = 65535;
	}
      }
      if (!root["options"].isMember("no-fsync"))
      {
	root["options"]["no-fsync"].append(".db");
	root["options"]["no-fsync"].append(".db-journal");
	root["options"]["no-fsync"].append(".sqlite");
	root["options"]["no-fsync"].append(".sqlite-journal");
	root["options"]["no-fsync"].append(".db3");
	root["options"]["no-fsync"].append(".db3-journal");
	root["options"]["no-fsync"].append("*.o");
      }
    }

    if (!root["auth"].isMember("forknoexec-heuristic")) {
      root["auth"]["forknoexec-heuristic"] = 1;
    }

    if(!root["options"].isMember("rm-rf-protect-levels")) {
      root["options"]["rm-rf-protect-levels"] = 1;
    }

    const Json::Value jname = root["name"];
    config.name = root["name"].asString();
    config.hostport = root["hostport"].asString();
    config.remotemountdir = root["remotemountdir"].asString();
    config.localmountdir = root["localmountdir"].asString();
    config.statfilesuffix = root["statfilesuffix"].asString();
    config.statfilepath = root["statfilepath"].asString();
    config.options.debug = root["options"]["debug"].asInt();
    config.options.lowleveldebug = root["options"]["lowleveldebug"].asInt();
    config.options.debuglevel = root["options"]["debuglevel"].asInt();
    config.options.libfusethreads = root["options"]["libfusethreads"].asInt();
    config.options.md_kernelcache = root["options"]["md-kernelcache"].asInt();
    config.options.md_kernelcache_enoent_timeout =
      root["options"]["md-kernelcache.enoent.timeout"].asDouble();
    config.options.md_backend_timeout =
      root["options"]["md-backend.timeout"].asDouble();
    config.options.data_kernelcache = root["options"]["data-kernelcache"].asInt();
    config.options.mkdir_is_sync = root["options"]["mkdir-is-sync"].asInt();
    config.options.create_is_sync = root["options"]["create-is-sync"].asInt();
    config.options.symlink_is_sync = root["options"]["symlink-is-sync"].asInt();
    config.options.global_flush = root["options"]["global-flush"].asInt();
    config.options.global_locking = root["options"]["global-locking"].asInt();
    config.options.overlay_mode = strtol(root["options"]["overlay-mode"].asString().c_str(), 0, 8);
    config.options.fdlimit = root["options"]["fd-limit"].asInt();
    config.options.rm_rf_protect_levels = root["options"]["rm-rf-protect-levels"].asInt();
    config.options.show_tree_size = root["options"]["show-tree-size"].asInt();
    config.mdcachehost = root["mdcachehost"].asString();
    config.mdcacheport = root["mdcacheport"].asInt();
    config.mdcachedir = root["mdcachedir"].asString();
    config.mqtargethost = root["mdzmqtarget"].asString();
    config.mqidentity = root["mdzmqidentity"].asString();
    config.mqname = config.mqidentity;
    config.auth.fuse_shared  = root["auth"]["shared-mount"].asInt();
    config.auth.use_user_krb5cc = root["auth"]["krb5"].asInt();
    config.auth.use_user_gsiproxy = root["auth"]["gsi"].asInt();
    config.auth.tryKrb5First = !((bool)root["auth"]["gsi-first"].asInt());
    config.auth.environ_deadlock_timeout = root["auth"]["environ-deadlock-timeout"].asInt();
    config.auth.forknoexec_heuristic = root["auth"]["forknoexec-heuristic"].asInt();

    if(config.auth.environ_deadlock_timeout <= 0) {
      config.auth.environ_deadlock_timeout = 100;
    }

    for ( Json::Value::iterator it=root["options"]["no-fsync"].begin() ; it!=root["options"]["no-fsync"].end(); ++it)
    {
      config.options.no_fsync_suffixes.push_back(it->asString());
      no_fsync_list += it->asString();
      no_fsync_list += ",";
    }

    // disallow mdcachedir if compiled without rocksdb support
#ifndef ROCKSDB_FOUND

    if (!config.mdcachedir.empty()) {
      std::cerr <<
                "Options mdcachedir is unavailable, fusex was compiled without rocksdb support."
                << std::endl;
      exit(EINVAL);
    }

#endif

    // disallow conflicting options
    if (!config.mdcachedir.empty() && (config.mdcacheport != 0 ||
                                       !config.mdcachehost.empty())) {
      std::cerr <<
                "Options (mdcachehost, mdcacheport) conflict with (mdcachedir) - only one type of mdcache is allowed."
                << std::endl;
      exit(EINVAL);
    }

    if (config.mdcachedir.length()) {
      // add the instance name to all cache directories
      if (config.mdcachedir.rfind("/") != (config.mdcachedir.size() - 1)) {
        config.mdcachedir += "/";
      }

      config.mdcachedir += config.name.length() ? config.name : "default";
    }

    // default settings
    if (!config.statfilesuffix.length()) {
      config.statfilesuffix = "stats";
    }

    if (!config.mdcacheport) {
      config.mdcacheport = 6379;
    }

    if (!config.mqtargethost.length()) {
      std::string h = config.hostport;
      if (h.find(":") != std::string::npos)
      {
	h.erase(h.find(":"));
      }
      config.mqtargethost="tcp://" + h + ":1100";
    }

    {
      config.mqidentity.insert(0, "fuse://");
      config.mqidentity += "@";
      char hostname[4096];

      if (gethostname(hostname, sizeof(hostname))) {
        fprintf(stderr, "error: failed to get hostname!\n");
        exit(EINVAL);
      }

      config.clienthost = hostname;
      config.mqidentity += hostname;
      char suuid[40];
      uuid_t uuid;
      uuid_generate_time(uuid);
      uuid_unparse(uuid, suuid);
      config.clientuuid = suuid;
      config.mqidentity += "//";
      config.mqidentity += suuid;
      config.mqidentity += ":";
      char spid[16];
      snprintf(spid, sizeof(spid), "%d", getpid());
      config.mqidentity += spid;
    }

    if (config.options.fdlimit > 0) {
      struct rlimit newrlimit;
      newrlimit.rlim_cur = config.options.fdlimit;
      newrlimit.rlim_max = config.options.fdlimit;

      if( (setrlimit(RLIMIT_NOFILE, &newrlimit) != 0) && (!geteuid()) ) {
        fprintf(stderr, "error: unable to set fd limit to %d - errno %d\n", config.options.fdlimit, errno);
        exit(EINVAL);
      }
    }

    struct rlimit nofilelimit;

    if (getrlimit(RLIMIT_NOFILE, &nofilelimit) != 0) {
      fprintf(stderr, "error: unable to get fd limit - errno %d\n", errno);
      exit(EINVAL);
    }

    fprintf(stderr, "# File descriptor limit: %lu soft, %lu hard\n",
            nofilelimit.rlim_cur, nofilelimit.rlim_max);
    // data caching configuration
    cconfig.type = cache_t::INVALID;

    if (!config.mdcachehost.length() && !config.mdcachedir.length()) {
      cconfig.clean_on_startup = true;
    } else {
      cconfig.clean_on_startup = false;
    }

    if (root["cache"]["type"].asString() == "disk") {
      cconfig.type = cache_t::DISK;
    } else if (root["cache"]["type"].asString() == "memory") {
      cconfig.type = cache_t::MEMORY;
    }
    else
    {
      if (root["cache"]["type"].asString().length())
      {
	fprintf(stderr, "error: invalid cache type configuration\n");
	exit(EINVAL);
      }
      else
      {
	cconfig.type = cache_t::DISK;
      }
    }

    if (!root["cache"].isMember("read-ahead-bytes-nominal"))
    {
      root["cache"]["read-ahead-bytes-nominal"] = 1 * 1024 * 1024;
    }

    if (!root["cache"].isMember("read-ahead-bytes-max"))
    {
      root["cache"]["read-ahead-bytes-max"] = 8 * 1024 * 1024;
    }
  
    if (!root["cache"].isMember("read-ahead-strategy"))
    {
      root["cache"]["read-ahead-strategy"] = "dynamic";
    }

    cconfig.location = root["cache"]["location"].asString();
    cconfig.journal = root["cache"]["journal"].asString();
    cconfig.default_read_ahead_size = root["cache"]["read-ahead-bytes-nominal"].asInt();
    cconfig.max_read_ahead_size = root["cache"]["read-ahead-bytes-max"].asInt();
    cconfig.read_ahead_strategy = root["cache"]["read-ahead-strategy"].asString();


    if ( (cconfig.read_ahead_strategy != "none") &&
	 (cconfig.read_ahead_strategy != "static") &&
	 (cconfig.read_ahead_strategy != "dynamic") )
    {
      fprintf(stderr,"error: invalid read-ahead-strategy specified - only 'none' 'static' 'dynamic' allowed\n");
      exit(EINVAL);
    }

    // set defaults for journal and file-start cache
    if (geteuid())
    {
      if (!cconfig.location.length())
      {
	cconfig.location = "/var/tmp/eos/fusex/cache/";
	cconfig.location += getenv("USER");
	cconfig.location += "/";
      }
      if (!cconfig.journal.length())
      {
	cconfig.journal = "/var/tmp/eos/fusex/cache/";
	cconfig.journal += getenv("USER");
	cconfig.journal += "/";
      }
      // default cache size 8 GB
      if (!root["cache"]["size-mb"].asString().length())
      {
	root["cache"]["size-mb"] = 8000;
      }
    }
    else
    {
      if (!cconfig.location.length())
      {
	cconfig.location = "/var/eos/fusex/cache/";
      }

      if (!cconfig.journal.length())
      {
	cconfig.journal = "/var/eos/fusex/cache/";
      }

      // default cache size 32 GB
      if (!root["cache"]["size-mb"].asString().length())
      {
	root["cache"]["size-mb"] = 32000;
      }
    }

    if (cconfig.location == "OFF")
    {
      // disable file-start cache
      cconfig.location = "";
    }

    if (cconfig.journal == "OFF")
    {
      // disable journal
      cconfig.journal = "";
    }

    if (cconfig.location.length())
    {
      if (cconfig.location.rfind("/") != (cconfig.location.size()-1))
	cconfig.location += "/";
      cconfig.location += config.name.length()?config.name:"default";
    }

    if (cconfig.journal.length()) {
      if (cconfig.journal.rfind("/") != (cconfig.journal.size() - 1)) {
        cconfig.journal += "/";
      }

      cconfig.journal += config.name.length() ? config.name : "default";
    }

    // apply some defaults for all existing options



    // by default create all the specified cache paths
    std::string mk_cachedir = "mkdir -p " + config.mdcachedir;
    std::string mk_journaldir = "mkdir -p " + cconfig.journal;
    std::string mk_locationdir = "mkdir -p " + cconfig.location;

    if (config.mdcachedir.length()) {
      system(mk_cachedir.c_str());
    }

    if (cconfig.journal.length()) {
      system(mk_journaldir.c_str());
    }

    if (cconfig.location.length()) {
      system(mk_locationdir.c_str());
    }

    // make the cache directories private to root
    if (config.mdcachedir.length())  if ((chmod(config.mdcachedir.c_str(),
                                            S_IRUSR | S_IWUSR | S_IXUSR))) {
        fprintf(stderr, "error: failed to make path=%s RWX for root - errno=%d",
                config.mdcachedir.c_str(), errno);
        exit(-1);
      }

    if (cconfig.journal.length())    if ((chmod(cconfig.journal.c_str(),
                                            S_IRUSR | S_IWUSR | S_IXUSR))) {
        fprintf(stderr, "error: failed to make path=%s RWX for root - errno=%d",
                cconfig.journal.c_str(), errno);
        exit(-1);
      }

    if (cconfig.location.length())   if ((chmod(cconfig.location.c_str(),
                                            S_IRUSR | S_IWUSR | S_IXUSR))) {
        fprintf(stderr, "error: failed to make path=%s RWX for root - errno=%d",
                cconfig.location.c_str(), errno);
        exit(-1);
      }

    cconfig.total_file_cache_size = root["cache"]["size-mb"].asUInt64() * 1024 *
                                    1024;
    cconfig.total_file_journal_size = root["cache"]["journal-mb"].asUInt64() *
                                      1024 * 1024;
    cconfig.per_file_cache_max_size = root["cache"]["file-cache-max-kb"].asUInt64()
                                      * 1024;
    cconfig.per_file_journal_max_size =
      root["cache"]["file-journal-max-kb"].asUInt64() * 1024;
    int rc = 0;

    if ((rc = cachehandler::instance().init(cconfig))) {
      exit(rc);
    }
  }
  {
    std::string mountpoint;

    for (int i = 1; i < argc; ++i) {
      std::string opt = argv[i];
      std::string opt0 = argv[i-1];

      if ( (opt[0] != '-') &&  (opt0 != "-o") ) {
        mountpoint = opt;
      }

      if (opt == "-f") {
        config.options.foreground = 1;
      }
    }

    if (!mountpoint.length()) {
      // we allow to take the mountpoint from the json file if it is not given on the command line
      fuse_opt_add_arg(&args, config.localmountdir.c_str());
      mountpoint = config.localmountdir.c_str();
    }

    if (mountpoint.length())
    {
      DIR* d=0;
      struct stat d_stat;
      // sanity check of the mount directory
      if ( !(d = ::opendir(mountpoint.c_str())))
      {
	// check for a broken mount
	if ( (errno == ENOTCONN ) || (errno == ENOENT) )
	{
	  // force an 'umount -l '
	  std::string systemline="umount -l ";
	  systemline += mountpoint;
	  fprintf(stderr,"# dead mount detected - forcing '%s'\n", systemline.c_str());
	  system(systemline.c_str());
	}
	if (stat(mountpoint.c_str(), &d_stat))
	{
	  if (errno == ENOENT)
	  {
	    fprintf(stderr,"error: mountpoint '%s' does not exist\n", mountpoint.c_str());
	    exit(-1);
	  }
	  else
	  {
	    fprintf(stderr,"error: failed to stat '%s' - errno = %d\n", mountpoint.c_str(), errno);
	    exit(-1);
	  }
	}
      }
      else
      {
	closedir(d);
      }
    }
  }
  std::string nodelay = getenv("XRD_NODELAY") ? getenv("XRD_NODELAY") : "";

  if (nodelay == "1") {
    fprintf(stderr, "# Running with XRD_NODELAY=1 (nagle algorithm is disabled)\n");
  } else {
    putenv((char*)"XRD_NODELAY=1");
    fprintf(stderr, "# Disabling nagle algorithm (XRD_NODELAY=1)\n");
  }

  int debug;

  if (fuse_parse_cmdline(&args, &local_mount_dir, NULL, &debug) == -1) {
    exit(errno ? errno : -1);
  }

  if ((fusechan = fuse_mount(local_mount_dir, &args)) == NULL) {
    fprintf(stderr, "error: fuse_mount failed\n");
    exit(errno ? errno : -1);
  }

  if (fuse_daemonize(config.options.foreground) != -1) {

#ifndef __APPLE__
    if (!geteuid())
    {
      // change the priority of this process to maximum
      if (setpriority(PRIO_PROCESS, getpid(), -PRIO_MAX/2) < 0)
      {
	fprintf(stderr,"error: failed to renice this process '%u', to maximum priority '%d'\n", getpid(), -PRIO_MAX/2);
	exit (-1);
      }
    }

#endif

    fusexrdlogin::initializeProcessCache(config.auth);

    if (config.options.foreground) {
      if (nodelay != "1") {
        fprintf(stderr,
                "# warning: nagle algorithm is still enabled (export XRD_NODELAY=1 before running in foreground)\n");
      }
    }

    FILE* fstderr;

    // Open log file
    if (getuid()) {
      char logfile[1024];

      if (getenv("EOS_FUSE_LOGFILE")) {
        snprintf(logfile, sizeof(logfile) - 1, "%s",
                 getenv("EOS_FUSE_LOGFILE"));
      } else {
        snprintf(logfile, sizeof(logfile) - 1, "/tmp/eos-fuse.%d.log",
                 getuid());
      }

      if (!config.statfilepath.length()) {
        config.statfilepath = logfile;
        config.statfilepath += ".";
        config.statfilepath += config.statfilesuffix;
      }

      // Running as a user ... we log into /tmp/eos-fuse.$UID.log
      if (!(fstderr = freopen(logfile, "a+", stderr)))
        fprintf(stdout, "error: cannot open log file %s\n", logfile);
      else
      {
	if (::chmod(logfile, S_IRUSR | S_IWUSR | S_IRGRP | S_IROTH))
	{
	  fprintf(stderr,"error: cannot change permission of log file %s\n", logfile);
	  exit(-1);
	}
      }
    }
    else
    {
      // Running as root ... we log into /var/log/eos/fuse
      std::string log_path = "/var/log/eos/fusex/fuse.";

      if (getenv("EOS_FUSE_LOG_PREFIX") || fsname.length()) {
        if (getenv("EOS_FUSE_LOG_PREFIX")) {
          log_path += getenv("EOS_FUSE_LOG_PREFIX");
        } else {
          log_path += fsname;
        }

        if (!config.statfilepath.length()) config.statfilepath = log_path +
              "." + config.statfilesuffix;

        log_path += ".log";
      } else {
        if (!config.statfilepath.length()) config.statfilepath = log_path +
              config.statfilesuffix;

        log_path += "log";
      }

      eos::common::Path cPath(log_path.c_str());
      cPath.MakeParentPath(S_IRWXU | S_IRGRP | S_IROTH);

      if (!(fstderr = freopen(cPath.GetPath(), "a+", stderr))) {
        fprintf(stderr, "error: cannot open log file %s\n", cPath.GetPath());
      } else if (::chmod(cPath.GetPath(), S_IRUSR | S_IWUSR)) {
        fprintf(stderr, "error: failed to chmod %s\n", cPath.GetPath());
      }
    }

    if (fstderr) {
      setvbuf(fstderr, (char*) NULL, _IONBF, 0);
    }

#ifdef EOSCITRINE
    eos::common::Logging::GetInstance().SetUnit("FUSE@eosxd");
    eos::common::Logging::GetInstance().gShortFormat = true;
    eos::common::Logging::GetInstance().SetFilter("DumpStatistic");

    if (config.options.debug) {
      eos::common::Logging::GetInstance().SetLogPriority(LOG_DEBUG);
    } else {
      if (config.options.debuglevel) {
        eos::common::Logging::GetInstance().SetLogPriority(config.options.debuglevel);
      } else {
        eos::common::Logging::GetInstance().SetLogPriority(LOG_INFO);
      }
    }

#else
    eos::common::Logging::Init();
    eos::common::Logging::SetUnit("FUSE@eosxd");
    eos::common::Logging::gShortFormat = true;
    eos::common::Logging::SetFilter("DumpStatistic");

    if (config.options.debug) {
      eos::common::Logging::SetLogPriority(LOG_DEBUG);
    } else {
      if (config.options.debuglevel) {
        eos::common::Logging::SetLogPriority(config.options.debuglevel);
      } else {
        eos::common::Logging::SetLogPriority(LOG_INFO);
      }
    }

#endif
    // initialize mKV in case no cache is configured to act as no-op
    mKV.reset(new RedisKV());
#ifdef ROCKSDB_FOUND

    if (!config.mdcachedir.empty()) {
      RocksKV* kv = new RocksKV();

      if (kv->connect(config.name, config.mdcachedir) != 0) {
        fprintf(stderr, "error: failed to open rocksdb KV cache - path=%s",
                config.mdcachedir.c_str());
        exit(EINVAL);
      }

      mKV.reset(kv);
    }

#endif

    if (config.mdcachehost.length()) {
      RedisKV* kv = new RedisKV();

      if (kv->connect(config.name, config.mdcachehost, config.mdcacheport ?
                      config.mdcacheport : 6379) != 0) {
        fprintf(stderr, "error: failed to connect to md cache - connect-string=%s",
                config.mdcachehost.c_str());
        exit(EINVAL);
      }

      mKV.reset(kv);
    }

    mdbackend.init(config.hostport, config.remotemountdir);
    mds.init(&mdbackend);
    caps.init(&mdbackend, &mds);
    datas.init();

    if (config.mqtargethost.length()) {
      if (mds.connect(config.mqtargethost, config.mqidentity, config.mqname,
                      config.clienthost, config.clientuuid)) {
        fprintf(stderr,
                "error: failed to connect to mgm/zmq - connect-string=%s connect-identity=%s connect-name=%s",
                config.mqtargethost.c_str(), config.mqidentity.c_str(), config.mqname.c_str());
        exit(EINVAL);
      }
    }

    if (cachehandler::instance().init_daemonized()) {
      exit(errno);
    }

    fusestat.Add("getattr", 0, 0, 0);
    fusestat.Add("setattr", 0, 0, 0);
    fusestat.Add("setattr:chown", 0, 0, 0);
    fusestat.Add("setattr:chmod", 0, 0, 0);
    fusestat.Add("setattr:utimes", 0, 0, 0);
    fusestat.Add("setattr:truncate", 0, 0, 0);
    fusestat.Add("lookup", 0, 0, 0);
    fusestat.Add("opendir", 0, 0, 0);
    fusestat.Add("readdir", 0, 0, 0);
    fusestat.Add("releasedir", 0, 0, 0);
    fusestat.Add("statfs", 0, 0, 0);
    fusestat.Add("mknod", 0, 0, 0);
    fusestat.Add("mkdir", 0, 0, 0);
    fusestat.Add("rm", 0, 0, 0);
    fusestat.Add("unlink", 0, 0, 0);
    fusestat.Add("rmdir", 0, 0, 0);
    fusestat.Add("rename", 0, 0, 0);
    fusestat.Add("access", 0, 0, 0);
    fusestat.Add("open", 0, 0, 0);
    fusestat.Add("create", 0, 0, 0);
    fusestat.Add("read", 0, 0, 0);
    fusestat.Add("write", 0, 0, 0);
    fusestat.Add("release", 0, 0, 0);
    fusestat.Add("fsync", 0, 0, 0);
    fusestat.Add("forget", 0, 0, 0);
    fusestat.Add("flush", 0, 0, 0);
    fusestat.Add("getxattr", 0, 0, 0);
    fusestat.Add("setxattr", 0, 0, 0);
    fusestat.Add("listxattr", 0, 0, 0);
    fusestat.Add("removexattr", 0, 0, 0);
    fusestat.Add("readlink", 0, 0, 0);
    fusestat.Add("symlink", 0, 0, 0);
    fusestat.Add(__SUM__TOTAL__, 0, 0, 0);
    tDumpStatistic.reset(&EosFuse::DumpStatistic, this);
    tStatCirculate.reset(&EosFuse::StatCirculate, this);
    tMetaCacheFlush.reset(&metad::mdcflush, &mds);
    tMetaCommunicate.reset(&metad::mdcommunicate, &mds);
    tCapFlush.reset(&cap::capflush, &caps);
    eos_static_warning("********************************************************************************");
    eos_static_warning("eosdx started version %s - FUSE protocol version %d",
                       VERSION, FUSE_USE_VERSION);
    eos_static_warning("eos-instance-url       := %s", config.hostport.c_str());
    eos_static_warning("thread-pool            := %s",
                       config.options.libfusethreads ? "libfuse" : "custom");
    eos_static_warning("zmq-connection         := %s", config.mqtargethost.c_str());
    eos_static_warning("zmq-identity           := %s", config.mqidentity.c_str());
    eos_static_warning("options                := md-cache:%d md-enoent:%.02f md-timeout:%.02f data-cache:%d mkdir-sync:%d create-sync:%d symlink-sync:%d flush:%d locking:%d no-fsync:%s ol-mode:%03o show-tree-size:%d",
		       config.options.md_kernelcache,
                       config.options.md_kernelcache_enoent_timeout,
                       config.options.md_backend_timeout,
                       config.options.data_kernelcache,
                       config.options.mkdir_is_sync,
                       config.options.create_is_sync,
                       config.options.symlink_is_sync,
                       config.options.global_flush,
                       config.options.global_locking,
		       no_fsync_list.c_str(),
		       config.options.overlay_mode,
		       config.options.show_tree_size
		       );
    eos_static_warning("cache                  := rh-type:%s rh-nom:%d rh-max:%d tot-size=%ld dc-loc:%s jc-loc:%s",
		       cconfig.read_ahead_strategy.c_str(),
		       cconfig.default_read_ahead_size,
		       cconfig.max_read_ahead_size,
		       cconfig.total_file_cache_size,
		       cconfig.location.c_str(),
		       cconfig.journal.c_str());

    fusesession = fuse_lowlevel_new(&args,
                                    &(get_operations()),
                                    sizeof(operations), NULL);

    if ((fusesession != NULL)) {
      if (fuse_set_signal_handlers(fusesession) != -1) {
        fuse_session_add_chan(fusesession, fusechan);

        if (getenv("EOS_FUSE_NO_MT") &&
            (!strcmp(getenv("EOS_FUSE_NO_MT"), "1"))) {
          err = fuse_session_loop(fusesession);
        } else {
#if ( FUSE_USE_VERSION <= 28 )
          err = fuse_session_loop_mt(fusesession);
#else

          if (config.options.libfusethreads) {
            err = fuse_session_loop_mt(fusesession);
          } else {
            EosFuseSessionLoop loop(10, 20, 10, 20);
            err = loop.Loop(fusesession);
          }

#endif
        }

        fuse_remove_signal_handlers(fusesession);
        fuse_session_remove_chan(fusechan);
      }

      fuse_session_destroy(fusesession);
    }

    eos_static_warning("eosdx stopped version %s - FUSE protocol version %d",
                       VERSION, FUSE_USE_VERSION);
    eos_static_warning("********************************************************************************");
    tDumpStatistic.join();
    tStatCirculate.join();
    tMetaCacheFlush.join();
    tMetaCommunicate.join();
    tCapFlush.join();
    fuse_unmount(local_mount_dir, fusechan);
    mKV.reset();
  } else {
    fprintf(stderr, "error: failed to daemonize\n");
    exit(errno ? errno : -1);
  }

  return err ? 1 : 0;
}

/* -------------------------------------------------------------------------- */
void
/* -------------------------------------------------------------------------- */
EosFuse::umounthandler(int sig, siginfo_t* si, void* ctx)
/* -------------------------------------------------------------------------- */
{
#ifdef __linux__
  backward::SignalHandling::handleSignal(sig, si, ctx);
#endif
  eos_static_warning("sighandler received signal %d - emitting signal 2", sig);
  signal(SIGSEGV, SIG_DFL);
  kill(getpid(), 2);
}

/* -------------------------------------------------------------------------- */
void
/* -------------------------------------------------------------------------- */
EosFuse::init(void* userdata, struct fuse_conn_info* conn)
/* -------------------------------------------------------------------------- */
{
  eos_static_debug("");
  struct sigaction sa;
  sa.sa_flags = SA_SIGINFO;
  sigemptyset(&sa.sa_mask);
  sa.sa_sigaction = EosFuse::umounthandler;

  if (sigaction(SIGSEGV, &sa, NULL) == -1) {
    char msg[1024];
    snprintf(msg, sizeof(msg), "failed to install SEGV handler");
    throw std::runtime_error(msg);
  }

  if (sigaction(SIGABRT, &sa, NULL) == -1) {
    char msg[1024];
    snprintf(msg, sizeof(msg), "failed to install SEGV handler");
    throw std::runtime_error(msg);
  }

  conn->want |= FUSE_CAP_EXPORT_SUPPORT | FUSE_CAP_POSIX_LOCKS |
                FUSE_CAP_BIG_WRITES ;
  conn->capable |= FUSE_CAP_EXPORT_SUPPORT | FUSE_CAP_POSIX_LOCKS |
                   FUSE_CAP_BIG_WRITES ;
}

void
EosFuse::destroy(void* userdata)
{
  eos_static_debug("");
}

/* -------------------------------------------------------------------------- */
void
/* -------------------------------------------------------------------------- */
EosFuse::DumpStatistic(ThreadAssistant& assistant)
/* -------------------------------------------------------------------------- */
{
  eos_static_debug("started statistic dump thread");
  char ino_stat[16384];
  time_t start_time = time(NULL);

  while (!assistant.terminationRequested()) {
    eos::common::LinuxMemConsumption::linux_mem_t mem;
    eos::common::LinuxStat::linux_stat_t osstat;

    if (!eos::common::LinuxMemConsumption::GetMemoryFootprint(mem)) {
      eos_static_err("failed to get the MEM usage information");
    }

    if (!eos::common::LinuxStat::GetStat(osstat)) {
      eos_static_err("failed to get the OS usage information");
    }

    eos_static_debug("dumping statistics");
    XrdOucString out;
    fusestat.PrintOutTotal(out);
    std::string sout = out.c_str();
    time_t now = time(NULL);
    snprintf(ino_stat, sizeof(ino_stat),
             "# -----------------------------------------------------------------------------------------------------------\n"
             "ALL        inodes              := %lu\n"
             "ALL        inodes-todelete     := %lu\n"
             "ALL        inodes-backlog      := %lu\n"
             "ALL        inodes-ever         := %lu\n"
             "ALL        inodes-ever-deleted := %lu\n"
             "# -----------------------------------------------------------------------------------------------------------\n",
             this->getMdStat().inodes(),
             this->getMdStat().inodes_deleted(),
             this->getMdStat().inodes_backlog(),
             this->getMdStat().inodes_ever(),
             this->getMdStat().inodes_deleted_ever());
    sout += ino_stat;
    std::string s1;
    std::string s2;
    snprintf(ino_stat, sizeof(ino_stat),
             "ALL        threads             := %llu\n"
             "ALL        visze               := %s\n"
             "All        rss                 := %s\n"
             "All        version             := %s\n"
             "ALl        fuseversion         := %d\n"
             "All        starttime           := %lu\n"
             "All        uptime              := %lu\n"
             "All        instance-url        := %s\n"
             "# -----------------------------------------------------------------------------------------------------------\n",
             osstat.threads,
             eos::common::StringConversion::GetReadableSizeString(s1, osstat.vsize, "b"),
             eos::common::StringConversion::GetReadableSizeString(s2, osstat.rss, "b"),
             VERSION,
             FUSE_USE_VERSION,
             start_time,
             now - start_time,
             EosFuse::Instance().config.hostport.c_str()
            );
    sout += ino_stat;
    std::ofstream dumpfile(EosFuse::Instance().config.statfilepath);
    dumpfile << sout;
    assistant.wait_for(std::chrono::seconds(1));
  }
}

/* -------------------------------------------------------------------------- */
void
/* -------------------------------------------------------------------------- */
EosFuse::StatCirculate(ThreadAssistant& assistant)
/* -------------------------------------------------------------------------- */
{
  eos_static_debug("started stat circulate thread");
  fusestat.Circulate(assistant);
}

/* -------------------------------------------------------------------------- */
void
/* -------------------------------------------------------------------------- */
EosFuse::getattr(fuse_req_t req, fuse_ino_t ino, struct fuse_file_info* fi)
/* -------------------------------------------------------------------------- */
{
  eos::common::Timing timing(__func__);
  COMMONTIMING("_start_", &timing);
  eos_static_debug("");
  ADD_FUSE_STAT(__func__, req);
  EXEC_TIMING_BEGIN(__func__);
  int rc = 0;
  fuse_id id(req);
  struct fuse_entry_param e;
  metad::shared_md md = Instance().mds.get(req, ino);
  {
    XrdSysMutexHelper mLock(md->Locker());

    if (!md->id() || (md->deleted() && !md->lookup_is())) {
      rc = md->deleted() ? ENOENT : md->err();
    } else {
      cap::shared_cap pcap = Instance().caps.acquire(req, md->pid() ? md->pid() : 1,
                             S_IFDIR | X_OK | R_OK);
      XrdSysMutexHelper capLock(pcap->Locker());

      if (pcap->errc()) {
        rc = pcap->errc();
      } else {
        md->convert(e);
        eos_static_info("%s", md->dump(e).c_str());
      }
    }
  }

  if (rc) {
    fuse_reply_err(req, rc);
  } else {
    fuse_reply_attr(req, &e.attr, e.attr_timeout);
  }

  EXEC_TIMING_END(__func__);
  COMMONTIMING("_stop_", &timing);
  eos_static_notice("t(ms)=%.03f %s", timing.RealTime(),
                    dump(id, ino, fi, rc).c_str());
}

/* -------------------------------------------------------------------------- */
void
/* -------------------------------------------------------------------------- */
EosFuse::setattr(fuse_req_t req, fuse_ino_t ino, struct stat* attr, int op,
                 struct fuse_file_info* fi)
/* -------------------------------------------------------------------------- */
{
  eos::common::Timing timing(__func__);
  COMMONTIMING("_start_", &timing);
  eos_static_debug("");
  ADD_FUSE_STAT(__func__, req);
  EXEC_TIMING_BEGIN(__func__);
  int rc = 0;
  fuse_id id(req);
  cap::shared_cap pcap;
  metad::shared_md md;
  md = Instance().mds.get(req, ino);
  md->Locker().Lock();

  if(op == 0)
  {
    rc = EINVAL;
  }
  else if (!md->id() || (md->deleted() && !md->lookup_is()))
  {
    rc = md->deleted()? ENOENT : md->err();
  }
  else
  {

    fuse_ino_t cap_ino =  S_ISDIR(md->mode()) ? ino : md->pid();

    if (op & FUSE_SET_ATTR_MODE)
    {
      // retrieve cap for mode setting
      pcap = Instance().caps.acquire(req, cap_ino,
                                     M_OK);
    } else if ((op & FUSE_SET_ATTR_UID) || (op & FUSE_SET_ATTR_GID)) {
      // retrieve cap for owner setting
      pcap = Instance().caps.acquire(req, cap_ino,
                                     C_OK);
    } else if (op & FUSE_SET_ATTR_SIZE) {
      // retrieve cap for write
      pcap = Instance().caps.acquire(req, cap_ino,
                                     W_OK);
    } else if ((op & FUSE_SET_ATTR_ATIME)
               || (op & FUSE_SET_ATTR_MTIME)
               || (op & FUSE_SET_ATTR_ATIME_NOW)
               || (op & FUSE_SET_ATTR_MTIME_NOW)
              ) {
      // retrieve cap for write
      pcap = Instance().caps.acquire(req, cap_ino,
                                     W_OK);
    }

    if (pcap->errc()) {
      rc = pcap->errc();
    } else {
      if (op & FUSE_SET_ATTR_MODE) {
        /*
          EACCES Search permission is denied on a component of the path prefix.

          EFAULT path points outside your accessible address space.

          EIO    An I/O error occurred.

          ELOOP  Too many symbolic links were encountered in resolving path.

          ENAMETOOLONG
                 path is too long.

          ENOENT The file does not exist.

          ENOMEM Insufficient kernel memory was available.

          ENOTDIR
                 A component of the path prefix is not a directory.

          EPERM  The  effective  UID does not match the owner of the file,
                 and the process is not privileged (Linux: it does not

                 have the CAP_FOWNER capability).

          EROFS  The named file resides on a read-only filesystem.

          The general errors for fchmod() are listed below:

          EBADF  The file descriptor fd is not valid.

          EIO    See above.

          EPERM  See above.

          EROFS  See above.
         */
        ADD_FUSE_STAT("setattr:chmod", req);
        EXEC_TIMING_BEGIN("setattr:chmod");
        md->set_mode(attr->st_mode);
        EXEC_TIMING_END("setattr:chmod");
      }

      if ((op & FUSE_SET_ATTR_UID) || (op & FUSE_SET_ATTR_GID)) {
        /*
          EACCES Search permission is denied on a component of the path prefix.

          EFAULT path points outside your accessible address space.

          ELOOP  Too many symbolic links were encountered in resolving path.

          ENAMETOOLONG
                 path is too long.

          ENOENT The file does not exist.

          ENOMEM Insufficient kernel memory was available.

          ENOTDIR
                 A component of the path prefix is not a directory.

          EPERM  The calling process did not have the required permissions
                 (see above) to change owner and/or group.

          EROFS  The named file resides on a read-only filesystem.

          The general errors for fchown() are listed below:

          EBADF  The descriptor is not valid.

          EIO    A low-level I/O error occurred while modifying the inode.

          ENOENT See above.

          EPERM  See above.

          EROFS  See above.
         */
        ADD_FUSE_STAT("setattr:chown", req);
        EXEC_TIMING_BEGIN("setattr:chown");

        if (op & FUSE_SET_ATTR_UID) {
          md->set_uid(attr->st_uid);
        }

        if (op & FUSE_SET_ATTR_GID) {
          md->set_gid(attr->st_gid);
        }

        EXEC_TIMING_END("setattr:chown");
      }

      if (
        (op & FUSE_SET_ATTR_ATIME)
        || (op & FUSE_SET_ATTR_MTIME)
        || (op & FUSE_SET_ATTR_ATIME_NOW)
        || (op & FUSE_SET_ATTR_MTIME_NOW)
      ) {
        /*
        EACCES Search permission is denied for one of the directories in
        the  path  prefix  of  path

        EACCES times  is  NULL,  the caller's effective user ID does not match
        the owner of the file, the caller does not have
        write access to the file, and the caller is not privileged
        (Linux: does not have either the CAP_DAC_OVERRIDE or
        the CAP_FOWNER capability).

        ENOENT filename does not exist.

        EPERM  times is not NULL, the caller's effective UID does not
        match the owner of the file, and the caller is not priv‐
        ileged (Linux: does not have the CAP_FOWNER capability).

        EROFS  path resides on a read-only filesystem.
         */
        ADD_FUSE_STAT("setattr:utimes", req);
        EXEC_TIMING_BEGIN("setattr:utimes");
        struct timespec tsnow;
        eos::common::Timing::GetTimeSpec(tsnow);

        if (op & FUSE_SET_ATTR_ATIME) {
          md->set_atime(attr->ATIMESPEC.tv_sec);
          md->set_atime_ns(attr->ATIMESPEC.tv_nsec);
          md->set_ctime(tsnow.tv_sec);
          md->set_ctime_ns(tsnow.tv_nsec);
        }

        if (op & FUSE_SET_ATTR_MTIME) {
          md->set_mtime(attr->MTIMESPEC.tv_sec);
          md->set_mtime_ns(attr->MTIMESPEC.tv_nsec);
          md->set_ctime(tsnow.tv_sec);
          md->set_ctime_ns(tsnow.tv_nsec);
        }

        if ((op & FUSE_SET_ATTR_ATIME_NOW) ||
            (op & FUSE_SET_ATTR_MTIME_NOW)) {
          if (op & FUSE_SET_ATTR_ATIME_NOW) {
            md->set_atime(tsnow.tv_sec);
            md->set_atime_ns(tsnow.tv_nsec);
            md->set_ctime(tsnow.tv_sec);
            md->set_ctime_ns(tsnow.tv_nsec);
          }

          if (op & FUSE_SET_ATTR_MTIME_NOW) {
            md->set_mtime(tsnow.tv_sec);
            md->set_mtime_ns(tsnow.tv_nsec);
            md->set_ctime(tsnow.tv_sec);
            md->set_ctime_ns(tsnow.tv_nsec);
          }
        }

        std::string cookie = md->Cookie();
        Instance().datas.update_cookie(md->id(), cookie);
        EXEC_TIMING_END("setattr:utimes");
      }

      if (op & FUSE_SET_ATTR_SIZE) {
        /*
        EACCES Search  permission is denied for a component of the path
        prefix, or the named file is not writable by the user.

        EFAULT Path points outside the process's allocated address space.

        EFBIG  The argument length is larger than the maximum file size.

        EINTR  While blocked waiting to complete, the call was interrupted
        by a signal handler; see fcntl(2) and signal(7).

        EINVAL The argument length is negative or larger than the maximum
        file size.

        EIO    An I/O error occurred updating the inode.

        EISDIR The named file is a directory.

        ELOOP  Too many symbolic links were encountered in translating the
        pathname.

        ENAMETOOLONG
        A component of a pathname exceeded 255 characters, or an
        entire pathname exceeded 1023 characters.

        ENOENT The named file does not exist.

        ENOTDIR
        A component of the path prefix is not a directory.

        EPERM  The underlying filesystem does not support extending a file
        beyond its current size.

        EROFS  The named file resides on a read-only filesystem.

        ETXTBSY
        The file is a pure procedure (shared text) file that is
        being executed.

        For ftruncate() the same errors apply, but instead of things that
        can be wrong with path, we now have things that  can
        be wrong with the file descriptor, fd:

        EBADF  fd is not a valid descriptor.

        EBADF or EINVAL
        fd is not open for writing.

        EINVAL fd does not reference a regular file.
         */
        ADD_FUSE_STAT("setattr:truncate", req);
        EXEC_TIMING_BEGIN("setattr:truncate");
        int rc = 0;

        if (!md->id() || (md->deleted() && !md->lookup_is())) {
          rc = ENOENT;
        } else {
          if ((md->mode() & S_IFDIR)) {
            rc = EISDIR;
          } else {
            if (fi && fi->fh) {
              // ftruncate
              data::data_fh* io = (data::data_fh*) fi->fh;

              if (io) {
                eos_static_debug("ftruncate size=%lu", (size_t) attr->st_size);
                rc |= io->ioctx()->truncate(req, attr->st_size);
                rc |= io->ioctx()->flush(req);
		rc = rc?(errno?errno:rc):0;
              }
              else
              {
                rc = EIO;
              }
            } else {
              // truncate
              eos_static_debug("truncate size=%lu", (size_t) attr->st_size);
              std::string cookie = md->Cookie();
              data::shared_data io = Instance().datas.get(req, md->id(), md);
              rc = io->attach(req, cookie, true);
              eos_static_debug("calling truncate");
              rc |= io->truncate(req, attr->st_size);
              rc |= io->flush(req);
              rc |= io->detach(req, cookie, true);
	      rc = rc?(errno?errno:rc):0;
              Instance().datas.release(req, md->id());
            }

            if (!rc) {
              ssize_t size_change = (int64_t)(attr->st_size) - (int64_t) md->size();

              if (size_change > 0) {
                Instance().caps.book_volume(pcap, size_change);
              } else {
                Instance().caps.free_volume(pcap, size_change);
              }

              md->set_size(attr->st_size);
            }
          }
        }

        EXEC_TIMING_END("setattr:truncate");
      }
    }
  }

  if (rc) {
    md->Locker().UnLock();
    fuse_reply_err(req, rc);
  } else {
    struct fuse_entry_param e;
    memset(&e, 0, sizeof(e));
    md->convert(e);
    eos_static_info("%s", md->dump(e).c_str());
    Instance().mds.update(req, md, pcap->authid());
    md->Locker().UnLock();
    fuse_reply_attr(req, &e.attr, e.attr_timeout);
  }

  EXEC_TIMING_END(__func__);
  COMMONTIMING("_stop_", &timing);
  eos_static_notice("t(ms)=%.03f %s", timing.RealTime(),
                    dump(id, ino, fi, rc).c_str());
}

void
EosFuse::lookup(fuse_req_t req, fuse_ino_t parent, const char* name)
{
  eos::common::Timing timing(__func__);
  COMMONTIMING("_start_", &timing);
  eos_static_debug("");
  ADD_FUSE_STAT(__func__, req);
  EXEC_TIMING_BEGIN(__func__);
  int rc = 0;
  fuse_id id(req);
  struct fuse_entry_param e;
  memset(&e, 0, sizeof(e));
  {
    metad::shared_md md;
    md = Instance().mds.lookup(req, parent, name);

    if (md->id() && !md->deleted()) {
      XrdSysMutexHelper mLock(md->Locker());
      md->set_pid(parent);
      md->convert(e);
      eos_static_info("%s", md->dump(e).c_str());
      md->lookup_inc();
      cap::shared_cap pcap = Instance().caps.acquire(req, parent,
                             R_OK);
    } else {
      // negative cache entry
      e.ino = 0;
      e.attr_timeout = Instance().Config().options.md_kernelcache_enoent_timeout;
      e.entry_timeout = Instance().Config().options.md_kernelcache_enoent_timeout;

      if (e.entry_timeout) {
        rc = 0;
      } else {
        rc = md->deleted() ? ENOENT : md->err();
      }
    }

    if (md->err())
    {
      if (EOS_LOGS_DEBUG)
	eos_static_debug("returning errc=%d for ino=%016lx name=%s md-name=%s\n", md->err(), parent, name, md->name().c_str());
      rc = md->err();
    }
  }

  EXEC_TIMING_END(__func__);
  COMMONTIMING("_stop_", &timing);
  eos_static_notice("t(ms)=%.03f name=%s %s", timing.RealTime(), name,
                    dump(id, parent, 0, rc).c_str());

  if (rc) {
    fuse_reply_err(req, rc);
  } else {
    fuse_reply_entry(req, &e);
  }
}

/* -------------------------------------------------------------------------- */
void
/* -------------------------------------------------------------------------- */
EosFuse::opendir(fuse_req_t req, fuse_ino_t ino, struct fuse_file_info* fi)
/* -------------------------------------------------------------------------- */
{
  eos::common::Timing timing(__func__);
  COMMONTIMING("_start_", &timing);
  eos_static_debug("");
  EXEC_TIMING_BEGIN(__func__);
  ADD_FUSE_STAT(__func__, req);
  Track::Monitor mon(__func__, Instance().Tracker(), ino);
  int rc = 0;
  fuse_id id(req);
  // retrieve cap
  cap::shared_cap pcap = Instance().caps.acquire(req, ino,
                         S_IFDIR | X_OK | R_OK, true);


  XrdSysMutexHelper cLock (pcap->Locker());
  if (pcap->errc())
  {
    rc = pcap->errc();
  } else {
    // retrieve md
    std::string authid = pcap->authid();
    cLock.UnLock();
    metad::shared_md md = Instance().mds.get(req, ino, authid, true);

    XrdSysMutexHelper mLock(md->Locker());

    if (!md->id() || md->deleted()) {
      rc = md->deleted() ? ENOENT : md->err();
    } else {
      eos_static_info("%s", md->dump().c_str());

      if(isRecursiveRm(req) && Instance().mds.calculateDepth(md) <= Instance().Config().options.rm_rf_protect_levels) {
        eos_static_warning("Blocking recursive rm (pid = %d)", fuse_req_ctx(req)->pid);
        rc = EPERM; // you shall not pass, muahahahahah
      }
      else {
        auto md_fh = new opendir_t;
        md_fh->md = md;
        // fh contains a dummy 0 pointer
        eos_static_debug("adding ino=%08lx p-ino=%08lx", md->id(), md->pid());
        fi->fh = (unsigned long) md_fh;
      }
    }
  }

  if (rc) {
    fuse_reply_err(req, rc);
  } else {
    fuse_reply_open(req, fi);
  }

  EXEC_TIMING_END(__func__);
  COMMONTIMING("_stop_", &timing);
  eos_static_notice("t(ms)=%.03f %s", timing.RealTime(),
                    dump(id, ino, 0, rc).c_str());
}

/* -------------------------------------------------------------------------- */
void
/* -------------------------------------------------------------------------- */
EosFuse::readdir(fuse_req_t req, fuse_ino_t ino, size_t size, off_t off,
                 struct fuse_file_info* fi)
/* -------------------------------------------------------------------------- */
/*
EBADF  Invalid directory stream descriptor fi->fh
 */
{
  eos::common::Timing timing(__func__);
  COMMONTIMING("_start_", &timing);
  EXEC_TIMING_BEGIN(__func__);
  ADD_FUSE_STAT(__func__, req);
  int rc = 0;
  fuse_id id(req);

  if (!fi->fh) {
    fuse_reply_err(req, EBADF);
    rc = EBADF;
  } else {
    // get the shared pointer from the open file descriptor
    opendir_t* md = (opendir_t*) fi->fh;
    metad::shared_md pmd = md->md;
    std::map<std::string, uint64_t> pmd_children;
    mode_t pmd_mode;
    uint64_t pmd_id;
    {
      // avoid to have more than one md object locked at a time
      XrdSysMutexHelper mLock(pmd->Locker());
      pmd_mode = pmd->mode();
      pmd_id = pmd->id();
      auto pmap = pmd->local_children();
      auto it = pmap.begin();

      for (; it != pmap.end(); ++it) {
        pmd_children[it->first] = it->second;
      }

      if (!pmd_children.size()) {
        if (EOS_LOGS_DEBUG) {
          eos_static_debug("%s", Instance().mds.dump_md(pmd, false).c_str());
        }
      }
    }
    // only one readdir at a time
    XrdSysMutexHelper lLock(md->items_lock);
    auto it = pmd_children.begin();
    eos_static_info("off=%lu size-%lu", off, pmd_children.size());
    char b[size];
    char* b_ptr = b;
    off_t b_size = 0;

    // the root directory adds only '.', all other add '.' and '..' for off=0
    if (off == 0) {
      // at offset=0 add the '.' directory
      std::string bname = ".";
      fuse_ino_t cino = pmd_id;
      eos_static_debug("list: %08x %s", cino, bname.c_str());
      mode_t mode = pmd_mode;
      struct stat stbuf;
      memset(&stbuf, 0, sizeof(struct stat));
      stbuf.st_ino = cino;
      stbuf.st_mode = mode;
      size_t a_size = fuse_add_direntry(req, b_ptr , size - b_size,
                                        bname.c_str(), &stbuf, ++off);
      eos_static_info("name=%s ino=%08lx mode=%08x bytes=%u/%u",
                      bname.c_str(), cino, mode, a_size, size - b_size);
      b_ptr += a_size;
      b_size += a_size;
      // at offset=0 add the '..' directory
      metad::shared_md ppmd = Instance().mds.get(req, pmd->pid(), "" , 0, 0, 0, true);

      if (ppmd && (ppmd->id() == pmd->pid())) {
        fuse_ino_t cino = 0;
        mode_t mode = 0;
        {
          XrdSysMutexHelper ppLock(ppmd->Locker());
          cino = ppmd->id();
          mode = ppmd->mode();
        }
        std::string bname = "..";
        eos_static_debug("list: %08x %s", cino, bname.c_str());
        struct stat stbuf;
        memset(&stbuf, 0, sizeof(struct stat));
        stbuf.st_ino = cino;
        stbuf.st_mode = mode;
        size_t a_size = fuse_add_direntry(req, b_ptr , size - b_size,
                                          bname.c_str(), &stbuf, ++off);
        eos_static_info("name=%s ino=%08lx mode=%08x bytes=%u/%u",
                        bname.c_str(), cino, mode, a_size, size - b_size);
        b_ptr += a_size;
        b_size += a_size;
      }
    }

    off_t i_offset = 2;

    // add regular children
    for (; it != pmd_children.end(); ++it) {
      if (off > i_offset) {
        i_offset++;
        continue;
      } else {
        i_offset++;
      }

      // skip entries we have shown already
      if (md->readdir_items.count(it->first)) {
        continue;
      }

      std::string bname = it->first;
      fuse_ino_t cino = it->second;
      metad::shared_md cmd = Instance().mds.get(req, cino, "" , 0, 0, 0, true);
      eos_static_debug("list: %08x %s (d=%d)", cino, it->first.c_str(),
                       cmd->deleted());
      mode_t mode;
      {
        XrdSysMutexHelper cLock(cmd->Locker());
        mode = cmd->mode();

        // skip deleted entries or hidden entries
        if (cmd->deleted()) {
          continue;
        }
      }
      struct stat stbuf;
      memset(&stbuf, 0, sizeof(struct stat));
      stbuf.st_ino = cino;
      stbuf.st_mode = mode;
      size_t a_size = fuse_add_direntry(req, b_ptr , size - b_size,
                                        bname.c_str(), &stbuf, ++off);
      eos_static_info("name=%s ino=%08lx mode=%08x bytes=%u/%u",
                      bname.c_str(), cino, mode, a_size, size - b_size);

      if (a_size > (size - b_size)) {
        break;
      }

      // add to the shown list
      md->readdir_items.insert(it->first);
      b_ptr += a_size;
      b_size += a_size;
    }

    if (b_size) {
      fuse_reply_buf(req, b, b_size);
    } else {
      fuse_reply_buf(req, b, 0);
    }

    eos_static_debug("size=%lu off=%llu reply-size=%lu", size, off, b_size);
  }

  EXEC_TIMING_END(__func__);
  COMMONTIMING("_stop_", &timing);
  eos_static_notice("t(ms)=%.03f %s", timing.RealTime(),
                    dump(id, ino, 0, rc).c_str());
}

/* -------------------------------------------------------------------------- */
void
/* -------------------------------------------------------------------------- */
EosFuse::releasedir(fuse_req_t req, fuse_ino_t ino, struct fuse_file_info* fi)
/* -------------------------------------------------------------------------- */
{
  eos::common::Timing timing(__func__);
  COMMONTIMING("_start_", &timing);
  eos_static_debug("");
  EXEC_TIMING_BEGIN(__func__);
  ADD_FUSE_STAT(__func__, req);
  int rc = 0;
  fuse_id id(req);
  opendir_t* md = (opendir_t*) fi->fh;

  if (md) {
    // The following two lines act as a barrier to ensure the last readdir() has
    // released items_lock. From the point of view of the FUSE kernel module,
    // once we call fuse_reply_buf inside readdir, that syscall is over, and it
    // is free to call releasedir. This creates a race condition where we try to
    // delete md while readdir still holds items_lock - the following two lines
    // prevent this.
    md->items_lock.Lock();
    md->items_lock.UnLock();
    delete md;
    fi->fh = 0;
  }

  EXEC_TIMING_END(__func__);
  fuse_reply_err(req, 0);
  COMMONTIMING("_stop_", &timing);
  eos_static_notice("t(ms)=%.03f %s", timing.RealTime(),
                    dump(id, ino, 0, rc).c_str());
}

/* -------------------------------------------------------------------------- */
void
/* -------------------------------------------------------------------------- */
EosFuse::statfs(fuse_req_t req, fuse_ino_t ino)
/* -------------------------------------------------------------------------- */
{
  eos::common::Timing timing(__func__);
  COMMONTIMING("_start_", &timing);
  eos_static_debug("");
  ADD_FUSE_STAT(__func__, req);
  EXEC_TIMING_BEGIN(__func__);
  int rc = 0;
  fuse_id id(req);
  struct statvfs svfs;
  memset(&svfs, 0, sizeof(struct statvfs));
  rc = Instance().mds.statvfs(req, &svfs);

  if (rc) {
    fuse_reply_err(req, rc);
  } else {
    fuse_reply_statfs(req, &svfs);
  }

  EXEC_TIMING_END(__func__);
  COMMONTIMING("_stop_", &timing);
  eos_static_notice("t(ms)=%.03f %s", timing.RealTime(),
                    dump(id, ino, 0, rc).c_str());
}

/* -------------------------------------------------------------------------- */
void
/* -------------------------------------------------------------------------- */
EosFuse::mkdir(fuse_req_t req, fuse_ino_t parent, const char* name, mode_t mode)
/* -------------------------------------------------------------------------- */
/*
EACCES The parent directory does not allow write permission to the process,
or one of the directories in pathname  did

not allow search permission.  (See also path_resolution(7).)

EDQUOT The user's quota of disk blocks or inodes on the filesystem has been
exhausted.

EEXIST pathname  already exists (not necessarily as a directory).
This includes the case where pathname is a symbolic
link, dangling or not.

EFAULT pathname points outside your accessible address space.

ELOOP  Too many symbolic links were encountered in resolving pathname.

EMLINK The number of links to the parent directory would exceed LINK_MAX.

ENAMETOOLONG
pathname was too long.

ENOENT A directory component in pathname does not exist or is a dangling
symbolic link.

ENOMEM Insufficient kernel memory was available.

ENOSPC The device containing pathname has no room for the new directory.

ENOSPC The new directory cannot be created because the user's disk quota is
exhausted.

ENOTDIR
A component used as a directory in pathname is not, in fact, a directory.

EPERM  The filesystem containing pathname does not support the creation of
directories.

EROFS  pathname refers to a file on a read-only filesystem.
 */
/* -------------------------------------------------------------------------- */
{
  eos::common::Timing timing(__func__);
  COMMONTIMING("_start_", &timing);
  eos_static_debug("");
  ADD_FUSE_STAT(__func__, req);
  EXEC_TIMING_BEGIN(__func__);
  Track::Monitor mon(__func__, Instance().Tracker(), parent, true);
  int rc = 0;
  fuse_id id(req);
  struct fuse_entry_param e;
  // do a parent check
  cap::shared_cap pcap = Instance().caps.acquire(req, parent,
                         S_IFDIR | X_OK | W_OK, true);

  if (pcap->errc()) {
    rc = pcap->errc();
  } else {
    metad::shared_md md;
    metad::shared_md pmd;
    md = Instance().mds.lookup(req, parent, name);
    pmd = Instance().mds.get(req, parent, pcap->authid());
    {
      std::string implied_cid;
      XrdSysMutexHelper mLock(md->Locker());

      if (md->id() && !md->deleted()) {
        rc = EEXIST;
      } else {
        if (md->deleted()) {
          // we need to wait that this entry is really gone
          Instance().mds.wait_flush(req, md);
        }

	md->set_err(0);
        md->set_mode(mode | S_IFDIR);
        struct timespec ts;
        eos::common::Timing::GetTimeSpec(ts);
        md->set_name(name);
        md->set_atime(ts.tv_sec);
        md->set_atime_ns(ts.tv_nsec);
        md->set_mtime(ts.tv_sec);
        md->set_mtime_ns(ts.tv_nsec);
        md->set_ctime(ts.tv_sec);
        md->set_ctime_ns(ts.tv_nsec);
        md->set_btime(ts.tv_sec);
        md->set_btime_ns(ts.tv_nsec);
        // need to update the parent mtime
        md->set_pmtime(ts.tv_sec);
        md->set_pmtime_ns(ts.tv_nsec);
        pmd->set_mtime(ts.tv_sec);
        pmd->set_mtime_ns(ts.tv_nsec);
        md->set_uid(pcap->uid());
        md->set_gid(pcap->gid());
        md->set_id(Instance().mds.insert(req, md, pcap->authid()));
        md->set_creator(true);
        std::string imply_authid = eos::common::StringConversion::random_uuidstring();
        eos_static_info("generating implied authid %s => %s", pcap->authid().c_str(),
                        imply_authid.c_str());
        implied_cid = Instance().caps.imply(pcap, imply_authid, mode,
                                            (fuse_ino_t) md->id());
        md->cap_inc();
        md->set_implied_authid(imply_authid);
      }

      if (!rc) {
        if (Instance().Config().options.mkdir_is_sync) {
          md->set_type(md->EXCL);
          rc = Instance().mds.add_sync(req, pmd, md, pcap->authid());
        } else {
          Instance().mds.add(req, pmd, md, pcap->authid());
        }

        if (!rc) {
          memset(&e, 0, sizeof(e));
          md->convert(e);
          md->lookup_inc();
          eos_static_info("%s", md->dump(e).c_str());
        } else {
          Instance().getCap().forget(implied_cid);
        }
      }
    }
  }

  if (rc) {
    fuse_reply_err(req, rc);
  } else {
    fuse_reply_entry(req, &e);
  }

  EXEC_TIMING_END(__func__);
  COMMONTIMING("_stop_", &timing);
  eos_static_notice("t(ms)=%.03f %s", timing.RealTime(),
                    dump(id, parent, 0, rc, name).c_str());
}

/* -------------------------------------------------------------------------- */
void
/* -------------------------------------------------------------------------- */
EosFuse::unlink(fuse_req_t req, fuse_ino_t parent, const char* name)
/* -------------------------------------------------------------------------- */
/*
EACCES Write access to the directory containing pathname is not allowed for the process's effective UID, or one of the
directories in pathname did not allow search permission.  (See also path_resolution(7).)

EBUSY  The file pathname cannot be unlinked because it is being used by the system or another process; for example, it
is a mount point or the NFS client software created it to represent an  active  but  otherwise  nameless  inode
("NFS silly renamed").

EFAULT pathname points outside your accessible address space.

EIO    An I/O error occurred.

EISDIR pathname refers to a directory.  (This is the non-POSIX value returned by Linux since 2.1.132.)

ELOOP  Too many symbolic links were encountered in translating pathname.

ENAMETOOLONG
pathname was too long.

ENOENT A component in pathname does not exist or is a dangling symbolic link, or pathname is empty.

ENOMEM Insufficient kernel memory was available.

ENOTDIR
A component used as a directory in pathname is not, in fact, a directory.

EPERM  The  system  does  not allow unlinking of directories, or unlinking of directories requires privileges that the
calling process doesn't have.  (This is the POSIX prescribed error return; as noted above, Linux returns EISDIR
for this case.)

EPERM (Linux only)
The filesystem does not allow unlinking of files.

EPERM or EACCES
The  directory  containing pathname has the sticky bit (S_ISVTX) set and the process's effective UID is neither
the UID of the file to be deleted nor that of the directory containing it, and the process  is  not  privileged
(Linux: does not have the CAP_FOWNER capability).

EROFS  pathname refers to a file on a read-only filesystem.

 */
{
  eos::common::Timing timing(__func__);
  COMMONTIMING("_start_", &timing);
  eos_static_debug("");
  ADD_FUSE_STAT(__func__, req);
  EXEC_TIMING_BEGIN(__func__);
  Track::Monitor pmon(__func__, Instance().Tracker(), parent, true);
  int rc = 0;
  fuse_id id(req);
  // retrieve cap
  cap::shared_cap pcap = Instance().caps.acquire(req, parent,
                         S_IFDIR | X_OK | D_OK, true);

  if (pcap->errc()) {
    rc = pcap->errc();
  } else {
    std::string sname = name;
    uint64_t freesize = 0;

    if (sname == ".") {
      rc = EINVAL;
    }

    if (sname.length() > 1024) {
      rc = ENAMETOOLONG;
    }

    if (!rc) {
      metad::shared_md md;
      metad::shared_md pmd;
      md = Instance().mds.lookup(req, parent, name);
      XrdSysMutexHelper mLock(md->Locker());

      if (!md->id() || md->deleted()) {
        rc = ENOENT;
      }

      if ((!rc) && ((md->mode() & S_IFDIR))) {
        rc = EISDIR;
      }

      if (!rc)
      {
        if(isRecursiveRm(req) && Instance().mds.calculateDepth(md) <= Instance().Config().options.rm_rf_protect_levels) {
          eos_static_warning("Blocking recursive rm (pid = %d )", fuse_req_ctx(req)->pid);
          rc = EPERM; // you shall not pass, muahahahahah
        }
        else {
          freesize = md->size();
          pmd = Instance().mds.get(req, parent, pcap->authid());
          Instance().datas.unlink(req, md->id());
          Instance().mds.remove(req, pmd, md, pcap->authid());
        }
      }
    }

    if (!rc) {
      XrdSysMutexHelper pLock(pcap->Locker());
      Instance().caps.free_volume(pcap, freesize);
      eos_static_debug("freeing %llu bytes on cap ", freesize);
    }
  }

  fuse_reply_err(req, rc);
  EXEC_TIMING_END(__func__);
  COMMONTIMING("_stop_", &timing);
  eos_static_notice("t(ms)=%.03f %s", timing.RealTime(),
                    dump(id, parent, 0, rc, name).c_str());
}

/* -------------------------------------------------------------------------- */
void
/* -------------------------------------------------------------------------- */
EosFuse::rmdir(fuse_req_t req, fuse_ino_t parent, const char* name)
/* -------------------------------------------------------------------------- */
/*
EACCES Write access to the directory containing pathname was not allowed,
or one of the directories in the path prefix
of pathname did not allow search permission.

EBUSY  pathname is currently in use by the system or some process that
prevents its  removal.   On  Linux  this  means
pathname is currently used as a mount point or is the root directory of
the calling process.

EFAULT pathname points outside your accessible address space.

EINVAL pathname has .  as last component.

ELOOP  Too many symbolic links were encountered in resolving pathname.

ENAMETOOLONG
pathname was too long.

ENOENT A directory component in pathname does not exist or is a dangling
symbolic link.

ENOMEM Insufficient kernel memory was available.

ENOTDIR
pathname, or a component used as a directory in pathname, is not,
in fact, a directory.

ENOTEMPTY
pathname contains entries other than . and .. ; or, pathname has ..
as its final component.  POSIX.1-2001 also
allows EEXIST for this condition.

EPERM  The directory containing pathname has the sticky bit (S_ISVTX) set and
the process's effective user ID is  nei‐
ther  the  user  ID  of  the file to be deleted nor that of the
directory containing it, and the process is not
privileged (Linux: does not have the CAP_FOWNER capability).

EPERM  The filesystem containing pathname does not support the removal of
directories.

EROFS  pathname refers to a directory on a read-only filesystem.

 */
{
  eos::common::Timing timing(__func__);
  COMMONTIMING("_start_", &timing);
  eos_static_debug("");
  ADD_FUSE_STAT(__func__, req);
  EXEC_TIMING_BEGIN(__func__);
  Track::Monitor mon(__func__, Instance().Tracker(), parent);
  int rc = 0;
  fuse_id id(req);
  // retrieve cap
  cap::shared_cap pcap = Instance().caps.acquire(req, parent,
                         S_IFDIR | X_OK | D_OK, true);

  if (pcap->errc()) {
    rc = pcap->errc();
  } else {
    std::string sname = name;

    if (sname == ".") {
      rc = EINVAL;
    }

    if (sname.length() > 1024) {
      rc = ENAMETOOLONG;
    }

    if (!rc) {
      metad::shared_md md;
      metad::shared_md pmd;
      md = Instance().mds.lookup(req, parent, name);
      XrdSysMutexHelper mLock(md->Locker());

      if (!md->id() || md->deleted()) {
        rc = ENOENT;
      }

      if ((!rc) && (!(md->mode() & S_IFDIR))) {
        rc = ENOTDIR;
      }

      eos_static_info("link=%d", md->nlink());

      if ((!rc) && (md->local_children().size() || md->nchildren()))
      {
        rc = ENOTEMPTY;
      }

      if (!rc) {
        pmd = Instance().mds.get(req, parent, pcap->authid());
        Instance().mds.remove(req, pmd, md, pcap->authid());
      }
    }
  }

  fuse_reply_err(req, rc);
  EXEC_TIMING_END(__func__);
  COMMONTIMING("_stop_", &timing);
  eos_static_notice("t(ms)=%.03f %s", timing.RealTime(),
                    dump(id, parent, 0, rc, name).c_str());
}

#ifdef _FUSE3
/* -------------------------------------------------------------------------- */
void
/* -------------------------------------------------------------------------- */
EosFuse::rename(fuse_req_t req, fuse_ino_t parent, const char* name,
                fuse_ino_t newparent, const char* newname, unsigned int flags)
/* -------------------------------------------------------------------------- */
#else

/* -------------------------------------------------------------------------- */
void
/* -------------------------------------------------------------------------- */
EosFuse::rename(fuse_req_t req, fuse_ino_t parent, const char* name,
                fuse_ino_t newparent, const char* newname)
/* -------------------------------------------------------------------------- */
#endif
{
  eos::common::Timing timing(__func__);
  COMMONTIMING("_start_", &timing);
  eos_static_debug("");
  ADD_FUSE_STAT(__func__, req);
  EXEC_TIMING_BEGIN(__func__);
  // Need to pay attention to lock order here. This is the only (?) function where
  // we have to lock more than two inodes at the same time.
  //
  // Two racing requests with inverted source/target directories,
  // eg "mv dir1/file1 dir2/file2" and "mv dir2/file3 dir1/file4" can deadlock
  // us if we simply lock in order of source -> target.
  //
  // Instead, lock in order of increasing inode - both racing requests will
  // use the same locking order, and no deadlock can occur.

  fuse_ino_t first = std::min(parent, newparent);
  fuse_ino_t second = std::max(parent, newparent);

  Track::Monitor monp (__func__, Instance().Tracker(), first, true);
  Track::Monitor monn (__func__, Instance().Tracker(), second, true, first == second);

  int rc = 0;
  fuse_id id(req);
  // do a parent check
  cap::shared_cap p1cap = Instance().caps.acquire(req, parent,
                          S_IFDIR | R_OK, true);
  cap::shared_cap p2cap = Instance().caps.acquire(req, newparent,
                          S_IFDIR | W_OK, true);

  if (p1cap->errc()) {
    rc = p1cap->errc();
  }

  if (!rc && p2cap->errc()) {
    rc = p2cap->errc();
  }

  if (!rc) {
    metad::shared_md md;
    metad::shared_md p1md;
    metad::shared_md p2md;
    md = Instance().mds.lookup(req, parent, name);
    p1md = Instance().mds.get(req, parent, p1cap->authid());
    p2md = Instance().mds.get(req, newparent, p2cap->authid());
    uint64_t md_ino = 0;
    {
      XrdSysMutexHelper mLock(md->Locker());

      if (md->deleted()) {
        // we need to wait that this entry is really gone
        Instance().mds.wait_flush(req, md);
      }

      if (!md->id() || md->deleted()) {
        rc = md->deleted() ? ENOENT : md->err();
      } else {
        md_ino = md->id();
      }
    }

    if (!rc) {
      Track::Monitor mone(__func__, Instance().Tracker(), md_ino, true);
      std::string new_name = newname;
      Instance().mds.mv(req, p1md, p2md, md, newname, p1cap->authid(),
                        p2cap->authid());
    }
  }

  EXEC_TIMING_END(__func__);
  fuse_reply_err(req, rc);
  COMMONTIMING("_stop_", &timing);
  eos_static_notice("t(ms)=%.03f %s target-name=%s", timing.RealTime(),
                    dump(id, parent, 0, rc, name).c_str(), newname);
}

/* -------------------------------------------------------------------------- */
void
/* -------------------------------------------------------------------------- */
EosFuse::access(fuse_req_t req, fuse_ino_t ino, int mask)
/* -------------------------------------------------------------------------- */
{
  eos::common::Timing timing(__func__);
  COMMONTIMING("_start_", &timing);
  eos_static_debug("");
  EXEC_TIMING_BEGIN(__func__);
  Track::Monitor mon(__func__, Instance().Tracker(), ino);
  int rc = 0;
  fuse_id id(req);
  metad::shared_md md = Instance().mds.get(req, ino);
  if (!md->id())
  {
    rc = md->deleted()? ENOENT : md->err();
  }

  fuse_reply_err(req, rc);
  EXEC_TIMING_END(__func__);
  COMMONTIMING("_stop_", &timing);
  eos_static_notice("t(ms)=%.03f %s", timing.RealTime(),
                    dump(id, ino, 0, rc).c_str());
}

/* -------------------------------------------------------------------------- */
void
/* -------------------------------------------------------------------------- */
EosFuse::open(fuse_req_t req, fuse_ino_t ino, struct fuse_file_info* fi)
/* -------------------------------------------------------------------------- */
{
  eos::common::Timing timing(__func__);
  COMMONTIMING("_start_", &timing);
  eos_static_debug("flags=%x", fi->flags);

// FMODE_EXEC: "secret" internal flag which can be set only by the kernel when it's
// reading a file destined to be used as an image for an execve.
#define FMODE_EXEC 0x20
  ExecveAlert execve(fi->flags & FMODE_EXEC);

  ADD_FUSE_STAT(__func__, req);
  EXEC_TIMING_BEGIN(__func__);
  Track::Monitor mon(__func__, Instance().Tracker(), ino, true);
  int rc = 0;
  fuse_id id(req);
  int mode = R_OK;

  if (fi->flags & (O_RDWR | O_WRONLY)) {
    mode = W_OK;
  }

  {
    metad::shared_md md;
    md = Instance().mds.get(req, ino);
    XrdSysMutexHelper mLock(md->Locker());

    if (!md->id() || md->deleted()) {
      rc = md->deleted() ? ENOENT : md->err();
    } else {
      // do a parent check
      cap::shared_cap pcap = Instance().caps.acquire(req, md->pid(),
                             S_IFDIR | mode);
      XrdSysMutexHelper mLock(pcap->Locker());

      if (pcap->errc()) {
        rc = pcap->errc();
      } else {
        uint64_t pquota = 0;

        if (mode == W_OK) {
          if (!(pquota = Instance().caps.has_quota(pcap, 1024 * 1024))) {
            rc = EDQUOT;
          }
        }

        if (!rc) {
          mLock.UnLock();
          struct fuse_entry_param e;
          memset(&e, 0, sizeof(e));
          md->convert(e);
          data::data_fh* io = data::data_fh::Instance(Instance().datas.get(req, md->id(),
                              md), md, (mode == W_OK));
          pcap->Locker().Lock();
          io->set_authid(pcap->authid());

          if (pquota < pcap->max_file_size()) {
            io->set_maxfilesize(pquota);
          } else {
            io->set_maxfilesize(pcap->max_file_size());
          }

          pcap->Locker().UnLock();
          // attach a datapool object
          fi->fh = (uint64_t) io;
          std::string cookie = md->Cookie();
          io->ioctx()->set_remote(Instance().Config().hostport,
                                  md->name(),
                                  md->md_ino(),
                                  md->md_pino(),
                                  req,
                                  (mode == W_OK));
          bool outdated = (io->ioctx()->attach(req, cookie, fi->flags) == EKEYEXPIRED);
          fi->keep_cache = outdated ? 0 : Instance().Config().options.data_kernelcache;
          fi->direct_io = 0;
          eos_static_info("%s", md->dump(e).c_str());
        }
      }
    }
  }

  if (rc) {
    fuse_reply_err(req, rc);
  } else {
    fuse_reply_open(req, fi);
  }

  EXEC_TIMING_END(__func__);
  COMMONTIMING("_stop_", &timing);
  eos_static_notice("t(ms)=%.03f %s", timing.RealTime(),
                    dump(id, ino, fi, rc).c_str());
}

/* -------------------------------------------------------------------------- */
void
/* -------------------------------------------------------------------------- */
EosFuse::mknod(fuse_req_t req, fuse_ino_t parent, const char* name,
               mode_t mode, dev_t rdev)
/* -------------------------------------------------------------------------- */
{
  eos::common::Timing timing(__func__);
  COMMONTIMING("_start_", &timing);
  eos_static_debug("");
  ADD_FUSE_STAT(__func__, req);
  EXEC_TIMING_BEGIN(__func__);
  int rc = 0;
  fuse_id id(req);

  if (!S_ISREG(mode)) {
    // we only implement files
    rc = ENOSYS;
  } else {
    create(req, parent, name, mode, 0);
  }

  if (rc) {
    fuse_reply_err(req, rc);
  }

  EXEC_TIMING_END(__func__);
  COMMONTIMING("_stop_", &timing);
  eos_static_notice("t(ms)=%.03f %s", timing.RealTime(),
                    dump(id, parent, 0, rc, name).c_str());
}

/* -------------------------------------------------------------------------- */
void
/* -------------------------------------------------------------------------- */
EosFuse::create(fuse_req_t req, fuse_ino_t parent, const char* name,
                mode_t mode, struct fuse_file_info* fi)
/* -------------------------------------------------------------------------- */
/*
EACCES The  requested  access to the file is not allowed, or search permission is denied for one of the directories in
the path prefix of pathname, or the file did not exist yet and write access to  the  parent  directory  is  not
allowed.  (See also path_resolution(7).)

EDQUOT Where  O_CREAT  is  specified,  the  file  does not exist, and the user's quota of disk blocks or inodes on the
filesystem has been exhausted.

EEXIST pathname already exists and O_CREAT and O_EXCL were used.

EFAULT pathname points outside your accessible address space.

EFBIG  See EOVERFLOW.

EINTR  While blocked waiting to complete an open of a slow device (e.g., a FIFO; see fifo(7)),  the  call  was  inter‐
rupted by a signal handler; see signal(7).

EINVAL The filesystem does not support the O_DIRECT flag. See NOTES for more information.

EISDIR pathname refers to a directory and the access requested involved writing (that is, O_WRONLY or O_RDWR is set).

ELOOP  Too  many symbolic links were encountered in resolving pathname, or O_NOFOLLOW was specified but pathname was a
symbolic link.

EMFILE The process already has the maximum number of files open.

ENAMETOOLONG
pathname was too long.

ENFILE The system limit on the total number of open files has been reached.

ENODEV pathname refers to a device special file and no corresponding device exists.  (This is a Linux kernel  bug;  in
this situation ENXIO must be returned.)

ENOENT O_CREAT  is not set and the named file does not exist.  Or, a directory component in pathname does not exist or
is a dangling symbolic link.

ENOMEM Insufficient kernel memory was available.

ENOSPC pathname was to be created but the device containing pathname has no room for the new file.

ENOTDIR
A component used as a directory in pathname is not, in fact, a directory,  or  O_DIRECTORY  was  specified  and
pathname was not a directory.

ENXIO  O_NONBLOCK  |  O_WRONLY is set, the named file is a FIFO and no process has the file open for reading.  Or, the
file is a device special file and no corresponding device exists.

EOVERFLOW
pathname refers to a regular file that is too large to be opened.  The usual scenario here is that an  applica‐
tion  compiled  on  a  32-bit  platform  without -D_FILE_OFFSET_BITS=64 tried to open a file whose size exceeds
(2<<31)-1 bits; see also O_LARGEFILE above.  This is the error specified by  POSIX.1-2001;  in  kernels  before
2.6.24, Linux gave the error EFBIG for this case.

EPERM  The  O_NOATIME  flag was specified, but the effective user ID of the caller did not match the owner of the file
and the caller was not privileged (CAP_FOWNER).

EROFS  pathname refers to a file on a read-only filesystem and write access was requested.

ETXTBSY
pathname refers to an executable image which is currently being executed and write access was requested.

EWOULDBLOCK
The O_NONBLOCK flag was specified, and an incompatible lease was held on the file (see fcntl(2)).
 */
/* -------------------------------------------------------------------------- */
{
  eos::common::Timing timing(__func__);
  COMMONTIMING("_start_", &timing);
  Track::Monitor mon(__func__, Instance().Tracker(), parent, true);

  if (fi) {
    eos_static_debug("flags=%x", fi->flags);
  }

  ADD_FUSE_STAT(__func__, req);
  EXEC_TIMING_BEGIN(__func__);
  int rc = 0;
  fuse_id id(req);
  // do a parent check
  cap::shared_cap pcap = Instance().caps.acquire(req, parent,
                         S_IFDIR | W_OK, true);
  struct fuse_entry_param e;

  if (pcap->errc()) {
    rc = pcap->errc();
  } else {
    {
      if (!Instance().caps.has_quota(pcap, 1024 * 1024)) {
        rc = EDQUOT;
      }
    }

    if (!rc) {
      metad::shared_md md;
      metad::shared_md pmd;
      md = Instance().mds.lookup(req, parent, name);
      pmd = Instance().mds.get(req, parent, pcap->authid());
      XrdSysMutexHelper mLock(md->Locker());

      if (md->id() && !md->deleted()) {
        rc = EEXIST;
      }
      else
      {
	if (md->deleted())
	{
	  // we need to wait that this entry is really gone
	  Instance().mds.wait_flush(req, md);
	}
	md->set_err(0);
        md->set_mode(mode | S_IFREG);
        struct timespec ts;
        eos::common::Timing::GetTimeSpec(ts);
        md->set_name(name);
        md->set_atime(ts.tv_sec);
        md->set_atime_ns(ts.tv_nsec);
        md->set_mtime(ts.tv_sec);
        md->set_mtime_ns(ts.tv_nsec);
        md->set_ctime(ts.tv_sec);
        md->set_ctime_ns(ts.tv_nsec);
        md->set_btime(ts.tv_sec);
        md->set_btime_ns(ts.tv_nsec);
        // need to update the parent mtime
        md->set_pmtime(ts.tv_sec);
        md->set_pmtime_ns(ts.tv_nsec);
        md->set_uid(pcap->uid());
        md->set_gid(pcap->gid());
        md->set_id(Instance().mds.insert(req, md, pcap->authid()));
        md->set_creator(true);
        XrdSysMutexHelper mLockParent(pmd->Locker());
        pmd->set_mtime(ts.tv_sec);
        pmd->set_mtime_ns(ts.tv_nsec);
        mLockParent.UnLock();

        if ((Instance().Config().options.create_is_sync) ||
            (fi && fi->flags & O_EXCL)) {
          md->set_type(md->EXCL);
          rc = Instance().mds.add_sync(req, pmd, md, pcap->authid());
        } else {
          Instance().mds.add(req, pmd, md, pcap->authid());
        }

        Instance().caps.book_inode(pcap);
        memset(&e, 0, sizeof(e));

        if (!rc) {
          md->convert(e);
          md->lookup_inc();

          if (fi) {
            // -----------------------------------------------------------------------
            // FUSE caches the file for reads on the same filedescriptor in the buffer
            // cache, but the pages are released once this filedescriptor is released.
            fi->keep_cache = Instance().Config().options.data_kernelcache;

            if ((fi->flags & O_DIRECT) ||
                (fi->flags & O_SYNC)) {
              fi->direct_io = 1;
            } else {
              fi->direct_io = 0;
            }

            data::data_fh* io = data::data_fh::Instance(Instance().datas.get(req, md->id(),
                                md), md, true);
            io->set_authid(pcap->authid());
            io->set_maxfilesize(pcap->max_file_size());
            // attach a datapool object
            fi->fh = (uint64_t) io;
            std::string cookie = md->Cookie();
            io->ioctx()->set_remote(Instance().Config().hostport,
                                    md->name(),
                                    md->md_ino(),
                                    md->md_pino(),
                                    req,
                                    true);
            io->ioctx()->attach(req, cookie, fi->flags);
          }
        }

        eos_static_info("%s", md->dump(e).c_str());
      }
    }
  }

  if (rc) {
    fuse_reply_err(req, rc);
  } else {
    if (fi)
      // create
    {
      fuse_reply_create(req, &e, fi);
    } else
      // mknod
    {
      fuse_reply_entry(req, &e);
    }
  }

  EXEC_TIMING_END(__func__);
  COMMONTIMING("_stop_", &timing);
  eos_static_notice("t(ms)=%.03f %s", timing.RealTime(),
                    dump(id, parent, 0, rc).c_str());
}

void
/* -------------------------------------------------------------------------- */
EosFuse::read(fuse_req_t req, fuse_ino_t ino, size_t size, off_t off,
              struct fuse_file_info* fi)
/* -------------------------------------------------------------------------- */
{
  eos::common::Timing timing(__func__);
  COMMONTIMING("_start_", &timing);
  Track::Monitor mon(__func__, Instance().Tracker(), ino);
  eos_static_debug("inode=%llu size=%li off=%llu",
                   (unsigned long long) ino, size, (unsigned long long) off);
  eos_static_debug("");
  fuse_id id(req);
  ADD_FUSE_STAT(__func__, req);
  EXEC_TIMING_BEGIN(__func__);
  data::data_fh* io = (data::data_fh*) fi->fh;
  ssize_t res = 0;
  int rc = 0;

  if (io)
  {
    char* buf=0;
    if ( (res = io->ioctx()->peek_pread(req, buf, size, off)) == -1)
    {
      rc = errno?errno:EIO;
    }
    else
    {
      fuse_reply_buf (req, buf, res);
    }

    io->ioctx()->release_pread();
  } else {
    rc = ENXIO;
  }

  if (rc) {
    fuse_reply_err(req, rc);
  }

  eos_static_debug("t(ms)=%.03f %s", timing.RealTime(),
                   dump(id, ino, 0, rc).c_str());
  EXEC_TIMING_END(__func__);
}

/* -------------------------------------------------------------------------- */
void
/* -------------------------------------------------------------------------- */
EosFuse::write(fuse_req_t req, fuse_ino_t ino, const char* buf, size_t size,
               off_t off, struct fuse_file_info* fi)
/* -------------------------------------------------------------------------- */
{
  eos::common::Timing timing(__func__);
  COMMONTIMING("_start_", &timing);
  Track::Monitor mon(__func__, Instance().Tracker(), ino, true);
  eos_static_debug("inode=%lld size=%lld off=%lld buf=%lld",
                   (long long) ino, (long long) size,
                   (long long) off, (long long) buf);
  eos_static_debug("");
  fuse_id id(req);
  ADD_FUSE_STAT(__func__, req);
  EXEC_TIMING_BEGIN(__func__);
  data::data_fh* io = (data::data_fh*) fi->fh;
  int rc = 0;

  if (io) {
    eos_static_debug("max-file-size=%llu", io->maxfilesize());

    if ((off + size) > io->maxfilesize()) {
      eos_static_err("io-error: maximum file size exceeded inode=%lld size=%lld off=%lld buf=%lld max-size=%llu",
                     ino, size, off, buf, io->maxfilesize());
      rc = EFBIG;
    }
    else
    {
      if (io->ioctx()->pwrite(req, buf, size, off) == -1)
      {
        eos_static_err("io-error: inode=%lld size=%lld off=%lld buf=%lld", ino, size, off, buf);
	rc = errno?errno:EIO;
      }
      else
      {
        {
          XrdSysMutexHelper mLock(io->mdctx()->Locker());
          io->mdctx()->set_size(io->ioctx()->size());
          io->set_update();
        }
        fuse_reply_write(req, size);
      }
    }
  } else {
    rc = ENXIO;
  }

  if (rc) {
    fuse_reply_err(req, rc);
  }

  eos_static_debug("t(ms)=%.03f %s", timing.RealTime(),
                   dump(id, ino, 0, rc).c_str());
  EXEC_TIMING_END(__func__);
}

/* -------------------------------------------------------------------------- */
void
/* -------------------------------------------------------------------------- */
EosFuse::release(fuse_req_t req, fuse_ino_t ino, struct fuse_file_info* fi)
/* -------------------------------------------------------------------------- */
{
  eos::common::Timing timing(__func__);
  COMMONTIMING("_start_", &timing);
  eos_static_debug("");
  ADD_FUSE_STAT(__func__, req);
  EXEC_TIMING_BEGIN(__func__);
  Track::Monitor mon(__func__, Instance().Tracker(), ino, true);
  int rc = 0;
  fuse_id id(req);

  if (fi->fh) {
    data::data_fh* io = (data::data_fh*) fi->fh;
    std::string cookie = "";
    io->ioctx()->detach(req, cookie, io->rw);
    delete io;
    Instance().datas.release(req, ino);
  }

  EXEC_TIMING_END(__func__);
  COMMONTIMING("_stop_", &timing);
  fuse_reply_err(req, rc);
  eos_static_notice("t(ms)=%.03f %s", timing.RealTime(),
                    dump(id, ino, 0, rc).c_str());
}

/* -------------------------------------------------------------------------- */
void
/* -------------------------------------------------------------------------- */
EosFuse::fsync(fuse_req_t req, fuse_ino_t ino, int datasync,
               struct fuse_file_info* fi)
/* -------------------------------------------------------------------------- */
{
  eos::common::Timing timing(__func__);
  COMMONTIMING("_start_", &timing);
  eos_static_debug("datasync=%d", datasync);
  ADD_FUSE_STAT(__func__, req);
  EXEC_TIMING_BEGIN(__func__);
  Track::Monitor mon(__func__, Instance().Tracker(), ino);
  int rc = 0;
  fuse_id id(req);
  data::data_fh* io = (data::data_fh*) fi->fh;

  if (io) {
    {
      std::string fname = "";
      {
        XrdSysMutexHelper mLock(io->md->Locker());
        fname = io->md->name();
      }

      if (filename::matches_suffix(fname,
                                   Instance().Config().options.no_fsync_suffixes)) {
        if (EOS_LOGS_DEBUG) {
          eos_static_info("name=%s is in no-fsync list - suppressing fsync call",
                          fname.c_str());
        }
      } else {
        if (Instance().Config().options.global_flush) {
          Instance().mds.begin_flush(req, io->md,
                                     io->authid()); // flag an ongoing flush centrally
        }

        struct timespec tsnow;

        eos::common::Timing::GetTimeSpec(tsnow);

        XrdSysMutexHelper mLock(io->md->Locker());

        io->md->set_mtime(tsnow.tv_sec);

	if (!rc)
	{
	  // step 2 call sync - this currently flushed all open filedescriptors - should be ok
	  rc = io->ioctx()->sync(); // actually wait for writes to be acknowledged
	  rc = rc?(errno?errno:EIO):0;
	}
	else
	{
	  rc = rc?(errno?errno:EIO):0;
	}
	if (Instance().Config().options.global_flush)
	{
	  Instance().mds.end_flush(req, io->md, io->authid()); // unflag an ongoing flush centrally
	}
      }
    }
  }

  fuse_reply_err(req, rc);
  EXEC_TIMING_END(__func__);
  COMMONTIMING("_stop_", &timing);
  eos_static_notice("t(ms)=%.03f %s", timing.RealTime(),
                    dump(id, ino, 0, rc).c_str());
}

/* -------------------------------------------------------------------------- */
void
/* -------------------------------------------------------------------------- */
EosFuse::forget(fuse_req_t req, fuse_ino_t ino, unsigned long nlookup)
/* -------------------------------------------------------------------------- */
{
  eos::common::Timing timing(__func__);
  COMMONTIMING("_start_", &timing);
  eos_static_debug("");
  ADD_FUSE_STAT(__func__, req);
  EXEC_TIMING_BEGIN(__func__);
  int rc = 0;
  fuse_id id(req);
  rc = Instance().mds.forget(req, ino, nlookup);
  EXEC_TIMING_END(__func__);
  COMMONTIMING("_stop_", &timing);
  eos_static_notice("t(ms)=%.03f %s nlookup=%d", timing.RealTime(),
                    dump(id, ino, 0, rc).c_str(), nlookup);

  if (!rc) {
    Instance().Tracker().forget(ino);
  }

  fuse_reply_none(req);
}

/* -------------------------------------------------------------------------- */
void
/* -------------------------------------------------------------------------- */
EosFuse::flush(fuse_req_t req, fuse_ino_t ino, struct fuse_file_info* fi)
/* -------------------------------------------------------------------------- */
{
  eos::common::Timing timing(__func__);
  COMMONTIMING("_start_", &timing);
  eos_static_debug("");
  ADD_FUSE_STAT(__func__, req);
  EXEC_TIMING_BEGIN(__func__);
  Track::Monitor mon(__func__, Instance().Tracker(), ino, true);
  int rc = 0;
  fuse_id id(req);
  data::data_fh* io = (data::data_fh*) fi->fh;

  if (io) {
    if (io->has_update()) {
      cap::shared_cap pcap = Instance().caps.acquire(req, io->md->pid(),
                             S_IFDIR | W_OK, true);
      XrdSysMutexHelper pLock(pcap->Locker());

      if (pcap->errc()) {
        rc = pcap->errc();
      } else {
        {
          ssize_t size_change = (int64_t) io->md->size() - (int64_t) io->opensize();

          if (size_change > 0) {
            Instance().caps.book_volume(pcap, size_change);
          } else {
            Instance().caps.free_volume(pcap, size_change);
          }

          eos_static_debug("booking %ld bytes on cap ", size_change);
        }
        pLock.UnLock();
        struct timespec tsnow;
        eos::common::Timing::GetTimeSpec(tsnow);
        XrdSysMutexHelper mLock(io->md->Locker());
        io->md->set_mtime(tsnow.tv_sec);
        io->md->set_mtime_ns(tsnow.tv_nsec);
        Instance().mds.update(req, io->md, io->authid());

        // actually do the flush
        if (io->ioctx()->flush(req)) {
          rc = EIO;
        }

        std::string cookie = io->md->Cookie();
        io->ioctx()->store_cookie(cookie);
        pcap->Locker().Lock();

        if (! Instance().caps.has_quota(pcap, 0)) {
          // we signal an error to the client if the quota get's exceeded although
          // we let the file be complete
          rc = EDQUOT;
        }

        pcap->Locker().UnLock();
      }
    }

    // unlock all locks for that owner
    struct flock lock;
    lock.l_type = F_UNLCK;
    lock.l_start = 0;
    lock.l_len = -1;
    lock.l_pid = fuse_req_ctx(req)->pid;
    rc = Instance().mds.setlk(req, io->mdctx(), &lock, 0);
  }

  fuse_reply_err(req, rc);
  EXEC_TIMING_END(__func__);
  COMMONTIMING("_stop_", &timing);
  eos_static_notice("t(ms)=%.03f %s", timing.RealTime(),
                    dump(id, ino, 0, rc).c_str());
}

#ifdef __APPLE__
/* -------------------------------------------------------------------------- */
void
/* -------------------------------------------------------------------------- */
EosFuse::getxattr(fuse_req_t req, fuse_ino_t ino, const char* xattr_name,
                  size_t size, uint32_t position)
/* -------------------------------------------------------------------------- */
#else

/* -------------------------------------------------------------------------- */
void
/* -------------------------------------------------------------------------- */
EosFuse::getxattr(fuse_req_t req, fuse_ino_t ino, const char* xattr_name,
                  size_t size)
/* -------------------------------------------------------------------------- */
#endif
{
  eos::common::Timing timing(__func__);
  COMMONTIMING("_start_", &timing);
  eos_static_debug("");
  ADD_FUSE_STAT(__func__, req);
  EXEC_TIMING_BEGIN(__func__);
  Track::Monitor mon(__func__, Instance().Tracker(), ino);
  int rc = 0;
  fuse_id id(req);
  cap::shared_cap pcap;
  std::string key = xattr_name;
  std::string value;
  bool local_getxattr = false;

  // the root user has a bypass to be able to retrieve information in
  // realtime
  if (fuse_req_ctx(req)->uid == 0) {
    static std::string s_md = "system.eos.md";
    static std::string s_cap = "system.eos.cap";
    static std::string s_ls_caps = "system.eos.caps";
    static std::string s_ls_vmap = "system.eos.vmap";

    if (key.substr(0, s_md.length()) == s_md) {
      local_getxattr = true;
      metad::shared_md md;
      pcap = Instance().caps.get(req, ino);
      md = Instance().mds.get(req, ino, pcap->authid());
      {
        value = Instance().mds.dump_md(md);
      }
    }

    if (key.substr(0, s_cap.length()) == s_cap) {
      local_getxattr = true;
      pcap = Instance().caps.get(req, ino);
      {
        value = pcap->dump();
      }
    }

    if (key.substr(0, s_ls_caps.length()) == s_ls_caps) {
      local_getxattr = true;
      value = Instance().caps.ls();
    }

    if (key.substr(0, s_ls_vmap.length()) == s_ls_vmap) {
      local_getxattr = true;
      value = Instance().mds.vmaps().dump();
    }

    if ((size) && (value.size() > size)) {
      value.erase(size - 4);
      value += "...";
    }
  }

  if (!local_getxattr) {
    {
      metad::shared_md md;
      metad::shared_md pmd;
      static std::string s_sec = "security.";
      static std::string s_acl_a = "system.posix_acl_access";
      static std::string s_acl_d = "system.posix_acl_default";
      static std::string s_apple = "com.apple";

      // don't return any security attribute
      if (key.substr(0, s_sec.length()) == s_sec) {
        rc = ENOATTR;
      } else {
        // don't return any posix acl attribute
        if ((key == s_acl_a) || (key == s_acl_d)) {
          rc = ENOATTR;
        }

#ifdef __APPLE__
        else

          // don't return any finder attribute
          if (key.substr(0, s_apple.length()) == s_apple) {
            rc = ENOATTR;
          }

#endif
      }

      if (!rc) {
        md = Instance().mds.get(req, ino);
        XrdSysMutexHelper mLock(md->Locker());

        if (!md->id() || md->deleted()) {
          rc = md->deleted() ? ENOENT : md->err();
        } else {
          auto map = md->attr();

          if (key.substr(0, 4) == "eos.") {
            if (key == "eos.md_ino") {
              std::string md_ino;
              value = eos::common::StringConversion::GetSizeString(md_ino,
                      (unsigned long long) md->md_ino());
            }

            if (key == "eos.btime") {
              char btime[256];
              snprintf(btime, sizeof(btime), "%lu.%lu", md->btime(), md->btime_ns());
              value = btime;
              ;
            }

            if (key == "eos.name") {
              value = Instance().Config().name;
            }

            if (key == "eos.hostport") {
              value = Instance().Config().hostport;
            }

            if (key == "eos.mgmurl") {
              std::string mgmurl = "root://";
              mgmurl += Instance().Config().hostport;
              value = mgmurl;
            }

            if (key == "eos.quota") {
              pcap = Instance().caps.acquire(req, ino,
                                             R_OK);

              if (pcap->errc()) {
                rc = pcap->errc();
              } else {
                cap::shared_quota q = Instance().caps.quota(pcap);
                XrdSysMutexHelper qLock(q->Locker());
                char qline[1024];
                snprintf(qline, sizeof(qline),
                         "instance             uid     gid        vol-avail        ino-avail        max-fsize                         endpoint\n"
                         "%-16s %7u %7u %16lu %16lu %16lu %32s\n",
                         Instance().Config().name.c_str(),
                         pcap->uid(),
                         pcap->gid(),
                         q->volume_quota(),
                         q->inode_quota(),
                         pcap->max_file_size(),
                         Instance().Config().hostport.c_str());
                value = qline;
              }
            }
          } else {
            if (S_ISDIR(md->mode())) {
              // retrieve the appropriate cap of this inode
              pcap = Instance().caps.acquire(req, ino,
                                             R_OK);
            } else {
              // retrieve the appropriate cap of the parent inode
              pcap = Instance().caps.acquire(req, md->pid(), R_OK);
            }

            if (pcap->errc()) {
              rc = pcap->errc();
            } else {
              if (!map.count(key)) {
                rc = ENOATTR;
              } else {
                value = map[key];
              }
            }

            if (size != 0) {
              if (value.size() > size) {
                rc = ERANGE;
              }
            }
          }
        }
      }
    }
  }

  if (rc) {
    fuse_reply_err(req, rc);
  } else {
    if (size == 0) {
      fuse_reply_xattr(req, value.size());
    } else {
      fuse_reply_buf(req, value.c_str(), value.size());
    }
  }

  EXEC_TIMING_END(__func__);
  COMMONTIMING("_stop_", &timing);
  eos_static_notice("t(ms)=%.03f %s", timing.RealTime(),
                    dump(id, ino, 0, rc, xattr_name).c_str());
}

#ifdef __APPLE__
/* -------------------------------------------------------------------------- */
void
/* -------------------------------------------------------------------------- */
EosFuse::setxattr(fuse_req_t req, fuse_ino_t ino, const char* xattr_name,
                  const char* xattr_value, size_t size, int flags,
                  uint32_t position)
/* -------------------------------------------------------------------------- */
#else

/* -------------------------------------------------------------------------- */
void
/* -------------------------------------------------------------------------- */
EosFuse::setxattr(fuse_req_t req, fuse_ino_t ino, const char* xattr_name,
                  const char* xattr_value, size_t size, int flags)
/* -------------------------------------------------------------------------- */
#endif
{
  eos::common::Timing timing(__func__);
  COMMONTIMING("_start_", &timing);
  eos_static_debug("key=%s", xattr_name);
  ADD_FUSE_STAT(__func__, req);
  EXEC_TIMING_BEGIN(__func__);
  Track::Monitor mon(__func__, Instance().Tracker(), ino, true);
  int rc = 0;
  fuse_id id(req);
  cap::shared_cap pcap;
  std::string value;
  bool local_setxattr = false;
  std::string key = xattr_name;
  value.assign(xattr_value, size);
  // the root user has a bypass to be able to change th fuse configuration in
  // realtime
  {
    static std::string s_debug = "system.eos.debug";
    static std::string s_dropcap = "system.eos.dropcap";
    static std::string s_dropallcap = "system.eos.dropallcap";

    if (key.substr(0, s_debug.length()) == s_debug) {
      local_setxattr = true;
      // only root can do this configuration changes

      if (fuse_req_ctx(req)->uid == 0) {
        rc = EINVAL;
#ifdef EOSCITRINE

        if (value == "notice") {
          eos::common::Logging::GetInstance().SetLogPriority(LOG_NOTICE);
          rc = 0;
        }

        if (value == "info") {
          eos::common::Logging::GetInstance().SetLogPriority(LOG_INFO);
          rc = 0;
        }

        if (value == "debug") {
          eos::common::Logging::GetInstance().SetLogPriority(LOG_DEBUG);
          rc = 0;
        }

#else

        if (value == "notice") {
          eos::common::Logging::SetLogPriority(LOG_NOTICE);
          rc = 0;
        }

        if (value == "info") {
          eos::common::Logging::SetLogPriority(LOG_INFO);
          rc = 0;
        }

        if (value == "debug") {
          eos::common::Logging::SetLogPriority(LOG_DEBUG);
          rc = 0;
        }

#endif
      } else {
        rc = EPERM;
      }
    }

    if (key.substr(0, s_dropcap.length()) == s_dropcap) {
      local_setxattr = true;
      cap::shared_cap pcap = Instance().caps.get(req, ino);

      if (pcap->id()) {
        Instance().caps.forget(pcap->capid(req, ino));
      }
    }

    if (key.substr(0, s_dropallcap.length()) == s_dropallcap) {
      local_setxattr = true;

      if (fuse_req_ctx(req)->uid == 0) {
        Instance().caps.reset();
      } else {
        rc = EPERM;
      }
    }
  }

  if (!local_setxattr) {
    metad::shared_md md;
    md = Instance().mds.get(req, ino);
    XrdSysMutexHelper mLock(md->Locker());

    if (!md->id() || md->deleted()) {
      rc = md->deleted() ? ENOENT : md->err();
    } else {
      // retrieve the appropriate cap
      if (S_ISDIR(md->mode())) {
        pcap = Instance().caps.acquire(req, ino,
                                       SA_OK);
      } else {
        pcap = Instance().caps.acquire(req, md->pid(),
                                       SA_OK);
      }

      if (pcap->errc()) {
        rc = pcap->errc();
      } else {
        static std::string s_sec = "security.";
        static std::string s_acl = "system.posix_acl_access";
        static std::string s_apple = "com.apple";

        // ignore silently any security attribute
        if (key.substr(0, s_sec.length()) == s_sec) {
          rc = 0;
        } else

          // ignore silently any posix acl attribute
          if (key == s_acl) {
            rc = 0;
          }

#ifdef __APPLE__
          else

            // ignore silently any finder attribute
            if (key.substr(0, s_apple.length()) == s_apple) {
              rc = 0;
            }

#endif
            else {
              auto map = md->mutable_attr();
              bool exists = false;

              if ((*map).count(key)) {
                exists = true;
              }

              if (exists && (flags == XATTR_CREATE)) {
                rc = EEXIST;
              } else if (!exists && (flags == XATTR_REPLACE)) {
                rc = ENOATTR;
              } else {
                (*map)[key] = value;
                Instance().mds.update(req, md, pcap->authid());
              }
            }
      }
    }
  }

  fuse_reply_err(req, rc);
  EXEC_TIMING_END(__func__);
  COMMONTIMING("_stop_", &timing);
  eos_static_notice("t(ms)=%.03f %s", timing.RealTime(),
                    dump(id, ino, 0, rc).c_str());
}

/* -------------------------------------------------------------------------- */
void
/* -------------------------------------------------------------------------- */
EosFuse::listxattr(fuse_req_t req, fuse_ino_t ino, size_t size)
/* -------------------------------------------------------------------------- */
{
  eos::common::Timing timing(__func__);
  COMMONTIMING("_start_", &timing);
  eos_static_debug("");
  ADD_FUSE_STAT(__func__, req);
  EXEC_TIMING_BEGIN(__func__);
  Track::Monitor mon(__func__, Instance().Tracker(), ino);
  int rc = 0;
  fuse_id id(req);
  cap::shared_cap pcap;
  std::string attrlist;
  metad::shared_md md;
  md = Instance().mds.get(req, ino);

  // retrieve the appropriate cap
  if (S_ISDIR(md->mode())) {
    pcap = Instance().caps.acquire(req, ino,
                                   SA_OK, true);
  } else {
    pcap = Instance().caps.acquire(req, md->pid(),
                                   SA_OK, true);
  }

  if (pcap->errc()) {
    rc = pcap->errc();
  } else {
    XrdSysMutexHelper mLock(md->Locker());

    if (!md->id() || md->deleted()) {
      rc = md->deleted() ? ENOENT : md->err();
    } else {
      auto map = md->attr();
      size_t attrlistsize = 0;
      attrlist = "";

      for (auto it = map.begin(); it != map.end(); ++it) {
        attrlistsize += it->first.length() + 1;
        attrlist += it->first;
        attrlist += '\0';
      }

      if (size == 0) {
        fuse_reply_xattr(req, attrlistsize);
      } else {
        if (attrlist.size() > size) {
          rc = ERANGE;
        }
      }
    }
  }

  if (rc) {
    fuse_reply_err(req, rc);
  } else {
    fuse_reply_buf(req, attrlist.c_str(), attrlist.length());
  }

  EXEC_TIMING_END(__func__);
  COMMONTIMING("_stop_", &timing);
  eos_static_notice("t(ms)=%.03f %s", timing.RealTime(),
                    dump(id, ino, 0, rc).c_str());
}

void
/* -------------------------------------------------------------------------- */
EosFuse::removexattr(fuse_req_t req, fuse_ino_t ino, const char* xattr_name)
/* -------------------------------------------------------------------------- */
{
  eos::common::Timing timing(__func__);
  COMMONTIMING("_start_", &timing);
  eos_static_debug("");
  ADD_FUSE_STAT(__func__, req);
  EXEC_TIMING_BEGIN(__func__);
  Track::Monitor mon(__func__, Instance().Tracker(), ino);
  int rc = 0 ;
  fuse_id id(req);
  cap::shared_cap pcap;
  metad::shared_md md;
  md = Instance().mds.get(req, ino);

  // retrieve the appropriate cap
  if (S_ISDIR(md->mode())) {
    pcap = Instance().caps.acquire(req, ino,
                                   SA_OK, true);
  } else {
    pcap = Instance().caps.acquire(req, md->pid(),
                                   SA_OK, true);
  }

  if (pcap->errc()) {
    rc = pcap->errc();
  } else {
    XrdSysMutexHelper mLock(md->Locker());

    if (!md->id() || md->deleted()) {
      rc = md->deleted() ? ENOENT : md->err();
    } else {
      std::string key = xattr_name;
      static std::string s_sec = "security.";
      static std::string s_acl = "system.posix_acl";
      static std::string s_apple = "com.apple";

      // ignore silently any security attribute
      if (key.substr(0, s_sec.length()) == s_sec) {
        rc = 0;
      } else

        // ignore silently any posix acl attribute
        if (key == s_acl) {
          rc = 0;
        }

#ifdef __APPLE__
        else

          // ignore silently any finder attribute
          if (key.substr(0, s_apple.length()) == s_apple) {
            rc = 0;
          }

#endif
          else {
            auto map = md->mutable_attr();
            bool exists = false;

            if ((*map).count(key)) {
              exists = true;
            }

            if (!exists) {
              rc = ENOATTR;
            } else {
              (*map).erase(key);
              Instance().mds.update(req, md, pcap->authid());
            }
          }
    }
  }

  fuse_reply_err(req, rc);
  EXEC_TIMING_END(__func__);
  COMMONTIMING("_stop_", &timing);
  eos_static_notice("t(ms)=%.03f %s", timing.RealTime(),
                    dump(id, ino, 0, rc).c_str());
}

void
/* -------------------------------------------------------------------------- */
EosFuse::readlink(fuse_req_t req, fuse_ino_t ino)
/* -------------------------------------------------------------------------- */
/*
 EACCES Search permission is denied for a component of the path prefix.  (See also path_resolution(7).)

 EFAULT buf extends outside the process’s allocated address space.

 EINVAL bufsiz is not positive.

 EINVAL The named file is not a symbolic link.

 EIO    An I/O error occurred while reading from the file system.

 ELOOP  Too many symbolic links were encountered in translating the pathname.

 ENAMETOOLONG
        A pathname, or a component of a pathname, was too long.

 ENOENT The named file does not exist.

 ENOMEM Insufficient kernel memory was available.

 ENOTDIR
        A component of the path prefix is not a directory.
 */
{
  eos::common::Timing timing(__func__);
  COMMONTIMING("_start_", &timing);
  eos_static_debug("");
  ADD_FUSE_STAT(__func__, req);
  EXEC_TIMING_BEGIN(__func__);
  Track::Monitor mon(__func__, Instance().Tracker(), ino);
  int rc = 0;
  std::string target;
  fuse_id id(req);
  cap::shared_cap pcap;
  metad::shared_md md;
  md = Instance().mds.get(req, ino);

  // retrieve the appropriate cap
  if (S_ISDIR(md->mode())) {
    pcap = Instance().caps.acquire(req, ino,
                                   SA_OK, true);
<<<<<<< HEAD
  } else {
=======
  }
  else
  {
>>>>>>> e7a1397a
    pcap = Instance().caps.acquire(req, md->pid(),
                                   SA_OK, true);
  }

  if (pcap->errc()) {
    rc = pcap->errc();
  } else {
    XrdSysMutexHelper mLock(md->Locker());

    if (!md->id() || md->deleted()) {
      rc = ENOENT;
    } else {
      if (!(md->mode() & S_IFLNK)) {
        // no a link
        rc = EINVAL;
      } else {
        target = md->target();
      }
    }
  }

  if (!rc) {
    fuse_reply_readlink(req, target.c_str());
    return;
  } else {
    fuse_reply_err(req, errno);
    return;
  }

  EXEC_TIMING_END(__func__);
  COMMONTIMING("_stop_", &timing);
  eos_static_notice("t(ms)=%.03f %s", timing.RealTime(),
                    dump(id, ino, 0, rc).c_str());
}

void
/* -------------------------------------------------------------------------- */
EosFuse::symlink(fuse_req_t req, const char* link, fuse_ino_t parent,
                 const char* name)
/* -------------------------------------------------------------------------- */
/*
 EACCES Write access to the directory containing newpath is denied, or one of the directories in the path
        prefix of newpath did not allow search permission.  (See also path_resolution(7).)

 EEXIST newpath already exists.

 EFAULT oldpath or newpath points outside your accessible address space.

 EIO    An I/O error occurred.

 ELOOP  Too many symbolic links were encountered in resolving newpath.

 ENAMETOOLONG
        oldpath or newpath was too long.

 ENOENT A directory component in newpath does not exist or is a dangling symbolic link, or oldpath is the
        empty string.

 ENOMEM Insufficient kernel memory was available.

 ENOSPC The device containing the file has no room for the new directory entry.

 ENOTDIR
        A component used as a directory in newpath is not, in fact, a directory.

 EPERM  The file system containing newpath does not support the creation of symbolic links.

 EROFS  newpath is on a read-only file system.

 */
{
  eos::common::Timing timing(__func__);
  COMMONTIMING("_start_", &timing);
  eos_static_debug("");
  ADD_FUSE_STAT(__func__, req);
  EXEC_TIMING_BEGIN(__func__);
  Track::Monitor mon(__func__, Instance().Tracker(), parent);
  int rc = 0;
  fuse_id id(req);
  struct fuse_entry_param e;
  // do a parent check
  cap::shared_cap pcap = Instance().caps.acquire(req, parent,
                         S_IFDIR | W_OK, true);

  if (pcap->errc()) {
    rc = pcap->errc();
  } else {
    metad::shared_md md;
    metad::shared_md pmd;
    md = Instance().mds.lookup(req, parent, name);
    pmd = Instance().mds.get(req, parent, pcap->authid());
    XrdSysMutexHelper mLock(md->Locker());

    if (md->id() && !md->deleted()) {
      rc = EEXIST;
    } else {
      if (md->deleted()) {
        // we need to wait that this entry is really gone
        Instance().mds.wait_flush(req, md);
      }

      md->set_mode(S_IRWXU | S_IRWXG | S_IRWXO | S_IFLNK);
      md->set_target(link);
      md->set_err(0);
      struct timespec ts;
      eos::common::Timing::GetTimeSpec(ts);
      md->set_name(name);
      md->set_atime(ts.tv_sec);
      md->set_atime_ns(ts.tv_nsec);
      md->set_mtime(ts.tv_sec);
      md->set_mtime_ns(ts.tv_nsec);
      md->set_ctime(ts.tv_sec);
      md->set_ctime_ns(ts.tv_nsec);
      md->set_btime(ts.tv_sec);
      md->set_btime_ns(ts.tv_nsec);
      md->set_uid(pcap->uid());
      md->set_gid(pcap->gid());
      md->set_id(Instance().mds.insert(req, md, pcap->authid()));
      md->lookup_inc();

      if (Instance().Config().options.mkdir_is_sync) {
        md->set_type(md->EXCL);
        rc = Instance().mds.add_sync(req, pmd, md, pcap->authid());
      } else {
        Instance().mds.add(req, pmd, md, pcap->authid());
      }

      memset(&e, 0, sizeof(e));
      md->convert(e);
    }
  }

  if (rc) {
    fuse_reply_err(req, rc);
  } else {
    fuse_reply_entry(req, &e);
  }

  EXEC_TIMING_END(__func__);
  COMMONTIMING("_stop_", &timing);
  eos_static_notice("t(ms)=%.03f %s", timing.RealTime(),
                    dump(id, parent, 0, rc).c_str());
}

void
/* -------------------------------------------------------------------------- */
EosFuse::getlk(fuse_req_t req, fuse_ino_t ino,
               struct fuse_file_info* fi, struct flock* lock)
/* -------------------------------------------------------------------------- */
{
  eos::common::Timing timing(__func__);
  COMMONTIMING("_start_", &timing);
  eos_static_debug("");
  ADD_FUSE_STAT(__func__, req);
  EXEC_TIMING_BEGIN(__func__);
  Track::Monitor mon(__func__, Instance().Tracker(), ino);
  fuse_id id(req);
  int rc = 0;

  if (!Instance().Config().options.global_locking) {
    // use default local locking
    rc = EOPNOTSUPP;
  } else {
    // use global locking
    data::data_fh* io = (data::data_fh*) fi->fh;

    if (io) {
      rc = Instance().mds.getlk(req, io->mdctx(), lock);
    } else {
      rc = ENXIO;
    }
  }

  if (rc) {
    fuse_reply_err(req, rc);
  } else {
    fuse_reply_lock(req, lock);
  }

  EXEC_TIMING_END(__func__);
  COMMONTIMING("_stop_", &timing);
  eos_static_notice("t(ms)=%.03f %s", timing.RealTime(),
                    dump(id, ino, 0, rc).c_str());
}

void
/* -------------------------------------------------------------------------- */
EosFuse::setlk(fuse_req_t req, fuse_ino_t ino,
               struct fuse_file_info* fi,
               struct flock* lock, int sleep)
/* -------------------------------------------------------------------------- */
{
  eos::common::Timing timing(__func__);
  COMMONTIMING("_start_", &timing);
  eos_static_debug("");
  ADD_FUSE_STAT(__func__, req);
  EXEC_TIMING_BEGIN(__func__);
  Track::Monitor mon(__func__, Instance().Tracker(), ino, true);
  fuse_id id(req);
  int rc = 0;

  if (!Instance().Config().options.global_locking) {
    // use default local locking
    rc = EOPNOTSUPP;
  } else {
    // use global locking
    data::data_fh* io = (data::data_fh*) fi->fh;

    if (io) {
      size_t w_ms = 10;

      do {
        // we currently implement the polling lock on client side due to the
        // thread-per-link model of XRootD
        rc = Instance().mds.setlk(req, io->mdctx(), lock, sleep);

        if (rc && sleep) {
          XrdSysTimer sleeper;
          sleeper.Wait(w_ms);
          // do exponential back-off with a hard limit at 1s
          w_ms *= 2;

          if (w_ms > 1000) {
            w_ms = 1000;
          }

          continue;
        }

        break;
      } while (rc);
    } else {
      rc = ENXIO;
    }
  }

  fuse_reply_err(req, rc);
  EXEC_TIMING_END(__func__);
  COMMONTIMING("_stop_", &timing);
  eos_static_notice("t(ms)=%.03f %s", timing.RealTime(),
                    dump(id, ino, 0, rc).c_str());
}

/* -------------------------------------------------------------------------- */
void
EosFuse::getHbStat(eos::fusex::statistics& hbs)
/* -------------------------------------------------------------------------- */
{
  eos_static_debug("get statistics");
  eos::common::LinuxMemConsumption::linux_mem_t mem;
  eos::common::LinuxStat::linux_stat_t osstat;

  if (!eos::common::LinuxMemConsumption::GetMemoryFootprint(mem)) {
    eos_static_err("failed to get the MEM usage information");
  }

  if (!eos::common::LinuxStat::GetStat(osstat)) {
    eos_static_err("failed to get the OS usage information");
  }

  hbs.set_inodes(getMdStat().inodes());
  hbs.set_inodes_todelete(getMdStat().inodes_deleted());
  hbs.set_inodes_backlog(getMdStat().inodes_backlog());
  hbs.set_inodes_ever(getMdStat().inodes_ever());
  hbs.set_inodes_ever_deleted(getMdStat().inodes_deleted_ever());
  hbs.set_threads(osstat.threads);
  hbs.set_vsize_mb(osstat.vsize / 1024.0 / 1024.0);
  hbs.set_rss_mb(osstat.rss / 1024.0 / 1024.0);
}

/* -------------------------------------------------------------------------- */
bool
EosFuse::isRecursiveRm(fuse_req_t req)
/* -------------------------------------------------------------------------- */
{
  const struct fuse_ctx* ctx = fuse_req_ctx(req);
  ProcessSnapshot snapshot = fusexrdlogin::processCache->retrieve(ctx->pid, ctx->uid, ctx->gid, false);
  if(snapshot->getProcessInfo().getRmInfo().isRm() &&
     snapshot->getProcessInfo().getRmInfo().isRecursive()) {
    return true;
  }

  return false;
}
<|MERGE_RESOLUTION|>--- conflicted
+++ resolved
@@ -3677,13 +3677,9 @@
   if (S_ISDIR(md->mode())) {
     pcap = Instance().caps.acquire(req, ino,
                                    SA_OK, true);
-<<<<<<< HEAD
-  } else {
-=======
   }
   else
   {
->>>>>>> e7a1397a
     pcap = Instance().caps.acquire(req, md->pid(),
                                    SA_OK, true);
   }
