//------------------------------------------------------------------------------
//! @file eosfuse.cc
//! @author Andreas-Joachim Peters CERN
//! @brief EOS C++ Fuse low-level implementation (3rd generation)
//------------------------------------------------------------------------------

/************************************************************************
 * EOS - the CERN Disk Storage System                                   *
 * Copyright (C) 2016CERN/Switzerland                                  *
 *                                                                      *
 * This program is free software: you can redistribute it and/or modify *
 * it under the terms of the GNU General Public License as published by *
 * the Free Software Foundation, either version 3 of the License, or    *
 * (at your option) any later version.                                  *
 *                                                                      *
 * This program is distributed in the hope that it will be useful,      *
 * but WITHOUT ANY WARRANTY; without even the implied warranty of       *
 * MERCHANTABILITY or FITNESS FOR A PARTICULAR PURPOSE.  See the        *
 * GNU General Public License for more details.                         *
 *                                                                      *
 * You should have received a copy of the GNU General Public License    *
 * along with this program.  If not, see <http://www.gnu.org/licenses/>.*
 ************************************************************************/

#include "deps/backward-cpp/backward.hpp"

#ifdef ROCKSDB_FOUND
#include "kv/RocksKV.hh"
#endif

#include "eosfuse.hh"
#include "misc/fusexrdlogin.hh"
#include "misc/filename.hh"
#include <string>
#include <map>
#include <set>
#include <iostream>
#include <sstream>
#include <memory>
#include <algorithm>
#include <thread>
#include <iterator>

#include <dirent.h>
#include <stdint.h>
#include <errno.h>
#include <unistd.h>
#include <stdio.h>
#include <string.h>

#include <sys/resource.h>
#include <sys/types.h>
#ifdef __APPLE__
#define O_DIRECT 0
#define EKEYEXPIRED 127
#include <sys/xattr.h>
#else
#include <attr/xattr.h>
#include <sys/resource.h>
#endif

#include <json/json.h>

#include "common/Timing.hh"
#include "common/Logging.hh"
#include "common/Path.hh"
#include "common/LinuxMemConsumption.hh"
#include "common/LinuxStat.hh"
#include "common/StringConversion.hh"
#include "md/md.hh"
#include "kv/kv.hh"
#include "data/cache.hh"
#include "data/cachehandler.hh"

#if ( FUSE_USE_VERSION > 28 )
#include "EosFuseSessionLoop.hh"
#endif

#define _FILE_OFFSET_BITS 64

EosFuse* EosFuse::sEosFuse = 0;

/* -------------------------------------------------------------------------- */
EosFuse::EosFuse()
{
  sEosFuse = this;
  fusesession = 0;
  fusechan = 0;
}

/* -------------------------------------------------------------------------- */
EosFuse::~EosFuse()
{
  eos_static_warning("");
}

/* -------------------------------------------------------------------------- */
int
/* -------------------------------------------------------------------------- */
EosFuse::run(int argc, char* argv[], void* userdata)
/* -------------------------------------------------------------------------- */
{
  eos_static_debug("");
  struct fuse_args args = FUSE_ARGS_INIT(argc, argv);
  fuse_opt_parse(&args, NULL, NULL, NULL);
  char* local_mount_dir = 0;
  int err = 0;
  std::string no_fsync_list;
  // check the fsname to choose the right JSON config file
  std::string fsname = "";

  for (int i = 0; i < argc; i++) {
    std::string option = argv[i];
    size_t npos;
    size_t epos;

    if ((npos = option.find("fsname=")) != std::string::npos) {
      epos = option.find(",", npos);
      fsname = option.substr(npos + std::string("fsname=").length(),
                             (epos != std::string::npos) ?
                             epos - npos - std::string("fsname=").length() : -1);
      break;
    }
  }

  fprintf(stderr, "# fsname='%s'\n", fsname.c_str());

  if (getuid() == 0) {
    // the root mount always adds the 'allow_other' option
    fuse_opt_add_arg(&args, "-oallow_other");
    fprintf(stderr, "# -o allow_other enabled on shared mount\n");
  }

  fprintf(stderr, "# -o big_writes enabled\n");
  fuse_opt_add_arg(&args, "-obig_writes");
  std::string jsonconfig = "/etc/eos/fuse";
  if (geteuid())
  {
    jsonconfig = getenv("HOME");
    jsonconfig += "/.eos/fuse";
  }

  if (fsname.length())
  {
    if ( ((fsname.find("@")==std::string::npos)) && ((fsname.find(":")==std::string::npos)) )
    {
      jsonconfig += ".";
      jsonconfig += fsname;
    }
  }

  jsonconfig += ".conf";

#ifndef __APPLE__

  if (::access("/bin/fusermount", X_OK)) {
    fprintf(stderr, "error: /bin/fusermount is not executable for you!\n");
    exit(-1);
  }

#endif

  if (getuid() == 0)
  {
    unsetenv("KRB5CCNAME");
    unsetenv("X509_USER_PROXY");
  }

  cacheconfig cconfig;

  // ---------------------------------------------------------------------------------------------
  // The logic of configuration works liks that:
  // - every configuration value has a corresponding default value
  // - the configuration file name is taken from the fsname option given on the command line
  //   e.g. root> eosxd -ofsname=foo loads /etc/eos/fuse.foo.conf
  //        root> eosxd              loads /etc/eos/fuse.conf
  //        user> eosxd -ofsname=foo loads $HOME/.eos/fuse.foo.conf
  // One can avoid to use configuration files if the defaults are fine providing the remote host and remote mount directory via the fsname
  //   e.g. root> eosxd -ofsname=eos.cern.ch:/eos/ $HOME/eos mounts the /eos/ directory from eos.cern.ch shared under $HOME/eos/
  //   e.g. user> eosxd -ofsname=user@eos.cern.ch:/eos/user/u/user/ $home/eos mounts /eos/user/u/user from eos.cern.ch private under $HOME/eos/
  //   If this is a user-private mount the syntax 'foo@cern.ch' should be used to distinguish private mounts of individual users in the 'df' output
  //
  //   Please note, that root mounts are by default shared mounts with kerberos configuration,
  //   user mounts are private mounts with kerberos configuration
  // --------------------------------------------------------------------------------------------

  {
    // parse JSON configuration
    Json::Value root;
    Json::Reader reader;

    struct stat configstat;

    bool has_config = false;

    if (!::stat(jsonconfig.c_str(),&configstat))
    {
      std::ifstream configfile(jsonconfig, std::ifstream::binary);
      if (reader.parse(configfile, root, false))
      {
	fprintf(stderr, "# JSON parsing successfull\n");
	has_config = true;
      }
      else
      {
	fprintf(stderr, "error: invalid configuration file %s - %s\n",
		jsonconfig.c_str(), reader.getFormattedErrorMessages().c_str());
	exit(EINVAL);
      }
    }
    else
    {
      fprintf(stderr, "# no config file - running on default values\n");
    }

    if (!root.isMember("hostport"))
    {
      if (has_config)
      {
	fprintf(stderr,"error: please configure 'hostport' in your configuration file '%s'\n", jsonconfig.c_str());
	exit(EINVAL);
      }

      if (!fsname.length())
      {
	fprintf(stderr,"error: please configure the EOS endpoint via fsname=<user>@<host\n");
	exit(EINVAL);
      }
      if ((fsname.find(".") == std::string::npos))
      {
	fprintf(stderr,"error: when running without a configuration file you need to configure the EOS endpoint via fsname=<host>.<domain> - the domain has to be added!\n");
	exit(EINVAL);
      }
      size_t pos_add;
      if ( (pos_add = fsname.find("@")) != std::string::npos)
      {
	std::string fsuser=fsname;
	fsname.erase(0, pos_add+1);
	fsuser.erase(pos_add);

	if ( (fsuser == "gw") || (fsuser == "smb") )
	{
	  // if 'gw' = gateway is defined as user name, we enable stable inode support e.g. mdcachedir
	  if (!root.isMember("mdcachedir"))
	  {
	    if (geteuid())
	    {
	      root["mdcachedir"]= "/var/tmp/eos/fusex/md-cache/";
	    }
	    else
	    {
	      root["mdcachedir"]= "/var/eos/fusex/md-cache/";
	    }
	    fprintf(stderr,"# enabling stable inodes with md-cache in '%s'\n", root["mdcachedir"].asString().c_str());
	  }
	  root["auth"]["krb5"] = 0;
	  if (fsuser == "smb")
	  {
	    // enable overlay mode
	    if (!root["options"].isMember("overlay-mode"))
	    {
	      root["options"]["overlay-mode"] = "0777";
	      fprintf(stderr,"# enabling overlay-mode 0777 for smb export\n");
	    }
	  }
	}
      }

      size_t pos_colon;
      if ( (pos_colon = fsname.find(":")) != std::string::npos)
      {
	std::string remotemount = fsname.substr(pos_colon+1);
	fsname.erase(pos_colon);
	root["remotemountdir"] = remotemount;
	fprintf(stderr,"# extracted remote mount dir from fsname is '%s'\n", remotemount.c_str());
      }

      root["hostport"] = fsname;
      fprintf(stderr,"# extracted connection host from fsname is '%s'\n", fsname.c_str());
    }

    // apply some default settings for undefined entries.
    {
      if (!root.isMember("name"))
      {
	root["name"] = "";
      }
      if (!root.isMember("hostport"))
      {
	root["hostport"] = "localhost";
      }

      if (!root.isMember("mdzmqtarget"))
      {
	std::string target = "tcp://";
	target += root["hostport"].asString();
	if (target.find(":") != std::string::npos)
	{
	  target.erase(target.find(":"));
	}
	target += ":1100";
      }
      if (!root.isMember("mdzmqidentity"))
      {
	if (geteuid())
	{
	  root["mdzmqidentity"] = "userd";
	}
	else
	{
	  root["mdzmqidentity"] = "eosxd";
	}
      }
      if (!root.isMember("remotemountdir"))
      {
	root["remotemountdir"] = "/eos/";
      }
      if (!root.isMember("localmountdir"))
      {
	root["localmountdir"] = "/eos/";
      }
      if (!root["options"].isMember("debuglevel"))
      {
	root["options"]["debuglevel"] = 4;
      }
      if (!root["options"].isMember("md-kernelcache"))
      {
	root["options"]["md-kernelcache"] = 1;
      }
      if (!root["options"].isMember("md-kernelcache.enoent.timeout"))
      {
	root["options"]["md-kernelcache.enoent.timeout"] = 5;
      }
      if (!root["options"].isMember("md-backend.timeout"))
      {
	root["options"]["md-backend.timeout"] = 100;
      }
      if (!root["options"].isMember("data-kernelcache"))
      {
	root["options"]["data-kernelcache"] = 1;
      }
      if (!root["options"].isMember("mkdir-is-sync"))
      {
	root["options"]["mkdir-is-sync"] = 1;
      }
      if (!root["options"].isMember("create-is-sync"))
      {
	root["options"]["create-is-sync"] = 1;
      }
      if (!root["options"].isMember("symlink-is-sync"))
      {
	root["options"]["symlink-is-sync"] = 1;
      }
      if (!root["options"].isMember("global-flush"))
      {
	root["options"]["global-flush"] = 1;
      }
      if (!root["options"].isMember("global-locking"))
      {
	root["options"]["global-locking"] = 1;
      }
      if (!root["auth"].isMember("krb5"))
      {
	root["auth"]["krb5"] = 1;
      }
      if (!root["auth"].isMember("shared-mount"))
      {
	if (geteuid())
	{
	  root["auth"]["shared-mount"] = 0;
	}
	else
	{
	  root["auth"]["shared-mount"] = 1;
	}
      }
      if (!root["options"].isMember("fd-limit"))
      {
	if (!geteuid())
	{
	  root["options"]["fd-limit"] = 65535;
	}
      }
      if (!root["options"].isMember("no-fsync"))
      {
	root["options"]["no-fsync"].append(".db");
	root["options"]["no-fsync"].append(".db-journal");
	root["options"]["no-fsync"].append(".sqlite");
	root["options"]["no-fsync"].append(".sqlite-journal");
	root["options"]["no-fsync"].append(".db3");
	root["options"]["no-fsync"].append(".db3-journal");
	root["options"]["no-fsync"].append("*.o");
      }
    }

    if (!root["auth"].isMember("forknoexec-heuristic")) {
      root["auth"]["forknoexec-heuristic"] = 1;
    }

    if(!root["options"].isMember("rm-rf-protect-levels")) {
      root["options"]["rm-rf-protect-levels"] = 1;
    }

    const Json::Value jname = root["name"];
    config.name = root["name"].asString();
    config.hostport = root["hostport"].asString();
    config.remotemountdir = root["remotemountdir"].asString();
    config.localmountdir = root["localmountdir"].asString();
    config.statfilesuffix = root["statfilesuffix"].asString();
    config.statfilepath = root["statfilepath"].asString();
    config.options.debug = root["options"]["debug"].asInt();
    config.options.lowleveldebug = root["options"]["lowleveldebug"].asInt();
    config.options.debuglevel = root["options"]["debuglevel"].asInt();
    config.options.libfusethreads = root["options"]["libfusethreads"].asInt();
    config.options.md_kernelcache = root["options"]["md-kernelcache"].asInt();
    config.options.md_kernelcache_enoent_timeout =
      root["options"]["md-kernelcache.enoent.timeout"].asDouble();
    config.options.md_backend_timeout =
      root["options"]["md-backend.timeout"].asDouble();
    config.options.data_kernelcache = root["options"]["data-kernelcache"].asInt();
    config.options.mkdir_is_sync = root["options"]["mkdir-is-sync"].asInt();
    config.options.create_is_sync = root["options"]["create-is-sync"].asInt();
    config.options.symlink_is_sync = root["options"]["symlink-is-sync"].asInt();
    config.options.global_flush = root["options"]["global-flush"].asInt();
    config.options.global_locking = root["options"]["global-locking"].asInt();
    config.options.overlay_mode = strtol(root["options"]["overlay-mode"].asString().c_str(), 0, 8);
    config.options.fdlimit = root["options"]["fd-limit"].asInt();
    config.options.rm_rf_protect_levels = root["options"]["rm-rf-protect-levels"].asInt();
    config.mdcachehost = root["mdcachehost"].asString();
    config.mdcacheport = root["mdcacheport"].asInt();
    config.mdcachedir = root["mdcachedir"].asString();
    config.mqtargethost = root["mdzmqtarget"].asString();
    config.mqidentity = root["mdzmqidentity"].asString();
    config.mqname = config.mqidentity;
    config.auth.fuse_shared  = root["auth"]["shared-mount"].asInt();
    config.auth.use_user_krb5cc = root["auth"]["krb5"].asInt();
    config.auth.use_user_gsiproxy = root["auth"]["gsi"].asInt();
    config.auth.tryKrb5First = !((bool)root["auth"]["gsi-first"].asInt());
    config.auth.environ_deadlock_timeout = root["auth"]["environ-deadlock-timeout"].asInt();
    config.auth.forknoexec_heuristic = root["auth"]["forknoexec-heuristic"].asInt();

    if(config.auth.environ_deadlock_timeout <= 0) {
      config.auth.environ_deadlock_timeout = 100;
    }

    for ( Json::Value::iterator it=root["options"]["no-fsync"].begin() ; it!=root["options"]["no-fsync"].end(); ++it)
    {
      config.options.no_fsync_suffixes.push_back(it->asString());
      no_fsync_list += it->asString();
      no_fsync_list += ",";
    }

    // disallow mdcachedir if compiled without rocksdb support
#ifndef ROCKSDB_FOUND

    if (!config.mdcachedir.empty()) {
      std::cerr <<
                "Options mdcachedir is unavailable, fusex was compiled without rocksdb support."
                << std::endl;
      exit(EINVAL);
    }

#endif

    // disallow conflicting options
    if (!config.mdcachedir.empty() && (config.mdcacheport != 0 ||
                                       !config.mdcachehost.empty())) {
      std::cerr <<
                "Options (mdcachehost, mdcacheport) conflict with (mdcachedir) - only one type of mdcache is allowed."
                << std::endl;
      exit(EINVAL);
    }

    if (config.mdcachedir.length()) {
      // add the instance name to all cache directories
      if (config.mdcachedir.rfind("/") != (config.mdcachedir.size() - 1)) {
        config.mdcachedir += "/";
      }

      config.mdcachedir += config.name.length() ? config.name : "default";
    }

    // default settings
    if (!config.statfilesuffix.length()) {
      config.statfilesuffix = "stats";
    }

    if (!config.mdcacheport) {
      config.mdcacheport = 6379;
    }

    if (!config.mqtargethost.length()) {
      std::string h = config.hostport;
      if (h.find(":") != std::string::npos)
      {
	h.erase(h.find(":"));
      }
      config.mqtargethost="tcp://" + h + ":1100";
    }

    {
      config.mqidentity.insert(0, "fuse://");
      config.mqidentity += "@";
      char hostname[4096];

      if (gethostname(hostname, sizeof(hostname))) {
        fprintf(stderr, "error: failed to get hostname!\n");
        exit(EINVAL);
      }

      config.clienthost = hostname;
      config.mqidentity += hostname;
      char suuid[40];
      uuid_t uuid;
      uuid_generate_time(uuid);
      uuid_unparse(uuid, suuid);
      config.clientuuid = suuid;
      config.mqidentity += "//";
      config.mqidentity += suuid;
      config.mqidentity += ":";
      char spid[16];
      snprintf(spid, sizeof(spid), "%d", getpid());
      config.mqidentity += spid;
    }

    if (config.options.fdlimit > 0) {
      struct rlimit newrlimit;
      newrlimit.rlim_cur = config.options.fdlimit;
      newrlimit.rlim_max = config.options.fdlimit;

      if( (setrlimit(RLIMIT_NOFILE, &newrlimit) != 0) && (!geteuid()) ) {
        fprintf(stderr, "error: unable to set fd limit to %d - errno %d\n", config.options.fdlimit, errno);
        exit(EINVAL);
      }
    }

    struct rlimit nofilelimit;

    if (getrlimit(RLIMIT_NOFILE, &nofilelimit) != 0) {
      fprintf(stderr, "error: unable to get fd limit - errno %d\n", errno);
      exit(EINVAL);
    }

    fprintf(stderr, "# File descriptor limit: %lu soft, %lu hard\n",
            nofilelimit.rlim_cur, nofilelimit.rlim_max);
    // data caching configuration
    cconfig.type = cache_t::INVALID;

    if (!config.mdcachehost.length() && !config.mdcachedir.length()) {
      cconfig.clean_on_startup = true;
    } else {
      cconfig.clean_on_startup = false;
    }

    if (root["cache"]["type"].asString() == "disk") {
      cconfig.type = cache_t::DISK;
    } else if (root["cache"]["type"].asString() == "memory") {
      cconfig.type = cache_t::MEMORY;
    }
    else
    {
      if (root["cache"]["type"].asString().length())
      {
	fprintf(stderr, "error: invalid cache type configuration\n");
	exit(EINVAL);
      }
      else
      {
	cconfig.type = cache_t::DISK;
      }
    }

    if (!root["cache"].isMember("read-ahead-bytes-nominal"))
    {
      root["cache"]["read-ahead-bytes-nominal"] = 1 * 1024 * 1024;
    }

    if (!root["cache"].isMember("read-ahead-bytes-max"))
    {
      root["cache"]["read-ahead-bytes-max"] = 8 * 1024 * 1024;
    }
  
    if (!root["cache"].isMember("read-ahead-strategy"))
    {
      root["cache"]["read-ahead-strategy"] = "dynamic";
    }

    cconfig.location = root["cache"]["location"].asString();
    cconfig.journal = root["cache"]["journal"].asString();
    cconfig.default_read_ahead_size = root["cache"]["read-ahead-bytes-nominal"].asInt();
    cconfig.max_read_ahead_size = root["cache"]["read-ahead-bytes-max"].asInt();
    cconfig.read_ahead_strategy = root["cache"]["read-ahead-strategy"].asString();


    if ( (cconfig.read_ahead_strategy != "none") &&
	 (cconfig.read_ahead_strategy != "static") &&
	 (cconfig.read_ahead_strategy != "dynamic") )
    {
      fprintf(stderr,"error: invalid read-ahead-strategy specified - only 'none' 'static' 'dynamic' allowed\n");
      exit(EINVAL);
    }

    // set defaults for journal and file-start cache
    if (geteuid())
    {
      if (!cconfig.location.length())
      {
	cconfig.location = "/var/tmp/eos/fusex/cache/";
	cconfig.location += getenv("USER");
	cconfig.location += "/";
      }
      if (!cconfig.journal.length())
      {
	cconfig.journal = "/var/tmp/eos/fusex/cache/";
	cconfig.journal += getenv("USER");
	cconfig.journal += "/";
      }
      // default cache size 8 GB
      if (!root["cache"]["size-mb"].asString().length())
      {
	root["cache"]["size-mb"] = 8000;
      }
    }
    else
    {
      if (!cconfig.location.length())
      {
	cconfig.location = "/var/eos/fusex/cache/";
      }

      if (!cconfig.journal.length())
      {
	cconfig.journal = "/var/eos/fusex/cache/";
      }

      // default cache size 32 GB
      if (!root["cache"]["size-mb"].asString().length())
      {
	root["cache"]["size-mb"] = 32000;
      }
    }

    if (cconfig.location == "OFF")
    {
      // disable file-start cache
      cconfig.location = "";
    }

    if (cconfig.journal == "OFF")
    {
      // disable journal
      cconfig.journal = "";
    }

    if (cconfig.location.length())
    {
      if (cconfig.location.rfind("/") != (cconfig.location.size()-1))
	cconfig.location += "/";
      cconfig.location += config.name.length()?config.name:"default";
    }

    if (cconfig.journal.length()) {
      if (cconfig.journal.rfind("/") != (cconfig.journal.size() - 1)) {
        cconfig.journal += "/";
      }

      cconfig.journal += config.name.length() ? config.name : "default";
    }

    // apply some defaults for all existing options



    // by default create all the specified cache paths
    std::string mk_cachedir = "mkdir -p " + config.mdcachedir;
    std::string mk_journaldir = "mkdir -p " + cconfig.journal;
    std::string mk_locationdir = "mkdir -p " + cconfig.location;

    if (config.mdcachedir.length()) {
      system(mk_cachedir.c_str());
    }

    if (cconfig.journal.length()) {
      system(mk_journaldir.c_str());
    }

    if (cconfig.location.length()) {
      system(mk_locationdir.c_str());
    }

    // make the cache directories private to root
    if (config.mdcachedir.length())  if ((chmod(config.mdcachedir.c_str(),
                                            S_IRUSR | S_IWUSR | S_IXUSR))) {
        fprintf(stderr, "error: failed to make path=%s RWX for root - errno=%d",
                config.mdcachedir.c_str(), errno);
        exit(-1);
      }

    if (cconfig.journal.length())    if ((chmod(cconfig.journal.c_str(),
                                            S_IRUSR | S_IWUSR | S_IXUSR))) {
        fprintf(stderr, "error: failed to make path=%s RWX for root - errno=%d",
                cconfig.journal.c_str(), errno);
        exit(-1);
      }

    if (cconfig.location.length())   if ((chmod(cconfig.location.c_str(),
                                            S_IRUSR | S_IWUSR | S_IXUSR))) {
        fprintf(stderr, "error: failed to make path=%s RWX for root - errno=%d",
                cconfig.location.c_str(), errno);
        exit(-1);
      }

    cconfig.total_file_cache_size = root["cache"]["size-mb"].asUInt64() * 1024 *
                                    1024;
    cconfig.total_file_journal_size = root["cache"]["journal-mb"].asUInt64() *
                                      1024 * 1024;
    cconfig.per_file_cache_max_size = root["cache"]["file-cache-max-kb"].asUInt64()
                                      * 1024;
    cconfig.per_file_journal_max_size =
      root["cache"]["file-journal-max-kb"].asUInt64() * 1024;
    int rc = 0;

    if ((rc = cachehandler::instance().init(cconfig))) {
      exit(rc);
    }
  }
  {
    std::string mountpoint;

    for (int i = 1; i < argc; ++i) {
      std::string opt = argv[i];
      std::string opt0 = argv[i-1];

      if ( (opt[0] != '-') &&  (opt0 != "-o") ) {
        mountpoint = opt;
      }

      if (opt == "-f") {
        config.options.foreground = 1;
      }
    }

    if (!mountpoint.length()) {
      // we allow to take the mountpoint from the json file if it is not given on the command line
      fuse_opt_add_arg(&args, config.localmountdir.c_str());
      mountpoint = config.localmountdir.c_str();
    }

    if (mountpoint.length())
    {
      DIR* d=0;
      struct stat d_stat;
      // sanity check of the mount directory
      if ( !(d = ::opendir(mountpoint.c_str())))
      {
	// check for a broken mount
	if ( (errno == ENOTCONN ) || (errno == ENOENT) )
	{
	  // force an 'umount -l '
	  std::string systemline="umount -l ";
	  systemline += mountpoint;
	  fprintf(stderr,"# dead mount detected - forcing '%s'\n", systemline.c_str());
	  system(systemline.c_str());
	}
	if (stat(mountpoint.c_str(), &d_stat))
	{
	  if (errno == ENOENT)
	  {
	    fprintf(stderr,"error: mountpoint '%s' does not exist\n", mountpoint.c_str());
	    exit(-1);
	  }
	  else
	  {
	    fprintf(stderr,"error: failed to stat '%s' - errno = %d\n", mountpoint.c_str(), errno);
	    exit(-1);
	  }
	}
      }
      else
      {
	closedir(d);
      }
    }
  }
  std::string nodelay = getenv("XRD_NODELAY") ? getenv("XRD_NODELAY") : "";

  if (nodelay == "1") {
    fprintf(stderr, "# Running with XRD_NODELAY=1 (nagle algorithm is disabled)\n");
  } else {
    putenv((char*)"XRD_NODELAY=1");
    fprintf(stderr, "# Disabling nagle algorithm (XRD_NODELAY=1)\n");
  }

  int debug;

  if (fuse_parse_cmdline(&args, &local_mount_dir, NULL, &debug) == -1) {
    exit(errno ? errno : -1);
  }

  if ((fusechan = fuse_mount(local_mount_dir, &args)) == NULL) {
    fprintf(stderr, "error: fuse_mount failed\n");
    exit(errno ? errno : -1);
  }

  if (fuse_daemonize(config.options.foreground) != -1) {

#ifndef __APPLE__
    if (!geteuid())
    {
      // change the priority of this process to maximum
      if (setpriority(PRIO_PROCESS, getpid(), -PRIO_MAX/2) < 0)
      {
	fprintf(stderr,"error: failed to renice this process '%u', to maximum priority '%d'\n", getpid(), -PRIO_MAX/2);
	exit (-1);
      }
    }

#endif

    fusexrdlogin::initializeProcessCache(config.auth);

    if (config.options.foreground) {
      if (nodelay != "1") {
        fprintf(stderr,
                "# warning: nagle algorithm is still enabled (export XRD_NODELAY=1 before running in foreground)\n");
      }
    }

    FILE* fstderr;

    // Open log file
    if (getuid()) {
      char logfile[1024];

      if (getenv("EOS_FUSE_LOGFILE")) {
        snprintf(logfile, sizeof(logfile) - 1, "%s",
                 getenv("EOS_FUSE_LOGFILE"));
      } else {
        snprintf(logfile, sizeof(logfile) - 1, "/tmp/eos-fuse.%d.log",
                 getuid());
      }

      if (!config.statfilepath.length()) {
        config.statfilepath = logfile;
        config.statfilepath += ".";
        config.statfilepath += config.statfilesuffix;
      }

      // Running as a user ... we log into /tmp/eos-fuse.$UID.log
      if (!(fstderr = freopen(logfile, "a+", stderr)))
        fprintf(stdout, "error: cannot open log file %s\n", logfile);
      else
      {
	if (::chmod(logfile, S_IRUSR | S_IWUSR | S_IRGRP | S_IROTH))
	{
	  fprintf(stderr,"error: cannot change permission of log file %s\n", logfile);
	  exit(-1);
	}
      }
    }
    else
    {
      // Running as root ... we log into /var/log/eos/fuse
      std::string log_path = "/var/log/eos/fusex/fuse.";

      if (getenv("EOS_FUSE_LOG_PREFIX") || fsname.length()) {
        if (getenv("EOS_FUSE_LOG_PREFIX")) {
          log_path += getenv("EOS_FUSE_LOG_PREFIX");
        } else {
          log_path += fsname;
        }

        if (!config.statfilepath.length()) config.statfilepath = log_path +
              "." + config.statfilesuffix;

        log_path += ".log";
      } else {
        if (!config.statfilepath.length()) config.statfilepath = log_path +
              config.statfilesuffix;

        log_path += "log";
      }

      eos::common::Path cPath(log_path.c_str());
      cPath.MakeParentPath(S_IRWXU | S_IRGRP | S_IROTH);

      if (!(fstderr = freopen(cPath.GetPath(), "a+", stderr))) {
        fprintf(stderr, "error: cannot open log file %s\n", cPath.GetPath());
      } else if (::chmod(cPath.GetPath(), S_IRUSR | S_IWUSR)) {
        fprintf(stderr, "error: failed to chmod %s\n", cPath.GetPath());
      }
    }

    if (fstderr) {
      setvbuf(fstderr, (char*) NULL, _IONBF, 0);
    }

#ifdef EOSCITRINE
    eos::common::Logging::GetInstance().SetUnit("FUSE@eosxd");
    eos::common::Logging::GetInstance().gShortFormat = true;
    eos::common::Logging::GetInstance().SetFilter("DumpStatistic");

    if (config.options.debug) {
      eos::common::Logging::GetInstance().SetLogPriority(LOG_DEBUG);
    } else {
      if (config.options.debuglevel) {
        eos::common::Logging::GetInstance().SetLogPriority(config.options.debuglevel);
      } else {
        eos::common::Logging::GetInstance().SetLogPriority(LOG_INFO);
      }
    }

#else
    eos::common::Logging::Init();
    eos::common::Logging::SetUnit("FUSE@eosxd");
    eos::common::Logging::gShortFormat = true;
    eos::common::Logging::SetFilter("DumpStatistic");

    if (config.options.debug) {
      eos::common::Logging::SetLogPriority(LOG_DEBUG);
    } else {
      if (config.options.debuglevel) {
        eos::common::Logging::SetLogPriority(config.options.debuglevel);
      } else {
        eos::common::Logging::SetLogPriority(LOG_INFO);
      }
    }

#endif
    // initialize mKV in case no cache is configured to act as no-op
    mKV.reset(new RedisKV());
#ifdef ROCKSDB_FOUND

    if (!config.mdcachedir.empty()) {
      RocksKV* kv = new RocksKV();

      if (kv->connect(config.name, config.mdcachedir) != 0) {
        fprintf(stderr, "error: failed to open rocksdb KV cache - path=%s",
                config.mdcachedir.c_str());
        exit(EINVAL);
      }

      mKV.reset(kv);
    }

#endif

    if (config.mdcachehost.length()) {
      RedisKV* kv = new RedisKV();

      if (kv->connect(config.name, config.mdcachehost, config.mdcacheport ?
                      config.mdcacheport : 6379) != 0) {
        fprintf(stderr, "error: failed to connect to md cache - connect-string=%s",
                config.mdcachehost.c_str());
        exit(EINVAL);
      }

      mKV.reset(kv);
    }

    mdbackend.init(config.hostport, config.remotemountdir);
    mds.init(&mdbackend);
    caps.init(&mdbackend, &mds);
    datas.init();

    if (config.mqtargethost.length()) {
      if (mds.connect(config.mqtargethost, config.mqidentity, config.mqname,
                      config.clienthost, config.clientuuid)) {
        fprintf(stderr,
                "error: failed to connect to mgm/zmq - connect-string=%s connect-identity=%s connect-name=%s",
                config.mqtargethost.c_str(), config.mqidentity.c_str(), config.mqname.c_str());
        exit(EINVAL);
      }
    }

    if (cachehandler::instance().init_daemonized()) {
      exit(errno);
    }

    fusestat.Add("getattr", 0, 0, 0);
    fusestat.Add("setattr", 0, 0, 0);
    fusestat.Add("setattr:chown", 0, 0, 0);
    fusestat.Add("setattr:chmod", 0, 0, 0);
    fusestat.Add("setattr:utimes", 0, 0, 0);
    fusestat.Add("setattr:truncate", 0, 0, 0);
    fusestat.Add("lookup", 0, 0, 0);
    fusestat.Add("opendir", 0, 0, 0);
    fusestat.Add("readdir", 0, 0, 0);
    fusestat.Add("releasedir", 0, 0, 0);
    fusestat.Add("statfs", 0, 0, 0);
    fusestat.Add("mknod", 0, 0, 0);
    fusestat.Add("mkdir", 0, 0, 0);
    fusestat.Add("rm", 0, 0, 0);
    fusestat.Add("unlink", 0, 0, 0);
    fusestat.Add("rmdir", 0, 0, 0);
    fusestat.Add("rename", 0, 0, 0);
    fusestat.Add("access", 0, 0, 0);
    fusestat.Add("open", 0, 0, 0);
    fusestat.Add("create", 0, 0, 0);
    fusestat.Add("read", 0, 0, 0);
    fusestat.Add("write", 0, 0, 0);
    fusestat.Add("release", 0, 0, 0);
    fusestat.Add("fsync", 0, 0, 0);
    fusestat.Add("forget", 0, 0, 0);
    fusestat.Add("flush", 0, 0, 0);
    fusestat.Add("getxattr", 0, 0, 0);
    fusestat.Add("setxattr", 0, 0, 0);
    fusestat.Add("listxattr", 0, 0, 0);
    fusestat.Add("removexattr", 0, 0, 0);
    fusestat.Add("readlink", 0, 0, 0);
    fusestat.Add("symlink", 0, 0, 0);
    fusestat.Add(__SUM__TOTAL__, 0, 0, 0);
    tDumpStatistic.reset(&EosFuse::DumpStatistic, this);
    tStatCirculate.reset(&EosFuse::StatCirculate, this);
    tMetaCacheFlush.reset(&metad::mdcflush, &mds);
    tMetaCommunicate.reset(&metad::mdcommunicate, &mds);
    tCapFlush.reset(&cap::capflush, &caps);
    eos_static_warning("********************************************************************************");
    eos_static_warning("eosdx started version %s - FUSE protocol version %d",
                       VERSION, FUSE_USE_VERSION);
    eos_static_warning("eos-instance-url       := %s", config.hostport.c_str());
    eos_static_warning("thread-pool            := %s",
                       config.options.libfusethreads ? "libfuse" : "custom");
    eos_static_warning("zmq-connection         := %s", config.mqtargethost.c_str());
    eos_static_warning("zmq-identity           := %s", config.mqidentity.c_str());
    eos_static_warning("options                := md-cache:%d md-enoent:%.02f md-timeout:%.02f data-cache:%d mkdir-sync:%d create-sync:%d symlink-sync:%d flush:%d locking:%d no-fsync:%s ol-mode:%03o",
		       config.options.md_kernelcache,
                       config.options.md_kernelcache_enoent_timeout,
                       config.options.md_backend_timeout,
                       config.options.data_kernelcache,
                       config.options.mkdir_is_sync,
                       config.options.create_is_sync,
                       config.options.symlink_is_sync,
                       config.options.global_flush,
                       config.options.global_locking,
		       no_fsync_list.c_str(),
		       config.options.overlay_mode
		       );
    eos_static_warning("cache                  := rh-type:%s rh-nom:%d rh-max:%d tot-size=%ld dc-loc:%s jc-loc:%s",
		       cconfig.read_ahead_strategy.c_str(),
		       cconfig.default_read_ahead_size,
		       cconfig.max_read_ahead_size,
		       cconfig.total_file_cache_size,
		       cconfig.location.c_str(),
		       cconfig.journal.c_str());
<<<<<<< HEAD
=======

>>>>>>> 0b5a4735

    fusesession = fuse_lowlevel_new(&args,
                                    &(get_operations()),
                                    sizeof(operations), NULL);

    if ((fusesession != NULL)) {
      if (fuse_set_signal_handlers(fusesession) != -1) {
        fuse_session_add_chan(fusesession, fusechan);

        if (getenv("EOS_FUSE_NO_MT") &&
            (!strcmp(getenv("EOS_FUSE_NO_MT"), "1"))) {
          err = fuse_session_loop(fusesession);
        } else {
#if ( FUSE_USE_VERSION <= 28 )
          err = fuse_session_loop_mt(fusesession);
#else

          if (config.options.libfusethreads) {
            err = fuse_session_loop_mt(fusesession);
          } else {
            EosFuseSessionLoop loop(10, 20, 10, 20);
            err = loop.Loop(fusesession);
          }

#endif
        }

        fuse_remove_signal_handlers(fusesession);
        fuse_session_remove_chan(fusechan);
      }

      fuse_session_destroy(fusesession);
    }

    eos_static_warning("eosdx stopped version %s - FUSE protocol version %d",
                       VERSION, FUSE_USE_VERSION);
    eos_static_warning("********************************************************************************");
    tDumpStatistic.join();
    tStatCirculate.join();
    tMetaCacheFlush.join();
    tMetaCommunicate.join();
    tCapFlush.join();
    fuse_unmount(local_mount_dir, fusechan);
    mKV.reset();
  } else {
    fprintf(stderr, "error: failed to daemonize\n");
    exit(errno ? errno : -1);
  }

  return err ? 1 : 0;
}

/* -------------------------------------------------------------------------- */
void
/* -------------------------------------------------------------------------- */
EosFuse::umounthandler(int sig, siginfo_t* si, void* ctx)
/* -------------------------------------------------------------------------- */
{
#ifdef __linux__
  backward::SignalHandling::handleSignal(sig, si, ctx);
#endif
  eos_static_warning("sighandler received signal %d - emitting signal 2", sig);
  signal(SIGSEGV, SIG_DFL);
  kill(getpid(), 2);
}

/* -------------------------------------------------------------------------- */
void
/* -------------------------------------------------------------------------- */
EosFuse::init(void* userdata, struct fuse_conn_info* conn)
/* -------------------------------------------------------------------------- */
{
  eos_static_debug("");
  struct sigaction sa;
  sa.sa_flags = SA_SIGINFO;
  sigemptyset(&sa.sa_mask);
  sa.sa_sigaction = EosFuse::umounthandler;

  if (sigaction(SIGSEGV, &sa, NULL) == -1) {
    char msg[1024];
    snprintf(msg, sizeof(msg), "failed to install SEGV handler");
    throw std::runtime_error(msg);
  }

  if (sigaction(SIGABRT, &sa, NULL) == -1) {
    char msg[1024];
    snprintf(msg, sizeof(msg), "failed to install SEGV handler");
    throw std::runtime_error(msg);
  }

  conn->want |= FUSE_CAP_EXPORT_SUPPORT | FUSE_CAP_POSIX_LOCKS |
                FUSE_CAP_BIG_WRITES ;
  conn->capable |= FUSE_CAP_EXPORT_SUPPORT | FUSE_CAP_POSIX_LOCKS |
                   FUSE_CAP_BIG_WRITES ;
}

void
EosFuse::destroy(void* userdata)
{
  eos_static_debug("");
}

/* -------------------------------------------------------------------------- */
void
/* -------------------------------------------------------------------------- */
EosFuse::DumpStatistic(ThreadAssistant& assistant)
/* -------------------------------------------------------------------------- */
{
  eos_static_debug("started statistic dump thread");
  char ino_stat[16384];
  time_t start_time = time(NULL);

  while (!assistant.terminationRequested()) {
    eos::common::LinuxMemConsumption::linux_mem_t mem;
    eos::common::LinuxStat::linux_stat_t osstat;

    if (!eos::common::LinuxMemConsumption::GetMemoryFootprint(mem)) {
      eos_static_err("failed to get the MEM usage information");
    }

    if (!eos::common::LinuxStat::GetStat(osstat)) {
      eos_static_err("failed to get the OS usage information");
    }

    eos_static_debug("dumping statistics");
    XrdOucString out;
    fusestat.PrintOutTotal(out);
    std::string sout = out.c_str();
    time_t now = time(NULL);
    snprintf(ino_stat, sizeof(ino_stat),
             "# -----------------------------------------------------------------------------------------------------------\n"
             "ALL        inodes              := %lu\n"
             "ALL        inodes-todelete     := %lu\n"
             "ALL        inodes-backlog      := %lu\n"
             "ALL        inodes-ever         := %lu\n"
             "ALL        inodes-ever-deleted := %lu\n"
             "# -----------------------------------------------------------------------------------------------------------\n",
             this->getMdStat().inodes(),
             this->getMdStat().inodes_deleted(),
             this->getMdStat().inodes_backlog(),
             this->getMdStat().inodes_ever(),
             this->getMdStat().inodes_deleted_ever());
    sout += ino_stat;
    std::string s1;
    std::string s2;
    snprintf(ino_stat, sizeof(ino_stat),
             "ALL        threads             := %llu\n"
             "ALL        visze               := %s\n"
             "All        rss                 := %s\n"
             "All        version             := %s\n"
             "ALl        fuseversion         := %d\n"
             "All        starttime           := %lu\n"
             "All        uptime              := %lu\n"
             "All        instance-url        := %s\n"
             "# -----------------------------------------------------------------------------------------------------------\n",
             osstat.threads,
             eos::common::StringConversion::GetReadableSizeString(s1, osstat.vsize, "b"),
             eos::common::StringConversion::GetReadableSizeString(s2, osstat.rss, "b"),
             VERSION,
             FUSE_USE_VERSION,
             start_time,
             now - start_time,
             EosFuse::Instance().config.hostport.c_str()
            );
    sout += ino_stat;
    std::ofstream dumpfile(EosFuse::Instance().config.statfilepath);
    dumpfile << sout;
    assistant.wait_for(std::chrono::seconds(1));
  }
}

/* -------------------------------------------------------------------------- */
void
/* -------------------------------------------------------------------------- */
EosFuse::StatCirculate(ThreadAssistant& assistant)
/* -------------------------------------------------------------------------- */
{
  eos_static_debug("started stat circulate thread");
  fusestat.Circulate(assistant);
}

/* -------------------------------------------------------------------------- */
void
/* -------------------------------------------------------------------------- */
EosFuse::getattr(fuse_req_t req, fuse_ino_t ino, struct fuse_file_info* fi)
/* -------------------------------------------------------------------------- */
{
  eos::common::Timing timing(__func__);
  COMMONTIMING("_start_", &timing);
  eos_static_debug("");
  ADD_FUSE_STAT(__func__, req);
  EXEC_TIMING_BEGIN(__func__);
  int rc = 0;
  fuse_id id(req);
  struct fuse_entry_param e;
  metad::shared_md md = Instance().mds.get(req, ino);
  {
    XrdSysMutexHelper mLock(md->Locker());

    if (!md->id() || (md->deleted() && !md->lookup_is())) {
      rc = md->deleted() ? ENOENT : md->err();
    } else {
      cap::shared_cap pcap = Instance().caps.acquire(req, md->pid() ? md->pid() : 1,
                             S_IFDIR | X_OK | R_OK);
      XrdSysMutexHelper capLock(pcap->Locker());

      if (pcap->errc()) {
        rc = pcap->errc();
      } else {
        md->convert(e);
        eos_static_info("%s", md->dump(e).c_str());
      }
    }
  }

  if (rc) {
    fuse_reply_err(req, rc);
  } else {
    fuse_reply_attr(req, &e.attr, e.attr_timeout);
  }

  EXEC_TIMING_END(__func__);
  COMMONTIMING("_stop_", &timing);
  eos_static_notice("t(ms)=%.03f %s", timing.RealTime(),
                    dump(id, ino, fi, rc).c_str());
}

/* -------------------------------------------------------------------------- */
void
/* -------------------------------------------------------------------------- */
EosFuse::setattr(fuse_req_t req, fuse_ino_t ino, struct stat* attr, int op,
                 struct fuse_file_info* fi)
/* -------------------------------------------------------------------------- */
{
  eos::common::Timing timing(__func__);
  COMMONTIMING("_start_", &timing);
  eos_static_debug("");
  ADD_FUSE_STAT(__func__, req);
  EXEC_TIMING_BEGIN(__func__);
  int rc = 0;
  fuse_id id(req);
  cap::shared_cap pcap;
  metad::shared_md md;
  md = Instance().mds.get(req, ino);
  md->Locker().Lock();

<<<<<<< HEAD
  if (!md->id() || (md->deleted() && !md->lookup_is())) {
    rc = md->deleted() ? ENOENT : md->err();
  } else {
    fuse_ino_t cap_ino =  S_ISDIR(md->mode()) ? ino : md->pid();

    if (op & FUSE_SET_ATTR_MODE) {
=======
  if(op == 0)
  {
    rc = EINVAL;
  }
  else if (!md->id() || (md->deleted() && !md->lookup_is()))
  {
    rc = md->deleted()? ENOENT : md->err();
  }
  else
  {

    fuse_ino_t cap_ino =  S_ISDIR(md->mode()) ? ino : md->pid();

    if (op & FUSE_SET_ATTR_MODE)
    {
>>>>>>> 0b5a4735
      // retrieve cap for mode setting
      pcap = Instance().caps.acquire(req, cap_ino,
                                     M_OK);
    } else if ((op & FUSE_SET_ATTR_UID) || (op & FUSE_SET_ATTR_GID)) {
      // retrieve cap for owner setting
      pcap = Instance().caps.acquire(req, cap_ino,
                                     C_OK);
    } else if (op & FUSE_SET_ATTR_SIZE) {
      // retrieve cap for write
      pcap = Instance().caps.acquire(req, cap_ino,
                                     W_OK);
    } else if ((op & FUSE_SET_ATTR_ATIME)
               || (op & FUSE_SET_ATTR_MTIME)
               || (op & FUSE_SET_ATTR_ATIME_NOW)
               || (op & FUSE_SET_ATTR_MTIME_NOW)
              ) {
      // retrieve cap for write
      pcap = Instance().caps.acquire(req, cap_ino,
                                     W_OK);
    }

    if (pcap->errc()) {
      rc = pcap->errc();
    } else {
      if (op & FUSE_SET_ATTR_MODE) {
        /*
          EACCES Search permission is denied on a component of the path prefix.

          EFAULT path points outside your accessible address space.

          EIO    An I/O error occurred.

          ELOOP  Too many symbolic links were encountered in resolving path.

          ENAMETOOLONG
                 path is too long.

          ENOENT The file does not exist.

          ENOMEM Insufficient kernel memory was available.

          ENOTDIR
                 A component of the path prefix is not a directory.

          EPERM  The  effective  UID does not match the owner of the file,
                 and the process is not privileged (Linux: it does not

                 have the CAP_FOWNER capability).

          EROFS  The named file resides on a read-only filesystem.

          The general errors for fchmod() are listed below:

          EBADF  The file descriptor fd is not valid.

          EIO    See above.

          EPERM  See above.

          EROFS  See above.
         */
        ADD_FUSE_STAT("setattr:chmod", req);
        EXEC_TIMING_BEGIN("setattr:chmod");
        md->set_mode(attr->st_mode);
        EXEC_TIMING_END("setattr:chmod");
      }

      if ((op & FUSE_SET_ATTR_UID) || (op & FUSE_SET_ATTR_GID)) {
        /*
          EACCES Search permission is denied on a component of the path prefix.

          EFAULT path points outside your accessible address space.

          ELOOP  Too many symbolic links were encountered in resolving path.

          ENAMETOOLONG
                 path is too long.

          ENOENT The file does not exist.

          ENOMEM Insufficient kernel memory was available.

          ENOTDIR
                 A component of the path prefix is not a directory.

          EPERM  The calling process did not have the required permissions
                 (see above) to change owner and/or group.

          EROFS  The named file resides on a read-only filesystem.

          The general errors for fchown() are listed below:

          EBADF  The descriptor is not valid.

          EIO    A low-level I/O error occurred while modifying the inode.

          ENOENT See above.

          EPERM  See above.

          EROFS  See above.
         */
        ADD_FUSE_STAT("setattr:chown", req);
        EXEC_TIMING_BEGIN("setattr:chown");

        if (op & FUSE_SET_ATTR_UID) {
          md->set_uid(attr->st_uid);
        }

        if (op & FUSE_SET_ATTR_GID) {
          md->set_gid(attr->st_gid);
        }

        EXEC_TIMING_END("setattr:chown");
      }

      if (
        (op & FUSE_SET_ATTR_ATIME)
        || (op & FUSE_SET_ATTR_MTIME)
        || (op & FUSE_SET_ATTR_ATIME_NOW)
        || (op & FUSE_SET_ATTR_MTIME_NOW)
      ) {
        /*
        EACCES Search permission is denied for one of the directories in
        the  path  prefix  of  path

        EACCES times  is  NULL,  the caller's effective user ID does not match
        the owner of the file, the caller does not have
        write access to the file, and the caller is not privileged
        (Linux: does not have either the CAP_DAC_OVERRIDE or
        the CAP_FOWNER capability).

        ENOENT filename does not exist.

        EPERM  times is not NULL, the caller's effective UID does not
        match the owner of the file, and the caller is not priv‐
        ileged (Linux: does not have the CAP_FOWNER capability).

        EROFS  path resides on a read-only filesystem.
         */
        ADD_FUSE_STAT("setattr:utimes", req);
        EXEC_TIMING_BEGIN("setattr:utimes");
        struct timespec tsnow;
        eos::common::Timing::GetTimeSpec(tsnow);

        if (op & FUSE_SET_ATTR_ATIME) {
          md->set_atime(attr->ATIMESPEC.tv_sec);
          md->set_atime_ns(attr->ATIMESPEC.tv_nsec);
          md->set_ctime(tsnow.tv_sec);
          md->set_ctime_ns(tsnow.tv_nsec);
        }

        if (op & FUSE_SET_ATTR_MTIME) {
          md->set_mtime(attr->MTIMESPEC.tv_sec);
          md->set_mtime_ns(attr->MTIMESPEC.tv_nsec);
          md->set_ctime(tsnow.tv_sec);
          md->set_ctime_ns(tsnow.tv_nsec);
        }

        if ((op & FUSE_SET_ATTR_ATIME_NOW) ||
            (op & FUSE_SET_ATTR_MTIME_NOW)) {
          if (op & FUSE_SET_ATTR_ATIME_NOW) {
            md->set_atime(tsnow.tv_sec);
            md->set_atime_ns(tsnow.tv_nsec);
            md->set_ctime(tsnow.tv_sec);
            md->set_ctime_ns(tsnow.tv_nsec);
          }

          if (op & FUSE_SET_ATTR_MTIME_NOW) {
            md->set_mtime(tsnow.tv_sec);
            md->set_mtime_ns(tsnow.tv_nsec);
            md->set_ctime(tsnow.tv_sec);
            md->set_ctime_ns(tsnow.tv_nsec);
          }
        }

        std::string cookie = md->Cookie();
        Instance().datas.update_cookie(md->id(), cookie);
        EXEC_TIMING_END("setattr:utimes");
      }

      if (op & FUSE_SET_ATTR_SIZE) {
        /*
        EACCES Search  permission is denied for a component of the path
        prefix, or the named file is not writable by the user.

        EFAULT Path points outside the process's allocated address space.

        EFBIG  The argument length is larger than the maximum file size.

        EINTR  While blocked waiting to complete, the call was interrupted
        by a signal handler; see fcntl(2) and signal(7).

        EINVAL The argument length is negative or larger than the maximum
        file size.

        EIO    An I/O error occurred updating the inode.

        EISDIR The named file is a directory.

        ELOOP  Too many symbolic links were encountered in translating the
        pathname.

        ENAMETOOLONG
        A component of a pathname exceeded 255 characters, or an
        entire pathname exceeded 1023 characters.

        ENOENT The named file does not exist.

        ENOTDIR
        A component of the path prefix is not a directory.

        EPERM  The underlying filesystem does not support extending a file
        beyond its current size.

        EROFS  The named file resides on a read-only filesystem.

        ETXTBSY
        The file is a pure procedure (shared text) file that is
        being executed.

        For ftruncate() the same errors apply, but instead of things that
        can be wrong with path, we now have things that  can
        be wrong with the file descriptor, fd:

        EBADF  fd is not a valid descriptor.

        EBADF or EINVAL
        fd is not open for writing.

        EINVAL fd does not reference a regular file.
         */
        ADD_FUSE_STAT("setattr:truncate", req);
        EXEC_TIMING_BEGIN("setattr:truncate");
        int rc = 0;

        if (!md->id() || (md->deleted() && !md->lookup_is())) {
          rc = ENOENT;
        } else {
          if ((md->mode() & S_IFDIR)) {
            rc = EISDIR;
          } else {
            if (fi && fi->fh) {
              // ftruncate
              data::data_fh* io = (data::data_fh*) fi->fh;

              if (io) {
                eos_static_debug("ftruncate size=%lu", (size_t) attr->st_size);
                rc |= io->ioctx()->truncate(req, attr->st_size);
                rc |= io->ioctx()->flush(req);
              } else {
                rc = EIO;
              }
            } else {
              // truncate
              eos_static_debug("truncate size=%lu", (size_t) attr->st_size);
              std::string cookie = md->Cookie();
              data::shared_data io = Instance().datas.get(req, md->id(), md);
              rc = io->attach(req, cookie, true);
              eos_static_debug("calling truncate");
              rc |= io->truncate(req, attr->st_size);
              rc |= io->flush(req);
              rc |= io->detach(req, cookie, true);
              Instance().datas.release(req, md->id());
            }

            if (!rc) {
              ssize_t size_change = (int64_t)(attr->st_size) - (int64_t) md->size();

              if (size_change > 0) {
                Instance().caps.book_volume(pcap, size_change);
              } else {
                Instance().caps.free_volume(pcap, size_change);
              }

              md->set_size(attr->st_size);
            }
          }
        }

        EXEC_TIMING_END("setattr:truncate");
      }
    }
  }

  if (rc) {
    md->Locker().UnLock();
    fuse_reply_err(req, rc);
  } else {
    struct fuse_entry_param e;
    memset(&e, 0, sizeof(e));
    md->convert(e);
    eos_static_info("%s", md->dump(e).c_str());
    Instance().mds.update(req, md, pcap->authid());
    md->Locker().UnLock();
    fuse_reply_attr(req, &e.attr, e.attr_timeout);
  }

  EXEC_TIMING_END(__func__);
  COMMONTIMING("_stop_", &timing);
  eos_static_notice("t(ms)=%.03f %s", timing.RealTime(),
                    dump(id, ino, fi, rc).c_str());
}

void
EosFuse::lookup(fuse_req_t req, fuse_ino_t parent, const char* name)
{
  eos::common::Timing timing(__func__);
  COMMONTIMING("_start_", &timing);
  eos_static_debug("");
  ADD_FUSE_STAT(__func__, req);
  EXEC_TIMING_BEGIN(__func__);
  int rc = 0;
  fuse_id id(req);
  struct fuse_entry_param e;
  memset(&e, 0, sizeof(e));
  {
    metad::shared_md md;
    md = Instance().mds.lookup(req, parent, name);

    if (md->id() && !md->deleted()) {
      XrdSysMutexHelper mLock(md->Locker());
      md->set_pid(parent);
      md->convert(e);
      eos_static_info("%s", md->dump(e).c_str());
      md->lookup_inc();
      cap::shared_cap pcap = Instance().caps.acquire(req, parent,
                             R_OK);
    } else {
      // negative cache entry
      e.ino = 0;
      e.attr_timeout = Instance().Config().options.md_kernelcache_enoent_timeout;
      e.entry_timeout = Instance().Config().options.md_kernelcache_enoent_timeout;

      if (e.entry_timeout) {
        rc = 0;
      } else {
        rc = md->deleted() ? ENOENT : md->err();
      }
    }
  }
  EXEC_TIMING_END(__func__);
  COMMONTIMING("_stop_", &timing);
  eos_static_notice("t(ms)=%.03f name=%s %s", timing.RealTime(), name,
                    dump(id, parent, 0, rc).c_str());

  if (rc) {
    fuse_reply_err(req, rc);
  } else {
    fuse_reply_entry(req, &e);
  }
}

/* -------------------------------------------------------------------------- */
void
/* -------------------------------------------------------------------------- */
EosFuse::opendir(fuse_req_t req, fuse_ino_t ino, struct fuse_file_info* fi)
/* -------------------------------------------------------------------------- */
{
  eos::common::Timing timing(__func__);
  COMMONTIMING("_start_", &timing);
  eos_static_debug("");
  EXEC_TIMING_BEGIN(__func__);
  ADD_FUSE_STAT(__func__, req);
  Track::Monitor mon(__func__, Instance().Tracker(), ino);
  int rc = 0;
  fuse_id id(req);
  // retrieve cap
  cap::shared_cap pcap = Instance().caps.acquire(req, ino,
                         S_IFDIR | X_OK | R_OK, true);

  if (pcap->errc()) {
    rc = pcap->errc();
  } else {
    // retrieve md
    metad::shared_md md = Instance().mds.get(req, ino, pcap->authid(), true);
    XrdSysMutexHelper mLock(md->Locker());

    if (!md->id() || md->deleted()) {
      rc = md->deleted() ? ENOENT : md->err();
    } else {
      eos_static_info("%s", md->dump().c_str());

      if(isRecursiveRm(req) && Instance().mds.calculateDepth(md) <= Instance().Config().options.rm_rf_protect_levels) {
        eos_static_warning("Blocking recursive rm (pid = %d)", fuse_req_ctx(req)->pid);
        rc = EPERM; // you shall not pass, muahahahahah
      }
      else {
        auto md_fh = new opendir_t;
        md_fh->md = md;
        // fh contains a dummy 0 pointer
        eos_static_debug("adding ino=%08lx p-ino=%08lx", md->id(), md->pid());
        fi->fh = (unsigned long) md_fh;
      }
    }
  }

  if (rc) {
    fuse_reply_err(req, rc);
  } else {
    fuse_reply_open(req, fi);
  }

  EXEC_TIMING_END(__func__);
  COMMONTIMING("_stop_", &timing);
  eos_static_notice("t(ms)=%.03f %s", timing.RealTime(),
                    dump(id, ino, 0, rc).c_str());
}

/* -------------------------------------------------------------------------- */
void
/* -------------------------------------------------------------------------- */
EosFuse::readdir(fuse_req_t req, fuse_ino_t ino, size_t size, off_t off,
                 struct fuse_file_info* fi)
/* -------------------------------------------------------------------------- */
/*
EBADF  Invalid directory stream descriptor fi->fh
 */
{
  eos::common::Timing timing(__func__);
  COMMONTIMING("_start_", &timing);
  EXEC_TIMING_BEGIN(__func__);
  ADD_FUSE_STAT(__func__, req);
  int rc = 0;
  fuse_id id(req);

  if (!fi->fh) {
    fuse_reply_err(req, EBADF);
    rc = EBADF;
  } else {
    // get the shared pointer from the open file descriptor
    opendir_t* md = (opendir_t*) fi->fh;
    metad::shared_md pmd = md->md;
    std::map<std::string, uint64_t> pmd_children;
    mode_t pmd_mode;
    uint64_t pmd_id;
    {
      // avoid to have more than one md object locked at a time
      XrdSysMutexHelper mLock(pmd->Locker());
      pmd_mode = pmd->mode();
      pmd_id = pmd->id();
      auto pmap = pmd->children();
      auto it = pmap.begin();

      for (; it != pmap.end(); ++it) {
        pmd_children[it->first] = it->second;
      }

      if (!pmd_children.size()) {
        if (EOS_LOGS_DEBUG) {
          eos_static_debug("%s", Instance().mds.dump_md(pmd, false).c_str());
        }
      }
    }
    // only one readdir at a time
    XrdSysMutexHelper lLock(md->items_lock);
    auto it = pmd_children.begin();
    eos_static_info("off=%lu size-%lu", off, pmd_children.size());
    char b[size];
    char* b_ptr = b;
    off_t b_size = 0;

    // the root directory adds only '.', all other add '.' and '..' for off=0
    if (off == 0) {
      // at offset=0 add the '.' directory
      std::string bname = ".";
      fuse_ino_t cino = pmd_id;
      eos_static_debug("list: %08x %s", cino, bname.c_str());
      mode_t mode = pmd_mode;
      struct stat stbuf;
      memset(&stbuf, 0, sizeof(struct stat));
      stbuf.st_ino = cino;
      stbuf.st_mode = mode;
      size_t a_size = fuse_add_direntry(req, b_ptr , size - b_size,
                                        bname.c_str(), &stbuf, ++off);
      eos_static_info("name=%s ino=%08lx mode=%08x bytes=%u/%u",
                      bname.c_str(), cino, mode, a_size, size - b_size);
      b_ptr += a_size;
      b_size += a_size;
      // at offset=0 add the '..' directory
      metad::shared_md ppmd = Instance().mds.get(req, pmd->pid(), "" , 0, 0, 0, true);

      if (ppmd && (ppmd->id() == pmd->pid())) {
        fuse_ino_t cino = 0;
        mode_t mode = 0;
        {
          XrdSysMutexHelper ppLock(ppmd->Locker());
          cino = ppmd->id();
          mode = ppmd->mode();
        }
        std::string bname = "..";
        eos_static_debug("list: %08x %s", cino, bname.c_str());
        struct stat stbuf;
        memset(&stbuf, 0, sizeof(struct stat));
        stbuf.st_ino = cino;
        stbuf.st_mode = mode;
        size_t a_size = fuse_add_direntry(req, b_ptr , size - b_size,
                                          bname.c_str(), &stbuf, ++off);
        eos_static_info("name=%s ino=%08lx mode=%08x bytes=%u/%u",
                        bname.c_str(), cino, mode, a_size, size - b_size);
        b_ptr += a_size;
        b_size += a_size;
      }
    }

    off_t i_offset = 2;

    // add regular children
    for (; it != pmd_children.end(); ++it) {
      if (off > i_offset) {
        i_offset++;
        continue;
      } else {
        i_offset++;
      }

      // skip entries we have shown already
      if (md->readdir_items.count(it->first)) {
        continue;
      }

      std::string bname = it->first;
      fuse_ino_t cino = it->second;
      metad::shared_md cmd = Instance().mds.get(req, cino, "" , 0, 0, 0, true);
      eos_static_debug("list: %08x %s (d=%d)", cino, it->first.c_str(),
                       cmd->deleted());
      mode_t mode;
      {
        XrdSysMutexHelper cLock(cmd->Locker());
        mode = cmd->mode();

        // skip deleted entries or hidden entries
        if (cmd->deleted()) {
          continue;
        }
      }
      struct stat stbuf;
      memset(&stbuf, 0, sizeof(struct stat));
      stbuf.st_ino = cino;
      stbuf.st_mode = mode;
      size_t a_size = fuse_add_direntry(req, b_ptr , size - b_size,
                                        bname.c_str(), &stbuf, ++off);
      eos_static_info("name=%s ino=%08lx mode=%08x bytes=%u/%u",
                      bname.c_str(), cino, mode, a_size, size - b_size);

      if (a_size > (size - b_size)) {
        break;
      }

      // add to the shown list
      md->readdir_items.insert(it->first);
      b_ptr += a_size;
      b_size += a_size;
    }

    if (b_size) {
      fuse_reply_buf(req, b, b_size);
    } else {
      fuse_reply_buf(req, b, 0);
    }

    eos_static_debug("size=%lu off=%llu reply-size=%lu", size, off, b_size);
  }

  EXEC_TIMING_END(__func__);
  COMMONTIMING("_stop_", &timing);
  eos_static_notice("t(ms)=%.03f %s", timing.RealTime(),
                    dump(id, ino, 0, rc).c_str());
}

/* -------------------------------------------------------------------------- */
void
/* -------------------------------------------------------------------------- */
EosFuse::releasedir(fuse_req_t req, fuse_ino_t ino, struct fuse_file_info* fi)
/* -------------------------------------------------------------------------- */
{
  eos::common::Timing timing(__func__);
  COMMONTIMING("_start_", &timing);
  eos_static_debug("");
  EXEC_TIMING_BEGIN(__func__);
  ADD_FUSE_STAT(__func__, req);
  int rc = 0;
  fuse_id id(req);
  opendir_t* md = (opendir_t*) fi->fh;

  if (md) {
    // The following two lines act as a barrier to ensure the last readdir() has
    // released items_lock. From the point of view of the FUSE kernel module,
    // once we call fuse_reply_buf inside readdir, that syscall is over, and it
    // is free to call releasedir. This creates a race condition where we try to
    // delete md while readdir still holds items_lock - the following two lines
    // prevent this.
    md->items_lock.Lock();
    md->items_lock.UnLock();
    delete md;
    fi->fh = 0;
  }

  EXEC_TIMING_END(__func__);
  fuse_reply_err(req, 0);
  COMMONTIMING("_stop_", &timing);
  eos_static_notice("t(ms)=%.03f %s", timing.RealTime(),
                    dump(id, ino, 0, rc).c_str());
}

/* -------------------------------------------------------------------------- */
void
/* -------------------------------------------------------------------------- */
EosFuse::statfs(fuse_req_t req, fuse_ino_t ino)
/* -------------------------------------------------------------------------- */
{
  eos::common::Timing timing(__func__);
  COMMONTIMING("_start_", &timing);
  eos_static_debug("");
  ADD_FUSE_STAT(__func__, req);
  EXEC_TIMING_BEGIN(__func__);
  int rc = 0;
  fuse_id id(req);
  struct statvfs svfs;
  memset(&svfs, 0, sizeof(struct statvfs));
  rc = Instance().mds.statvfs(req, &svfs);

  if (rc) {
    fuse_reply_err(req, rc);
  } else {
    fuse_reply_statfs(req, &svfs);
  }

  EXEC_TIMING_END(__func__);
  COMMONTIMING("_stop_", &timing);
  eos_static_notice("t(ms)=%.03f %s", timing.RealTime(),
                    dump(id, ino, 0, rc).c_str());
}

/* -------------------------------------------------------------------------- */
void
/* -------------------------------------------------------------------------- */
EosFuse::mkdir(fuse_req_t req, fuse_ino_t parent, const char* name, mode_t mode)
/* -------------------------------------------------------------------------- */
/*
EACCES The parent directory does not allow write permission to the process,
or one of the directories in pathname  did

not allow search permission.  (See also path_resolution(7).)

EDQUOT The user's quota of disk blocks or inodes on the filesystem has been
exhausted.

EEXIST pathname  already exists (not necessarily as a directory).
This includes the case where pathname is a symbolic
link, dangling or not.

EFAULT pathname points outside your accessible address space.

ELOOP  Too many symbolic links were encountered in resolving pathname.

EMLINK The number of links to the parent directory would exceed LINK_MAX.

ENAMETOOLONG
pathname was too long.

ENOENT A directory component in pathname does not exist or is a dangling
symbolic link.

ENOMEM Insufficient kernel memory was available.

ENOSPC The device containing pathname has no room for the new directory.

ENOSPC The new directory cannot be created because the user's disk quota is
exhausted.

ENOTDIR
A component used as a directory in pathname is not, in fact, a directory.

EPERM  The filesystem containing pathname does not support the creation of
directories.

EROFS  pathname refers to a file on a read-only filesystem.
 */
/* -------------------------------------------------------------------------- */
{
  eos::common::Timing timing(__func__);
  COMMONTIMING("_start_", &timing);
  eos_static_debug("");
  ADD_FUSE_STAT(__func__, req);
  EXEC_TIMING_BEGIN(__func__);
  Track::Monitor mon(__func__, Instance().Tracker(), parent, true);
  int rc = 0;
  fuse_id id(req);
  struct fuse_entry_param e;
  // do a parent check
  cap::shared_cap pcap = Instance().caps.acquire(req, parent,
                         S_IFDIR | X_OK | W_OK, true);

  if (pcap->errc()) {
    rc = pcap->errc();
  } else {
    metad::shared_md md;
    metad::shared_md pmd;
    md = Instance().mds.lookup(req, parent, name);
    pmd = Instance().mds.get(req, parent, pcap->authid());
    {
      std::string implied_cid;
      XrdSysMutexHelper mLock(md->Locker());

      if (md->id() && !md->deleted()) {
        rc = EEXIST;
      } else {
        if (md->deleted()) {
          // we need to wait that this entry is really gone
          Instance().mds.wait_flush(req, md);
        }

        md->set_mode(mode | S_IFDIR);
        struct timespec ts;
        eos::common::Timing::GetTimeSpec(ts);
        md->set_name(name);
        md->set_atime(ts.tv_sec);
        md->set_atime_ns(ts.tv_nsec);
        md->set_mtime(ts.tv_sec);
        md->set_mtime_ns(ts.tv_nsec);
        md->set_ctime(ts.tv_sec);
        md->set_ctime_ns(ts.tv_nsec);
        md->set_btime(ts.tv_sec);
        md->set_btime_ns(ts.tv_nsec);
        // need to update the parent mtime
        md->set_pmtime(ts.tv_sec);
        md->set_pmtime_ns(ts.tv_nsec);
        pmd->set_mtime(ts.tv_sec);
        pmd->set_mtime_ns(ts.tv_nsec);
        md->set_uid(pcap->uid());
        md->set_gid(pcap->gid());
        md->set_id(Instance().mds.insert(req, md, pcap->authid()));
        md->set_creator(true);
        std::string imply_authid = eos::common::StringConversion::random_uuidstring();
        eos_static_info("generating implied authid %s => %s", pcap->authid().c_str(),
                        imply_authid.c_str());
        implied_cid = Instance().caps.imply(pcap, imply_authid, mode,
                                            (fuse_ino_t) md->id());
        md->cap_inc();
        md->set_implied_authid(imply_authid);
      }

      if (!rc) {
        if (Instance().Config().options.mkdir_is_sync) {
          md->set_type(md->EXCL);
          rc = Instance().mds.add_sync(req, pmd, md, pcap->authid());
        } else {
          Instance().mds.add(req, pmd, md, pcap->authid());
        }

        if (!rc) {
          memset(&e, 0, sizeof(e));
          md->convert(e);
          md->lookup_inc();
          eos_static_info("%s", md->dump(e).c_str());
        } else {
          Instance().getCap().forget(implied_cid);
        }
      }
    }
  }

  if (rc) {
    fuse_reply_err(req, rc);
  } else {
    fuse_reply_entry(req, &e);
  }

  EXEC_TIMING_END(__func__);
  COMMONTIMING("_stop_", &timing);
  eos_static_notice("t(ms)=%.03f %s", timing.RealTime(),
                    dump(id, parent, 0, rc, name).c_str());
}

/* -------------------------------------------------------------------------- */
void
/* -------------------------------------------------------------------------- */
EosFuse::unlink(fuse_req_t req, fuse_ino_t parent, const char* name)
/* -------------------------------------------------------------------------- */
/*
EACCES Write access to the directory containing pathname is not allowed for the process's effective UID, or one of the
directories in pathname did not allow search permission.  (See also path_resolution(7).)

EBUSY  The file pathname cannot be unlinked because it is being used by the system or another process; for example, it
is a mount point or the NFS client software created it to represent an  active  but  otherwise  nameless  inode
("NFS silly renamed").

EFAULT pathname points outside your accessible address space.

EIO    An I/O error occurred.

EISDIR pathname refers to a directory.  (This is the non-POSIX value returned by Linux since 2.1.132.)

ELOOP  Too many symbolic links were encountered in translating pathname.

ENAMETOOLONG
pathname was too long.

ENOENT A component in pathname does not exist or is a dangling symbolic link, or pathname is empty.

ENOMEM Insufficient kernel memory was available.

ENOTDIR
A component used as a directory in pathname is not, in fact, a directory.

EPERM  The  system  does  not allow unlinking of directories, or unlinking of directories requires privileges that the
calling process doesn't have.  (This is the POSIX prescribed error return; as noted above, Linux returns EISDIR
for this case.)

EPERM (Linux only)
The filesystem does not allow unlinking of files.

EPERM or EACCES
The  directory  containing pathname has the sticky bit (S_ISVTX) set and the process's effective UID is neither
the UID of the file to be deleted nor that of the directory containing it, and the process  is  not  privileged
(Linux: does not have the CAP_FOWNER capability).

EROFS  pathname refers to a file on a read-only filesystem.

 */
{
  eos::common::Timing timing(__func__);
  COMMONTIMING("_start_", &timing);
  eos_static_debug("");
  ADD_FUSE_STAT(__func__, req);
  EXEC_TIMING_BEGIN(__func__);
  Track::Monitor pmon(__func__, Instance().Tracker(), parent, true);
  int rc = 0;
  fuse_id id(req);
  // retrieve cap
  cap::shared_cap pcap = Instance().caps.acquire(req, parent,
                         S_IFDIR | X_OK | D_OK, true);

  if (pcap->errc()) {
    rc = pcap->errc();
  } else {
    std::string sname = name;
    uint64_t freesize = 0;

    if (sname == ".") {
      rc = EINVAL;
    }

    if (sname.length() > 1024) {
      rc = ENAMETOOLONG;
    }

    if (!rc) {
      metad::shared_md md;
      metad::shared_md pmd;
      md = Instance().mds.lookup(req, parent, name);
      XrdSysMutexHelper mLock(md->Locker());

      if (!md->id() || md->deleted()) {
        rc = ENOENT;
      }

      if ((!rc) && ((md->mode() & S_IFDIR))) {
        rc = EISDIR;
      }

      if (!rc)
      {
        if(isRecursiveRm(req) && Instance().mds.calculateDepth(md) <= Instance().Config().options.rm_rf_protect_levels) {
          eos_static_warning("Blocking recursive rm (pid = %d )", fuse_req_ctx(req)->pid);
          rc = EPERM; // you shall not pass, muahahahahah
        }
        else {
          freesize = md->size();
          pmd = Instance().mds.get(req, parent, pcap->authid());
          Instance().datas.unlink(req, md->id());
          Instance().mds.remove(req, pmd, md, pcap->authid());
        }
      }
    }

    if (!rc) {
      XrdSysMutexHelper pLock(pcap->Locker());
      Instance().caps.free_volume(pcap, freesize);
      eos_static_debug("freeing %llu bytes on cap ", freesize);
    }
  }

  fuse_reply_err(req, rc);
  EXEC_TIMING_END(__func__);
  COMMONTIMING("_stop_", &timing);
  eos_static_notice("t(ms)=%.03f %s", timing.RealTime(),
                    dump(id, parent, 0, rc, name).c_str());
}

/* -------------------------------------------------------------------------- */
void
/* -------------------------------------------------------------------------- */
EosFuse::rmdir(fuse_req_t req, fuse_ino_t parent, const char* name)
/* -------------------------------------------------------------------------- */
/*
EACCES Write access to the directory containing pathname was not allowed,
or one of the directories in the path prefix
of pathname did not allow search permission.

EBUSY  pathname is currently in use by the system or some process that
prevents its  removal.   On  Linux  this  means
pathname is currently used as a mount point or is the root directory of
the calling process.

EFAULT pathname points outside your accessible address space.

EINVAL pathname has .  as last component.

ELOOP  Too many symbolic links were encountered in resolving pathname.

ENAMETOOLONG
pathname was too long.

ENOENT A directory component in pathname does not exist or is a dangling
symbolic link.

ENOMEM Insufficient kernel memory was available.

ENOTDIR
pathname, or a component used as a directory in pathname, is not,
in fact, a directory.

ENOTEMPTY
pathname contains entries other than . and .. ; or, pathname has ..
as its final component.  POSIX.1-2001 also
allows EEXIST for this condition.

EPERM  The directory containing pathname has the sticky bit (S_ISVTX) set and
the process's effective user ID is  nei‐
ther  the  user  ID  of  the file to be deleted nor that of the
directory containing it, and the process is not
privileged (Linux: does not have the CAP_FOWNER capability).

EPERM  The filesystem containing pathname does not support the removal of
directories.

EROFS  pathname refers to a directory on a read-only filesystem.

 */
{
  eos::common::Timing timing(__func__);
  COMMONTIMING("_start_", &timing);
  eos_static_debug("");
  ADD_FUSE_STAT(__func__, req);
  EXEC_TIMING_BEGIN(__func__);
  Track::Monitor mon(__func__, Instance().Tracker(), parent);
  int rc = 0;
  fuse_id id(req);
  // retrieve cap
  cap::shared_cap pcap = Instance().caps.acquire(req, parent,
                         S_IFDIR | X_OK | D_OK, true);

  if (pcap->errc()) {
    rc = pcap->errc();
  } else {
    std::string sname = name;

    if (sname == ".") {
      rc = EINVAL;
    }

    if (sname.length() > 1024) {
      rc = ENAMETOOLONG;
    }

    if (!rc) {
      metad::shared_md md;
      metad::shared_md pmd;
      md = Instance().mds.lookup(req, parent, name);
      XrdSysMutexHelper mLock(md->Locker());

      if (!md->id() || md->deleted()) {
        rc = ENOENT;
      }

      if ((!rc) && (!(md->mode() & S_IFDIR))) {
        rc = ENOTDIR;
      }

      eos_static_info("link=%d", md->nlink());

      if ((!rc) && (md->children().size() || md->nchildren())) {
        rc = ENOTEMPTY;
      }

      if (!rc) {
        pmd = Instance().mds.get(req, parent, pcap->authid());
        Instance().mds.remove(req, pmd, md, pcap->authid());
      }
    }
  }

  fuse_reply_err(req, rc);
  EXEC_TIMING_END(__func__);
  COMMONTIMING("_stop_", &timing);
  eos_static_notice("t(ms)=%.03f %s", timing.RealTime(),
                    dump(id, parent, 0, rc, name).c_str());
}

#ifdef _FUSE3
/* -------------------------------------------------------------------------- */
void
/* -------------------------------------------------------------------------- */
EosFuse::rename(fuse_req_t req, fuse_ino_t parent, const char* name,
                fuse_ino_t newparent, const char* newname, unsigned int flags)
/* -------------------------------------------------------------------------- */
#else

/* -------------------------------------------------------------------------- */
void
/* -------------------------------------------------------------------------- */
EosFuse::rename(fuse_req_t req, fuse_ino_t parent, const char* name,
                fuse_ino_t newparent, const char* newname)
/* -------------------------------------------------------------------------- */
#endif
{
  eos::common::Timing timing(__func__);
  COMMONTIMING("_start_", &timing);
  eos_static_debug("");
  ADD_FUSE_STAT(__func__, req);
  EXEC_TIMING_BEGIN(__func__);
<<<<<<< HEAD
  Track::Monitor monp(__func__, Instance().Tracker(), parent);
  Track::Monitor monn(__func__, Instance().Tracker(), newparent);
=======

  // Need to pay attention to lock order here. This is the only (?) function where
  // we have to lock more than two inodes at the same time.
  //
  // Two racing requests with inverted source/target directories,
  // eg "mv dir1/file1 dir2/file2" and "mv dir2/file3 dir1/file4" can deadlock
  // us if we simply lock in order of source -> target.
  //
  // Instead, lock in order of increasing inode - both racing requests will
  // use the same locking order, and no deadlock can occur.

  fuse_ino_t first = std::min(parent, newparent);
  fuse_ino_t second = std::max(parent, newparent);

  Track::Monitor monp (__func__, Instance().Tracker(), first, true);
  Track::Monitor monn (__func__, Instance().Tracker(), second, true, first == second);

>>>>>>> 0b5a4735
  int rc = 0;
  fuse_id id(req);
  // do a parent check
  cap::shared_cap p1cap = Instance().caps.acquire(req, parent,
                          S_IFDIR | R_OK, true);
  cap::shared_cap p2cap = Instance().caps.acquire(req, newparent,
                          S_IFDIR | W_OK, true);

  if (p1cap->errc()) {
    rc = p1cap->errc();
  }

  if (!rc && p2cap->errc()) {
    rc = p2cap->errc();
  }

  if (!rc) {
    metad::shared_md md;
    metad::shared_md p1md;
    metad::shared_md p2md;
    md = Instance().mds.lookup(req, parent, name);
    p1md = Instance().mds.get(req, parent, p1cap->authid());
    p2md = Instance().mds.get(req, newparent, p2cap->authid());
    uint64_t md_ino = 0;
    {
      XrdSysMutexHelper mLock(md->Locker());

      if (md->deleted()) {
        // we need to wait that this entry is really gone
        Instance().mds.wait_flush(req, md);
      }

      if (!md->id() || md->deleted()) {
        rc = md->deleted() ? ENOENT : md->err();
      } else {
        md_ino = md->id();
      }
    }

    if (!rc) {
      Track::Monitor mone(__func__, Instance().Tracker(), md_ino, true);
      std::string new_name = newname;
      Instance().mds.mv(req, p1md, p2md, md, newname, p1cap->authid(),
                        p2cap->authid());
    }
  }

  EXEC_TIMING_END(__func__);
  fuse_reply_err(req, rc);
  COMMONTIMING("_stop_", &timing);
  eos_static_notice("t(ms)=%.03f %s target-name=%s", timing.RealTime(),
                    dump(id, parent, 0, rc, name).c_str(), newname);
}

/* -------------------------------------------------------------------------- */
void
/* -------------------------------------------------------------------------- */
EosFuse::access(fuse_req_t req, fuse_ino_t ino, int mask)
/* -------------------------------------------------------------------------- */
{
  eos::common::Timing timing(__func__);
  COMMONTIMING("_start_", &timing);
  eos_static_debug("");
  EXEC_TIMING_BEGIN(__func__);
  Track::Monitor mon(__func__, Instance().Tracker(), ino);
  int rc = 0;
  fuse_id id(req);
  metad::shared_md md = Instance().mds.get(req, ino);

  if (!md->id()) {
    rc = md->deleted() ? ENOENT : md->err();
  }

  fuse_reply_err(req, rc);
  EXEC_TIMING_END(__func__);
  COMMONTIMING("_stop_", &timing);
  eos_static_notice("t(ms)=%.03f %s", timing.RealTime(),
                    dump(id, ino, 0, rc).c_str());
}

/* -------------------------------------------------------------------------- */
void
/* -------------------------------------------------------------------------- */
EosFuse::open(fuse_req_t req, fuse_ino_t ino, struct fuse_file_info* fi)
/* -------------------------------------------------------------------------- */
{
  eos::common::Timing timing(__func__);
  COMMONTIMING("_start_", &timing);
  eos_static_debug("flags=%x", fi->flags);

// FMODE_EXEC: "secret" internal flag which can be set only by the kernel when it's
// reading a file destined to be used as an image for an execve.
#define FMODE_EXEC 0x20
  ExecveAlert execve(fi->flags & FMODE_EXEC);

  ADD_FUSE_STAT(__func__, req);
  EXEC_TIMING_BEGIN(__func__);
  Track::Monitor mon(__func__, Instance().Tracker(), ino, true);
  int rc = 0;
  fuse_id id(req);
  int mode = R_OK;

  if (fi->flags & (O_RDWR | O_WRONLY)) {
    mode = W_OK;
  }

  {
    metad::shared_md md;
    md = Instance().mds.get(req, ino);
    XrdSysMutexHelper mLock(md->Locker());

    if (!md->id() || md->deleted()) {
      rc = md->deleted() ? ENOENT : md->err();
    } else {
      // do a parent check
      cap::shared_cap pcap = Instance().caps.acquire(req, md->pid(),
                             S_IFDIR | mode);
      XrdSysMutexHelper mLock(pcap->Locker());

      if (pcap->errc()) {
        rc = pcap->errc();
      } else {
        uint64_t pquota = 0;

        if (mode == W_OK) {
          if (!(pquota = Instance().caps.has_quota(pcap, 1024 * 1024))) {
            rc = EDQUOT;
          }
        }

        if (!rc) {
          mLock.UnLock();
          struct fuse_entry_param e;
          memset(&e, 0, sizeof(e));
          md->convert(e);
          data::data_fh* io = data::data_fh::Instance(Instance().datas.get(req, md->id(),
                              md), md, (mode == W_OK));
          pcap->Locker().Lock();
          io->set_authid(pcap->authid());

          if (pquota < pcap->max_file_size()) {
            io->set_maxfilesize(pquota);
          } else {
            io->set_maxfilesize(pcap->max_file_size());
          }

          pcap->Locker().UnLock();
          // attach a datapool object
          fi->fh = (uint64_t) io;
          std::string cookie = md->Cookie();
          io->ioctx()->set_remote(Instance().Config().hostport,
                                  md->name(),
                                  md->md_ino(),
                                  md->md_pino(),
                                  req,
                                  (mode == W_OK));
          bool outdated = (io->ioctx()->attach(req, cookie, fi->flags) == EKEYEXPIRED);
          fi->keep_cache = outdated ? 0 : Instance().Config().options.data_kernelcache;
          fi->direct_io = 0;
          eos_static_info("%s", md->dump(e).c_str());
        }
      }
    }
  }

  if (rc) {
    fuse_reply_err(req, rc);
  } else {
    fuse_reply_open(req, fi);
  }

  EXEC_TIMING_END(__func__);
  COMMONTIMING("_stop_", &timing);
  eos_static_notice("t(ms)=%.03f %s", timing.RealTime(),
                    dump(id, ino, fi, rc).c_str());
}

/* -------------------------------------------------------------------------- */
void
/* -------------------------------------------------------------------------- */
EosFuse::mknod(fuse_req_t req, fuse_ino_t parent, const char* name,
               mode_t mode, dev_t rdev)
/* -------------------------------------------------------------------------- */
{
  eos::common::Timing timing(__func__);
  COMMONTIMING("_start_", &timing);
  eos_static_debug("");
  ADD_FUSE_STAT(__func__, req);
  EXEC_TIMING_BEGIN(__func__);
  int rc = 0;
  fuse_id id(req);

  if (!S_ISREG(mode)) {
    // we only implement files
    rc = ENOSYS;
  } else {
    create(req, parent, name, mode, 0);
  }

  if (rc) {
    fuse_reply_err(req, rc);
  }

  EXEC_TIMING_END(__func__);
  COMMONTIMING("_stop_", &timing);
  eos_static_notice("t(ms)=%.03f %s", timing.RealTime(),
                    dump(id, parent, 0, rc, name).c_str());
}

/* -------------------------------------------------------------------------- */
void
/* -------------------------------------------------------------------------- */
EosFuse::create(fuse_req_t req, fuse_ino_t parent, const char* name,
                mode_t mode, struct fuse_file_info* fi)
/* -------------------------------------------------------------------------- */
/*
EACCES The  requested  access to the file is not allowed, or search permission is denied for one of the directories in
the path prefix of pathname, or the file did not exist yet and write access to  the  parent  directory  is  not
allowed.  (See also path_resolution(7).)

EDQUOT Where  O_CREAT  is  specified,  the  file  does not exist, and the user's quota of disk blocks or inodes on the
filesystem has been exhausted.

EEXIST pathname already exists and O_CREAT and O_EXCL were used.

EFAULT pathname points outside your accessible address space.

EFBIG  See EOVERFLOW.

EINTR  While blocked waiting to complete an open of a slow device (e.g., a FIFO; see fifo(7)),  the  call  was  inter‐
rupted by a signal handler; see signal(7).

EINVAL The filesystem does not support the O_DIRECT flag. See NOTES for more information.

EISDIR pathname refers to a directory and the access requested involved writing (that is, O_WRONLY or O_RDWR is set).

ELOOP  Too  many symbolic links were encountered in resolving pathname, or O_NOFOLLOW was specified but pathname was a
symbolic link.

EMFILE The process already has the maximum number of files open.

ENAMETOOLONG
pathname was too long.

ENFILE The system limit on the total number of open files has been reached.

ENODEV pathname refers to a device special file and no corresponding device exists.  (This is a Linux kernel  bug;  in
this situation ENXIO must be returned.)

ENOENT O_CREAT  is not set and the named file does not exist.  Or, a directory component in pathname does not exist or
is a dangling symbolic link.

ENOMEM Insufficient kernel memory was available.

ENOSPC pathname was to be created but the device containing pathname has no room for the new file.

ENOTDIR
A component used as a directory in pathname is not, in fact, a directory,  or  O_DIRECTORY  was  specified  and
pathname was not a directory.

ENXIO  O_NONBLOCK  |  O_WRONLY is set, the named file is a FIFO and no process has the file open for reading.  Or, the
file is a device special file and no corresponding device exists.

EOVERFLOW
pathname refers to a regular file that is too large to be opened.  The usual scenario here is that an  applica‐
tion  compiled  on  a  32-bit  platform  without -D_FILE_OFFSET_BITS=64 tried to open a file whose size exceeds
(2<<31)-1 bits; see also O_LARGEFILE above.  This is the error specified by  POSIX.1-2001;  in  kernels  before
2.6.24, Linux gave the error EFBIG for this case.

EPERM  The  O_NOATIME  flag was specified, but the effective user ID of the caller did not match the owner of the file
and the caller was not privileged (CAP_FOWNER).

EROFS  pathname refers to a file on a read-only filesystem and write access was requested.

ETXTBSY
pathname refers to an executable image which is currently being executed and write access was requested.

EWOULDBLOCK
The O_NONBLOCK flag was specified, and an incompatible lease was held on the file (see fcntl(2)).
 */
/* -------------------------------------------------------------------------- */
{
  eos::common::Timing timing(__func__);
  COMMONTIMING("_start_", &timing);
  Track::Monitor mon(__func__, Instance().Tracker(), parent, true);

  if (fi) {
    eos_static_debug("flags=%x", fi->flags);
  }

  ADD_FUSE_STAT(__func__, req);
  EXEC_TIMING_BEGIN(__func__);
  int rc = 0;
  fuse_id id(req);
  // do a parent check
  cap::shared_cap pcap = Instance().caps.acquire(req, parent,
                         S_IFDIR | W_OK, true);
  struct fuse_entry_param e;

  if (pcap->errc()) {
    rc = pcap->errc();
  } else {
    {
      if (!Instance().caps.has_quota(pcap, 1024 * 1024)) {
        rc = EDQUOT;
      }
    }

    if (!rc) {
      metad::shared_md md;
      metad::shared_md pmd;
      md = Instance().mds.lookup(req, parent, name);
      pmd = Instance().mds.get(req, parent, pcap->authid());
      XrdSysMutexHelper mLock(md->Locker());

      if (md->id() && !md->deleted()) {
        rc = EEXIST;
      } else {
        if (md->deleted()) {
          // we need to wait that this entry is really gone
          Instance().mds.wait_flush(req, md);
        }

        md->set_mode(mode | S_IFREG);
        struct timespec ts;
        eos::common::Timing::GetTimeSpec(ts);
        md->set_name(name);
        md->set_atime(ts.tv_sec);
        md->set_atime_ns(ts.tv_nsec);
        md->set_mtime(ts.tv_sec);
        md->set_mtime_ns(ts.tv_nsec);
        md->set_ctime(ts.tv_sec);
        md->set_ctime_ns(ts.tv_nsec);
        md->set_btime(ts.tv_sec);
        md->set_btime_ns(ts.tv_nsec);
        // need to update the parent mtime
        md->set_pmtime(ts.tv_sec);
        md->set_pmtime_ns(ts.tv_nsec);
        md->set_uid(pcap->uid());
        md->set_gid(pcap->gid());
        md->set_id(Instance().mds.insert(req, md, pcap->authid()));
        md->set_creator(true);
        XrdSysMutexHelper mLockParent(pmd->Locker());
        pmd->set_mtime(ts.tv_sec);
        pmd->set_mtime_ns(ts.tv_nsec);
        mLockParent.UnLock();

        if ((Instance().Config().options.create_is_sync) ||
            (fi && fi->flags & O_EXCL)) {
          md->set_type(md->EXCL);
          rc = Instance().mds.add_sync(req, pmd, md, pcap->authid());
        } else {
          Instance().mds.add(req, pmd, md, pcap->authid());
        }

        Instance().caps.book_inode(pcap);
        memset(&e, 0, sizeof(e));

        if (!rc) {
          md->convert(e);
          md->lookup_inc();

          if (fi) {
            // -----------------------------------------------------------------------
            // FUSE caches the file for reads on the same filedescriptor in the buffer
            // cache, but the pages are released once this filedescriptor is released.
            fi->keep_cache = Instance().Config().options.data_kernelcache;

            if ((fi->flags & O_DIRECT) ||
                (fi->flags & O_SYNC)) {
              fi->direct_io = 1;
            } else {
              fi->direct_io = 0;
            }

            data::data_fh* io = data::data_fh::Instance(Instance().datas.get(req, md->id(),
                                md), md, true);
            io->set_authid(pcap->authid());
            io->set_maxfilesize(pcap->max_file_size());
            // attach a datapool object
            fi->fh = (uint64_t) io;
            std::string cookie = md->Cookie();
            io->ioctx()->set_remote(Instance().Config().hostport,
                                    md->name(),
                                    md->md_ino(),
                                    md->md_pino(),
                                    req,
                                    true);
            io->ioctx()->attach(req, cookie, fi->flags);
          }
        }

        eos_static_info("%s", md->dump(e).c_str());
      }
    }
  }

  if (rc) {
    fuse_reply_err(req, rc);
  } else {
    if (fi)
      // create
    {
      fuse_reply_create(req, &e, fi);
    } else
      // mknod
    {
      fuse_reply_entry(req, &e);
    }
  }

  EXEC_TIMING_END(__func__);
  COMMONTIMING("_stop_", &timing);
  eos_static_notice("t(ms)=%.03f %s", timing.RealTime(),
                    dump(id, parent, 0, rc).c_str());
}

void
/* -------------------------------------------------------------------------- */
EosFuse::read(fuse_req_t req, fuse_ino_t ino, size_t size, off_t off,
              struct fuse_file_info* fi)
/* -------------------------------------------------------------------------- */
{
  eos::common::Timing timing(__func__);
  COMMONTIMING("_start_", &timing);
  Track::Monitor mon(__func__, Instance().Tracker(), ino);
  eos_static_debug("inode=%llu size=%li off=%llu",
                   (unsigned long long) ino, size, (unsigned long long) off);
  eos_static_debug("");
  fuse_id id(req);
  ADD_FUSE_STAT(__func__, req);
  EXEC_TIMING_BEGIN(__func__);
  data::data_fh* io = (data::data_fh*) fi->fh;
  ssize_t res = 0;
  int rc = 0;

  if (io) {
    char* buf = 0;

    if ((res = io->ioctx()->peek_pread(req, buf, size, off)) == -1) {
      rc = EIO;
    } else {
      fuse_reply_buf(req, buf, res);
    }

    io->ioctx()->release_pread();
  } else {
    rc = ENXIO;
  }

  if (rc) {
    fuse_reply_err(req, rc);
  }

  eos_static_debug("t(ms)=%.03f %s", timing.RealTime(),
                   dump(id, ino, 0, rc).c_str());
  EXEC_TIMING_END(__func__);
}

/* -------------------------------------------------------------------------- */
void
/* -------------------------------------------------------------------------- */
EosFuse::write(fuse_req_t req, fuse_ino_t ino, const char* buf, size_t size,
               off_t off, struct fuse_file_info* fi)
/* -------------------------------------------------------------------------- */
{
  eos::common::Timing timing(__func__);
  COMMONTIMING("_start_", &timing);
  Track::Monitor mon(__func__, Instance().Tracker(), ino, true);
  eos_static_debug("inode=%lld size=%lld off=%lld buf=%lld",
                   (long long) ino, (long long) size,
                   (long long) off, (long long) buf);
  eos_static_debug("");
  fuse_id id(req);
  ADD_FUSE_STAT(__func__, req);
  EXEC_TIMING_BEGIN(__func__);
  data::data_fh* io = (data::data_fh*) fi->fh;
  int rc = 0;

  if (io) {
    eos_static_debug("max-file-size=%llu", io->maxfilesize());

    if ((off + size) > io->maxfilesize()) {
      eos_static_err("io-error: maximum file size exceeded inode=%lld size=%lld off=%lld buf=%lld max-size=%llu",
                     ino, size, off, buf, io->maxfilesize());
      rc = EFBIG;
    } else {
      if (io->ioctx()->pwrite(req, buf, size, off) == -1) {
        eos_static_err("io-error: inode=%lld size=%lld off=%lld buf=%lld", ino, size,
                       off, buf);
        rc = EIO;
      } else {
        {
          XrdSysMutexHelper mLock(io->mdctx()->Locker());
          io->mdctx()->set_size(io->ioctx()->size());
          io->set_update();
        }
        fuse_reply_write(req, size);
      }
    }
  } else {
    rc = ENXIO;
  }

  if (rc) {
    fuse_reply_err(req, rc);
  }

  eos_static_debug("t(ms)=%.03f %s", timing.RealTime(),
                   dump(id, ino, 0, rc).c_str());
  EXEC_TIMING_END(__func__);
}

/* -------------------------------------------------------------------------- */
void
/* -------------------------------------------------------------------------- */
EosFuse::release(fuse_req_t req, fuse_ino_t ino, struct fuse_file_info* fi)
/* -------------------------------------------------------------------------- */
{
  eos::common::Timing timing(__func__);
  COMMONTIMING("_start_", &timing);
  eos_static_debug("");
  ADD_FUSE_STAT(__func__, req);
  EXEC_TIMING_BEGIN(__func__);
  Track::Monitor mon(__func__, Instance().Tracker(), ino, true);
  int rc = 0;
  fuse_id id(req);

  if (fi->fh) {
    data::data_fh* io = (data::data_fh*) fi->fh;
    std::string cookie = "";
    io->ioctx()->detach(req, cookie, io->rw);
    delete io;
    Instance().datas.release(req, ino);
  }

  EXEC_TIMING_END(__func__);
  COMMONTIMING("_stop_", &timing);
  fuse_reply_err(req, rc);
  eos_static_notice("t(ms)=%.03f %s", timing.RealTime(),
                    dump(id, ino, 0, rc).c_str());
}

/* -------------------------------------------------------------------------- */
void
/* -------------------------------------------------------------------------- */
EosFuse::fsync(fuse_req_t req, fuse_ino_t ino, int datasync,
               struct fuse_file_info* fi)
/* -------------------------------------------------------------------------- */
{
  eos::common::Timing timing(__func__);
  COMMONTIMING("_start_", &timing);
  eos_static_debug("datasync=%d", datasync);
  ADD_FUSE_STAT(__func__, req);
  EXEC_TIMING_BEGIN(__func__);
  Track::Monitor mon(__func__, Instance().Tracker(), ino);
  int rc = 0;
  fuse_id id(req);
  data::data_fh* io = (data::data_fh*) fi->fh;

  if (io) {
    {
      std::string fname = "";
      {
        XrdSysMutexHelper mLock(io->md->Locker());
        fname = io->md->name();
      }

      if (filename::matches_suffix(fname,
                                   Instance().Config().options.no_fsync_suffixes)) {
        if (EOS_LOGS_DEBUG) {
          eos_static_info("name=%s is in no-fsync list - suppressing fsync call",
                          fname.c_str());
        }
      } else {
        if (Instance().Config().options.global_flush) {
          Instance().mds.begin_flush(req, io->md,
                                     io->authid()); // flag an ongoing flush centrally
        }

        struct timespec tsnow;

        eos::common::Timing::GetTimeSpec(tsnow);

        XrdSysMutexHelper mLock(io->md->Locker());

        io->md->set_mtime(tsnow.tv_sec);

        io->md->set_mtime_ns(tsnow.tv_nsec);

        Instance().mds.update(req, io->md, io->authid());

        // step 1 call flush
        rc = io->ioctx()->flush(req); // actually do the flush

        std::string cookie = io->md->Cookie();

        io->ioctx()->store_cookie(cookie);

        if (!rc) {
          // step 2 call sync - this currently flushed all open filedescriptors - should be ok
          rc = io->ioctx()->sync(); // actually wait for writes to be acknowledged

          if (rc) {
            rc = errno;
          }
        } else {
          rc = errno;
        }

        if (Instance().Config().options.global_flush) {
          //XrdSysTimer sleeper;
          //sleeper.Wait(5000);
          Instance().mds.end_flush(req, io->md,
                                   io->authid()); // unflag an ongoing flush centrally
        }
      }
    }
  }

  fuse_reply_err(req, rc);
  EXEC_TIMING_END(__func__);
  COMMONTIMING("_stop_", &timing);
  eos_static_notice("t(ms)=%.03f %s", timing.RealTime(),
                    dump(id, ino, 0, rc).c_str());
}

/* -------------------------------------------------------------------------- */
void
/* -------------------------------------------------------------------------- */
EosFuse::forget(fuse_req_t req, fuse_ino_t ino, unsigned long nlookup)
/* -------------------------------------------------------------------------- */
{
  eos::common::Timing timing(__func__);
  COMMONTIMING("_start_", &timing);
  eos_static_debug("");
  ADD_FUSE_STAT(__func__, req);
  EXEC_TIMING_BEGIN(__func__);
  int rc = 0;
  fuse_id id(req);
  rc = Instance().mds.forget(req, ino, nlookup);
  EXEC_TIMING_END(__func__);
  COMMONTIMING("_stop_", &timing);
  eos_static_notice("t(ms)=%.03f %s nlookup=%d", timing.RealTime(),
                    dump(id, ino, 0, rc).c_str(), nlookup);

  if (!rc) {
    Instance().Tracker().forget(ino);
  }

  fuse_reply_none(req);
}

/* -------------------------------------------------------------------------- */
void
/* -------------------------------------------------------------------------- */
EosFuse::flush(fuse_req_t req, fuse_ino_t ino, struct fuse_file_info* fi)
/* -------------------------------------------------------------------------- */
{
  eos::common::Timing timing(__func__);
  COMMONTIMING("_start_", &timing);
  eos_static_debug("");
  ADD_FUSE_STAT(__func__, req);
  EXEC_TIMING_BEGIN(__func__);
  Track::Monitor mon(__func__, Instance().Tracker(), ino, true);
  int rc = 0;
  fuse_id id(req);
  data::data_fh* io = (data::data_fh*) fi->fh;

  if (io) {
    if (io->has_update()) {
      cap::shared_cap pcap = Instance().caps.acquire(req, io->md->pid(),
                             S_IFDIR | W_OK, true);
      XrdSysMutexHelper pLock(pcap->Locker());

      if (pcap->errc()) {
        rc = pcap->errc();
      } else {
        {
          ssize_t size_change = (int64_t) io->md->size() - (int64_t) io->opensize();

          if (size_change > 0) {
            Instance().caps.book_volume(pcap, size_change);
          } else {
            Instance().caps.free_volume(pcap, size_change);
          }

          eos_static_debug("booking %ld bytes on cap ", size_change);
        }
        pLock.UnLock();
        struct timespec tsnow;
        eos::common::Timing::GetTimeSpec(tsnow);
        XrdSysMutexHelper mLock(io->md->Locker());
        io->md->set_mtime(tsnow.tv_sec);
        io->md->set_mtime_ns(tsnow.tv_nsec);
        Instance().mds.update(req, io->md, io->authid());

        // actually do the flush
        if (io->ioctx()->flush(req)) {
          rc = EIO;
        }

        std::string cookie = io->md->Cookie();
        io->ioctx()->store_cookie(cookie);
        pcap->Locker().Lock();

        if (! Instance().caps.has_quota(pcap, 0)) {
          // we signal an error to the client if the quota get's exceeded although
          // we let the file be complete
          rc = EDQUOT;
        }

        pcap->Locker().UnLock();
      }
    }

    // unlock all locks for that owner
    struct flock lock;
    lock.l_type = F_UNLCK;
    lock.l_start = 0;
    lock.l_len = -1;
    lock.l_pid = fuse_req_ctx(req)->pid;
    rc = Instance().mds.setlk(req, io->mdctx(), &lock, 0);
  }

  fuse_reply_err(req, rc);
  EXEC_TIMING_END(__func__);
  COMMONTIMING("_stop_", &timing);
  eos_static_notice("t(ms)=%.03f %s", timing.RealTime(),
                    dump(id, ino, 0, rc).c_str());
}

#ifdef __APPLE__
/* -------------------------------------------------------------------------- */
void
/* -------------------------------------------------------------------------- */
EosFuse::getxattr(fuse_req_t req, fuse_ino_t ino, const char* xattr_name,
                  size_t size, uint32_t position)
/* -------------------------------------------------------------------------- */
#else

/* -------------------------------------------------------------------------- */
void
/* -------------------------------------------------------------------------- */
EosFuse::getxattr(fuse_req_t req, fuse_ino_t ino, const char* xattr_name,
                  size_t size)
/* -------------------------------------------------------------------------- */
#endif
{
  eos::common::Timing timing(__func__);
  COMMONTIMING("_start_", &timing);
  eos_static_debug("");
  ADD_FUSE_STAT(__func__, req);
  EXEC_TIMING_BEGIN(__func__);
  Track::Monitor mon(__func__, Instance().Tracker(), ino);
  int rc = 0;
  fuse_id id(req);
  cap::shared_cap pcap;
  std::string key = xattr_name;
  std::string value;
  bool local_getxattr = false;

  // the root user has a bypass to be able to retrieve information in
  // realtime
  if (fuse_req_ctx(req)->uid == 0) {
    static std::string s_md = "system.eos.md";
    static std::string s_cap = "system.eos.cap";
    static std::string s_ls_caps = "system.eos.caps";
    static std::string s_ls_vmap = "system.eos.vmap";

    if (key.substr(0, s_md.length()) == s_md) {
      local_getxattr = true;
      metad::shared_md md;
      pcap = Instance().caps.get(req, ino);
      md = Instance().mds.get(req, ino, pcap->authid());
      {
        value = Instance().mds.dump_md(md);
      }
    }

    if (key.substr(0, s_cap.length()) == s_cap) {
      local_getxattr = true;
      pcap = Instance().caps.get(req, ino);
      {
        value = pcap->dump();
      }
    }

    if (key.substr(0, s_ls_caps.length()) == s_ls_caps) {
      local_getxattr = true;
      value = Instance().caps.ls();
    }

    if (key.substr(0, s_ls_vmap.length()) == s_ls_vmap) {
      local_getxattr = true;
      value = Instance().mds.vmaps().dump();
    }

    if ((size) && (value.size() > size)) {
      value.erase(size - 4);
      value += "...";
    }
  }

  if (!local_getxattr) {
    {
      metad::shared_md md;
      metad::shared_md pmd;
      static std::string s_sec = "security.";
      static std::string s_acl_a = "system.posix_acl_access";
      static std::string s_acl_d = "system.posix_acl_default";
      static std::string s_apple = "com.apple";

      // don't return any security attribute
      if (key.substr(0, s_sec.length()) == s_sec) {
        rc = ENOATTR;
      } else {
        // don't return any posix acl attribute
        if ((key == s_acl_a) || (key == s_acl_d)) {
          rc = ENOATTR;
        }

#ifdef __APPLE__
        else

          // don't return any finder attribute
          if (key.substr(0, s_apple.length()) == s_apple) {
            rc = ENOATTR;
          }

#endif
      }

      if (!rc) {
        md = Instance().mds.get(req, ino);
        XrdSysMutexHelper mLock(md->Locker());

        if (!md->id() || md->deleted()) {
          rc = md->deleted() ? ENOENT : md->err();
        } else {
          auto map = md->attr();

          if (key.substr(0, 4) == "eos.") {
            if (key == "eos.md_ino") {
              std::string md_ino;
              value = eos::common::StringConversion::GetSizeString(md_ino,
                      (unsigned long long) md->md_ino());
            }

            if (key == "eos.btime") {
              char btime[256];
              snprintf(btime, sizeof(btime), "%lu.%lu", md->btime(), md->btime_ns());
              value = btime;
              ;
            }

            if (key == "eos.name") {
              value = Instance().Config().name;
            }

            if (key == "eos.hostport") {
              value = Instance().Config().hostport;
            }

            if (key == "eos.mgmurl") {
              std::string mgmurl = "root://";
              mgmurl += Instance().Config().hostport;
              value = mgmurl;
            }

            if (key == "eos.quota") {
              pcap = Instance().caps.acquire(req, ino,
                                             R_OK);

              if (pcap->errc()) {
                rc = pcap->errc();
              } else {
                cap::shared_quota q = Instance().caps.quota(pcap);
                XrdSysMutexHelper qLock(q->Locker());
                char qline[1024];
                snprintf(qline, sizeof(qline),
                         "instance             uid     gid        vol-avail        ino-avail        max-fsize                         endpoint\n"
                         "%-16s %7u %7u %16lu %16lu %16lu %32s\n",
                         Instance().Config().name.c_str(),
                         pcap->uid(),
                         pcap->gid(),
                         q->volume_quota(),
                         q->inode_quota(),
                         pcap->max_file_size(),
                         Instance().Config().hostport.c_str());
                value = qline;
              }
            }
          } else {
            if (S_ISDIR(md->mode())) {
              // retrieve the appropriate cap of this inode
              pcap = Instance().caps.acquire(req, ino,
                                             R_OK);
            } else {
              // retrieve the appropriate cap of the parent inode
              pcap = Instance().caps.acquire(req, md->pid(), R_OK);
            }

            if (pcap->errc()) {
              rc = pcap->errc();
            } else {
              if (!map.count(key)) {
                rc = ENOATTR;
              } else {
                value = map[key];
              }
            }

            if (size != 0) {
              if (value.size() > size) {
                rc = ERANGE;
              }
            }
          }
        }
      }
    }
  }

  if (rc) {
    fuse_reply_err(req, rc);
  } else {
    if (size == 0) {
      fuse_reply_xattr(req, value.size());
    } else {
      fuse_reply_buf(req, value.c_str(), value.size());
    }
  }

  EXEC_TIMING_END(__func__);
  COMMONTIMING("_stop_", &timing);
  eos_static_notice("t(ms)=%.03f %s", timing.RealTime(),
                    dump(id, ino, 0, rc, xattr_name).c_str());
}

#ifdef __APPLE__
/* -------------------------------------------------------------------------- */
void
/* -------------------------------------------------------------------------- */
EosFuse::setxattr(fuse_req_t req, fuse_ino_t ino, const char* xattr_name,
                  const char* xattr_value, size_t size, int flags,
                  uint32_t position)
/* -------------------------------------------------------------------------- */
#else

/* -------------------------------------------------------------------------- */
void
/* -------------------------------------------------------------------------- */
EosFuse::setxattr(fuse_req_t req, fuse_ino_t ino, const char* xattr_name,
                  const char* xattr_value, size_t size, int flags)
/* -------------------------------------------------------------------------- */
#endif
{
  eos::common::Timing timing(__func__);
  COMMONTIMING("_start_", &timing);
  eos_static_debug("key=%s", xattr_name);
  ADD_FUSE_STAT(__func__, req);
  EXEC_TIMING_BEGIN(__func__);
  Track::Monitor mon(__func__, Instance().Tracker(), ino, true);
  int rc = 0;
  fuse_id id(req);
  cap::shared_cap pcap;
  std::string value;
  bool local_setxattr = false;
  std::string key = xattr_name;
  value.assign(xattr_value, size);
  // the root user has a bypass to be able to change th fuse configuration in
  // realtime
  {
    static std::string s_debug = "system.eos.debug";
    static std::string s_dropcap = "system.eos.dropcap";
    static std::string s_dropallcap = "system.eos.dropallcap";

    if (key.substr(0, s_debug.length()) == s_debug) {
      local_setxattr = true;
      // only root can do this configuration changes

      if (fuse_req_ctx(req)->uid == 0) {
        rc = EINVAL;
#ifdef EOSCITRINE

        if (value == "notice") {
          eos::common::Logging::GetInstance().SetLogPriority(LOG_NOTICE);
          rc = 0;
        }

        if (value == "info") {
          eos::common::Logging::GetInstance().SetLogPriority(LOG_INFO);
          rc = 0;
        }

        if (value == "debug") {
          eos::common::Logging::GetInstance().SetLogPriority(LOG_DEBUG);
          rc = 0;
        }

#else

        if (value == "notice") {
          eos::common::Logging::SetLogPriority(LOG_NOTICE);
          rc = 0;
        }

        if (value == "info") {
          eos::common::Logging::SetLogPriority(LOG_INFO);
          rc = 0;
        }

        if (value == "debug") {
          eos::common::Logging::SetLogPriority(LOG_DEBUG);
          rc = 0;
        }

#endif
      } else {
        rc = EPERM;
      }
    }

    if (key.substr(0, s_dropcap.length()) == s_dropcap) {
      local_setxattr = true;
      cap::shared_cap pcap = Instance().caps.get(req, ino);

      if (pcap->id()) {
        Instance().caps.forget(pcap->capid(req, ino));
      }
    }

    if (key.substr(0, s_dropallcap.length()) == s_dropallcap) {
      local_setxattr = true;

      if (fuse_req_ctx(req)->uid == 0) {
        Instance().caps.reset();
      } else {
        rc = EPERM;
      }
    }
  }

  if (!local_setxattr) {
    metad::shared_md md;
    md = Instance().mds.get(req, ino);
    XrdSysMutexHelper mLock(md->Locker());

    if (!md->id() || md->deleted()) {
      rc = md->deleted() ? ENOENT : md->err();
    } else {
      // retrieve the appropriate cap
      if (S_ISDIR(md->mode())) {
        pcap = Instance().caps.acquire(req, ino,
                                       SA_OK);
      } else {
        pcap = Instance().caps.acquire(req, md->pid(),
                                       SA_OK);
      }

      if (pcap->errc()) {
        rc = pcap->errc();
      } else {
        static std::string s_sec = "security.";
        static std::string s_acl = "system.posix_acl_access";
        static std::string s_apple = "com.apple";

        // ignore silently any security attribute
        if (key.substr(0, s_sec.length()) == s_sec) {
          rc = 0;
        } else

          // ignore silently any posix acl attribute
          if (key == s_acl) {
            rc = 0;
          }

#ifdef __APPLE__
          else

            // ignore silently any finder attribute
            if (key.substr(0, s_apple.length()) == s_apple) {
              rc = 0;
            }

#endif
            else {
              auto map = md->mutable_attr();
              bool exists = false;

              if ((*map).count(key)) {
                exists = true;
              }

              if (exists && (flags == XATTR_CREATE)) {
                rc = EEXIST;
              } else if (!exists && (flags == XATTR_REPLACE)) {
                rc = ENOATTR;
              } else {
                (*map)[key] = value;
                Instance().mds.update(req, md, pcap->authid());
              }
            }
      }
    }
  }

  fuse_reply_err(req, rc);
  EXEC_TIMING_END(__func__);
  COMMONTIMING("_stop_", &timing);
  eos_static_notice("t(ms)=%.03f %s", timing.RealTime(),
                    dump(id, ino, 0, rc).c_str());
}

/* -------------------------------------------------------------------------- */
void
/* -------------------------------------------------------------------------- */
EosFuse::listxattr(fuse_req_t req, fuse_ino_t ino, size_t size)
/* -------------------------------------------------------------------------- */
{
  eos::common::Timing timing(__func__);
  COMMONTIMING("_start_", &timing);
  eos_static_debug("");
  ADD_FUSE_STAT(__func__, req);
  EXEC_TIMING_BEGIN(__func__);
  Track::Monitor mon(__func__, Instance().Tracker(), ino);
  int rc = 0;
  fuse_id id(req);
  cap::shared_cap pcap;
  std::string attrlist;
  metad::shared_md md;
  md = Instance().mds.get(req, ino);

  // retrieve the appropriate cap
  if (S_ISDIR(md->mode())) {
    pcap = Instance().caps.acquire(req, ino,
                                   SA_OK, true);
  } else {
    pcap = Instance().caps.acquire(req, md->pid(),
                                   SA_OK, true);
  }

  if (pcap->errc()) {
    rc = pcap->errc();
  } else {
    XrdSysMutexHelper mLock(md->Locker());

    if (!md->id() || md->deleted()) {
      rc = md->deleted() ? ENOENT : md->err();
    } else {
      auto map = md->attr();
      size_t attrlistsize = 0;
      attrlist = "";

      for (auto it = map.begin(); it != map.end(); ++it) {
        attrlistsize += it->first.length() + 1;
        attrlist += it->first;
        attrlist += '\0';
      }

      if (size == 0) {
        fuse_reply_xattr(req, attrlistsize);
      } else {
        if (attrlist.size() > size) {
          rc = ERANGE;
        }
      }
    }
  }

  if (rc) {
    fuse_reply_err(req, rc);
  } else {
    fuse_reply_buf(req, attrlist.c_str(), attrlist.length());
  }

  EXEC_TIMING_END(__func__);
  COMMONTIMING("_stop_", &timing);
  eos_static_notice("t(ms)=%.03f %s", timing.RealTime(),
                    dump(id, ino, 0, rc).c_str());
}

void
/* -------------------------------------------------------------------------- */
EosFuse::removexattr(fuse_req_t req, fuse_ino_t ino, const char* xattr_name)
/* -------------------------------------------------------------------------- */
{
  eos::common::Timing timing(__func__);
  COMMONTIMING("_start_", &timing);
  eos_static_debug("");
  ADD_FUSE_STAT(__func__, req);
  EXEC_TIMING_BEGIN(__func__);
  Track::Monitor mon(__func__, Instance().Tracker(), ino);
  int rc = 0 ;
  fuse_id id(req);
  cap::shared_cap pcap;
  metad::shared_md md;
  md = Instance().mds.get(req, ino);

  // retrieve the appropriate cap
  if (S_ISDIR(md->mode())) {
    pcap = Instance().caps.acquire(req, ino,
                                   SA_OK, true);
  } else {
    pcap = Instance().caps.acquire(req, md->pid(),
                                   SA_OK, true);
  }

  if (pcap->errc()) {
    rc = pcap->errc();
  } else {
    XrdSysMutexHelper mLock(md->Locker());

    if (!md->id() || md->deleted()) {
      rc = md->deleted() ? ENOENT : md->err();
    } else {
      std::string key = xattr_name;
      static std::string s_sec = "security.";
      static std::string s_acl = "system.posix_acl";
      static std::string s_apple = "com.apple";

      // ignore silently any security attribute
      if (key.substr(0, s_sec.length()) == s_sec) {
        rc = 0;
      } else

        // ignore silently any posix acl attribute
        if (key == s_acl) {
          rc = 0;
        }

#ifdef __APPLE__
        else

          // ignore silently any finder attribute
          if (key.substr(0, s_apple.length()) == s_apple) {
            rc = 0;
          }

#endif
          else {
            auto map = md->mutable_attr();
            bool exists = false;

            if ((*map).count(key)) {
              exists = true;
            }

            if (!exists) {
              rc = ENOATTR;
            } else {
              (*map).erase(key);
              Instance().mds.update(req, md, pcap->authid());
            }
          }
    }
  }

  fuse_reply_err(req, rc);
  EXEC_TIMING_END(__func__);
  COMMONTIMING("_stop_", &timing);
  eos_static_notice("t(ms)=%.03f %s", timing.RealTime(),
                    dump(id, ino, 0, rc).c_str());
}

void
/* -------------------------------------------------------------------------- */
EosFuse::readlink(fuse_req_t req, fuse_ino_t ino)
/* -------------------------------------------------------------------------- */
/*
 EACCES Search permission is denied for a component of the path prefix.  (See also path_resolution(7).)

 EFAULT buf extends outside the process’s allocated address space.

 EINVAL bufsiz is not positive.

 EINVAL The named file is not a symbolic link.

 EIO    An I/O error occurred while reading from the file system.

 ELOOP  Too many symbolic links were encountered in translating the pathname.

 ENAMETOOLONG
        A pathname, or a component of a pathname, was too long.

 ENOENT The named file does not exist.

 ENOMEM Insufficient kernel memory was available.

 ENOTDIR
        A component of the path prefix is not a directory.
 */
{
  eos::common::Timing timing(__func__);
  COMMONTIMING("_start_", &timing);
  eos_static_debug("");
  ADD_FUSE_STAT(__func__, req);
  EXEC_TIMING_BEGIN(__func__);
  Track::Monitor mon(__func__, Instance().Tracker(), ino);
  int rc = 0;
  std::string target;
  fuse_id id(req);
  cap::shared_cap pcap;
  metad::shared_md md;
  md = Instance().mds.get(req, ino);

  // retrieve the appropriate cap
  if (S_ISDIR(md->mode())) {
    pcap = Instance().caps.acquire(req, ino,
                                   SA_OK, true);
  } else {
    pcap = Instance().caps.acquire(req, md->pid(),
                                   SA_OK, true);
  }

  if (pcap->errc()) {
    rc = pcap->errc();
  } else {
    XrdSysMutexHelper mLock(md->Locker());

    if (!md->id() || md->deleted()) {
      rc = ENOENT;
    } else {
      if (!(md->mode() & S_IFLNK)) {
        // no a link
        rc = EINVAL;
      } else {
        target = md->target();
      }
    }
  }

  if (!rc) {
    fuse_reply_readlink(req, target.c_str());
    return;
  } else {
    fuse_reply_err(req, errno);
    return;
  }

  EXEC_TIMING_END(__func__);
  COMMONTIMING("_stop_", &timing);
  eos_static_notice("t(ms)=%.03f %s", timing.RealTime(),
                    dump(id, ino, 0, rc).c_str());
}

void
/* -------------------------------------------------------------------------- */
EosFuse::symlink(fuse_req_t req, const char* link, fuse_ino_t parent,
                 const char* name)
/* -------------------------------------------------------------------------- */
/*
 EACCES Write access to the directory containing newpath is denied, or one of the directories in the path
        prefix of newpath did not allow search permission.  (See also path_resolution(7).)

 EEXIST newpath already exists.

 EFAULT oldpath or newpath points outside your accessible address space.

 EIO    An I/O error occurred.

 ELOOP  Too many symbolic links were encountered in resolving newpath.

 ENAMETOOLONG
        oldpath or newpath was too long.

 ENOENT A directory component in newpath does not exist or is a dangling symbolic link, or oldpath is the
        empty string.

 ENOMEM Insufficient kernel memory was available.

 ENOSPC The device containing the file has no room for the new directory entry.

 ENOTDIR
        A component used as a directory in newpath is not, in fact, a directory.

 EPERM  The file system containing newpath does not support the creation of symbolic links.

 EROFS  newpath is on a read-only file system.

 */
{
  eos::common::Timing timing(__func__);
  COMMONTIMING("_start_", &timing);
  eos_static_debug("");
  ADD_FUSE_STAT(__func__, req);
  EXEC_TIMING_BEGIN(__func__);
  Track::Monitor mon(__func__, Instance().Tracker(), parent);
  int rc = 0;
  fuse_id id(req);
  struct fuse_entry_param e;
  // do a parent check
  cap::shared_cap pcap = Instance().caps.acquire(req, parent,
                         S_IFDIR | W_OK, true);

  if (pcap->errc()) {
    rc = pcap->errc();
  } else {
    metad::shared_md md;
    metad::shared_md pmd;
    md = Instance().mds.lookup(req, parent, name);
    pmd = Instance().mds.get(req, parent, pcap->authid());
    XrdSysMutexHelper mLock(md->Locker());

    if (md->id() && !md->deleted()) {
      rc = EEXIST;
    } else {
      if (md->deleted()) {
        // we need to wait that this entry is really gone
        Instance().mds.wait_flush(req, md);
      }

      md->set_mode(S_IRWXU | S_IRWXG | S_IRWXO | S_IFLNK);
      md->set_target(link);
      struct timespec ts;
      eos::common::Timing::GetTimeSpec(ts);
      md->set_name(name);
      md->set_atime(ts.tv_sec);
      md->set_atime_ns(ts.tv_nsec);
      md->set_mtime(ts.tv_sec);
      md->set_mtime_ns(ts.tv_nsec);
      md->set_ctime(ts.tv_sec);
      md->set_ctime_ns(ts.tv_nsec);
      md->set_btime(ts.tv_sec);
      md->set_btime_ns(ts.tv_nsec);
      md->set_uid(pcap->uid());
      md->set_gid(pcap->gid());
      md->set_id(Instance().mds.insert(req, md, pcap->authid()));
      md->lookup_inc();

      if (Instance().Config().options.mkdir_is_sync) {
        md->set_type(md->EXCL);
        rc = Instance().mds.add_sync(req, pmd, md, pcap->authid());
      } else {
        Instance().mds.add(req, pmd, md, pcap->authid());
      }

      memset(&e, 0, sizeof(e));
      md->convert(e);
    }
  }

  if (rc) {
    fuse_reply_err(req, rc);
  } else {
    fuse_reply_entry(req, &e);
  }

  EXEC_TIMING_END(__func__);
  COMMONTIMING("_stop_", &timing);
  eos_static_notice("t(ms)=%.03f %s", timing.RealTime(),
                    dump(id, parent, 0, rc).c_str());
}

void
/* -------------------------------------------------------------------------- */
EosFuse::getlk(fuse_req_t req, fuse_ino_t ino,
               struct fuse_file_info* fi, struct flock* lock)
/* -------------------------------------------------------------------------- */
{
  eos::common::Timing timing(__func__);
  COMMONTIMING("_start_", &timing);
  eos_static_debug("");
  ADD_FUSE_STAT(__func__, req);
  EXEC_TIMING_BEGIN(__func__);
  Track::Monitor mon(__func__, Instance().Tracker(), ino);
  fuse_id id(req);
  int rc = 0;

  if (!Instance().Config().options.global_locking) {
    // use default local locking
    rc = EOPNOTSUPP;
  } else {
    // use global locking
    data::data_fh* io = (data::data_fh*) fi->fh;

    if (io) {
      rc = Instance().mds.getlk(req, io->mdctx(), lock);
    } else {
      rc = ENXIO;
    }
  }

  if (rc) {
    fuse_reply_err(req, rc);
  } else {
    fuse_reply_lock(req, lock);
  }

  EXEC_TIMING_END(__func__);
  COMMONTIMING("_stop_", &timing);
  eos_static_notice("t(ms)=%.03f %s", timing.RealTime(),
                    dump(id, ino, 0, rc).c_str());
}

void
/* -------------------------------------------------------------------------- */
EosFuse::setlk(fuse_req_t req, fuse_ino_t ino,
               struct fuse_file_info* fi,
               struct flock* lock, int sleep)
/* -------------------------------------------------------------------------- */
{
  eos::common::Timing timing(__func__);
  COMMONTIMING("_start_", &timing);
  eos_static_debug("");
  ADD_FUSE_STAT(__func__, req);
  EXEC_TIMING_BEGIN(__func__);
  Track::Monitor mon(__func__, Instance().Tracker(), ino, true);
  fuse_id id(req);
  int rc = 0;

  if (!Instance().Config().options.global_locking) {
    // use default local locking
    rc = EOPNOTSUPP;
  } else {
    // use global locking
    data::data_fh* io = (data::data_fh*) fi->fh;

    if (io) {
      size_t w_ms = 10;

      do {
        // we currently implement the polling lock on client side due to the
        // thread-per-link model of XRootD
        rc = Instance().mds.setlk(req, io->mdctx(), lock, sleep);

        if (rc && sleep) {
          XrdSysTimer sleeper;
          sleeper.Wait(w_ms);
          // do exponential back-off with a hard limit at 1s
          w_ms *= 2;

          if (w_ms > 1000) {
            w_ms = 1000;
          }

          continue;
        }

        break;
      } while (rc);
    } else {
      rc = ENXIO;
    }
  }

  fuse_reply_err(req, rc);
  EXEC_TIMING_END(__func__);
  COMMONTIMING("_stop_", &timing);
  eos_static_notice("t(ms)=%.03f %s", timing.RealTime(),
                    dump(id, ino, 0, rc).c_str());
}

/* -------------------------------------------------------------------------- */
void
EosFuse::getHbStat(eos::fusex::statistics& hbs)
/* -------------------------------------------------------------------------- */
{
  eos_static_debug("get statistics");
  eos::common::LinuxMemConsumption::linux_mem_t mem;
  eos::common::LinuxStat::linux_stat_t osstat;

  if (!eos::common::LinuxMemConsumption::GetMemoryFootprint(mem)) {
    eos_static_err("failed to get the MEM usage information");
  }

  if (!eos::common::LinuxStat::GetStat(osstat)) {
    eos_static_err("failed to get the OS usage information");
  }

  hbs.set_inodes(getMdStat().inodes());
  hbs.set_inodes_todelete(getMdStat().inodes_deleted());
  hbs.set_inodes_backlog(getMdStat().inodes_backlog());
  hbs.set_inodes_ever(getMdStat().inodes_ever());
  hbs.set_inodes_ever_deleted(getMdStat().inodes_deleted_ever());
  hbs.set_threads(osstat.threads);
<<<<<<< HEAD
  hbs.set_vsize_mb(osstat.vsize / 1024.0 / 1024.0);
  hbs.set_rss_mb(osstat.rss / 1024.0 / 1024.0);
=======
  hbs.set_vsize_mb(osstat.vsize/1024.0/1024.0);
  hbs.set_rss_mb(osstat.rss/1024.0/1024.0);
>>>>>>> 0b5a4735
}

/* -------------------------------------------------------------------------- */
bool
EosFuse::isRecursiveRm(fuse_req_t req)
/* -------------------------------------------------------------------------- */
{
  const struct fuse_ctx* ctx = fuse_req_ctx(req);
  ProcessSnapshot snapshot = fusexrdlogin::processCache->retrieve(ctx->pid, ctx->uid, ctx->gid, false);
  if(snapshot->getProcessInfo().getRmInfo().isRm() &&
     snapshot->getProcessInfo().getRmInfo().isRecursive()) {
    return true;
  }

  return false;
}<|MERGE_RESOLUTION|>--- conflicted
+++ resolved
@@ -1043,10 +1043,6 @@
 		       cconfig.total_file_cache_size,
 		       cconfig.location.c_str(),
 		       cconfig.journal.c_str());
-<<<<<<< HEAD
-=======
-
->>>>>>> 0b5a4735
 
     fusesession = fuse_lowlevel_new(&args,
                                     &(get_operations()),
@@ -1293,14 +1289,6 @@
   md = Instance().mds.get(req, ino);
   md->Locker().Lock();
 
-<<<<<<< HEAD
-  if (!md->id() || (md->deleted() && !md->lookup_is())) {
-    rc = md->deleted() ? ENOENT : md->err();
-  } else {
-    fuse_ino_t cap_ino =  S_ISDIR(md->mode()) ? ino : md->pid();
-
-    if (op & FUSE_SET_ATTR_MODE) {
-=======
   if(op == 0)
   {
     rc = EINVAL;
@@ -1316,7 +1304,6 @@
 
     if (op & FUSE_SET_ATTR_MODE)
     {
->>>>>>> 0b5a4735
       // retrieve cap for mode setting
       pcap = Instance().caps.acquire(req, cap_ino,
                                      M_OK);
@@ -2340,11 +2327,6 @@
   eos_static_debug("");
   ADD_FUSE_STAT(__func__, req);
   EXEC_TIMING_BEGIN(__func__);
-<<<<<<< HEAD
-  Track::Monitor monp(__func__, Instance().Tracker(), parent);
-  Track::Monitor monn(__func__, Instance().Tracker(), newparent);
-=======
-
   // Need to pay attention to lock order here. This is the only (?) function where
   // we have to lock more than two inodes at the same time.
   //
@@ -2361,7 +2343,6 @@
   Track::Monitor monp (__func__, Instance().Tracker(), first, true);
   Track::Monitor monn (__func__, Instance().Tracker(), second, true, first == second);
 
->>>>>>> 0b5a4735
   int rc = 0;
   fuse_id id(req);
   // do a parent check
@@ -3939,13 +3920,8 @@
   hbs.set_inodes_ever(getMdStat().inodes_ever());
   hbs.set_inodes_ever_deleted(getMdStat().inodes_deleted_ever());
   hbs.set_threads(osstat.threads);
-<<<<<<< HEAD
   hbs.set_vsize_mb(osstat.vsize / 1024.0 / 1024.0);
   hbs.set_rss_mb(osstat.rss / 1024.0 / 1024.0);
-=======
-  hbs.set_vsize_mb(osstat.vsize/1024.0/1024.0);
-  hbs.set_rss_mb(osstat.rss/1024.0/1024.0);
->>>>>>> 0b5a4735
 }
 
 /* -------------------------------------------------------------------------- */
@@ -3961,4 +3937,19 @@
   }
 
   return false;
+}
+
+/* -------------------------------------------------------------------------- */
+bool
+EosFuse::isRecursiveRm(fuse_req_t req)
+/* -------------------------------------------------------------------------- */
+{
+  const struct fuse_ctx* ctx = fuse_req_ctx(req);
+  ProcessSnapshot snapshot = fusexrdlogin::processCache->retrieve(ctx->pid, ctx->uid, ctx->gid, false);
+  if(snapshot->getProcessInfo().getRmInfo().isRm() &&
+     snapshot->getProcessInfo().getRmInfo().isRecursive()) {
+    return true;
+  }
+
+  return false;
 }