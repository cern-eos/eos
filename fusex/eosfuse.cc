--- conflicted
+++ resolved
@@ -4029,120 +4029,73 @@
         }
 
         if (!rc) {
-<<<<<<< HEAD
-          int cache_flag = 0;
-          std::string md_name = (*md)()->name();
-          uint64_t md_ino = (*md)()->md_ino();
-          uint64_t md_pino = (*md)()->md_pino();
-          std::string cookie = md->Cookie();
-
-          if ((*md)()->attr().count("sys.file.cache")) {
-            cache_flag |= O_CACHE;
+          // check if we need an encryption key for this file and if it is a 'correct' one
+          std::string eoskey = fusexrdlogin::secret(req);
+          std::string fingerprint = md->keyprint16(eoskey, md->obfuscate_key());
+
+          if (md->encrypted() && (eoskey.empty() || md->wrong_key(fingerprint))) {
+            rc = ENOKEY;
+          } else {
+            int cache_flag = 0;
+            std::string md_name = (*md)()->name();
+            uint64_t md_ino = (*md)()->md_ino();
+            uint64_t md_pino = (*md)()->md_pino();
+            std::string cookie = md->Cookie();
+
+            if ((*md)()->attr().count("sys.file.cache")) {
+              cache_flag |= O_CACHE;
+            }
+
+            capLock.UnLock();
+            struct fuse_entry_param e;
+            memset(&e, 0, sizeof(e));
+            md->convert(e, pcap->lifetime());
+            mLock.UnLock();
+            data::data_fh* io = data::data_fh::Instance(Instance().datas.get(req,
+                                (*md)()->id(),
+                                md), md, (mode == U_OK));
+            capLock.Lock(&pcap->Locker());
+            io->set_authid((*pcap)()->authid());
+
+            if (!md->obfuscate_key().empty()) {
+              std::string obfuscation_key = md->obfuscate_key();
+              io->hmac.set(obfuscation_key, eoskey);
+            }
+
+            if (pquota < (*pcap)()->max_file_size()) {
+              io->set_maxfilesize(pquota);
+            } else {
+              io->set_maxfilesize((*pcap)()->max_file_size());
+            }
+
+            io->cap_ = pcap;
+            capLock.UnLock();
+            // attach a datapool object
+            fi->fh = (uint64_t) io;
+            io->ioctx()->set_remote(Instance().Config().hostport,
+                                    md_name,
+                                    md_ino,
+                                    md_pino,
+                                    req,
+                                    (mode == U_OK));
+            bool outdated = (io->ioctx()->attach(req, cookie,
+                                                 fi->flags | cache_flag) == EKEYEXPIRED);
+            fi->keep_cache = outdated ? 0 : Instance().Config().options.data_kernelcache;
+
+            if ((*md)()->creator()) {
+              fi->keep_cache = Instance().Config().options.data_kernelcache;
+            }
+
+            // files which have been broadcasted from a remote update are not cached during the first default:5 seconds
+            if ((time(NULL) - (*md)()->bc_time()) <
+                EosFuse::Instance().Config().options.nocache_graceperiod) {
+              fi->keep_cache = false;
+            }
+
+            fi->direct_io = 0;
+            eos_static_info("%s data-cache=%d", md->dump(e).c_str(), fi->keep_cache);
           }
-
-          capLock.UnLock();
-          struct fuse_entry_param e;
-          memset(&e, 0, sizeof(e));
-          md->convert(e, pcap->lifetime());
-          mLock.UnLock();
-          data::data_fh* io = data::data_fh::Instance(Instance().datas.get(req,
-                              (*md)()->id(),
-                              md), md, (mode == U_OK));
-          capLock.Lock(&pcap->Locker());
-          io->set_authid((*pcap)()->authid());
-
-          if (pquota < (*pcap)()->max_file_size()) {
-            io->set_maxfilesize(pquota);
-          } else {
-            io->set_maxfilesize((*pcap)()->max_file_size());
-          }
-=======
-	  // check if we need an encryption key for this file and if it is a 'correct' one
-	  std::string eoskey = fusexrdlogin::secret(req);
-	  std::string fingerprint = md->keyprint16(eoskey, md->obfuscate_key());
-	  if (md->encrypted() && (eoskey.empty() || md->wrong_key(fingerprint))) {
-	    rc = ENOKEY;
-	  } else {
-	    int cache_flag = 0;
-	    std::string md_name = md->name();
-	    uint64_t md_ino = md->md_ino();
-	    uint64_t md_pino = md->md_pino();
-	    std::string cookie = md->Cookie();
-
-	    if (md->attr().count("sys.file.cache")) {
-	      cache_flag |= O_CACHE;
-	    }
-
-	    capLock.UnLock();
-	    struct fuse_entry_param e;
-	    memset(&e, 0, sizeof(e));
-	    md->convert(e, pcap->lifetime());
-	    mLock.UnLock();
-	    data::data_fh* io = data::data_fh::Instance(Instance().datas.get(req, md->id(),
-									     md), md, (mode == U_OK));
-	    capLock.Lock(&pcap->Locker());
-	    io->set_authid(pcap->authid());
-
-	    if (!md->obfuscate_key().empty()) {
-	      std::string obfuscation_key = md->obfuscate_key();
-	      io->hmac.set(obfuscation_key, eoskey);
-	    }
-
-	    if (pquota < pcap->max_file_size()) {
-	      io->set_maxfilesize(pquota);
-	    } else {
-	      io->set_maxfilesize(pcap->max_file_size());
-	    }
->>>>>>> 63fccab0
-
-	    io->cap_ = pcap;
-	    capLock.UnLock();
-	    // attach a datapool object
-	    fi->fh = (uint64_t) io;
-	    io->ioctx()->set_remote(Instance().Config().hostport,
-                                  md_name,
-<<<<<<< HEAD
-                                  md_ino,
-                                  md_pino,
-                                  req,
-                                  (mode == U_OK));
-          bool outdated = (io->ioctx()->attach(req, cookie,
-                                               fi->flags | cache_flag) == EKEYEXPIRED);
-          fi->keep_cache = outdated ? 0 : Instance().Config().options.data_kernelcache;
-
-          if ((*md)()->creator()) {
-            fi->keep_cache = Instance().Config().options.data_kernelcache;
-          }
-
-          // files which have been broadcasted from a remote update are not cached during the first default:5 seconds
-          if ((time(NULL) - (*md)()->bc_time()) <
-              EosFuse::Instance().Config().options.nocache_graceperiod) {
-            fi->keep_cache = false;
-          }
-=======
-				    md_ino,
-				    md_pino,
-				    req,
-				    (mode == U_OK));
-	    bool outdated = (io->ioctx()->attach(req, cookie,
-						 fi->flags | cache_flag) == EKEYEXPIRED);
-	    fi->keep_cache = outdated ? 0 : Instance().Config().options.data_kernelcache;
-
-	    if (md->creator()) {
-	      fi->keep_cache = Instance().Config().options.data_kernelcache;
-	    }
-
-	    // files which have been broadcasted from a remote update are not cached during the first default:5 seconds
-	    if ((time(NULL) - md->bc_time()) <
-		EosFuse::Instance().Config().options.nocache_graceperiod) {
-	      fi->keep_cache = false;
-	    }
->>>>>>> 63fccab0
-
-	    fi->direct_io = 0;
-	    eos_static_info("%s data-cache=%d", md->dump(e).c_str(), fi->keep_cache);
-	  }
-	}
+        }
       }
     }
   }
@@ -4313,13 +4266,8 @@
               del_ino = it->second;
             }
 
-<<<<<<< HEAD
             obfuscate = pmd->obfuscate();
           }
-=======
-	    obfuscate = pmd->obfuscate();
-	  }
->>>>>>> 63fccab0
 
           if (del_ino) {
             Instance().mds.wait_upstream(req, del_ino);
@@ -4376,31 +4324,19 @@
 
           (*md)()->set_type((*md)()->EXCL);
 
-<<<<<<< HEAD
+          std::string eoskey;
+
+          std::string obfuscation_key;
+
           if (obfuscate) {
-            // create a random uuid
-            char suuid[40];
-            uuid_t uuid;
-            uuid_generate_random(uuid);
-            uuid_unparse(uuid, suuid);
-            md->set_obfuscate_key(std::string(suuid));
-            eos_static_err("obfuscating with key='%s'\n", suuid);
+            // extracte key from environment;
+            eoskey = fusexrdlogin::secret(req);
+            // create obfuscation key based on length of secret key
+            obfuscation_key = eos::common::SymKey::RandomCipher(eoskey);
+            // store obfuscation key
+            std::string fingerprint = md->keyprint16(eoskey, obfuscation_key);
+            md->set_obfuscate_key(obfuscation_key, eoskey.length(), fingerprint);
           }
-=======
-	  std::string eoskey;
-	  std::string obfuscation_key;
-	  if (obfuscate) {
-	    // extracte key from environment;
-	    eoskey = fusexrdlogin::secret(req);
-	    // create obfuscation key based on length of secret key
-	    obfuscation_key = eos::common::SymKey::RandomCipher(eoskey);
-	    // store obfuscation key
-	    std::string fingerprint = md->keyprint16(eoskey, obfuscation_key);
-	    md->set_obfuscate_key(obfuscation_key, eoskey.length(), fingerprint);
-	  }
-
-          rc = Instance().mds.add_sync(req, pmd, md, pcap->authid());
->>>>>>> 63fccab0
 
           rc = Instance().mds.add_sync(req, pmd, md, (*pcap)()->authid());
           (*md)()->set_type((*md)()->MD);
@@ -4463,7 +4399,7 @@
                                       md_pino,
                                       req,
                                       true);
-	      io->hmac.set(obfuscation_key,eoskey);
+              io->hmac.set(obfuscation_key, eoskey);
               io->ioctx()->attach(req, cookie, fi->flags);
             }
 
@@ -4530,17 +4466,10 @@
       rc = errno ? errno : EIO;
     } else {
       eos_static_debug("reply res=%lu", res);
-<<<<<<< HEAD
-
-      if (io->md->obfuscate_key().length()) {
+
+      if (!io->hmac.key.empty()) {
         // un-obfuscate
-        eos_static_debug("secret=%s", fusexrdlogin::secret(req).c_str());
-        io->md->unobfuscate_buffer(buf, res, off, fusexrdlogin::secret(req));
-=======
-      if (!io->hmac.key.empty()) {
-	// un-obfuscate
-	eos::common::SymKey::UnobfuscateBuffer(buf, res, off, io->hmac);
->>>>>>> 63fccab0
+        eos::common::SymKey::UnobfuscateBuffer(buf, res, off, io->hmac);
       }
 
       fuse_reply_buf(req, buf, res);
@@ -4581,29 +4510,11 @@
   EXEC_TIMING_BEGIN(__func__);
   data::data_fh* io = (data::data_fh*) fi->fh;
   int rc = 0;
-<<<<<<< HEAD
-  char* obuf = 0;
-
-  if (io->md->obfuscate_key().length()) {
-    // duplicate buffer
-    obuf = (char*) malloc(size);
-
-    if (!obuf) {
-      // EOM
-      io = nullptr;
-    } else {
-      memcpy(obuf, buf, size);
-      eos_static_debug("secret=%s", fusexrdlogin::secret(req).c_str());
-      // obfuscate
-      io->md->obfuscate_buffer(obuf, buf, size, off, fusexrdlogin::secret(req));
-      // make the data object read from the obfuscated buffer
-      buf = obuf;
-=======
 
   if (io) {
     if (!io->hmac.key.empty()) {
-      eos::common::SymKey::ObfuscateBuffer((char*)buf, (char*)buf, size, off, io->hmac);
->>>>>>> 63fccab0
+      eos::common::SymKey::ObfuscateBuffer((char*)buf, (char*)buf, size, off,
+                                           io->hmac);
     }
 
     eos_static_debug("max-file-size=%llu", io->maxfilesize());
@@ -4680,13 +4591,6 @@
     ADD_IO_STAT("wbytes", size);
   }
 
-<<<<<<< HEAD
-  if (obuf) {
-    free(obuf);
-  }
-
-=======
->>>>>>> 63fccab0
   eos_static_debug("t(ms)=%.03f %s", timing.RealTime(),
                    dump(id, ino, 0, rc).c_str());
   EXEC_TIMING_END(__func__);
