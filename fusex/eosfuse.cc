--- conflicted
+++ resolved
@@ -2313,12 +2313,8 @@
 
       eos_static_info("link=%d", md->nlink());
 
-<<<<<<< HEAD
-      if ((!rc) && (md->children().size() || md->nchildren())) {
-=======
       if ((!rc) && (md->local_children().size() || md->nchildren()))
       {
->>>>>>> 31227011
         rc = ENOTEMPTY;
       }
 
@@ -3785,10 +3781,7 @@
 
       md->set_mode(S_IRWXU | S_IRWXG | S_IRWXO | S_IFLNK);
       md->set_target(link);
-<<<<<<< HEAD
-=======
       md->set_err(0);
->>>>>>> 31227011
       struct timespec ts;
       eos::common::Timing::GetTimeSpec(ts);
       md->set_name(name);
