//------------------------------------------------------------------------------
//! @file eosfuse.cc
//! @author Andreas-Joachim Peters CERN
//! @brief EOS C++ Fuse low-level implementation (3rd generation)
//------------------------------------------------------------------------------

/************************************************************************
 * EOS - the CERN Disk Storage System                                   *
 * Copyright (C) 2016CERN/Switzerland                                  *
 *                                                                      *
 * This program is free software: you can redistribute it and/or modify *
 * it under the terms of the GNU General Public License as published by *
 * the Free Software Foundation, either version 3 of the License, or    *
 * (at your option) any later version.                                  *
 *                                                                      *
 * This program is distributed in the hope that it will be useful,      *
 * but WITHOUT ANY WARRANTY; without even the implied warranty of       *
 * MERCHANTABILITY or FITNESS FOR A PARTICULAR PURPOSE.  See the        *
 * GNU General Public License for more details.                         *
 *                                                                      *
 * You should have received a copy of the GNU General Public License    *
 * along with this program.  If not, see <http://www.gnu.org/licenses/>.*
 ************************************************************************/

#include "common/StacktraceHere.hh"
#ifndef __APPLE__
#include "common/ShellCmd.hh"
#endif
#include "kv/RocksKV.hh"
#include "eosfuse.hh"
#include "misc/fusexrdlogin.hh"
#include "misc/filename.hh"
#include <string>
#include <map>
#include <set>
#include <iostream>
#include <sstream>
#include <memory>
#include <algorithm>
#include <thread>
#include <iterator>
#ifndef __APPLE__
#include <malloc.h>
#endif
#include <dirent.h>
#include <stdint.h>
#include <errno.h>
#include <unistd.h>
#include <stdio.h>
#include <string.h>
#include <sched.h>

#ifdef HAVE_RICHACL
extern "C" { /* this 'extern "C"' brace will eventually end up in the .h file, then it can be removed */
#include <sys/richacl.h>
}
#include "misc/richacl.hh"
#endif

#include <sys/resource.h>
#include <sys/types.h>
#include <sys/file.h>

#include "common/XattrCompat.hh"

#ifdef __APPLE__
#define O_DIRECT 0
#define EKEYEXPIRED 127
#define SI_LOAD_SHIFT 16
#else
#include <sys/resource.h>
#endif

#include "common/Timing.hh"
#include "common/Logging.hh"
#include "common/Path.hh"
#include "common/LinuxMemConsumption.hh"
#include "common/LinuxStat.hh"
#include "common/StringConversion.hh"
#include "auth/Logbook.hh"
#include "md/md.hh"
#include "md/kernelcache.hh"
#include "kv/kv.hh"
#include "data/cache.hh"
#include "data/cachehandler.hh"

#if ( FUSE_USE_VERSION > 28 )
#include "misc/EosFuseSessionLoop.hh"
#endif

#define _FILE_OFFSET_BITS 64

const char* k_mdino = "sys.eos.mdino";
const char* k_nlink = "sys.eos.nlink";
const char* k_fifo = "sys.eos.fifo";
EosFuse* EosFuse::sEosFuse = 0;

/* -------------------------------------------------------------------------- */
EosFuse::EosFuse()
{
  sEosFuse = this;
  fusesession = 0;
  fusechan = 0;
  SetTrace(false);
}

/* -------------------------------------------------------------------------- */
EosFuse::~EosFuse()
{
}

/* -------------------------------------------------------------------------- */
static void
/* -------------------------------------------------------------------------- */
chmod_to_700_or_die(const std::string& path)
/* -------------------------------------------------------------------------- */
{
  if (path.empty()) {
    return;
  }

  if (chmod(path.c_str(), S_IRUSR | S_IWUSR | S_IXUSR) != 0) {
    fprintf(stderr, "error: failed to make path=%s RWX for root - errno=%d",
            path.c_str(), errno);
    exit(-1);
  }
}

/* -------------------------------------------------------------------------- */
std::string
/* -------------------------------------------------------------------------- */
EosFuse::UsageGet()
{
  std::string usage = "usage CLI   : eosxd get <key> [<path>]\n";
  usage += "\n";
  usage +=
    "                     eos.btime <path>                   : show inode birth time\n";
  usage +=
    "                     eos.ttime <path>                   : show lastest mtime in tree\n";
  usage +=
    "                     eos.tsize <path>                   : show size of directory tree\n";
  usage +=
    "                     eos.dsize <path>                   : show total size of files inside a directory \n";
  usage +=
    "                     eos.name <path>                    : show EOS instance name for given path\n";
  usage +=
    "                     eos.md_ino <path>                  : show inode number valid on MGM \n";
  usage +=
    "                     eos.hostport <path>                : show MGM connection host + port for given path\n";
  usage +=
    "                     eos.mgmurl <path>                  : show MGM URL for a given path\n";
  usage +=
    "                     eos.stats <path>                   : show mount statistics\n";
  usage +=
    "                     eos.stacktrace <path>              : test thread stack trace functionality\n";
  usage +=
    "                     eos.quota <path>                   : show user quota information for a given path\n";
  usage +=
    "                     eos.reconnect <mount>              : reconnect and dump the connection credentials\n";
  usage +=
    "                     eos.reconnectparent <mount>        : reconnect parent process and dump the connection credentials\n";
  usage +=
    "                     eos.identity <mount>               : show credential assignment of the calling process\n";
  usage +=
    "                     eos.identityparent <mount>         : show credential assignment of the executing shell\n";
  usage += "\n";
  usage +=
    " as root             system.eos.md  <path>              : dump meta data for given path\n";
  usage +=
    "                     system.eos.cap <path>              : dump cap for given path\n";
  usage +=
    "                     system.eos.caps <mount>            : dump all caps\n";
  usage +=
    "                     system.eos.vmap <mount>            : dump virtual inode translation table\n";
  usage += "\n";
  return usage;
}

/* -------------------------------------------------------------------------- */
std::string
/* -------------------------------------------------------------------------- */
EosFuse::UsageSet()
{
  std::string usage = "usage CLI   : eosxd set <key> <value> [<path>]\n";
  usage += "\n";
  usage +=
    " as root             system.eos.debug <level> <mount>   : set debug level with <level>=crit|warn|err|notice|info|debug|trace\n";
  usage +=
    "                     system.eos.dropcap - <mount>       : drop capability of the given path\n";
  usage +=
    "                     system.eos.dropcaps - <mount>      : drop call capabilities for given mount\n";
  usage +=
    "                     system.eos.resetstat - <mount>     : reset the statistic counters\n";
  usage +=
    "                     system.eos.log <mode> <mount>      : make log file public or private with <mode>=public|private\n";
  usage += "\n";
  return usage;
}

/* -------------------------------------------------------------------------- */
std::string
/* -------------------------------------------------------------------------- */
EosFuse::UsageMount()
{
  std::string usage =
    "usage FS    : eosxd -ofsname=<host><remote-path> <mnt-path>\n";
  usage +=
    "                     eosxd -ofsname=<config-name> <mnt-path>\n";
  usage +=
    "                        with configuration file /etc/eos/fuse.<config-name>.conf\n";
  usage +=
    "                     mount -t fuse eosxd -ofsname=<host><remote-path> <mnt-path>\n";
  usage +=
    "                     mount -t fuse eosxd -ofsname=<config-name> <mnt-path>\n";
  usage += "\n";
  return usage;
}

/* -------------------------------------------------------------------------- */
std::string
/* -------------------------------------------------------------------------- */
EosFuse::UsageHelp()
{
  std::string usage =
    "usage HELP  : eosxd [-h|--help|help]                    : get help\n";
  return usage;
}

/* -------------------------------------------------------------------------- */
int
/* -------------------------------------------------------------------------- */
EosFuse::run(int argc, char* argv[], void* userdata)
/* -------------------------------------------------------------------------- */
{
  eos::common::Logging::GetInstance().LB->suspend();      /* no log thread yet */
  eos_static_debug("");
  XrdCl::Env* env = XrdCl::DefaultEnv::GetEnv();
  env->PutInt("RunForkHandler", 1);
  struct fuse_args args = FUSE_ARGS_INIT(argc, argv);
  fuse_opt_parse(&args, NULL, NULL, NULL);
  char* local_mount_dir = 0;
  int err = 0;
  std::string no_fsync_list;
  std::string nowait_flush_exec_list;
  // check the fsname to choose the right JSON config file
  std::string fsname = "";

  if (argc == 1) {
    fprintf(stderr, "%s%s%s%s", UsageGet().c_str(), UsageSet().c_str(),
            UsageMount().c_str(), UsageHelp().c_str());
    exit(0);
  }

  for (int i = 0; i < argc; i++) {
    std::string option = argv[i];
    size_t npos;
    size_t epos;

    if ((option == "-h") ||
        (option == "help") ||
        (option == "--help")) {
      fprintf(stderr, "%s%s%s%s", UsageGet().c_str(), UsageSet().c_str(),
              UsageMount().c_str(), UsageHelp().c_str());
      exit(0);
    }

    if (option == "get") {
      if ((i + 1) >= argc) {
        fprintf(stderr, "%s\n", UsageGet().c_str());
        exit(-1);
      }

      std::string tag = argv[i + 1];
#ifndef __APPLE__
      std::string path = ((i + 2) >= argc) ? get_current_dir_name() : argv[i + 2];
#else
      std::string path = ((i + 2) >= argc) ? getenv("PWD") : argv[i + 2];
#endif
      std::string systemline = "getfattr --absolute-names --only-values -n ";
      systemline += tag;
      systemline += " ";
      systemline += path;
      int rc = system(systemline.c_str());
      exit(WEXITSTATUS(rc));
    }

    if (option == "set") {
      if ((i + 2) >= argc) {
        fprintf(stderr, "%s\n", UsageSet().c_str());
        exit(-1);
      }

      std::string tag = argv[i + 1];
      std::string value = argv[i + 2];
#ifndef __APPLE__
      std::string path = ((i + 3) >= argc) ? get_current_dir_name() : argv[i + 3];
#else
      std::string path = ((i + 3) >= argc) ? getenv("PWD") : argv[i + 3];
#endif
      std::string systemline = "setfattr -n ";
      systemline += tag;
      systemline += " -v ";
      systemline += value;
      systemline += " ";
      systemline += path;
      int rc = system(systemline.c_str());
      exit(WEXITSTATUS(rc));
    }

    if ((npos = option.find("fsname=")) != std::string::npos) {
      epos = option.find(",", npos);
      fsname = option.substr(npos + std::string("fsname=").length(),
                             (epos != std::string::npos) ?
                             epos - npos - std::string("fsname=").length() : -1);
      break;
    }
  }

  fprintf(stderr, "# fsname='%s'\n", fsname.c_str());

  if (getuid() == 0) {
    // the root mount always adds the 'allow_other' option
    fuse_opt_add_arg(&args, "-oallow_other");
    fprintf(stderr, "# -o allow_other enabled on shared mount\n");
  }

  fprintf(stderr, "# -o big_writes enabled\n");
  fuse_opt_add_arg(&args, "-obig_writes");
  std::string jsonconfig = "/etc/eos/fuse";
  std::string default_ssskeytab = "/etc/eos/fuse.sss.keytab";
  std::string jsonconfiglocal;

  if (geteuid()) {
    jsonconfig = getenv("HOME");
    jsonconfig += "/.eos/fuse";
    default_ssskeytab = getenv("HOME");
    default_ssskeytab += "/.eos/fuse.sss.keytab";
  }

  if (fsname.length()) {
    if (((fsname.find("@") == std::string::npos)) &&
        ((fsname.find(":") == std::string::npos))) {
      jsonconfig += ".";
      jsonconfig += fsname;
    }
  }

  jsonconfiglocal = jsonconfig;
  jsonconfiglocal += ".local.conf";
  jsonconfig += ".conf";
#ifndef __APPLE__

  if (::access("/bin/fusermount", X_OK)) {
    fprintf(stderr, "error: /bin/fusermount is not executable for you!\n");
    exit(-1);
  }

#endif

  if (getuid() == 0) {
    unsetenv("KRB5CCNAME");
    unsetenv("X509_USER_PROXY");
  }

  cacheconfig cconfig;
  // ---------------------------------------------------------------------------------------------
  // The logic of configuration works liks that:
  // - every configuration value has a corresponding default value
  // - the configuration file name is taken from the fsname option given on the command line
  //   e.g. root> eosxd -ofsname=foo loads /etc/eos/fuse.foo.conf
  //        root> eosxd              loads /etc/eos/fuse.conf
  //        user> eosxd -ofsname=foo loads $HOME/.eos/fuse.foo.conf
  // One can avoid to use configuration files if the defaults are fine providing the remote host and remote mount directory via the fsname
  //   e.g. root> eosxd -ofsname=eos.cern.ch:/eos/ $HOME/eos mounts the /eos/ directory from eos.cern.ch shared under $HOME/eos/
  //   e.g. user> eosxd -ofsname=user@eos.cern.ch:/eos/user/u/user/ $home/eos mounts /eos/user/u/user from eos.cern.ch private under $HOME/eos/
  //   If this is a user-private mount the syntax 'foo@cern.ch' should be used to distinguish private mounts of individual users in the 'df' output
  //
  //   Please note, that root mounts are by default shared mounts with kerberos configuration,
  //   user mounts are private mounts with kerberos configuration
  // --------------------------------------------------------------------------------------------
  // XrdCl::* options we read from our config file
  std::vector<std::string> xrdcl_options;
  xrdcl_options.push_back("TimeoutResolution");
  xrdcl_options.push_back("ConnectionWindow");
  xrdcl_options.push_back("ConnectionRetry");
  xrdcl_options.push_back("StreamErrorWindow");
  xrdcl_options.push_back("RequestTimeout");
  xrdcl_options.push_back("StreamTimeout");
  xrdcl_options.push_back("RedirectLimit");
  std::string mountpoint;
  std::string store_directory;
  config.options.foreground = 0;
  config.options.automounted = 0;

  for (int i = 1; i < argc; ++i) {
    std::string opt = argv[i];
    std::string opt0 = argv[i - 1];

    if ((opt[0] != '-') && (opt0 != "-o")) {
      mountpoint = opt;
    }

    if (opt == "-f") {
      config.options.foreground = 1;
    }
  }

  try {
    // parse JSON configuration
    Json::Value root;
    Json::Reader reader;
    struct stat configstat;
    bool has_config = false;

    if (!::stat(jsonconfig.c_str(), &configstat)) {
      std::ifstream configfile(jsonconfig, std::ifstream::binary);

      if (reader.parse(configfile, root, false)) {
        fprintf(stderr, "# JSON parsing successful\n");
        has_config = true;
      } else {
        fprintf(stderr, "error: invalid configuration file %s - %s\n",
                jsonconfig.c_str(), reader.getFormattedErrorMessages().c_str());
        exit(EINVAL);
      }
    } else {
      fprintf(stderr, "# no config file - running on default values\n");
    }

    if (!::stat(jsonconfiglocal.c_str(), &configstat)) {
      Json::Value localjson;
      std::ifstream configfile(jsonconfiglocal, std::ifstream::binary);

      if (reader.parse(configfile, localjson, false)) {
        fprintf(stderr, "# JSON parsing successful\n");
        has_config = true;
      } else {
        fprintf(stderr, "error: invalid configuration file %s - %s\n",
                jsonconfiglocal.c_str(), reader.getFormattedErrorMessages().c_str());
        exit(EINVAL);
      }

      Merge(root, localjson);
    } else {
      fprintf(stderr, "# no config file for local overwrites\n");
    }

    if (!root.isMember("hostport")) {
      if (has_config) {
        fprintf(stderr,
                "error: please configure 'hostport' in your configuration file '%s'\n",
                jsonconfig.c_str());
        exit(EINVAL);
      }

      if (!fsname.length()) {
        fprintf(stderr,
                "error: please configure the EOS endpoint via fsname=<user>@<host\n");
        exit(EINVAL);
      }

      if ((fsname.find(".") == std::string::npos)) {
        fprintf(stderr,
                "error: when running without a configuration file you need to configure the EOS endpoint via fsname=<host>.<domain> - the domain has to be added!\n");
        exit(EINVAL);
      }

      size_t pos_add;

      if ((pos_add = fsname.find("@")) != std::string::npos) {
        std::string fsuser = fsname;
        fsname.erase(0, pos_add + 1);
        fsuser.erase(pos_add);

        if ((fsuser == "gw") || (fsuser == "smb")) {
          root["auth"]["krb5"] = 0;

          if (fsuser == "smb") {
            // enable overlay mode
            if (!root["options"].isMember("overlay-mode")) {
              root["options"]["overlay-mode"] = "0777";
              fprintf(stderr, "# enabling overlay-mode 0777 for smb export\n");
            }
          }
        }
      }

      size_t pos_colon;
      std::string remotemount;

      if ((pos_colon = fsname.find(":")) != std::string::npos) {
        remotemount = fsname.substr(pos_colon + 1);
        fsname.erase(pos_colon);
        root["remotemountdir"] = remotemount;
        fprintf(stderr, "# extracted remote mount dir from fsname is '%s'\n",
                remotemount.c_str());
      }

      root["hostport"] = fsname;
      fprintf(stderr, "# extracted connection host from fsname is '%s'\n",
              fsname.c_str());
    }

    if (!root.isMember("mdcachedir")) {
      if (geteuid()) {
        root["mdcachedir"] = "/var/tmp/eos/fusex/md-cache/";
      } else {
        root["mdcachedir"] = "/var/cache/eos/fusex/md-cache/";
      }

      fprintf(stderr, "# enabling swapping inodes with md-cache in '%s'\n",
              root["mdcachedir"].asString().c_str());
    }

    // apply some default settings for undefined entries.
    {
      if (!root.isMember("name")) {
        XrdOucString id = mountpoint.c_str();

        while (id.replace("/", "-")) {
        }

        fsname += id.c_str();
        root["name"] = fsname;
      }

      if (!root.isMember("hostport")) {
        root["hostport"] = "localhost";
      }

      if (!root.isMember("mdzmqidentity")) {
        if (geteuid()) {
          root["mdzmqidentity"] = "userd";
        } else {
          root["mdzmqidentity"] = "eosxd";
        }
      }

      if (!root.isMember("remotemountdir")) {
        root["remotemountdir"] = "/eos/";
      }

      if (!root.isMember("localmountdir")) {
        root["localmountdir"] = "/eos/";
      }

      if (!root["options"].isMember("debuglevel")) {
        root["options"]["debuglevel"] = 4;
      }

      if (!root["options"].isMember("backtrace")) {
        root["options"]["backtrace"] = 1;
      }

      if (!root["options"].isMember("md-kernelcache")) {
        root["options"]["md-kernelcache"] = 1;
      }

      if (!root["options"].isMember("leasetime")) {
        root["options"]["leasetime"] = 300;
      }

      if (!root["options"].isMember("md-kernelcache.enoent.timeout")) {
        root["options"]["md-kernelcache.enoent.timeout"] = 0;
      }

      if (!root["options"].isMember("md-backend.timeout")) {
        root["options"]["md-backend.timeout"] = 86400;
      }

      if (!root["options"].isMember("md-backend.put.timeout")) {
        root["options"]["md-backend.put.timeout"] = 120;
      }

      if (!root["options"].isMember("data-kernelcache")) {
        root["options"]["data-kernelcache"] = 1;
      }

      if (!root["options"].isMember("rename-is-sync")) {
        root["options"]["rename-is-sync"] = 1;
      }

      if (!root["options"].isMember("rm-is-sync")) {
        root["options"]["rm-is-sync"] = 0;
      }

      if (!root["options"].isMember("global-flush")) {
        root["options"]["global-flush"] = 1;
      }

      if (!root["options"].isMember("global-locking")) {
        root["options"]["global-locking"] = 1;
      }

      if (!root["options"].isMember("flush-wait-open")) {
        root["options"]["flush-wait-open"] = 1;
      }

      if (!root["options"].isMember("flush-wait-open-size")) {
        root["options"]["flush-wait-open-size"] = 262144;
      }

      if (!root["options"].isMember("flush-wait-umount")) {
        root["options"]["flush-wait-umount"] = 120;
      }

      if (!root["options"].isMember("show-tree-size")) {
        root["options"]["show-tree-size"] = 0;
      }

      if (!root["options"].isMember("hide-versions")) {
        root["options"]["hide-versions"] = 1;
      }

      if (!root["auth"].isMember("krb5")) {
        root["auth"]["krb5"] = 1;
      }

      if (!root["auth"].isMember("sss")) {
        root["auth"]["sss"] = 1;
      }

      if (!root["auth"].isMember("oauth2")) {
        root["auth"]["oauth2"] = 1;
      }

      if (!root["auth"].isMember("ignore-containerization")) {
        root["auth"]["ignore-containerization"] = 0;
      }

      if (!root["auth"].isMember("credential-store")) {
        if (geteuid()) {
          root["auth"]["credential-store"] = "/var/tmp/eos/fusex/credential-store/";
        } else {
          root["auth"]["credential-store"] = "/var/cache/eos/fusex/credential-store/";
        }
      }

      if ((root["auth"]["sss"] == 1) || (root["auth"]["oauth2"] == 1)) {
        if (!root["auth"].isMember("ssskeytab")) {
          root["auth"]["ssskeytab"] = default_ssskeytab;
          config.ssskeytab = root["auth"]["ssskeytab"].asString();
          struct stat buf;

          if (stat(config.ssskeytab.c_str(), &buf)) {
            fprintf(stderr,
                    "warning: sss keytabfile '%s' does not exist - disabling sss/oauth2\n",
                    config.ssskeytab.c_str());
            root["auth"]["sss"] = 0;
            root["auth"]["oauth2"] = 0;
          }
        } else {
          config.ssskeytab = root["auth"]["ssskeytab"].asString();
        }
      }

      if (!root["inline"].isMember("max-size")) {
        root["inline"]["max-size="] = 0;
      }

      if (!root["inline"].isMember("default-compressor")) {
        root["inline"]["default-compressor"] = "none";
      }

      if (!root["auth"].isMember("shared-mount")) {
        if (geteuid()) {
          root["auth"]["shared-mount"] = 0;
        } else {
          root["auth"]["shared-mount"] = 1;
        }
      }

      if (!root["options"].isMember("fd-limit")) {
        if (!geteuid()) {
          root["options"]["fd-limit"] = 524288;
        } else {
          root["options"]["fd-limit"] = 4096;
        }
      }

      if (!root["options"].isMember("no-fsync")) {
        root["options"]["no-fsync"].append(".db");
        root["options"]["no-fsync"].append(".db-journal");
        root["options"]["no-fsync"].append(".sqlite");
        root["options"]["no-fsync"].append(".sqlite-journal");
        root["options"]["no-fsync"].append(".db3");
        root["options"]["no-fsync"].append(".db3-journal");
        root["options"]["no-fsync"].append(".o");
      }

      if (!root["options"].isMember("flush-nowait-executables")) {
        root["options"]["flush-nowait-executables"].append("/tar");
        root["options"]["flush-nowait-executables"].append("/touch");
      }
    }

    if (!root["options"].isMember("cpu-core-affinity")) {
      root["options"]["cpu-core-affinity"] = 1;
    }

    if (!root["options"].isMember("no-xattr")) {
      root["options"]["no-xattr"] = 0;
    }

    if (!root["options"].isMember("no-link")) {
      root["options"]["no-link"] = 0;
    }

    if (!root["options"].isMember("nocache-graceperiod")) {
      root["options"]["nocache-graceperiod"] = 5;
    }

    if (!root["auth"].isMember("forknoexec-heuristic")) {
      root["auth"]["forknoexec-heuristic"] = 1;
    }

    if (!root["options"].isMember("rm-rf-protect-levels")) {
      root["options"]["rm-rf-protect-levels"] = 0;
    }

    if (!root["options"].isMember("rm-rf-bulk")) {
      root["options"]["rm-rf-bulk"] = 0;
    }

    if (!root["options"].isMember("write-size-flush-interval")) {
      root["options"]["write-size-flush-interval"] = 10;
    }

    if (!root["options"].isMember("submounts")) {
      root["options"]["submounts"] = 0;

      if (!root["options"].isMember("inmemory-inodes")) {
        root["options"]["inmemory-inodes"] = 16384;
      }

      // xrdcl default options
      XrdCl::DefaultEnv::GetEnv()->PutInt("TimeoutResolution", 1);
      XrdCl::DefaultEnv::GetEnv()->PutInt("ConnectionWindow", 10);
      XrdCl::DefaultEnv::GetEnv()->PutInt("ConnectionRetry", 0);
      XrdCl::DefaultEnv::GetEnv()->PutInt("StreamErrorWindow", 60);
      XrdCl::DefaultEnv::GetEnv()->PutInt("RequestTimeout", 30);
      XrdCl::DefaultEnv::GetEnv()->PutInt("StreamTimeout", 60);
      XrdCl::DefaultEnv::GetEnv()->PutInt("RedirectLimit", 3);

      for (auto it = xrdcl_options.begin(); it != xrdcl_options.end(); ++it) {
        if (root["xrdcl"].isMember(*it)) {
          XrdCl::DefaultEnv::GetEnv()->PutInt(it->c_str(),
                                              root["xrdcl"][it->c_str()].asInt());

          if (*it == "RequestTimeout") {
            int rtimeout = root["xrdcl"][it->c_str()].asInt();

            if (rtimeout > XrdCl::Proxy::chunk_timeout()) {
              XrdCl::Proxy::chunk_timeout(rtimeout + 60);
            }
          }
        }
      }

      if (root["xrdcl"].isMember("LogLevel")) {
        XrdCl::DefaultEnv::GetEnv()->PutString("LogLevel",
                                               root["xrdcl"]["LogLevel"].asString());
        setenv((char*) "XRD_LOGLEVEL", root["xrdcl"]["LogLevel"].asString().c_str(), 1);
        XrdCl::DefaultEnv::ReInitializeLogging();
      }

      // recovery setting
      if (!root["recovery"].isMember("read")) {
        root["recovery"]["read"] = 1;
      }

      if (!root["recovery"].isMember("read-open")) {
        root["recovery"]["read-open"] = 1;
      }

      if (!root["recovery"].isMember("read-open-noserver")) {
        root["recovery"]["read-open-noserver"] = 1;
      }

      if (!root["recovery"].isMember("read-open-noserver-retrywindow")) {
        root["recovery"]["read-open-noserver-retrywindow"] = 15;
      }

      if (!root["recovery"].isMember("write")) {
        root["recovery"]["write"] = 1;
      }

      if (!root["recovery"].isMember("write-open")) {
        root["recovery"]["write-open"] = 1;
      }

      if (!root["recovery"].isMember("write-open-noserver")) {
        root["recovery"]["write-open-noserver"] = 1;
      }

      if (!root["recovery"].isMember("write-open-noserver-retrywindow")) {
        root["recovery"]["write-open-noserver-retrywindow"] = 15;
      }

      // fuzzing settings
      if (!root["fuzzing"].isMember("open-async-submit")) {
        root["fuzzing"]["open-async-submit"] = 0;
      }

      if (!root["fuzzing"].isMember("open-async-return")) {
        root["fuzzing"]["open-async-return"] = 0;
      }

      if (!root["fuzzing"].isMember("open-async-submit-fatal")) {
        root["fuzzing"]["open-async-submit-fatal"] = 0;
      }

      if (!root["fuzzing"].isMember("open-async-return-fatal")) {
        root["fuzzing"]["open-async-return-fatal"] = 0;
      }

      config.name = root["name"].asString();
      config.hostport = root["hostport"].asString();
      config.remotemountdir = root["remotemountdir"].asString();
      config.localmountdir = root["localmountdir"].asString();
      config.statfilesuffix = root["statfilesuffix"].asString();
      config.statfilepath = root["statfilepath"].asString();
      config.appname = "fuse";

      if (root["appname"].asString().length()) {
        if (root["appname"].asString().find("&") == std::string::npos) {
          config.appname += "::";
          config.appname += root["appname"].asString();
        } else {
          fprintf(stderr, "error: appname cannot contain '&' character!\n");
          exit(EINVAL);
        }
      }

      config.options.debug = root["options"]["debug"].asInt();
      config.options.debuglevel = root["options"]["debuglevel"].asInt();
      config.options.enable_backtrace = root["options"]["backtrace"].asInt();
      config.options.libfusethreads = root["options"]["libfusethreads"].asInt();
      config.options.md_kernelcache = root["options"]["md-kernelcache"].asInt();
      config.options.md_kernelcache_enoent_timeout =
        root["options"]["md-kernelcache.enoent.timeout"].asDouble();
      config.options.md_backend_timeout =
        root["options"]["md-backend.timeout"].asDouble();
      config.options.md_backend_put_timeout =
        root["options"]["md-backend.put.timeout"].asDouble();
      config.options.data_kernelcache = root["options"]["data-kernelcache"].asInt();
      config.options.rename_is_sync = root["options"]["rename-is-sync"].asInt();
      config.options.rmdir_is_sync = root["options"]["rmdir-is-sync"].asInt();
      config.options.global_flush = root["options"]["global-flush"].asInt();
      config.options.flush_wait_open = root["options"]["flush-wait-open"].asInt();
      config.options.flush_wait_open_size =
        root["options"]["flush-wait-open-size"].asInt();
      config.options.flush_wait_umount = root["options"]["flush-wait-umount"].asInt();
      config.options.global_locking = root["options"]["global-locking"].asInt();
      config.options.overlay_mode = strtol(
                                      root["options"]["overlay-mode"].asString().c_str(), 0, 8);

      if (config.options.overlay_mode & 1) {
        config.options.x_ok = 0;
      } else {
        config.options.x_ok = X_OK;
      }

      config.options.fdlimit = root["options"]["fd-limit"].asInt();
      config.options.rm_rf_protect_levels =
        root["options"]["rm-rf-protect-levels"].asInt();
      config.options.rm_rf_bulk =
        root["options"]["rm-rf-bulk"].asInt();
      config.options.show_tree_size = root["options"]["show-tree-size"].asInt();
      config.options.hide_versions = root["options"]["hide-versions"].asInt();
      config.options.protect_directory_symlink_loops =
        root["options"]["protect-directory-symlink-loops"].asInt();
      config.options.cpu_core_affinity = root["options"]["cpu-core-affinity"].asInt();
      config.options.no_xattr = root["options"]["no-xattr"].asInt();
      config.options.no_eos_xattr_listing =
        root["options"]["no-eos-xattr-listing"].asInt();
      config.options.no_hardlinks = root["options"]["no-link"].asInt();
      config.options.write_size_flush_interval =
        root["options"]["write-size-flush-interval"].asInt();
      config.options.inmemory_inodes = root["options"]["inmemory-inodes"].asInt();
      config.options.flock = false;
#ifdef FUSE_SUPPORTS_FLOCK
      config.options.flock = true;
#endif

      if (config.options.no_xattr) {
        disable_xattr();
      }

      if (config.options.no_hardlinks) {
        disable_link();
      }

      config.options.nocache_graceperiod =
        root["options"]["nocache-graceperiod"].asInt();
      config.options.leasetime = root["options"]["leasetime"].asInt();
      config.options.submounts = root["options"]["submounts"].asInt();
      config.recovery.read = root["recovery"]["read"].asInt();
      config.recovery.read_open = root["recovery"]["read-open"].asInt();
      config.recovery.read_open_noserver =
        root["recovery"]["read-open-noserver"].asInt();
      config.recovery.read_open_noserver_retrywindow =
        root["recovery"]["read-open-noserver-retrywindow"].asInt();
      config.recovery.write = root["recovery"]["write"].asInt();
      config.recovery.write_open = root["recovery"]["write-open"].asInt();
      config.recovery.write_open_noserver =
        root["recovery"]["write-open-noserver"].asInt();
      config.recovery.write_open_noserver_retrywindow =
        root["recovery"]["write-open-noserver-retrywindow"].asInt();
      config.fuzzing.open_async_submit = root["fuzzing"]["open-async-submit"].asInt();
      config.fuzzing.open_async_return = root["fuzzing"]["open-async-return"].asInt();
      config.fuzzing.read_async_return = root["fuzzing"]["read-async-return"].asInt();
      config.fuzzing.open_async_submit_fatal = (bool)
          root["fuzzing"]["open-async-submit-fatal"].asInt();
      config.fuzzing.open_async_return_fatal = (bool)
          root["fuzzing"]["open-async-return-fatal"].asInt();
      XrdCl::Fuzzing::Configure(config.fuzzing.open_async_submit,
                                config.fuzzing.open_async_return,
                                config.fuzzing.open_async_submit_fatal,
                                config.fuzzing.open_async_return_fatal,
                                config.fuzzing.read_async_return);
      config.mdcachedir = root["mdcachedir"].asString();
      config.mqtargethost = root["mdzmqtarget"].asString();
      config.mqidentity = root["mdzmqidentity"].asString();
      config.mqname = config.mqidentity;
      config.auth.fuse_shared = root["auth"]["shared-mount"].asInt();
      config.auth.use_user_krb5cc = root["auth"]["krb5"].asInt();
      config.auth.use_user_oauth2 = root["auth"]["oauth2"].asInt();
      config.auth.ignore_containerization =
        root["auth"]["ignore-containerization"].asInt();
      config.auth.use_user_gsiproxy = root["auth"]["gsi"].asInt();
      config.auth.use_user_sss = root["auth"]["sss"].asInt();
      config.auth.credentialStore = root["auth"]["credential-store"].asString();

      if (config.auth.use_user_sss || config.auth.use_user_oauth2) {
        // store keytab location for this mount
        setenv("XrdSecSSSKT", root["auth"]["ssskeytab"].asString().c_str(), 1);
      }

      config.auth.tryKrb5First = !((bool)root["auth"]["gsi-first"].asInt());
      config.auth.environ_deadlock_timeout =
        root["auth"]["environ-deadlock-timeout"].asInt();
      config.auth.forknoexec_heuristic = root["auth"]["forknoexec-heuristic"].asInt();

      if (config.auth.environ_deadlock_timeout <= 0) {
        config.auth.environ_deadlock_timeout = 500;
      }

      config.inliner.max_size = root["inline"]["max-size"].asInt();
      config.inliner.default_compressor =
        root["inline"]["default-compressor"].asString();

      if ((config.inliner.default_compressor != "none") &&
          (config.inliner.default_compressor != "zlib")) {
        std::cerr <<
                  "inline default compressor value can only be 'none' or 'zlib'."
                  << std::endl;
        exit(EINVAL);
      }

      for (Json::Value::iterator it = root["options"]["no-fsync"].begin();
           it != root["options"]["no-fsync"].end(); ++it) {
        config.options.no_fsync_suffixes.push_back(it->asString());
        no_fsync_list += it->asString();
        no_fsync_list += ",";
      }

      for (Json::Value::iterator it =
             root["options"]["flush-nowait-executables"].begin();
           it != root["options"]["flush-nowait-executables"].end(); ++it) {
        config.options.nowait_flush_executables.push_back(it->asString());
        nowait_flush_exec_list += it->asString();
        nowait_flush_exec_list += ",";
      }

      // reset mdcachedir if compiled without rocksdb support
#ifndef HAVE_ROCKSDB

      if (!config.mdcachedir.empty()) {
        std::cerr <<
                  "Options mdcachedir is unavailable, fusex was compiled without rocksdb support."
                  << std::endl;
        config.mdcachedir = "";
      }

#endif // HAVE_ROCKSDB

      if (config.mdcachedir.length()) {
        // add the instance name to all cache directories
        if (config.mdcachedir.rfind("/") != (config.mdcachedir.size() - 1)) {
          config.mdcachedir += "/";
        }

        config.mdcachedir += config.name.length() ? config.name : "default";
      }

      // the store directory is the tree before we append individual UUIDs for each mount
      store_directory = config.mdcachedir;

      // default settings
      if (!config.statfilesuffix.length()) {
        config.statfilesuffix = "stats";
      }

      if (!config.mqtargethost.length()) {
        std::string h = config.hostport;

        if (h.find(":") != std::string::npos) {
          h.erase(h.find(":"));
        }

        config.mqtargethost = "tcp://" + h + ":1100";
      }

      {
        config.mqidentity.insert(0, "fuse://");
        config.mqidentity += "@";
        char hostname[4096];

        if (gethostname(hostname, sizeof(hostname))) {
          fprintf(stderr, "error: failed to get hostname!\n");
          exit(EINVAL);
        }

        config.clienthost = hostname;
        config.mqidentity += hostname;
        char suuid[40];
        uuid_t uuid;
        uuid_generate_time(uuid);
        uuid_unparse(uuid, suuid);
        config.clientuuid = suuid;
        config.mqidentity += "//";
        config.mqidentity += suuid;
        config.mqidentity += ":";
        char spid[16];
        snprintf(spid, sizeof(spid), "%d", getpid());
        config.mqidentity += spid;

        if (config.mdcachedir.length()) {
          config.mdcachedir += "/";
          config.mdcachedir += suuid;
        }
      }

      if (config.options.fdlimit > 0) {
        struct rlimit newrlimit;
        newrlimit.rlim_cur = config.options.fdlimit;
        newrlimit.rlim_max = config.options.fdlimit;

        if ((setrlimit(RLIMIT_NOFILE, &newrlimit) != 0) && (!geteuid())) {
          fprintf(stderr, "warning: unable to set fd limit to %lu - errno %d\n",
                  config.options.fdlimit, errno);
        }
      }

      struct rlimit nofilelimit;

      if (getrlimit(RLIMIT_NOFILE, &nofilelimit) != 0) {
        fprintf(stderr, "error: unable to get fd limit - errno %d\n", errno);
        exit(EINVAL);
      }

      fprintf(stderr, "# File descriptor limit: %lu soft, %lu hard\n",
              nofilelimit.rlim_cur, nofilelimit.rlim_max);
      // store the current limit
      config.options.fdlimit = nofilelimit.rlim_cur;
      // data caching configuration
      cconfig.type = cache_t::INVALID;
      cconfig.clean_on_startup = true;

      if (root["cache"]["type"].asString() == "disk") {
        cconfig.type = cache_t::DISK;
      } else if (root["cache"]["type"].asString() == "memory") {
        cconfig.type = cache_t::MEMORY;
      } else {
        if (root["cache"]["type"].asString().length()) {
          fprintf(stderr, "error: invalid cache type configuration\n");
          exit(EINVAL);
        } else {
          cconfig.type = cache_t::DISK;
        }
      }

      if (!root["cache"].isMember("read-ahead-bytes-nominal")) {
        root["cache"]["read-ahead-bytes-nominal"] = 256 * 1024;
      }

      if (!root["cache"].isMember("read-ahead-bytes-max")) {
        root["cache"]["read-ahead-bytes-max"] = 2 * 1024 * 1024;
      }

      if (!root["cache"].isMember("read-ahead-blocks-max")) {
        root["cache"]["read-ahead-blocks-max"] = 16;
      }

      if (!root["cache"].isMember("read-ahead-strategy")) {
        root["cache"]["read-ahead-strategy"] = "dynamic";
      }

      // auto-scale read-ahead and write-back buffer
      uint64_t best_io_buffer_size = meminfo.get().totalram / 8;

      if (best_io_buffer_size > 128 * 1024 * 1024) {
        best_io_buffer_size = 128 * 1024 * 1024;
      } else {
        // we take 1/8 of the total available memory, if we don't have one GB available
        best_io_buffer_size /= 8;
      }

      if (!root["cache"].isMember("max-read-ahead-buffer")) {
        fprintf(stderr, "# allowing max read-ahead buffers of %lu bytes\n",
                best_io_buffer_size);
        root["cache"]["max-read-ahead-buffer"] = (Json::Value::UInt64)
            best_io_buffer_size;
      }

      if (!root["cache"].isMember("max-write-buffer")) {
        fprintf(stderr, "# allowing max write-back buffers of %lu bytes\n",
                best_io_buffer_size);
        root["cache"]["max-write-buffer"] = (Json::Value::UInt64)best_io_buffer_size;
      }

      cconfig.location = root["cache"]["location"].asString();
      cconfig.journal = root["cache"]["journal"].asString();
      cconfig.default_read_ahead_size =
        root["cache"]["read-ahead-bytes-nominal"].asInt();
      cconfig.max_read_ahead_size = root["cache"]["read-ahead-bytes-max"].asInt();
      cconfig.max_read_ahead_blocks = root["cache"]["read-ahead-blocks-max"].asInt();
      cconfig.read_ahead_strategy = root["cache"]["read-ahead-strategy"].asString();

      if ((cconfig.read_ahead_strategy != "none") &&
          (cconfig.read_ahead_strategy != "static") &&
          (cconfig.read_ahead_strategy != "dynamic")) {
        fprintf(stderr,
                "error: invalid read-ahead-strategy specified - only 'none' 'static' 'dynamic' allowed\n");
        exit(EINVAL);
      }

      cconfig.max_inflight_read_ahead_buffer_size =
        root["cache"]["max-read-ahead-buffer"].asInt();
      cconfig.max_inflight_write_buffer_size =
        root["cache"]["max-write-buffer"].asInt();

      // set defaults for journal and file-start cache
      if (geteuid()) {
        if (!cconfig.location.length()) {
          cconfig.location = "/var/tmp/eos/fusex/cache/";
          cconfig.location += getenv("USER");
          cconfig.location += "/";
        }

        if (!cconfig.journal.length()) {
          cconfig.journal = "/var/tmp/eos/fusex/cache/";
          cconfig.journal += getenv("USER");
          cconfig.journal += "/";
        }

        // default cache size 512 MB
        if (!root["cache"]["size-mb"].asString().length()) {
          root["cache"]["size-mb"] = 512;
        }

        // default cache size 64k inodes
        if (!root["cache"]["size-ino"].asString().length()) {
          root["cache"]["size-ino"] = 65536;
        }

        // default journal cache size 2 G
        if (!root["cache"]["journal-mb"].asString().length()) {
          root["cache"]["journal-mb"] = 2048;
        }

        // default journal size 64k inodes
        if (!root["cache"]["journal-ino"].asString().length()) {
          root["cache"]["journal-ino"] = 65536;
        }

        // default cleaning threshold
        if (!root["cache"]["clean-threshold"].asString().length()) {
          root["cache"]["clean-threshold"] = 85.0;
        }

        if (!root["cache"]["file-cache-max-kb"].asString().length()) {
          root["cache"]["file-cache-max-kb"] = 256;
        }
      } else {
        if (!cconfig.location.length()) {
          cconfig.location = "/var/cache/eos/fusex/cache/";
        }

        if (!cconfig.journal.length()) {
          cconfig.journal = "/var/cache/eos/fusex/cache/";
        }

        // default cache size 1 GB
        if (!root["cache"]["size-mb"].asString().length()) {
          root["cache"]["size-mb"] = 1000;
        }

        // default cache size 64k indoes
        if (!root["cache"]["size-ino"].asString().length()) {
          root["cache"]["size-ino"] = 65536;
        }

        // default cleaning threshold
        if (!root["cache"]["clean-threshold"].asString().length()) {
          root["cache"]["clean-threshold"] = 85.0;
        }

        if (!root["cache"]["file-cache-max-kb"].asString().length()) {
          root["cache"]["file-cache-max-kb"] = 256;
        }
      }

      if (cconfig.location == "OFF") {
        // disable file-start cache
        cconfig.location = "";
      }

      if (cconfig.journal == "OFF") {
        // disable journal
        cconfig.journal = "";
      }

      if (cconfig.location.length()) {
        if (cconfig.location.rfind("/") != (cconfig.location.size() - 1)) {
          cconfig.location += "/";
        }

        cconfig.location += config.name.length() ? config.name : "default";
      }

      if (cconfig.journal.length()) {
        if (cconfig.journal.rfind("/") != (cconfig.journal.size() - 1)) {
          cconfig.journal += "/";
        }

        cconfig.journal += config.name.length() ? config.name : "default";
      }

      config.auth.credentialStore += config.name.length() ? config.name : "default";
      // apply some defaults for all existing options
      // by default create all the specified cache paths
      std::string mk_cachedir = "mkdir -p " + config.mdcachedir;
      std::string mk_journaldir = "mkdir -p " + cconfig.journal;
      std::string mk_locationdir = "mkdir -p " + cconfig.location;
      std::string mk_credentialdir = "mkdir -p " + config.auth.credentialStore;

      if (config.mdcachedir.length()) {
        system(mk_cachedir.c_str());
        size_t slashes = std::count(config.mdcachedir.begin(), config.mdcachedir.end(),
                                    '/');

        // just some paranoid safety to avoid wiping by accident something we didn't intend to wipe
        if ((slashes > 2)  &&
            config.mdcachedir[config.mdcachedir.length() - 37] == '/') {
          config.mdcachedir_unlink = config.mdcachedir;
        }
      }

      if (cconfig.journal.length()) {
        system(mk_journaldir.c_str());
      }

      if (cconfig.location.length()) {
        system(mk_locationdir.c_str());
      }

      if (config.auth.credentialStore.length()) {
        system(mk_credentialdir.c_str());
      }

      // make the cache directories private to root
      chmod_to_700_or_die(config.mdcachedir);
      chmod_to_700_or_die(cconfig.journal);
      chmod_to_700_or_die(cconfig.location);
      chmod_to_700_or_die(config.auth.credentialStore);
      {
        char list[64];
#ifndef __APPLE__

        if (::listxattr(cconfig.location.c_str(), list, sizeof(list))) {
#else

        if (::listxattr(cconfig.location.c_str(), list, sizeof(list), 0)) {
#endif

          if (errno == ENOTSUP) {
            fprintf(stderr,
                    "error: eosxd requires XATTR support on partition %s errno=%d\n",
                    cconfig.location.c_str(), errno);
            exit(-1);
          }
        }
      }

      cconfig.total_file_cache_size = root["cache"]["size-mb"].asUInt64() * 1024 *
                                      1024;
      cconfig.total_file_cache_inodes = root["cache"]["size-ino"].asUInt64();
      cconfig.total_file_journal_size = root["cache"]["journal-mb"].asUInt64() *
                                        1024 * 1024;
      cconfig.total_file_journal_inodes = root["cache"]["journal-ino"].asUInt64();
      cconfig.per_file_cache_max_size = root["cache"]["file-cache-max-kb"].asUInt64()
                                        * 1024;
      cconfig.per_file_journal_max_size =
        root["cache"]["file-journal-max-kb"].asUInt64() * 1024;
      cconfig.clean_threshold = root["cache"]["clean-threshold"].asDouble();
      int rc = 0;

      if ((rc = cachehandler::instance().init(cconfig))) {
        exit(rc);
      }
    }
    {
      if (!mountpoint.length()) {
        // we allow to take the mountpoint from the json file if it is not given on the command line
        fuse_opt_add_arg(&args, config.localmountdir.c_str());
        mountpoint = config.localmountdir.c_str();
      } else {
        config.localmountdir = mountpoint;
      }

      if (mountpoint.length()) {
        DIR* d = 0;
        struct stat d_stat;

        // sanity check of the mount directory
        if (!(d = ::opendir(mountpoint.c_str()))) {
          // check for a broken mount
          if ((errno == ENOTCONN) || (errno == ENOENT)) {
            // force an 'umount -l '
            std::string systemline = "umount -l ";
            systemline += mountpoint;
            fprintf(stderr, "# dead mount detected - forcing '%s'\n", systemline.c_str());
            system(systemline.c_str());
          }

          if (stat(mountpoint.c_str(), &d_stat)) {
            if (errno == ENOENT) {
              fprintf(stderr, "error: mountpoint '%s' does not exist\n", mountpoint.c_str());
              exit(-1);
            } else {
              fprintf(stderr, "error: failed to stat '%s' - errno = %d\n", mountpoint.c_str(),
                      errno);
              exit(-1);
            }
          }
        } else {
          closedir(d);
        }
      }
    }
    std::string nodelay = getenv("XRD_NODELAY") ? getenv("XRD_NODELAY") : "";

    if (nodelay == "1") {
      fprintf(stderr, "# Running with XRD_NODELAY=1 (nagle algorithm is disabled)\n");
    } else {
      putenv((char*) "XRD_NODELAY=1");
      fprintf(stderr, "# Disabling nagle algorithm (XRD_NODELAY=1)\n");
    }

    if (!getenv("MALLOC_CONF")) {
      fprintf(stderr, "# Setting MALLOC_CONF=dirty_decay_ms:0\n");
      putenv((char*) "MALLOC_CONF=dirty_decay_ms:0");
    } else {
      fprintf(stderr, "# MALLOC_CONF=%s\n", getenv("MALLOC_CONF"));
    }

    int debug;
    {
      // C-style fuse configuration optionss
      struct eosxd_options {
        int autofs;
      };
      struct eosxd_options fuse_opts;
      fuse_opts.autofs = 0;
#define OPTION(t, p)    \
  { t, offsetof(struct eosxd_options, p), 1 }
      static struct fuse_opt eosxd_options_spec[] = {
        OPTION("autofs", autofs),
        FUSE_OPT_END
      };

      if (fuse_opt_parse(&args, &fuse_opts, eosxd_options_spec, NULL) == -1) {
        exit(errno ? errno : -1);
      }

      if (fuse_parse_cmdline(&args, &local_mount_dir, NULL, &debug) == -1) {
        exit(errno ? errno : -1);
      }

      config.options.automounted = fuse_opts.autofs;
    }

    if ((fusechan = fuse_mount(local_mount_dir, &args)) == NULL) {
      fprintf(stderr, "error: fuse_mount failed\n");
      exit(errno ? errno : -1);
    }

    if (fuse_daemonize(config.options.foreground) != -1) {
#ifndef __APPLE__
      eos::common::ShellCmd cmd("echo eos::common::ShellCmd init 2>&1");
      eos::common::cmd_status st = cmd.wait(5);
      int rc = st.exit_code;

      if (rc) {
        fprintf(stderr,
                "warning: failed to run shell command\n");
      }

      if (!geteuid()) {
        // change the priority of this process to maximum
        if (setpriority(PRIO_PROCESS, getpid(), -PRIO_MAX / 2) < 0) {
          fprintf(stderr,
                  "error: failed to renice this process '%u', to maximum priority '%d'\n",
                  getpid(), -PRIO_MAX / 2);
        }

        if (config.options.cpu_core_affinity > 0) {
          cpu_set_t cpuset;
          CPU_ZERO(&cpuset);
          CPU_SET(config.options.cpu_core_affinity - 1, &cpuset);
          sched_setaffinity(getpid(), sizeof(cpu_set_t), &cpuset);
          fprintf(stderr, "# Setting CPU core affinity to core %d\n",
                  config.options.cpu_core_affinity - 1);
        }
      }

#endif
      fusexrdlogin::initializeProcessCache(config.auth);

      if (config.options.foreground) {
        if (nodelay != "1") {
          fprintf(stderr,
                  "# warning: nagle algorithm is still enabled (export XRD_NODELAY=1 before running in foreground)\n");
        }
      }

      // Open log file
      if (getuid()) {
        char logfile[1024];

        if (getenv("EOS_FUSE_LOGFILE")) {
          snprintf(logfile, sizeof(logfile) - 1, "%s",
                   getenv("EOS_FUSE_LOGFILE"));
        } else {
          snprintf(logfile, sizeof(logfile) - 1, "/tmp/eos-fuse.%d.log",
                   getuid());
        }

        config.logfilepath = logfile;

        if (!config.statfilepath.length()) {
          config.statfilepath = logfile;
          config.statfilepath += ".";
          config.statfilepath += config.statfilesuffix;
        }

        // Running as a user ... we log into /tmp/eos-fuse.$UID.log
        if (!(fstderr = freopen(logfile, "a+", stderr))) {
          fprintf(stdout, "error: cannot open log file %s\n", logfile);
        } else {
          if (::chmod(logfile, S_IRUSR | S_IWUSR | S_IRGRP | S_IROTH)) {
            fprintf(stderr, "error: cannot change permission of log file %s\n", logfile);
            exit(-1);
          }
        }
      } else {
        // Running as root ... we log into /var/log/eos/fuse
        std::string log_path = "/var/log/eos/fusex/fuse.";

        if (getenv("EOS_FUSE_LOG_PREFIX") || fsname.length()) {
          if (getenv("EOS_FUSE_LOG_PREFIX")) {
            log_path += getenv("EOS_FUSE_LOG_PREFIX");
          } else {
            log_path += fsname;
          }

          if (!config.statfilepath.length()) config.statfilepath = log_path +
                "." + config.statfilesuffix;

          log_path += ".log";
        } else {
          if (!config.statfilepath.length()) config.statfilepath = log_path +
                config.statfilesuffix;

          log_path += "log";
        }

        eos::common::Path cPath(log_path.c_str());
        cPath.MakeParentPath(S_IRWXU | S_IRGRP | S_IROTH);
        config.logfilepath = log_path;
        ;

        if (!(fstderr = freopen(cPath.GetPath(), "a+", stderr))) {
          fprintf(stderr, "error: cannot open log file %s\n", cPath.GetPath());
        } else if (::chmod(cPath.GetPath(), S_IRUSR | S_IWUSR)) {
          fprintf(stderr, "error: failed to chmod %s\n", cPath.GetPath());
        }
      }

      if (fstderr) {
        setvbuf(fstderr, (char*) NULL, _IONBF, 0);
      }

      eos::common::Logging::GetInstance().SetUnit("FUSE@eosxd");
      eos::common::Logging::GetInstance().gShortFormat = true;
      eos::common::Logging::GetInstance().SetFilter("DumpStatistic");
      eos::common::Logging::GetInstance().SetIndexSize(512);

      if (config.options.debug) {
        eos::common::Logging::GetInstance().SetLogPriority(LOG_DEBUG);
      } else {
        if (config.options.debuglevel) {
          eos::common::Logging::GetInstance().SetLogPriority(config.options.debuglevel);
        } else {
          eos::common::Logging::GetInstance().SetLogPriority(LOG_INFO);
        }
      }

      eos::common::Logging::GetInstance().SetIndexSize(512);
      eos::common::Logging::GetInstance().EnableRateLimiter();
      fprintf(stderr, "Logging: suspended %d running %d in q %d\n",
              eos::common::Logging::GetInstance().LB->log_suspended,
              eos::common::Logging::GetInstance().LB->log_thread_started,
              eos::common::Logging::GetInstance().LB->log_buffer_in_q);
      eos::common::Logging::GetInstance().LB->resume();
      eos_static_debug("");
      fprintf(stderr, "Logging: suspended %d running %d in q %d\n",
              eos::common::Logging::GetInstance().LB->log_suspended,
              eos::common::Logging::GetInstance().LB->log_thread_started,
              eos::common::Logging::GetInstance().LB->log_buffer_in_q);
      // initialize mKV in case no cache is configured to act as no-op
      mKV.reset(new NoKV());
#ifdef HAVE_ROCKSDB

      if (!config.mdcachedir.empty()) {
        RocksKV* kv = new RocksKV();
        // clean old stale DBs
        kv->clean_stores(store_directory, config.clientuuid);

        if (kv->connect(config.name, config.mdcachedir) != 0) {
          fprintf(stderr, "error: failed to open rocksdb KV cache - path=%s",
                  config.mdcachedir.c_str());
          exit(EINVAL);
        }

        mKV.reset(kv);
      }

#endif // HAVE_ROCKSDB
      mdbackend.init(config.hostport, config.remotemountdir,
                     config.options.md_backend_timeout,
                     config.options.md_backend_put_timeout);
      mds.init(&mdbackend);
      caps.init(&mdbackend, &mds);
      datas.init();

      if (config.mqtargethost.length()) {
        if (mds.connect(config.mqtargethost, config.mqidentity, config.mqname,
                        config.clienthost, config.clientuuid)) {
          fprintf(stderr,
                  "error: failed to connect to mgm/zmq - connect-string=%s connect-identity=%s connect-name=%s",
                  config.mqtargethost.c_str(), config.mqidentity.c_str(), config.mqname.c_str());
          exit(EINVAL);
        }
      }

      if (cachehandler::instance().init_daemonized()) {
        exit(errno);
      }

      fusestat.Add("getattr", 0, 0, 0);
      fusestat.Add("setattr", 0, 0, 0);
      fusestat.Add("setattr:chown", 0, 0, 0);
      fusestat.Add("setattr:chmod", 0, 0, 0);
      fusestat.Add("setattr:utimes", 0, 0, 0);
      fusestat.Add("setattr:truncate", 0, 0, 0);
      fusestat.Add("lookup", 0, 0, 0);
      fusestat.Add("opendir", 0, 0, 0);
      fusestat.Add("readdir", 0, 0, 0);
      fusestat.Add("releasedir", 0, 0, 0);
      fusestat.Add("statfs", 0, 0, 0);
      fusestat.Add("mknod", 0, 0, 0);
      fusestat.Add("mkdir", 0, 0, 0);
      fusestat.Add("rm", 0, 0, 0);
      fusestat.Add("unlink", 0, 0, 0);
      fusestat.Add("rmdir", 0, 0, 0);
      fusestat.Add("rename", 0, 0, 0);
      fusestat.Add("access", 0, 0, 0);
      fusestat.Add("open", 0, 0, 0);
      fusestat.Add("create", 0, 0, 0);
      fusestat.Add("read", 0, 0, 0);
      fusestat.Add("write", 0, 0, 0);
      fusestat.Add("release", 0, 0, 0);
      fusestat.Add("fsync", 0, 0, 0);
      fusestat.Add("forget", 0, 0, 0);
      fusestat.Add("flush", 0, 0, 0);
      fusestat.Add("getxattr", 0, 0, 0);
      fusestat.Add("setxattr", 0, 0, 0);
      fusestat.Add("listxattr", 0, 0, 0);
      fusestat.Add("removexattr", 0, 0, 0);
      fusestat.Add("readlink", 0, 0, 0);
      fusestat.Add("symlink", 0, 0, 0);
      fusestat.Add("link", 0, 0, 0);
      fusestat.Add(__SUM__TOTAL__, 0, 0, 0);
      tDumpStatistic.reset(&EosFuse::DumpStatistic, this);
      tStatCirculate.reset(&EosFuse::StatCirculate, this);
      tMetaCacheFlush.reset(&metad::mdcflush, &mds);
      tMetaSizeFlush.reset(&metad::mdsizeflush, &mds);
      tMetaStackFree.reset(&metad::mdstackfree, &mds);
      tMetaCommunicate.reset(&metad::mdcommunicate, &mds);
      tCapFlush.reset(&cap::capflush, &caps);

      // wait that we get our heartbeat sent ...
      for (size_t i = 0; i < 50; ++i) {
        if (mds.is_visible()) {
          break;
        } else {
          eos_static_notice("waiting for established heart-beat : %u", i);
          std::this_thread::sleep_for(std::chrono::milliseconds(100));
        }
      }

      eos_static_warning("********************************************************************************");
      eos_static_warning("eosxd started version %s - FUSE protocol version %d",
                         VERSION, FUSE_USE_VERSION);
      eos_static_warning("eos-instance-url       := %s", config.hostport.c_str());
      eos_static_warning("thread-pool            := %s",
                         config.options.libfusethreads ? "libfuse" : "custom");
      eos_static_warning("zmq-connection         := %s", config.mqtargethost.c_str());
      eos_static_warning("zmq-identity           := %s", config.mqidentity.c_str());
      eos_static_warning("fd-limit               := %lu", config.options.fdlimit);

      if (config.auth.use_user_sss) {
        eos_static_warning("sss-keytabfile         := %s", config.ssskeytab.c_str());
      }

      eos_static_warning("options                := backtrace=%d md-cache:%d md-enoent:%.02f md-timeout:%.02f md-put-timeout:%.02f data-cache:%d rename-sync:%d rmdir-sync:%d flush:%d flush-w-open:%d flush-w-open-sz:%ld flush-w-umount:%d locking:%d no-fsync:%s flush-nowait-exec:%s ol-mode:%03o show-tree-size:%d hide-versions:%d protect-symlink-loops:%d core-affinity:%d no-xattr:%d no-eos-xattr-listing: %d no-link:%d nocache-graceperiod:%d rm-rf-protect-level=%d rm-rf-bulk=%d t(lease)=%d t(size-flush)=%d submounts=%d ino(in-mem)=%d flock:%d",
                         config.options.enable_backtrace,
                         config.options.md_kernelcache,
                         config.options.md_kernelcache_enoent_timeout,
                         config.options.md_backend_timeout,
                         config.options.md_backend_put_timeout,
                         config.options.data_kernelcache,
                         config.options.rename_is_sync,
                         config.options.rmdir_is_sync,
                         config.options.global_flush,
                         config.options.flush_wait_open,
                         config.options.flush_wait_open_size,
                         config.options.flush_wait_umount,
                         config.options.global_locking,
                         no_fsync_list.c_str(),
                         nowait_flush_exec_list.c_str(),
                         config.options.overlay_mode,
                         config.options.show_tree_size,
                         config.options.hide_versions,
                         config.options.protect_directory_symlink_loops,
                         config.options.cpu_core_affinity,
                         config.options.no_xattr,
                         config.options.no_eos_xattr_listing,
                         config.options.no_hardlinks,
                         config.options.nocache_graceperiod,
                         config.options.rm_rf_protect_levels,
                         config.options.rm_rf_bulk,
                         config.options.leasetime,
                         config.options.write_size_flush_interval,
                         config.options.submounts,
                         config.options.inmemory_inodes,
                         config.options.flock
                        );
      eos_static_warning("cache                  := rh-type:%s rh-nom:%d rh-max:%d rh-blocks:%d max-rh-buffer=%lu max-wr-buffer=%lu tot-size=%ld tot-ino=%ld jc-size=%ld jc-ino=%ld dc-loc:%s jc-loc:%s clean-thrs:%02f%%%",
                         cconfig.read_ahead_strategy.c_str(),
                         cconfig.default_read_ahead_size,
                         cconfig.max_read_ahead_size,
                         cconfig.max_read_ahead_blocks,
                         cconfig.max_inflight_read_ahead_buffer_size,
                         cconfig.max_inflight_write_buffer_size,
                         cconfig.total_file_cache_size,
                         cconfig.total_file_cache_inodes,
                         cconfig.total_file_journal_size,
                         cconfig.total_file_journal_inodes,
                         cconfig.location.c_str(),
                         cconfig.journal.c_str(),
                         cconfig.clean_threshold);
      eos_static_warning("read-recovery          := enabled:%d ropen:%d ropen-noserv:%d ropen-noserv-window:%u",
                         config.recovery.read,
                         config.recovery.read_open,
                         config.recovery.read_open_noserver,
                         config.recovery.read_open_noserver_retrywindow);
      eos_static_warning("write-recovery         := enabled:%d wopen:%d wopen-noserv:%d wopen-noserv-window:%u",
                         config.recovery.write,
                         config.recovery.write_open,
                         config.recovery.write_open_noserver,
                         config.recovery.write_open_noserver_retrywindow);
      eos_static_warning("file-inlining          := emabled:%d max-size=%lu compressor=%s",
                         config.inliner.max_size ? 1 : 0,
                         config.inliner.max_size,
                         config.inliner.default_compressor.c_str());
      eos_static_warning("fuzzing                := open-async-submit:%lu(fatal:%lu) open-async-return:%lu(fatal:%lu) read-async-return:%lu",
                         config.fuzzing.open_async_submit,
                         config.fuzzing.open_async_submit_fatal,
                         config.fuzzing.open_async_return,
                         config.fuzzing.open_async_return_fatal,
                         config.fuzzing.read_async_return);
      std::string xrdcl_option_string;
      std::string xrdcl_option_loglevel;

      for (auto it = xrdcl_options.begin(); it != xrdcl_options.end(); ++it) {
        xrdcl_option_string += *it;
        xrdcl_option_string += ":";
        int value = 0;
        std::string svalue;
        XrdCl::DefaultEnv::GetEnv()->GetInt(it->c_str(), value);
        xrdcl_option_string += eos::common::StringConversion::GetSizeString(svalue,
                               (unsigned long long) value);
        xrdcl_option_string += " ";
      }

      XrdCl::DefaultEnv::GetEnv()->GetString("LogLevel", xrdcl_option_loglevel);
      eos_static_warning("xrdcl-options          := %s log-level='%s' fusex-chunk-timeout=%d",
                         xrdcl_option_string.c_str(), xrdcl_option_loglevel.c_str(),
                         XrdCl::Proxy::sChunkTimeout);
      fusesession = fuse_lowlevel_new(&args,
                                      &(get_operations()),
                                      sizeof(operations), NULL);

      if ((fusesession != NULL)) {
        if (fuse_set_signal_handlers(fusesession) != -1) {
          fuse_session_add_chan(fusesession, fusechan);

          if (getenv("EOS_FUSE_NO_MT") &&
              (!strcmp(getenv("EOS_FUSE_NO_MT"), "1"))) {
            err = fuse_session_loop(fusesession);
          } else {
#if ( FUSE_USE_VERSION <= 28 )
            err = fuse_session_loop_mt(fusesession);
#else

            if (config.options.libfusethreads) {
              err = fuse_session_loop_mt(fusesession);
            } else {
              EosFuseSessionLoop loop(10, 20, 10, 20);
              err = loop.Loop(fusesession);
            }

#endif
          }
        }
      }

      if (config.options.flush_wait_umount) {
        datas.terminate(config.options.flush_wait_umount);
      }

      eos_static_warning("eosxd stopped version %s - FUSE protocol version %d",
                         VERSION, FUSE_USE_VERSION);
      eos_static_warning("********************************************************************************");
      tDumpStatistic.join();
      tStatCirculate.join();
      tMetaCacheFlush.join();
      tMetaSizeFlush.join();
      tMetaStackFree.join();
      tMetaCommunicate.join();
      tCapFlush.join();
      {
        // rename the stats file
        std::string laststat = config.statfilepath;
        laststat += ".last";
        ::rename(config.statfilepath.c_str(), laststat.c_str());
      }

      if (Instance().Config().options.submounts) {
        Mounter().terminate();
      }

      // remove the session and channel object after all threads are joined
      if (fusesession) {
        fuse_remove_signal_handlers(fusesession);

        if (fusechan) {
          fuse_session_remove_chan(fusechan);
        }

        fuse_session_destroy(fusesession);
      }

      fuse_unmount(local_mount_dir, fusechan);
      mKV.reset();

      if (config.mdcachedir_unlink.length()) {
        // clean rocksdb directory
        std::string rmline = "rm -rf ";
        rmline += config.mdcachedir_unlink.c_str();
        system(rmline.c_str());
      }
    } else {
      fprintf(stderr, "error: failed to daemonize\n");
      exit(errno ? errno : -1);
    }

    return err ? 1 : 0;
  }
  catch (Json::Exception const&) {
    fprintf(stderr, "error: catched json config exception");
    exit(-1);
  }

  eos::common::Logging::GetInstance().shutDown(true);
  return 0;
}

/* -------------------------------------------------------------------------- */
void
/* -------------------------------------------------------------------------- */
EosFuse::umounthandler(int sig, siginfo_t* si, void* ctx)
/* -------------------------------------------------------------------------- */
{
  if (Instance().Config().options.submounts) {
    Instance().Mounter().terminate();
  }

  eos::common::handleSignal(sig, si, ctx);
  std::string systemline = "fusermount -u -z ";
  systemline += EosFuse::Instance().Config().localmountdir;
  system(systemline.c_str());
  fprintf(stderr, "# umounthandler: executing %s\n", systemline.c_str());
  fprintf(stderr,
          "# umounthandler: sighandler received signal %d - emitting signal %d again\n",
          sig, sig);
  signal(SIGSEGV, SIG_DFL);
  signal(SIGABRT, SIG_DFL);
  signal(SIGTERM, SIG_DFL);
#ifndef __APPLE__
  pthread_t thread = pthread_self();
  pthread_kill(thread, sig);
#else
  kill(getpid(), sig);
#endif
}

/* -------------------------------------------------------------------------- */
void
/* -------------------------------------------------------------------------- */
EosFuse::init(void* userdata, struct fuse_conn_info* conn)
/* -------------------------------------------------------------------------- */
{
  eos_static_debug("");

  if (EosFuse::instance().config.options.enable_backtrace) {
    struct sigaction sa;
    sa.sa_flags = SA_SIGINFO;
    sigemptyset(&sa.sa_mask);
    sa.sa_sigaction = EosFuse::umounthandler;

    if (sigaction(SIGSEGV, &sa, NULL) == -1) {
      char msg[1024];
      snprintf(msg, sizeof(msg), "failed to install SEGV handler");
      throw std::runtime_error(msg);
    }

    if (sigaction(SIGABRT, &sa, NULL) == -1) {
      char msg[1024];
      snprintf(msg, sizeof(msg), "failed to install SEGV handler");
      throw std::runtime_error(msg);
    }

    if (sigaction(SIGTERM, &sa, NULL) == -1) {
      char msg[1024];
      snprintf(msg, sizeof(msg), "failed to install SEGV handler");
      throw std::runtime_error(msg);
    }

    if (EosFuse::instance().config.options.enable_backtrace == 2) {
      setenv("EOS_ENABLE_BACKWARD_STACKTRACE", "1", 1);
    }
  }

  conn->want |= FUSE_CAP_EXPORT_SUPPORT | FUSE_CAP_POSIX_LOCKS |
                FUSE_CAP_BIG_WRITES;
}

void
EosFuse::destroy(void* userdata)
{
  eos_static_debug("");
}

/* -------------------------------------------------------------------------- */
void
/* -------------------------------------------------------------------------- */
EosFuse::DumpStatistic(ThreadAssistant& assistant)
/* -------------------------------------------------------------------------- */
{
  eos_static_debug("started statistic dump thread");
  char ino_stat[16384];
  time_t start_time = time(NULL);

  while (!assistant.terminationRequested()) {
    meminfo.update();
    eos::common::LinuxStat::linux_stat_t osstat;
#ifndef __APPLE__
    eos::common::LinuxMemConsumption::linux_mem_t mem;

    if (!eos::common::LinuxMemConsumption::GetMemoryFootprint(mem)) {
      eos_static_err("failed to get the MEM usage information");
    }

    if (!eos::common::LinuxStat::GetStat(osstat)) {
      eos_static_err("failed to get the OS usage information");
    }

#endif
    eos_static_debug("dumping statistics");
    XrdOucString out;
    fusestat.PrintOutTotal(out);
    std::string sout = out.c_str();
    time_t now = time(NULL);
    snprintf(ino_stat, sizeof(ino_stat),
             "# -----------------------------------------------------------------------------------------------------------\n"
             "ALL        inodes              := %lu\n"
             "ALL        inodes stack        := %lu\n"
             "ALL        inodes-todelete     := %lu\n"
             "ALL        inodes-backlog      := %lu\n"
             "ALL        inodes-ever         := %lu\n"
             "ALL        inodes-ever-deleted := %lu\n"
             "ALL        inodes-open         := %lu\n"
             "ALL        inodes-vmap         := %lu\n"
             "ALL        inodes-caps         := %lu\n"
             "ALL        inodes-tracker      := %lu\n"
             "# -----------------------------------------------------------------------------------------------------------\n",
             this->getMdStat().inodes(),
             this->getMdStat().inodes_stacked(),
             this->getMdStat().inodes_deleted(),
             this->getMdStat().inodes_backlog(),
             this->getMdStat().inodes_ever(),
             this->getMdStat().inodes_deleted_ever(),
             this->datas.size(),
             this->mds.vmaps().size(),
             this->caps.size(),
             this->Tracker().size()
            );
    sout += ino_stat;
    std::string s1;
    std::string s2;
    std::string s3;
    std::string s4;
    std::string s5;
    std::string s6;
    std::string s7;
    std::string s8;
    std::string blocker;
    uint64_t    blocker_inode;
    static std::string last_blocker = "";
    static uint64_t last_blocker_inode = 0;
    static double last_blocked_ms = 0;
    {
      unsigned long long rbytes, wbytes = 0;
      unsigned long nops = 0;
      float total_rbytes, total_wbytes = 0;
      int sum = 0;
      unsigned long totalram, freeram, loads0 = 0;
      {
        XrdSysMutexHelper sLock(getFuseStat().Mutex);
        rbytes = this->getFuseStat().GetTotal("rbytes");
        wbytes = this->getFuseStat().GetTotal("wbytes");
        nops = this->getFuseStat().GetOps();
        total_rbytes = this->getFuseStat().GetTotalAvg5("rbytes") / 1000.0 / 1000.0;
        total_wbytes = this->getFuseStat().GetTotalAvg5("wbytes") / 1000.0 / 1000.0;
        sum = (int) this->getFuseStat().GetTotalAvg5(":sum");
      }
      {
        std::lock_guard<std::mutex> lock(meminfo.mutex());
        totalram = meminfo.getref().totalram;
        freeram = meminfo.getref().freeram;
        loads0 = meminfo.getref().loads[0];
      }
      double blocked_ms = this->Tracker().blocked_ms(blocker, blocker_inode);
      snprintf(ino_stat, sizeof(ino_stat),
               "ALL        threads             := %llu\n"
               "ALL        visze               := %s\n"
               "ALL        rss                 := %s\n"
               "ALL        pid                 := %d\n"
               "ALL        log-size            := %lu\n"
               "ALL        wr-buf-inflight     := %s\n"
               "ALL        wr-buf-queued       := %s\n"
               "ALL        wr-nobuff           := %lu\n"
               "ALL        ra-buf-inflight     := %s\n"
               "ALL        ra-buf-queued       := %s\n"
               "ALL        ra-xoff             := %lu\n"
               "ALL        ra-nobuff           := %lu\n"
               "ALL        rd-buf-inflight     := %s\n"
               "ALL        rd-buf-queued       := %s\n"
               "ALL        version             := %s\n"
               "ALL        fuseversion         := %d\n"
               "ALL        starttime           := %lu\n"
               "ALL        uptime              := %lu\n"
               "ALL        total-mem           := %lu\n"
               "ALL        free-mem            := %lu\n"
               "ALL        load                := %lu\n"
               "ALL        total-rbytes        := %llu\n"
               "ALL        total-wbytes        := %llu\n"
               "ALL        total-io-ops        := %lu\n"
               "ALL        read--mb/s          := %.02f\n"
               "ALL        write-mb/s          := %.02f\n"
               "ALL        iops                := %d\n"
               "ALL        xoffs               := %lu\n"
               "ALL        instance-url        := %s\n"
               "ALL        client-uuid         := %s\n"
               "ALL        server-version      := %s\n"
               "ALL        automounted         := %d\n"
               "ALL        max-inode-lock-ms   := %.02f [%s]\n"
               "# -----------------------------------------------------------------------------------------------------------\n",
               osstat.threads,
               eos::common::StringConversion::GetReadableSizeString(s1, osstat.vsize, "b"),
               eos::common::StringConversion::GetReadableSizeString(s2, osstat.rss, "b"),
               getpid(),
               this->sizeLogFile(),
               eos::common::StringConversion::GetReadableSizeString(s3,
                   XrdCl::Proxy::sWrBufferManager.inflight(), "b"),
               eos::common::StringConversion::GetReadableSizeString(s4,
                   XrdCl::Proxy::sWrBufferManager.queued(), "b"),
               XrdCl::Proxy::sWrBufferManager.nobuf(),
               eos::common::StringConversion::GetReadableSizeString(s5,
                   XrdCl::Proxy::sRaBufferManager.inflight(), "b"),
               eos::common::StringConversion::GetReadableSizeString(s6,
                   XrdCl::Proxy::sRaBufferManager.queued(), "b"),
               XrdCl::Proxy::sRaBufferManager.xoff(),
               XrdCl::Proxy::sRaBufferManager.nobuf(),
               eos::common::StringConversion::GetReadableSizeString(s7,
                   data::datax::sBufferManager.inflight(), "b"),
               eos::common::StringConversion::GetReadableSizeString(s8,
                   data::datax::sBufferManager.queued(), "b"),
               VERSION,
               FUSE_USE_VERSION,
               start_time,
               now - start_time,
               totalram,
               freeram,
               loads0,
               rbytes,
               wbytes,
               nops,
               total_rbytes,
               total_wbytes,
               sum,
               Instance().datas.get_xoff(),
               EosFuse::Instance().config.hostport.c_str(),
               EosFuse::Instance().config.clientuuid.c_str(),
               EosFuse::Instance().mds.server_version().c_str(),
               EosFuse::Instance().Config().options.automounted,
               blocked_ms,
               blocker.c_str()
              );

      if (blocker_inode != 1) {
        if (blocker.length() && last_blocker.empty()) {
          eos_static_warning("IO blocked on ino=%#lx for op=%s since %.02f ms",
                             blocker_inode, blocker.c_str(), blocked_ms);
        }

        if (blocker.empty() && last_blocker.length()) {
          eos_static_warning("IO unblock on ino=%#lx for op=%s since %.02f ms",
                             last_blocker_inode, last_blocker.c_str(), last_blocked_ms);
        }
      }

      last_blocker_inode = blocker_inode;
      last_blocker = blocker;
      last_blocked_ms = blocked_ms;
    }
    sout += ino_stat;
    std::ofstream dumpfile(EosFuse::Instance().config.statfilepath);
    dumpfile << sout;
    this->statsout.set(sout);
    shrinkLogFile();
    assistant.wait_for(std::chrono::seconds(1));
  }
}

/* -------------------------------------------------------------------------- */
void
/* -------------------------------------------------------------------------- */
EosFuse::StatCirculate(ThreadAssistant& assistant)
/* -------------------------------------------------------------------------- */
{
  eos_static_debug("started stat circulate thread");
  fusestat.Circulate(assistant);
}

/* -------------------------------------------------------------------------- */
void
/* -------------------------------------------------------------------------- */
EosFuse::getattr(fuse_req_t req, fuse_ino_t ino, struct fuse_file_info* fi)
/* -------------------------------------------------------------------------- */
{
  eos::common::Timing timing(__func__);
  COMMONTIMING("_start_", &timing);
  eos_static_debug("");
  ADD_FUSE_STAT(__func__, req);
  EXEC_TIMING_BEGIN(__func__);
  int rc = 0;
  fuse_id id(req);
  struct fuse_entry_param e;
  metad::shared_md md = Instance().mds.getlocal(req, ino);

  if (ino != 1) {
    XrdSysMutexHelper mLock(md->Locker());

    if (!md->id() || (md->deleted() && !md->lookup_is())) {
      rc = md->deleted() ? ENOENT : md->err();
    } else {
      fuse_ino_t cap_ino = S_ISDIR(md->mode()) ? ino : md->pid();
      cap::shared_cap pcap = Instance().caps.acquire(req, cap_ino ? cap_ino : 1,
                             S_IFDIR | Instance().Config().options.x_ok);
      double cap_lifetime = 0;
      XrdSysMutexHelper capLock(pcap->Locker());

      if (pcap->errc()) {
        rc = pcap->errc();
        capLock.UnLock();
      } else {
        cap_lifetime = pcap->lifetime();

        if (md->needs_refresh()) {
          md->Locker().UnLock();
          std::string authid = pcap->authid();
          capLock.UnLock();
          md = Instance().mds.get(req, ino);
          md->Locker().Lock();

          if (!md->id() || (md->deleted() && !md->lookup_is())) {
            rc = md->deleted() ? ENOENT : md->err();
          }
        } else {
          capLock.UnLock();
        }

        if (!rc) {
          md->convert(e, cap_lifetime);
          eos_static_info("%s", md->dump(e).c_str());
        }
      }
    }
  } else {
    // mountpoint stat does not require a cap
    md->convert(e);
    eos_static_info("%s", md->dump(e).c_str());
  }

  if (rc) {
    fuse_reply_err(req, rc);
  } else {
    fuse_reply_attr(req, &e.attr, e.attr_timeout);
  }

  EXEC_TIMING_END(__func__);
  COMMONTIMING("_stop_", &timing);
  eos_static_notice("t(ms)=%.03f %s", timing.RealTime(),
                    dump(id, ino, fi, rc).c_str());
}

/* -------------------------------------------------------------------------- */
void
/* -------------------------------------------------------------------------- */
EosFuse::setattr(fuse_req_t req, fuse_ino_t ino, struct stat* attr, int op,
                 struct fuse_file_info* fi)
/* -------------------------------------------------------------------------- */
{
  eos::common::Timing timing(__func__);
  COMMONTIMING("_start_", &timing);
  eos_static_debug("ino=%d", ino);
  ADD_FUSE_STAT(__func__, req);
  EXEC_TIMING_BEGIN(__func__);
  int rc = 0;
  fuse_id id(req);
  cap::shared_cap pcap;
  metad::shared_md md;
  bool md_update_sync = false;     /* wait for MD update for return code */
  md = Instance().mds.get(req, ino);
  md->Locker().Lock();

  if (op == 0) {
    rc = EINVAL;
  } else if (!md->id() || (md->deleted() && !md->lookup_is())) {
    rc = md->deleted() ? ENOENT : md->err();
  } else {
    fuse_ino_t cap_ino = S_ISDIR(md->mode()) ? ino : md->pid();

    if (op & FUSE_SET_ATTR_MODE) {
      // chmod permissions are derived from the parent in case of a directory or file
      // otherwise we trap ourselfs when revoking W_OK
      if (S_ISDIR(md->mode())) {
        cap_ino = md->pid();
      }

      // retrieve cap for mode setting
      pcap = Instance().caps.acquire(req, cap_ino,
                                     M_OK);
    } else if ((op & FUSE_SET_ATTR_UID) || (op & FUSE_SET_ATTR_GID)) {
      // retrieve cap for owner setting
      pcap = Instance().caps.acquire(req, cap_ino,
                                     C_OK);
    } else if (op & FUSE_SET_ATTR_SIZE) {
      // retrieve cap for write
      pcap = Instance().caps.acquire(req, cap_ino,
                                     W_OK);
    } else if ((op & FUSE_SET_ATTR_ATIME)
               || (op & FUSE_SET_ATTR_MTIME)
               || (op & FUSE_SET_ATTR_ATIME_NOW)
               || (op & FUSE_SET_ATTR_MTIME_NOW)
              ) {
      // retrieve cap for write
      pcap = Instance().caps.acquire(req, cap_ino,
                                     W_OK);

      if (pcap->errc()) {
        // retrieve cap for set utime
        pcap = Instance().caps.acquire(req, cap_ino,
                                       SU_OK);
      }
    }

    if (pcap->errc()) {
      // don't fail chown not changing the owner,
      if ((op & FUSE_SET_ATTR_UID) && (md->uid() == (int) attr->st_uid)) {
        rc = 0;
      } else {
        if ((op & FUSE_SET_ATTR_GID) && (md->uid() == (int) attr->st_gid)) {
          rc = 0;
        } else {
          rc = pcap->errc();
        }
      }
    } else {
      if (op & FUSE_SET_ATTR_MODE) {
        /*
          EACCES Search permission is denied on a component of the path prefix.

          EFAULT path points outside your accessible address space.

          EIO    An I/O error occurred.

          ELOOP  Too many symbolic links were encountered in resolving path.

          ENAMETOOLONG
           path is too long.

          ENOENT The file does not exist.

          ENOMEM Insufficient kernel memory was available.

          ENOTDIR
           A component of the path prefix is not a directory.

          EPERM  The  effective  UID does not match the owner of the file,
           and the process is not privileged (Linux: it does not

           have the CAP_FOWNER capability).

          EROFS  The named file resides on a read-only filesystem.

          The general errors for fchmod() are listed below:

          EBADF  The file descriptor fd is not valid.

          EIO    See above.

          EPERM  See above.

          EROFS  See above.
         */
        ADD_FUSE_STAT("setattr:chmod", req);
        EXEC_TIMING_BEGIN("setattr:chmod");
        md->set_mode(attr->st_mode);

        if (S_ISDIR(md->mode())) {
          // if this is a directory we have to revoke a potential existing cap for that directory
          cap::shared_cap cap = Instance().caps.get(req, md->id());
          cap->invalidate();

          if (Instance().mds.has_flush(ino)) {
            // we have also to wait for the upstream flush
            Instance().mds.wait_flush(req, md);
          }
        }

        EXEC_TIMING_END("setattr:chmod");
      }

      if ((op & FUSE_SET_ATTR_UID) || (op & FUSE_SET_ATTR_GID)) {
        /*
          EACCES Search permission is denied on a component of the path prefix.

          EFAULT path points outside your accessible address space.

          ELOOP  Too many symbolic links were encountered in resolving path.

          ENAMETOOLONG
           path is too long.

          ENOENT The file does not exist.

          ENOMEM Insufficient kernel memory was available.

          ENOTDIR
           A component of the path prefix is not a directory.

          EPERM  The calling process did not have the required permissions
           (see above) to change owner and/or group.

          EROFS  The named file resides on a read-only filesystem.

          The general errors for fchown() are listed below:

          EBADF  The descriptor is not valid.

          EIO    A low-level I/O error occurred while modifying the inode.

          ENOENT See above.

          EPERM  See above.

          EROFS  See above.
         */
        ADD_FUSE_STAT("setattr:chown", req);
        EXEC_TIMING_BEGIN("setattr:chown");

        if (op & FUSE_SET_ATTR_UID) {
          md->set_uid(attr->st_uid);
        }

        if (op & FUSE_SET_ATTR_GID) {
          md->set_gid(attr->st_gid);
        }

        if (S_ISDIR(md->mode())) {
          // if this is a directory we have to revoke a potential existing cap for that directory
          cap::shared_cap cap = Instance().caps.get(req, md->id());
          cap->invalidate();

          if (Instance().mds.has_flush(ino)) {
            // we have also to wait for the upstream flush
            Instance().mds.wait_flush(req, md);
          }
        }

        md_update_sync = true;
        EXEC_TIMING_END("setattr:chown");
      }

      if (
        (op & FUSE_SET_ATTR_ATIME)
        || (op & FUSE_SET_ATTR_MTIME)
        || (op & FUSE_SET_ATTR_ATIME_NOW)
        || (op & FUSE_SET_ATTR_MTIME_NOW)
      ) {
        /*
        EACCES Search permission is denied for one of the directories in
        the  path  prefix  of  path

        EACCES times  is  NULL,  the caller's effective user ID does not match
        the owner of the file, the caller does not have
        write access to the file, and the caller is not privileged
        (Linux: does not have either the CAP_DAC_OVERRIDE or
        the CAP_FOWNER capability).

        ENOENT filename does not exist.

        EPERM  times is not NULL, the caller's effective UID does not
        match the owner of the file, and the caller is not priv‐
        ileged (Linux: does not have the CAP_FOWNER capability).

        EROFS  path resides on a read-only filesystem.
         */
        ADD_FUSE_STAT("setattr:utimes", req);
        EXEC_TIMING_BEGIN("setattr:utimes");
        eos_static_debug("setattr:utimes %d", fi ? fi->fh : -1);
        struct timespec tsnow;
        eos::common::Timing::GetTimeSpec(tsnow);

        if (op & FUSE_SET_ATTR_ATIME) {
          md->set_atime(attr->ATIMESPEC.tv_sec);
          md->set_atime_ns(attr->ATIMESPEC.tv_nsec);
          md->set_ctime(tsnow.tv_sec);
          md->set_ctime_ns(tsnow.tv_nsec);
        }

        if (op & FUSE_SET_ATTR_MTIME) {
          md->set_mtime(attr->MTIMESPEC.tv_sec);
          md->set_mtime_ns(attr->MTIMESPEC.tv_nsec);
          md->set_ctime(tsnow.tv_sec);
          md->set_ctime_ns(tsnow.tv_nsec);
        }

        if ((op & FUSE_SET_ATTR_ATIME_NOW) ||
            (op & FUSE_SET_ATTR_MTIME_NOW)) {
          if (op & FUSE_SET_ATTR_ATIME_NOW) {
            md->set_atime(tsnow.tv_sec);
            md->set_atime_ns(tsnow.tv_nsec);
            md->set_ctime(tsnow.tv_sec);
            md->set_ctime_ns(tsnow.tv_nsec);
          }

          if (op & FUSE_SET_ATTR_MTIME_NOW) {
            md->set_mtime(tsnow.tv_sec);
            md->set_mtime_ns(tsnow.tv_nsec);
            md->set_ctime(tsnow.tv_sec);
            md->set_ctime_ns(tsnow.tv_nsec);
          }
        }

        std::string cookie = md->Cookie();
        Instance().datas.update_cookie(md->id(), cookie);
        EXEC_TIMING_END("setattr:utimes");
      }

      if (op & FUSE_SET_ATTR_SIZE) {
        /*
        EACCES Search  permission is denied for a component of the path
        prefix, or the named file is not writable by the user.

        EFAULT Path points outside the process's allocated address space.

        EFBIG  The argument length is larger than the maximum file size.

        EINTR  While blocked waiting to complete, the call was interrupted
        by a signal handler; see fcntl(2) and signal(7).

        EINVAL The argument length is negative or larger than the maximum
        file size.

        EIO    An I/O error occurred updating the inode.

        EISDIR The named file is a directory.

        ELOOP  Too many symbolic links were encountered in translating the
        pathname.

        ENAMETOOLONG
        A component of a pathname exceeded 255 characters, or an
        entire pathname exceeded 1023 characters.

        ENOENT The named file does not exist.

        ENOTDIR
        A component of the path prefix is not a directory.

        EPERM  The underlying filesystem does not support extending a file
        beyond its current size.

        EROFS  The named file resides on a read-only filesystem.

        ETXTBSY
        The file is a pure procedure (shared text) file that is
        being executed.

        For ftruncate() the same errors apply, but instead of things that
        can be wrong with path, we now have things that  can
        be wrong with the file descriptor, fd:

        EBADF  fd is not a valid descriptor.

        EBADF or EINVAL
        fd is not open for writing.

        EINVAL fd does not reference a regular file.
         */
        ADD_FUSE_STAT("setattr:truncate", req);
        EXEC_TIMING_BEGIN("setattr:truncate");
        int rc = 0;

        if (!md->id() || (md->deleted() && !md->lookup_is())) {
          rc = ENOENT;
        } else {
          if ((md->mode() & S_IFDIR)) {
            rc = EISDIR;
          } else {
            if (fi && fi->fh) {
              // ftruncate
              data::data_fh* io = (data::data_fh*) fi->fh;

              if (io) {
                if (!md->creator() || (md->creator() &&
                                       ((off_t) md->size() != attr->st_size))) {
                  // no need to truncate if we still have the creator key
                  eos_static_debug("ftruncate size=%lu", (size_t) attr->st_size);
                  rc |= io->ioctx()->truncate(req, attr->st_size);
                  io->ioctx()->inline_file(attr->st_size);
                  struct timespec tsnow;
                  eos::common::Timing::GetTimeSpec(tsnow);
                  md->set_mtime(tsnow.tv_sec);
                  md->set_mtime_ns(tsnow.tv_nsec);
                  md->set_ctime(tsnow.tv_sec);
                  md->set_ctime_ns(tsnow.tv_nsec);
                  rc |= io->ioctx()->flush(req);
                  rc = rc ? (errno ? errno : rc) : 0;
                }
              } else {
                rc = EIO;
              }
            } else {
              // truncate
              eos_static_debug("truncate size=%lu", (size_t) attr->st_size);
              std::string cookie = md->Cookie();
              data::shared_data io = Instance().datas.get(req, md->id(), md);

              if (!md->creator() || (md->creator() &&
                                     ((off_t) md->size() != attr->st_size))) {
                rc = io->attach(req, cookie, true);
                eos_static_debug("calling truncate");
                rc |= io->truncate(req, attr->st_size);
                io->inline_file(attr->st_size);
                rc |= io->flush(req);
                rc |= io->detach(req, cookie, true);
                rc = rc ? (errno ? errno : rc) : 0;
                Instance().datas.release(req, md->id());
                struct timespec tsnow;
                eos::common::Timing::GetTimeSpec(tsnow);
                md->set_mtime(tsnow.tv_sec);
                md->set_mtime_ns(tsnow.tv_nsec);
                md->set_ctime(tsnow.tv_sec);
                md->set_ctime_ns(tsnow.tv_nsec);
              } else {
                Instance().datas.release(req, md->id());
              }
            }

            if (!rc) {
              ssize_t size_change = (int64_t)(attr->st_size) - (int64_t) md->size();

              if (size_change > 0) {
                Instance().caps.book_volume(pcap, size_change);
              } else {
                Instance().caps.free_volume(pcap, size_change);
              }

              md->set_size(attr->st_size);
            }
          }
        }

        EXEC_TIMING_END("setattr:truncate");
      }
    }
  }

  if (md_update_sync && rc == 0) {
    if (Instance().mds.has_flush(md->id())) {
      Instance().mds.wait_flush(req, md);
    }

    md->setop_update();
    Instance().mds.update(req, md, pcap->authid());

    if (Instance().mds.has_flush(md->id())) {
      Instance().mds.wait_flush(req, md);
    }

    if (EOS_LOGS_DEBUG) {
      eos_static_debug("id %ld err %d op %d del %d", md->id(), md->err(), md->getop(),
                       md->deleted());
    }

    rc = md->deleted() ? ENOENT : md->err();
  }

  if (rc) {
    md->Locker().UnLock();
    fuse_reply_err(req, rc);
  } else {
    struct fuse_entry_param e;
    memset(&e, 0, sizeof(e));
    md->convert(e, pcap->lifetime());
    eos_static_info("%s", md->dump(e).c_str());

    if (!md_update_sync) {
      Instance().mds.update(req, md, pcap->authid());
    }

    md->Locker().UnLock();
    fuse_reply_attr(req, &e.attr, e.attr_timeout);
  }

  EXEC_TIMING_END(__func__);
  COMMONTIMING("_stop_", &timing);
  eos_static_notice("t(ms)=%.03f %s", timing.RealTime(),
                    dump(id, ino, fi, rc).c_str());
}

void
EosFuse::lookup(fuse_req_t req, fuse_ino_t parent, const char* name)
{
  eos::common::Timing timing(__func__);
  COMMONTIMING("_start_", &timing);
  eos_static_debug(name);
  ADD_FUSE_STAT(__func__, req);
  EXEC_TIMING_BEGIN(__func__);
  int rc = 0;
  fuse_id id(req);
  struct fuse_entry_param e;
  memset(&e, 0, sizeof(e));
  {
    metad::shared_md md;
    md = Instance().mds.lookup(req, parent, name);

    if (md->id() && !md->deleted()) {
      cap::shared_cap pcap = Instance().caps.acquire(req, parent,
                             Instance().Config().options.x_ok);
      XrdSysMutexHelper mLock(md->Locker());
      md->set_pid(parent);
      eos_static_info("%s", md->dump(e).c_str());
      md->lookup_inc();
      {
        auto attrMap = md->attr();

        // fetch necessary hardlink target
        if (attrMap.count(k_mdino)) {
          uint64_t mdino = std::stoull(attrMap[k_mdino]);
          uint64_t local_ino = EosFuse::Instance().mds.vmaps().forward(mdino);
          metad::shared_md tmd = EosFuse::Instance().mds.get(req, local_ino, "");
        }
      }
      md->convert(e, pcap->lifetime());
    } else {
      // negative cache entry
      e.ino = 0;

      if (Instance().Config().options.md_kernelcache_enoent_timeout) {
        e.attr_timeout = Instance().Config().options.md_kernelcache_enoent_timeout;
        e.entry_timeout = Instance().Config().options.md_kernelcache_enoent_timeout;
      } else {
        cap::shared_cap pcap = Instance().caps.acquire(req, parent,
                               Instance().Config().options.x_ok);
        e.entry_timeout = pcap->lifetime();
        metad::shared_md pmd = Instance().mds.getlocal(req, parent);

        if (pmd && pmd->id()) {
          // remember negative lookups
          XrdSysMutexHelper mLock(pmd->Locker());
          pmd->local_enoent().insert(name);
        }
      }

      if (e.entry_timeout) {
        rc = 0;
      } else {
        rc = md->deleted() ? ENOENT : md->err();
      }
    }

    if (md->err()) {
      if (EOS_LOGS_DEBUG) {
        eos_static_debug("returning errc=%d for ino=%#lx name=%s md-name=%s\n",
                         md->err(), parent, name, md->name().c_str());
      }

      rc = md->err();
    }
  }
  EXEC_TIMING_END(__func__);
  COMMONTIMING("_stop_", &timing);

  if (e.ino) {
    eos_static_notice("t(ms)=%.03f %s", timing.RealTime(),
                      dump(id, parent, 0, rc, name).c_str());
  } else {
    eos_static_notice("t(ms)=%.03f ENOENT pino=%#lx name=%s lifetime=%.02f",
                      timing.RealTime(), parent, name, e.entry_timeout);
  }

  if (rc) {
    fuse_reply_err(req, rc);
  } else {
    fuse_reply_entry(req, &e);
  }
}

/* -------------------------------------------------------------------------- */
int
/* -------------------------------------------------------------------------- */
EosFuse::listdir(fuse_req_t req, fuse_ino_t ino, metad::shared_md& md)
/* -------------------------------------------------------------------------- */
{
  eos_static_debug("");
  int rc = 0;
  fuse_id id(req);
  // retrieve cap
  cap::shared_cap pcap = Instance().caps.acquire(req, ino,
                         S_IFDIR | R_OK, true);
  XrdSysMutexHelper cLock(pcap->Locker());

  if (pcap->errc()) {
    rc = pcap->errc();
  } else {
    // retrieve md
    std::string authid = pcap->authid();
    cLock.UnLock();
    md = Instance().mds.get(req, ino, authid, true);

    if (!md) {
      // this is weired, but instead of SEGV we throw an IO error
      rc = EIO;
    } else {
      if (!md->pid() && (md->id() != 1)) {
        if (md->err()) {
          rc = md->err();
        } else {
          rc = ENOENT;
        }
      }
    }
  }

  return rc;
}

/* -------------------------------------------------------------------------- */
void
/* -------------------------------------------------------------------------- */
EosFuse::opendir(fuse_req_t req, fuse_ino_t ino, struct fuse_file_info* fi)
/* -------------------------------------------------------------------------- */
{
  eos::common::Timing timing(__func__);
  COMMONTIMING("_start_", &timing);
  eos_static_debug("");
  EXEC_TIMING_BEGIN(__func__);
  ADD_FUSE_STAT(__func__, req);
  fuse_ino_t pino = 0;
  std::string name;
  int rc = 0;
  fuse_id id(req);
  metad::shared_md md;
  bool do_listdir = true;
  {
    Track::Monitor mon("opendir", Instance().Tracker(), ino);

    if (Instance().Config().options.rm_rf_protect_levels &&
        Instance().Config().options.rm_rf_bulk &&
        isRecursiveRm(req, true, true)) {
      md = Instance().mds.get(req, ino);

      if (md && md->attr().count("sys.recycle")) {
        do_listdir = false;
        eos_static_warning("Running recursive rm (pid = %d)", fuse_req_ctx(req)->pid);
        // bulk rm only when a recycle bin is configured
        {
          XrdSysMutexHelper mLock(md->Locker());
          name = md->name();

          if (!md->id() || md->deleted()) {
            rc = md->deleted() ? ENOENT : md->err();
          } else {
            if (!md->get_rmrf()) {
              rc = Instance().mds.rmrf(req, md);
            }
          }

          if (!rc) {
            if (!md->get_rmrf()) {
              if (EOS_LOGS_DEBUG) {
                eos_static_warning("rm-rf marks for deletion");
              }

              md->set_rmrf();
            }
          } else {
            md->unset_rmrf();
          }
        }

        if (EOS_LOGS_DEBUG) {
          eos_static_debug("rm-rf gave retc=%d", rc);
        }

        if (!rc) {
          metad::shared_md pmd = Instance().mds.getlocal(req, md->pid());

          if (pmd) {
            pmd->local_children().erase(eos::common::StringConversion::EncodeInvalidUTF8(
                                          name));
            pmd->mutable_children()->erase(eos::common::StringConversion::EncodeInvalidUTF8(
                                             name));
            pino = pmd->id();
          }

          rc = 0;

          if (EOS_LOGS_DEBUG) {
            eos_static_debug("rm-rf returns 0");
          }
        }
      }
    }

    if (do_listdir) {
      rc = listdir(req, ino, md);
    }

    if (!rc) {
      XrdSysMutexHelper mLock(md->Locker());

      if (!md->id() || md->deleted()) {
        rc = md->deleted() ? ENOENT : md->err();
      } else {
        if (EOS_LOGS_DEBUG) {
          eos_static_debug("%s", md->dump().c_str());
        }

        if (Instance().Config().options.rm_rf_protect_levels &&
            isRecursiveRm(req) &&
            Instance().mds.calculateDepth(md) <=
            Instance().Config().options.rm_rf_protect_levels) {
          eos_static_warning("Blocking recursive rm (pid = %d)", fuse_req_ctx(req)->pid);
          rc = EPERM; // you shall not pass, muahahahahah
        } else {
          auto md_fh = new opendir_t;
          md_fh->md = md;
          md->opendir_inc();
          // fh contains a dummy 0 pointer
          eos_static_debug("adding ino=%08lx p-ino=%08lx", md->id(), md->pid());
          fi->fh = (unsigned long) md_fh;
        }
      }
    }
  }

  // rm-rf might need to tell the kernel cache  that this directory is gone
  if (pino && EosFuse::Instance().Config().options.md_kernelcache) {
    kernelcache::inval_entry(pino, name.c_str());
  }

  if (rc) {
    fuse_reply_err(req, rc);
  } else {
    fuse_reply_open(req, fi);
  }

  EXEC_TIMING_END(__func__);
  COMMONTIMING("_stop_", &timing);
  eos_static_notice("t(ms)=%.03f %s", timing.RealTime(),
                    dump(id, ino, 0, rc).c_str());
}

/* -------------------------------------------------------------------------- */
int
/* -------------------------------------------------------------------------- */
EosFuse::readdir_filler(fuse_req_t req, EosFuse::opendir_t* md,
                        mode_t& pmd_mode, uint64_t& pmd_id)
/* -------------------------------------------------------------------------- */
{
  int rc = 0;
  metad::shared_md pmd = md->md;
  // avoid to have more than one md object locked at a time
  XrdSysMutexHelper mLock(pmd->Locker());
  pmd_id = pmd->id();
  pmd_mode = pmd->mode();

  // make sure, the meta-data object contains listing information
  // it might have been invalidated by a callback)

  do {
    if (pmd->type() == pmd->MDLS) {
      break;
    }

    pmd->Locker().UnLock();
    // refresh the listing
    eos_static_debug("refresh listing int=%#lx", pmd_id);
    rc = listdir(req, pmd_id, pmd);
    pmd->Locker().Lock();
  } while ((!rc) && (pmd->type() != pmd->MDLS));

  if (md->pmd_children.size() != pmd->local_children().size() ||
      ((md->pmd_mtime.tv_sec != (int64_t) pmd->mtime()) ||
       (md->pmd_mtime.tv_nsec != (int64_t) pmd->mtime_ns()))) {
    auto pmap = pmd->local_children();
    auto it = pmap.begin();
    // make a copy of the listing for subsequent readdir operations
    eos_static_debug("copying children map");
    md->pmd_children.clear();
    bool fillchildset = false;

    if (!md->readdir_items.size()) {
      fillchildset = true;
    }

    std::set<std::string> listing_diff;

    for (; it != pmap.end(); ++it) {
      if (!fillchildset) {
        listing_diff.insert(it->first);
      }

      std::string encname = eos::common::StringConversion::EncodeInvalidUTF8(
                              it->first);
      md->pmd_children[encname] = it->second;

      if (fillchildset) {
        md->readdir_items.push_back(encname);
      }
    }

    if (!fillchildset) {
      // compute difference to previous listing
      for (size_t i = 0; i < md->readdir_items.size(); ++i) {
        listing_diff.erase(md->readdir_items[i]);
      }
    }

    // append all new items
    for (auto i = listing_diff.begin(); i != listing_diff.end(); ++i) {
      md->readdir_items.push_back(*i);
    }

    // store mtime for the current state
    md->pmd_mtime.tv_sec = pmd->mtime();
    md->pmd_mtime.tv_nsec = pmd->mtime_ns();
  }

  if (!md->pmd_children.size()) {
    if (EOS_LOGS_DEBUG) {
      eos_static_debug("%s", Instance().mds.dump_md(pmd, false).c_str());
    }
  }

  return rc;
}

/* -------------------------------------------------------------------------- */
void
/* -------------------------------------------------------------------------- */
EosFuse::readdir(fuse_req_t req, fuse_ino_t ino, size_t size, off_t off,
                 struct fuse_file_info* fi)
/* -------------------------------------------------------------------------- */
/*
EBADF  Invalid directory stream descriptor fi->fh
 */
{
  eos::common::Timing timing(__func__);
  COMMONTIMING("_start_", &timing);
  ADD_FUSE_STAT(__func__, req);
  EXEC_TIMING_BEGIN(__func__);
  int rc = 0;
  fuse_id id(req);

  if (!fi->fh) {
    fuse_reply_err(req, EBADF);
    rc = EBADF;
  } else {
    // get the shared pointer from the open file descriptor
    opendir_t* md = (opendir_t*) fi->fh;
    metad::shared_md pmd = md->md;
    mode_t pmd_mode;
    uint64_t pmd_id;
    // refresh the current directory state
    rc = readdir_filler(req, md, pmd_mode, pmd_id);
    // only one readdir at a time
    XrdSysMutexHelper lLock(md->items_lock);
    eos_static_info("off=%lu size-%lu", off, md->pmd_children.size());
    fuse_ino_t cino = pmd_id;
    struct stat stbuf;
    memset(&stbuf, 0, sizeof(struct stat));
    md->b.reset();
    // ---------------------------------------------------------------------- //
    // root directory has only . while all the other have . and ..
    // ---------------------------------------------------------------------- //
    size_t off_shift = (cino > 1) ? 2 : 1;

    // ---------------------------------------------------------------------- //
    // "."
    // ---------------------------------------------------------------------- //
    if (off == 0) {
      // at offset=0 add the '.' directory
      std::string bname = ".";
      eos_static_debug("list: %#lx %s", cino, bname.c_str());
      mode_t mode = pmd_mode;
      stbuf.st_ino = cino;
      stbuf.st_mode = mode;
      size_t a_size = fuse_add_direntry(req, md->b.ptr, size - md->b.size,
                                        bname.c_str(), &stbuf, ++off);
      eos_static_info("name=%s ino=%08lx mode=%#lx bytes=%u/%u",
                      bname.c_str(), cino, mode, a_size, size - md->b.size);
      md->b.ptr += a_size;
      md->b.size += a_size;
    }

    // ---------------------------------------------------------------------- //
    // ".."
    // ---------------------------------------------------------------------- //
    if (off == 1) {
      // at offset=1 add the '..' directory
      metad::shared_md ppmd = Instance().mds.get(req, pmd->pid(), "", false, 0, 0,
                              true);

      // don't add a '..' at root
      if ((cino > 1) && ppmd && (ppmd->id() == pmd->pid())) {
        fuse_ino_t cino = 0;
        mode_t mode = 0;
        {
          XrdSysMutexHelper ppLock(ppmd->Locker());
          cino = ppmd->id();
          mode = ppmd->mode();
        }
        std::string bname = "..";
        eos_static_debug("list: %#lx %s", cino, bname.c_str());
        stbuf.st_ino = cino;
        stbuf.st_mode = mode;
        size_t a_size = fuse_add_direntry(req, md->b.ptr, size - md->b.size,
                                          bname.c_str(), &stbuf, ++off);
        eos_static_info("name=%s ino=%08lx mode=%#lx bytes=%u/%u",
                        bname.c_str(), cino, mode, a_size, size - md->b.size);
        md->b.ptr += a_size;
        md->b.size += a_size;
      }
    }

    memset(&stbuf, 0, sizeof(struct stat));

    // ---------------------------------------------------------------------- //
    // the 'rest' of a listing
    // ---------------------------------------------------------------------- //

    for (size_t i = off - off_shift; i < md->readdir_items.size(); ++i) {
      std::string d_name = md->readdir_items[i];
      std::string bname = eos::common::StringConversion::DecodeInvalidUTF8(d_name);
      auto it = md->pmd_children.find(d_name);
      fuse_ino_t cino = it->second;
      metad::shared_md cmd = Instance().mds.get(req, cino, "", 0, 0, 0, true);

      if (!cmd) {
        continue;
      }

      eos_static_debug("list: %#lx %s (d=%d)", cino, it->first.c_str(),
                       cmd->deleted());

      if (strncmp(d_name.c_str(), "...eos.ino...",
                  13) == 0) { /* hard link deleted inodes */
        off++;
        continue;
      }

      mode_t mode;
      {
        XrdSysMutexHelper cLock(cmd->Locker());
        mode = cmd->mode();

        // skip deleted entries or hidden entries
        if (cmd->deleted()) {
          continue;
        }
      }
      stbuf.st_ino = cino;
      {
        auto attrMap = cmd->mutable_attr();

        if (attrMap->count(k_mdino)) {
          uint64_t mdino = std::stoull((*attrMap)[k_mdino]);
          uint64_t local_ino = Instance().mds.vmaps().forward(mdino);

          if (EOS_LOGS_DEBUG) {
            eos_static_debug("hlnk %s id %#lx mdino '%s' (%lx) local_ino %#lx",
                             cmd->name().c_str(), cmd->id(), (*attrMap)[k_mdino].c_str(), mdino, local_ino);
          }

          stbuf.st_ino = local_ino;
          metad::shared_md target = Instance().mds.get(req, local_ino, "", 0, 0, 0,
                                    true);
          mode = target->mode();
        }
      }
      stbuf.st_mode = mode;
      size_t a_size = fuse_add_direntry(req, md->b.ptr, size - md->b.size,
                                        bname.c_str(), &stbuf, ++off);

      if (EOS_LOGS_DEBUG) {
        eos_static_debug("name=%s id=%#lx ino=%#lx mode=%#o bytes=%u/%u ",
                         bname.c_str(), cino, stbuf.st_ino, mode, a_size, size - md->b.size);
      }

      if (a_size > (size - md->b.size)) {
        off--;
        break;
      }

      md->b.ptr += a_size;
      md->b.size += a_size;
    }

    if (md->b.size) {
      fuse_reply_buf(req, md->b.buffer(), md->b.size);
    } else {
      fuse_reply_buf(req, md->b.buffer(), 0);
    }

    eos_static_info("size=%lu off=%llu reply-size=%lu \n",
                    size, off, md->b.size);
  }

  EXEC_TIMING_END(__func__);
  COMMONTIMING("_stop_", &timing);
  eos_static_notice("t(ms)=%.03f %s", timing.RealTime(),
                    dump(id, ino, 0, rc).c_str());
}

/* -------------------------------------------------------------------------- */
void
/* -------------------------------------------------------------------------- */
EosFuse::releasedir(fuse_req_t req, fuse_ino_t ino, struct fuse_file_info* fi)
/* -------------------------------------------------------------------------- */
{
  eos::common::Timing timing(__func__);
  COMMONTIMING("_start_", &timing);
  eos_static_debug("");
  EXEC_TIMING_BEGIN(__func__);
  ADD_FUSE_STAT(__func__, req);
  int rc = 0;
  fuse_id id(req);
  opendir_t* md = (opendir_t*) fi->fh;

  if (md) {
    // The following two lines act as a barrier to ensure the last readdir() has
    // released items_lock. From the point of view of the FUSE kernel module,
    // once we call fuse_reply_buf inside readdir, that syscall is over, and it
    // is free to call releasedir. This creates a race condition where we try to
    // delete md while readdir still holds items_lock - the following two lines
    // prevent this.
    md->items_lock.Lock();
    md->items_lock.UnLock();
    md->md->opendir_dec(1);
    delete md;
    fi->fh = 0;
  }

  EXEC_TIMING_END(__func__);
  fuse_reply_err(req, 0);
  COMMONTIMING("_stop_", &timing);
  eos_static_notice("t(ms)=%.03f %s", timing.RealTime(),
                    dump(id, ino, 0, rc).c_str());
}

/* -------------------------------------------------------------------------- */
void
/* -------------------------------------------------------------------------- */
EosFuse::statfs(fuse_req_t req, fuse_ino_t ino)
/* -------------------------------------------------------------------------- */
{
  eos::common::Timing timing(__func__);
  COMMONTIMING("_start_", &timing);
  eos_static_debug("");
  ADD_FUSE_STAT(__func__, req);
  EXEC_TIMING_BEGIN(__func__);
  int rc = 0;
  fuse_id id(req);
  struct statvfs svfs;
  memset(&svfs, 0, sizeof(struct statvfs));
  rc = Instance().mds.statvfs(req, &svfs);

  if (rc) {
    fuse_reply_err(req, rc);
  } else {
    fuse_reply_statfs(req, &svfs);
  }

  EXEC_TIMING_END(__func__);
  COMMONTIMING("_stop_", &timing);
  eos_static_notice("t(ms)=%.03f %s", timing.RealTime(),
                    dump(id, ino, 0, rc).c_str());
}

/* -------------------------------------------------------------------------- */
void
/* -------------------------------------------------------------------------- */
EosFuse::mkdir(fuse_req_t req, fuse_ino_t parent, const char* name, mode_t mode)
/* -------------------------------------------------------------------------- */
/*
EACCES The parent directory does not allow write permission to the process,
or one of the directories in pathname  did

not allow search permission.  (See also path_resolution(7).)

EDQUOT The user's quota of disk blocks or inodes on the filesystem has been
exhausted.

EEXIST pathname  already exists (not necessarily as a directory).
This includes the case where pathname is a symbolic
link, dangling or not.

EFAULT pathname points outside your accessible address space.

ELOOP  Too many symbolic links were encountered in resolving pathname.

EMLINK The number of links to the parent directory would exceed LINK_MAX.

ENAMETOOLONG
pathname was too long.

ENOENT A directory component in pathname does not exist or is a dangling
symbolic link.

ENOMEM Insufficient kernel memory was available.

ENOSPC The device containing pathname has no room for the new directory.

ENOSPC The new directory cannot be created because the user's disk quota is
exhausted.

ENOTDIR
A component used as a directory in pathname is not, in fact, a directory.

EPERM  The filesystem containing pathname does not support the creation of
directories.

EROFS  pathname refers to a file on a read-only filesystem.
 */
/* -------------------------------------------------------------------------- */
{
  eos::common::Timing timing(__func__);
  COMMONTIMING("_start_", &timing);
  eos_static_debug(name);
  ADD_FUSE_STAT(__func__, req);
  EXEC_TIMING_BEGIN(__func__);
  Track::Monitor mon("mkdir", Instance().Tracker(), parent, true);
  int rc = 0;
  fuse_id id(req);
  struct fuse_entry_param e;
  // do a parent check
  cap::shared_cap pcap1 = Instance().caps.acquire(req, parent,
                          S_IFDIR | X_OK , true);
  cap::shared_cap pcap2 = Instance().caps.acquire(req, parent,
                          S_IFDIR | X_OK | W_OK, true);

  if (pcap1->errc()) {
    rc = pcap1->errc();
  } else {
    metad::shared_md md;
    metad::shared_md pmd;
    uint64_t del_ino = 0;
    md = Instance().mds.lookup(req, parent, name);
    pmd = Instance().mds.get(req, parent, pcap2->authid());
    {
      std::string implied_cid;
      {
        // logic avoiding a mkdir/rmdir/mkdir sync/async race
        {
          XrdSysMutexHelper pLock(pmd->Locker());
          auto it = pmd->get_todelete().find(
                      eos::common::StringConversion::EncodeInvalidUTF8(name));

          if ((it != pmd->get_todelete().end()) && it->second) {
            del_ino = it->second;
          }
        }

        if (del_ino) {
          Instance().mds.wait_upstream(req, del_ino);
        }
      }
      XrdSysMutexHelper mLock(md->Locker());

      if (md->id() && !md->deleted()) {
        rc = EEXIST;
      } else {
        if (pcap2->errc()) {
          rc = pcap2->errc();
        } else {
          md->set_id(0);
          md->set_md_ino(0);
          md->set_err(0);
          md->set_mode(mode | S_IFDIR);
          struct timespec ts;
          eos::common::Timing::GetTimeSpec(ts);
          md->set_name(name);
          md->set_atime(ts.tv_sec);
          md->set_atime_ns(ts.tv_nsec);
          md->set_mtime(ts.tv_sec);
          md->set_mtime_ns(ts.tv_nsec);
          md->set_ctime(ts.tv_sec);
          md->set_ctime_ns(ts.tv_nsec);
          md->set_btime(ts.tv_sec);
          md->set_btime_ns(ts.tv_nsec);
          // need to update the parent mtime
          md->set_pmtime(ts.tv_sec);
          md->set_pmtime_ns(ts.tv_nsec);
          pmd->set_mtime(ts.tv_sec);
          pmd->set_mtime_ns(ts.tv_nsec);
          md->set_uid(pcap2->uid());
          md->set_gid(pcap2->gid());
          /* xattr inheritance */
          auto attrMap = md->mutable_attr();
          auto pattrMap = pmd->attr();

          for (auto const it : pattrMap) {
            eos_static_debug("adding xattr[%s]=%s", it.first.c_str(), it.second.c_str());
            (*attrMap)[it.first] = it.second;
          }

          md->set_nlink(2);
          md->set_creator(true);
          md->set_type(md->EXCL);
          std::string imply_authid = eos::common::StringConversion::random_uuidstring();
          eos_static_info("generating implied authid %s => %s", pcap2->authid().c_str(),
                          imply_authid.c_str());
          implied_cid = Instance().caps.imply(pcap2, imply_authid, mode,
                                              (fuse_ino_t) md->id());
          md->cap_inc();
          md->set_implied_authid(imply_authid);
          rc = Instance().mds.add_sync(req, pmd, md, pcap2->authid());
          md->set_type(md->MD);

          if (!rc) {
            Instance().mds.insert(req, md, pcap2->authid());
            memset(&e, 0, sizeof(e));
            md->convert(e, pcap2->lifetime());
            md->lookup_inc();
            pmd->local_enoent().erase(name);
            eos_static_info("%s", md->dump(e).c_str());
          }
        }
      }
    }
  }

  if (rc) {
    fuse_reply_err(req, rc);
  } else {
    fuse_reply_entry(req, &e);
  }

  EXEC_TIMING_END(__func__);
  COMMONTIMING("_stop_", &timing);
  eos_static_notice("t(ms)=%.03f %s", timing.RealTime(),
                    dump(id, parent, 0, rc, name).c_str());
}

/* -------------------------------------------------------------------------- */
void
/* -------------------------------------------------------------------------- */
EosFuse::unlink(fuse_req_t req, fuse_ino_t parent, const char* name)
/* -------------------------------------------------------------------------- */
/*
EACCES Write access to the directory containing pathname is not allowed for the process's effective UID, or one of the
directories in pathname did not allow search permission.  (See also path_resolution(7).)

EBUSY  The file pathname cannot be unlinked because it is being used by the system or another process; for example, it
is a mount point or the NFS client software created it to represent an  active  but  otherwise  nameless  inode
("NFS silly renamed").

EFAULT pathname points outside your accessible address space.

EIO    An I/O error occurred.

EISDIR pathname refers to a directory.  (This is the non-POSIX value returned by Linux since 2.1.132.)

ELOOP  Too many symbolic links were encountered in translating pathname.

ENAMETOOLONG
pathname was too long.

ENOENT A component in pathname does not exist or is a dangling symbolic link, or pathname is empty.

ENOMEM Insufficient kernel memory was available.

ENOTDIR
A component used as a directory in pathname is not, in fact, a directory.

EPERM  The  system  does  not allow unlinking of directories, or unlinking of directories requires privileges that the
calling process doesn't have.  (This is the POSIX prescribed error return; as noted above, Linux returns EISDIR
for this case.)

EPERM (Linux only)
The filesystem does not allow unlinking of files.

EPERM or EACCES
The  directory  containing pathname has the sticky bit (S_ISVTX) set and the process's effective UID is neither
the UID of the file to be deleted nor that of the directory containing it, and the process  is  not  privileged
(Linux: does not have the CAP_FOWNER capability).

EROFS  pathname refers to a file on a read-only filesystem.

 */
{
  eos::common::Timing timing(__func__);
  COMMONTIMING("_start_", &timing);

  if (EOS_LOGS_DEBUG) {
    eos_static_debug("parent=%#lx name=%s", parent, name);
  }

  ADD_FUSE_STAT(__func__, req);
  EXEC_TIMING_BEGIN(__func__);
  fuse_ino_t hardlink_target_ino = 0;
  Track::Monitor pmon("unlink", Instance().Tracker(), parent, true);
  int rc = 0;
  fuse_id id(req);
  // retrieve cap
  cap::shared_cap pcap = Instance().caps.acquire(req, parent,
                         S_IFDIR | X_OK | D_OK, true);

  if (pcap->errc()) {
    rc = pcap->errc();
  } else {
    metad::shared_md pmd = NULL /* Parent */, tmd = NULL /*Hard link target */;
    std::string sname = name;
    uint64_t freesize = 0;

    if (sname == ".") {
      rc = EINVAL;
    }

    if (sname.length() > 1024) {
      rc = ENAMETOOLONG;
    }

    fuse_ino_t del_ino = 0;

    if (!rc) {
      metad::shared_md md;
      md = Instance().mds.lookup(req, parent, name);
      XrdSysMutexHelper lLock(md->Locker());

      if (!Instance().Config().options.rename_is_sync) {
        if (Instance().mds.has_flush(md->id())) {
          Instance().mds.wait_flush(req, md);
        }
      }

      if (!md->id() || md->deleted()) {
        rc = ENOENT;
      }

      if ((!rc) && ((md->mode() & S_IFDIR))) {
        rc = EISDIR;
      }

      if (!rc) {
        if (Instance().Config().options.rm_rf_protect_levels &&
            isRecursiveRm(req) &&
            (Instance().mds.calculateDepth(md) <=
             Instance().Config().options.rm_rf_protect_levels)) {
          eos_static_warning("Blocking recursive rm (pid = %d )", fuse_req_ctx(req)->pid);
          rc = EPERM; // you shall not pass, muahahahahah
        } else {
          del_ino = md->id();
          int nlink =
            0; /* nlink has 0-origin (0 = simple file, 1 = inode has two names) */
          auto attrMap = md->attr();
          pmd = Instance().mds.get(req, parent, pcap->authid());

          if (attrMap.count(k_mdino)) { /* This is a hard link */
            uint64_t mdino = std::stoull(attrMap[k_mdino]);
            uint64_t local_ino = Instance().mds.vmaps().forward(mdino);
            tmd = Instance().mds.get(req, local_ino,
                                     pcap->authid()); /* the target of the link */
            hardlink_target_ino = tmd->id();
            {
              // if a hardlink is deleted, we should remove the local shadow entry
              char nameBuf[256];
              snprintf(nameBuf, sizeof(nameBuf), "...eos.ino...%lx", hardlink_target_ino);
              std::string newname = nameBuf;
              XrdSysMutexHelper pLock(pmd->Locker());

              if (pmd->local_children().count(
                    eos::common::StringConversion::EncodeInvalidUTF8(newname))) {
                pmd->local_children().erase(eos::common::StringConversion::EncodeInvalidUTF8(
                                              newname));
                pmd->set_nchildren(pmd->nchildren() - 1);
              }
            }
          }

          freesize = md->size();

          if (EOS_LOGS_DEBUG) {
            eos_static_debug("hlnk unlink %s new nlink %d %s", name, nlink,
                             Instance().mds.dump_md(md, false).c_str());
          }

          // we have to signal the unlink always to 'the' target inode of a hardlink
          if (hardlink_target_ino) {
            Instance().datas.unlink(req, hardlink_target_ino);
          } else {
            Instance().datas.unlink(req, md->id());
          }

          Instance().mds.remove(req, pmd, md, pcap->authid());

          if (attrMap.count(k_nlink)) {
            // this is a target for hardlinks and we want to invalidate in the kernel cache
            hardlink_target_ino = md->id();
            md->force_refresh();
          }
        }
      }
    }

    if (!rc) {
      if (hardlink_target_ino || Instance().Config().options.rmdir_is_sync) {
        eos_static_warning("waiting for flush of ino=%#lx", del_ino);

        if (del_ino) {
          Instance().mds.wait_upstream(req, del_ino);

          if (hardlink_target_ino) {
            // refetch a possible shadow inode and unmask the local deletion
            metad::shared_md smd = EosFuse::Instance().mds.get(req, del_ino, "");
            smd->setop_none();
          }
        }
      }

      XrdSysMutexHelper pLock(pcap->Locker());
      Instance().caps.free_volume(pcap, freesize);
      Instance().caps.free_inode(pcap);
      eos_static_debug("freeing %llu bytes on cap ", freesize);
    }
  }

  fuse_reply_err(req, rc);

  // the link count has changed and we have to tell the kernel cache
  if (hardlink_target_ino &&
      EosFuse::Instance().Config().options.md_kernelcache) {
    eos_static_warning("invalidating inode ino=%#lx", hardlink_target_ino);
    kernelcache::inval_inode(hardlink_target_ino, true);
  }

  EXEC_TIMING_END(__func__);
  COMMONTIMING("_stop_", &timing);
  eos_static_notice("t(ms)=%.03f %s", timing.RealTime(),
                    dump(id, parent, 0, rc, name).c_str());
}

/* -------------------------------------------------------------------------- */
void
/* -------------------------------------------------------------------------- */
EosFuse::rmdir(fuse_req_t req, fuse_ino_t parent, const char* name)
/* -------------------------------------------------------------------------- */
/*
EACCES Write access to the directory containing pathname was not allowed,
or one of the directories in the path prefix
of pathname did not allow search permission.

EBUSY  pathname is currently in use by the system or some process that
prevents its  removal.   On  Linux  this  means
pathname is currently used as a mount point or is the root directory of
the calling process.

EFAULT pathname points outside your accessible address space.

EINVAL pathname has .  as last component.

ELOOP  Too many symbolic links were encountered in resolving pathname.

ENAMETOOLONG
pathname was too long.

ENOENT A directory component in pathname does not exist or is a dangling
symbolic link.

ENOMEM Insufficient kernel memory was available.

ENOTDIR
pathname, or a component used as a directory in pathname, is not,
in fact, a directory.

ENOTEMPTY
pathname contains entries other than . and .. ; or, pathname has ..
as its final component.  POSIX.1-2001 also
allows EEXIST for this condition.

EPERM  The directory containing pathname has the sticky bit (S_ISVTX) set and
the process's effective user ID is  nei‐
ther  the  user  ID  of  the file to be deleted nor that of the
directory containing it, and the process is not
privileged (Linux: does not have the CAP_FOWNER capability).

EPERM  The filesystem containing pathname does not support the removal of
directories.

EROFS  pathname refers to a directory on a read-only filesystem.

 */
{
  eos::common::Timing timing(__func__);
  COMMONTIMING("_start_", &timing);
  eos_static_debug("");
  ADD_FUSE_STAT(__func__, req);
  EXEC_TIMING_BEGIN(__func__);
  Track::Monitor mon("rmdir", Instance().Tracker(), parent, true);
  int rc = 0;
  fuse_id id(req);
  // retrieve cap
  cap::shared_cap pcap = Instance().caps.acquire(req, parent,
                         S_IFDIR | X_OK | D_OK, true);

  if (pcap->errc()) {
    rc = pcap->errc();
  } else {
    std::string sname = name;

    if (sname == ".") {
      rc = EINVAL;
    }

    if (sname.length() > 1024) {
      rc = ENAMETOOLONG;
    }

    fuse_ino_t del_ino = 0;

    if (!rc) {
      metad::shared_md md;
      metad::shared_md pmd;
      md = Instance().mds.lookup(req, parent, name);
      Track::Monitor mon("rmdir", Instance().Tracker(), md->id(), true);
      XrdSysMutexHelper mLock(md->Locker());

      if (!md->id() || md->deleted()) {
        rc = ENOENT;
      }

      if ((!rc) && (!(md->mode() & S_IFDIR))) {
        rc = ENOTDIR;
      }

      eos_static_info("link=%d", md->nlink());

      if ((!rc) && (md->local_children().size())) {
        eos_static_warning("not empty local children");
        rc = ENOTEMPTY;
      }

      if ((!rc && md->nchildren())) {
        // if we still see children, we wait that we have sent all our MD updates upstream and refetch it
        md->Locker().UnLock();
        Instance().mds.wait_upstream(req, md->id());
        md->force_refresh();
        // if we still see children, we wait that we have sent all our MD updates upstream and refetch it
        md = Instance().mds.lookup(req, parent, name);
        md->Locker().Lock();

        if (md->nchildren()) {
          eos_static_warning("not empty children after refresh");
          rc = ENOTEMPTY;
        }
      }

      if (!rc) {
        pmd = Instance().mds.get(req, parent, pcap->authid());
        Instance().mds.remove(req, pmd, md, pcap->authid());
        del_ino = md->id();
      }
    }

    if (!rc) {
      if (Instance().Config().options.rmdir_is_sync) {
        Instance().mds.wait_upstream(req, del_ino);
      }
    }
  }

  fuse_reply_err(req, rc);
  EXEC_TIMING_END(__func__);
  COMMONTIMING("_stop_", &timing);
  eos_static_notice("t(ms)=%.03f %s", timing.RealTime(),
                    dump(id, parent, 0, rc, name).c_str());
}

#ifdef _FUSE3
/* -------------------------------------------------------------------------- */
void
/* -------------------------------------------------------------------------- */
EosFuse::rename(fuse_req_t req, fuse_ino_t parent, const char* name,
                fuse_ino_t newparent, const char* newname, unsigned int flags)
/* -------------------------------------------------------------------------- */
#else

/* -------------------------------------------------------------------------- */
void
/* -------------------------------------------------------------------------- */
EosFuse::rename(fuse_req_t req, fuse_ino_t parent, const char* name,
                fuse_ino_t newparent, const char* newname)
/* -------------------------------------------------------------------------- */
#endif
{
  eos::common::Timing timing(__func__);
  COMMONTIMING("_start_", &timing);
  eos_static_debug("");
  ADD_FUSE_STAT(__func__, req);
  EXEC_TIMING_BEGIN(__func__);
  // Need to pay attention to lock order here. This is the only (?) function where
  // we have to lock more than two inodes at the same time.
  //
  // Two racing requests with inverted source/target directories,
  // eg "mv dir1/file1 dir2/file2" and "mv dir2/file3 dir1/file4" can deadlock
  // us if we simply lock in order of source -> target.
  //
  // Instead, lock in order of increasing inode - both racing requests will
  // use the same locking order, and no deadlock can occur.
  fuse_ino_t first = std::min(parent, newparent);
  fuse_ino_t second = std::max(parent, newparent);
  Track::Monitor monp("rename", Instance().Tracker(), first, true);
  Track::Monitor monn("rename", Instance().Tracker(), second, true,
                      first == second);
  int rc = 0;
  fuse_id id(req);
  // do a parent check
  cap::shared_cap p1cap = Instance().caps.acquire(req, parent,
                          S_IFDIR | W_OK | X_OK, true);
  cap::shared_cap p2cap = Instance().caps.acquire(req, newparent,
                          S_IFDIR | W_OK | X_OK, true);

  if (p1cap->errc()) {
    rc = p1cap->errc();
  }

  if (!rc && p2cap->errc()) {
    rc = p2cap->errc();
  }

  if (!Instance().caps.share_quotanode(p1cap, p2cap)) {
    // cross-quota node move
    rc = EXDEV;
  }

  if (!rc) {
    metad::shared_md md;
    metad::shared_md p1md;
    metad::shared_md p2md;
    md = Instance().mds.lookup(req, parent, name);
    p1md = Instance().mds.get(req, parent, p1cap->authid());
    p2md = Instance().mds.get(req, newparent, p2cap->authid());
    uint64_t md_ino = 0;
    uint64_t del_ino = 0;
    {
      // logic avoiding a delete/rename sync.async race
      {
        XrdSysMutexHelper pLock(p2md->Locker());
        auto it = p2md->get_todelete().find(
                    eos::common::StringConversion::EncodeInvalidUTF8(newname));

        if ((it != p2md->get_todelete().end()) && it->second) {
          del_ino = it->second;
        }
      }

      if (del_ino) {
        Instance().mds.wait_upstream(req, del_ino);
      }

      XrdSysMutexHelper mLock(md->Locker());

      if (md->deleted()) {
        // we need to wait that this entry is really gone
        Instance().mds.wait_flush(req, md);
      }

      if (!md->id() || md->deleted()) {
        rc = md->deleted() ? ENOENT : md->err();
      } else {
        md_ino = md->id();
      }

      // If this is a move between directories of a directory then make sure
      // there is no destination directory with the same name that is not
      // empty.
      if (S_ISDIR(md->mode()) && (p1md->id() != p2md->id())) {
        metad::shared_md dst_same_name = Instance().mds.lookup(req, newparent, name);

        if (dst_same_name) {
          XrdSysMutexHelper dst_dir_lock(dst_same_name->Locker());

          if (dst_same_name->local_children().size()) {
            rc = ENOTEMPTY;
          }
        }
      }
    }

    if (!rc) {
      Track::Monitor mone("rename", Instance().Tracker(), md_ino, true);
      std::string new_name = newname;
      Instance().mds.mv(req, p1md, p2md, md, newname, p1cap->authid(),
                        p2cap->authid());

      if (Instance().Config().options.rename_is_sync) {
        XrdSysMutexHelper mLock(md->Locker());
        Instance().mds.wait_flush(req, md);
      }
    }
  }

  EXEC_TIMING_END(__func__);
  fuse_reply_err(req, rc);
  COMMONTIMING("_stop_", &timing);
  eos_static_notice("t(ms)=%.03f %s new-parent-ino=%#lx target-name=%s",
                    timing.RealTime(),
                    dump(id, parent, 0, rc, name).c_str(), newparent, newname);
}

/* -------------------------------------------------------------------------- */
void
/* -------------------------------------------------------------------------- */
EosFuse::access(fuse_req_t req, fuse_ino_t ino, int mask)
/* -------------------------------------------------------------------------- */
{
  eos::common::Timing timing(__func__);
  COMMONTIMING("_start_", &timing);
  eos_static_debug("");
  ADD_FUSE_STAT(__func__, req);
  EXEC_TIMING_BEGIN(__func__);
  Track::Monitor mon("access", Instance().Tracker(), ino);
  int rc = 0;
  fuse_id id(req);
  metad::shared_md md = Instance().mds.getlocal(req, ino);
  metad::shared_md pmd = md;
  mode_t mode = 0;
  mode_t pmode = mask;
  bool is_deleted = false;
  fuse_ino_t pino = 0;
  {
    XrdSysMutexHelper mLock(md->Locker());
    pino = (md->id() == 1) ? md->id() : md->pid();
    mode = md->mode();
    is_deleted = md->deleted();
  }
  pmode &= ~F_OK;

  if (!Instance().Config().options.x_ok) {
    // if X_OK is maked, X_OK is set to 0
    pmode &= ~X_OK;
  }

  if (md->id() == 0) {
    rc = is_deleted ? ENOENT : EIO;
  } else {
    if (S_ISREG(mode)) {
      pmd = Instance().mds.getlocal(req, pino);
    }

    if (pmd->id() == 0) {
      rc = EIO;
    } else {
      // We need a fresh cap for pmd
      cap::shared_cap pcap = Instance().caps.acquire(req, pmd->id(), S_IFDIR | pmode);
      XrdSysMutexHelper mLock(pcap->Locker());

      if (pcap->errc()) {
        rc = pcap->errc();

        if (rc == EPERM) {
          rc = EACCES;
        }
      }

      if (S_ISREG(mode)) {
        // check the execution bits
        if (mask & X_OK) {
          bool allowed = false;

          if (pcap->uid() == md->uid()) {
            // check user X permission
            if (mode & S_IXUSR) {
              allowed = true;
            }
          }

          if (pcap->gid() == md->gid()) {
            // check group X permission
            if (mode & S_IXGRP) {
              allowed = true;
            }
          }

          // check other X permision
          if (mode & S_IXOTH) {
            allowed = true;
          }

          if (!allowed) {
            rc = EACCES;
          }
        }
      }
    }
  }

  fuse_reply_err(req, rc);
  EXEC_TIMING_END(__func__);
  COMMONTIMING("_stop_", &timing);
  eos_static_notice("t(ms)=%.03f %s", timing.RealTime(),
                    dump(id, ino, 0, rc).c_str());
}

/* -------------------------------------------------------------------------- */
void
/* -------------------------------------------------------------------------- */
EosFuse::open(fuse_req_t req, fuse_ino_t ino, struct fuse_file_info* fi)
/* -------------------------------------------------------------------------- */
{
  eos::common::Timing timing(__func__);
  COMMONTIMING("_start_", &timing);
  eos_static_debug("flags=%x sync=%d", fi->flags, (fi->flags & O_SYNC) ? 1 : 0);
  // FMODE_EXEC: "secret" internal flag which can be set only by the kernel when it's
  // reading a file destined to be used as an image for an execve.
#define FMODE_EXEC 0x20
  ExecveAlert execve(fi->flags & FMODE_EXEC);
  ADD_FUSE_STAT(__func__, req);
  EXEC_TIMING_BEGIN(__func__);
  Track::Monitor mon("open", Instance().Tracker(), ino, true);
  int rc = 0;
  fuse_id id(req);
  int mode = R_OK;

  if (fi->flags & (O_RDWR | O_WRONLY)) {
    mode = U_OK;
  }

  {
    metad::shared_md md;
    md = Instance().mds.get(req, ino);
    XrdSysMutexHelper mLock(md->Locker());

    if (!md->id() || md->deleted()) {
      rc = md->deleted() ? ENOENT : md->err();
    } else {
      fuse_ino_t cap_ino = md->pid();

      if (md->attr().count("user.acl")) { /* file with own ACL */
        cap_ino = md->id();
      }

      cap::shared_cap pcap = Instance().caps.acquire(req, cap_ino, mode);
      XrdSysMutexHelper capLock(pcap->Locker());

      if (EOS_LOGS_DEBUG) {
        eos_static_debug("id=%#lx cap-ino=%#lx mode=%#o", md->id(), cap_ino, mode);

        if ((!S_ISDIR(md->mode())) && md->attr().count("user.acl")) {
          eos_static_debug("file cap %s", pcap->dump().c_str());
        }
      }

      if (pcap->errc()) {
        rc = pcap->errc();
      } else {
        uint64_t pquota = 0;

        if (mode == U_OK) {
          if (!(pquota = Instance().caps.has_quota(pcap, 1024 * 1024))) {
            rc = EDQUOT;
          } else {
            Instance().caps.open_writer_inode(pcap);
          }
        }

        if (!rc) {
          int cache_flag = 0;
          std::string md_name = md->name();
          uint64_t md_ino = md->md_ino();
          uint64_t md_pino = md->md_pino();
          std::string cookie = md->Cookie();

          if (md->attr().count("sys.file.cache")) {
            cache_flag |= O_CACHE;
          }

          capLock.UnLock();
          struct fuse_entry_param e;
          memset(&e, 0, sizeof(e));
          md->convert(e, pcap->lifetime());
          mLock.UnLock();
          data::data_fh* io = data::data_fh::Instance(Instance().datas.get(req, md->id(),
                              md), md, (mode == U_OK));
          capLock.Lock(&pcap->Locker());
          io->set_authid(pcap->authid());

          if (pquota < pcap->max_file_size()) {
            io->set_maxfilesize(pquota);
          } else {
            io->set_maxfilesize(pcap->max_file_size());
          }

          io->cap_ = pcap;
          capLock.UnLock();
          // attach a datapool object
          fi->fh = (uint64_t) io;
          io->ioctx()->set_remote(Instance().Config().hostport,
                                  md_name,
                                  md_ino,
                                  md_pino,
                                  req,
                                  (mode == U_OK));
          bool outdated = (io->ioctx()->attach(req, cookie,
                                               fi->flags | cache_flag) == EKEYEXPIRED);
          fi->keep_cache = outdated ? 0 : Instance().Config().options.data_kernelcache;

          if (md->creator()) {
            fi->keep_cache = Instance().Config().options.data_kernelcache;
          }

          // files which have been broadcasted from a remote update are not cached during the first default:5 seconds
          if ((time(NULL) - md->bc_time()) <
              EosFuse::Instance().Config().options.nocache_graceperiod) {
            fi->keep_cache = false;
          }

          fi->direct_io = 0;
          eos_static_info("%s data-cache=%d", md->dump(e).c_str(), fi->keep_cache);
        }
      }
    }
  }

  if (rc) {
    fuse_reply_err(req, rc);
  } else {
    fuse_reply_open(req, fi);
  }

  EXEC_TIMING_END(__func__);
  COMMONTIMING("_stop_", &timing);
  eos_static_notice("t(ms)=%.03f %s", timing.RealTime(),
                    dump(id, ino, fi, rc).c_str());
}

/* -------------------------------------------------------------------------- */
void
/* -------------------------------------------------------------------------- */
EosFuse::mknod(fuse_req_t req, fuse_ino_t parent, const char* name,
               mode_t mode, dev_t rdev)
/* -------------------------------------------------------------------------- */
{
  eos::common::Timing timing(__func__);
  COMMONTIMING("_start_", &timing);
  eos_static_debug("");
  ADD_FUSE_STAT(__func__, req);
  EXEC_TIMING_BEGIN(__func__);
  int rc = 0;
  fuse_id id(req);

  if (S_ISREG(mode) || S_ISFIFO(mode)) {
    create(req, parent, name, mode, 0);
  } else {
    rc = ENOSYS;
  }

  if (rc) {
    fuse_reply_err(req, rc);
  }

  EXEC_TIMING_END(__func__);
  COMMONTIMING("_stop_", &timing);
  eos_static_notice("t(ms)=%.03f %s", timing.RealTime(),
                    dump(id, parent, 0, rc, name).c_str());
}

/* -------------------------------------------------------------------------- */
void
/* -------------------------------------------------------------------------- */
EosFuse::create(fuse_req_t req, fuse_ino_t parent, const char* name,
                mode_t mode, struct fuse_file_info* fi)
/* -------------------------------------------------------------------------- */
/*
EACCES The  requested  access to the file is not allowed, or search permission is denied for one of the directories in
the path prefix of pathname, or the file did not exist yet and write access to  the  parent  directory  is  not
allowed.  (See also path_resolution(7).)

EDQUOT Where  O_CREAT  is  specified,  the  file  does not exist, and the user's quota of disk blocks or inodes on the
filesystem has been exhausted.

EEXIST pathname already exists and O_CREAT and O_EXCL were used.

EFAULT pathname points outside your accessible address space.

EFBIG  See EOVERFLOW.

EINTR  While blocked waiting to complete an open of a slow device (e.g., a FIFO; see fifo(7)),  the  call  was  inter‐
rupted by a signal handler; see signal(7).

EINVAL The filesystem does not support the O_DIRECT flag. See NOTES for more information.

EISDIR pathname refers to a directory and the access requested involved writing (that is, O_WRONLY or O_RDWR is set).

ELOOP  Too  many symbolic links were encountered in resolving pathname, or O_NOFOLLOW was specified but pathname was a
symbolic link.

EMFILE The process already has the maximum number of files open.

ENAMETOOLONG
pathname was too long.

ENFILE The system limit on the total number of open files has been reached.

ENODEV pathname refers to a device special file and no corresponding device exists.  (This is a Linux kernel  bug;  in
this situation ENXIO must be returned.)

ENOENT O_CREAT  is not set and the named file does not exist.  Or, a directory component in pathname does not exist or
is a dangling symbolic link.

ENOMEM Insufficient kernel memory was available.

ENOSPC pathname was to be created but the device containing pathname has no room for the new file.

ENOTDIR
A component used as a directory in pathname is not, in fact, a directory,  or  O_DIRECTORY  was  specified  and
pathname was not a directory.

ENXIO  O_NONBLOCK  |  O_WRONLY is set, the named file is a FIFO and no process has the file open for reading.  Or, the
file is a device special file and no corresponding device exists.

EOVERFLOW
pathname refers to a regular file that is too large to be opened.  The usual scenario here is that an  applica‐
tion  compiled  on  a  32-bit  platform  without -D_FILE_OFFSET_BITS=64 tried to open a file whose size exceeds
(2<<31)-1 bits; see also O_LARGEFILE above.  This is the error specified by  POSIX.1-2001;  in  kernels  before
2.6.24, Linux gave the error EFBIG for this case.

EPERM  The  O_NOATIME  flag was specified, but the effective user ID of the caller did not match the owner of the file
and the caller was not privileged (CAP_FOWNER).

EROFS  pathname refers to a file on a read-only filesystem and write access was requested.

ETXTBSY
pathname refers to an executable image which is currently being executed and write access was requested.

EWOULDBLOCK
The O_NONBLOCK flag was specified, and an incompatible lease was held on the file (see fcntl(2)).
 */
/* -------------------------------------------------------------------------- */
{
  eos::common::Timing timing(__func__);
  fuse_ino_t pino = 0;
  {
    COMMONTIMING("_start_", &timing);
    Track::Monitor mon("create", Instance().Tracker(), parent, true);

    if (fi) {
      eos_static_debug("flags=%x", fi->flags);
    }

    ADD_FUSE_STAT(__func__, req);
    EXEC_TIMING_BEGIN(__func__);
    int rc = 0;
    fuse_id id(req);
    // do a parent check
    cap::shared_cap pcap = Instance().caps.acquire(req, parent,
                           S_IFDIR | W_OK, true);
    struct fuse_entry_param e;
    XrdSysMutexHelper capLock(pcap->Locker());

    if (pcap->errc()) {
      rc = pcap->errc();
    } else {
      capLock.UnLock();
      {
        if (!Instance().caps.has_quota(pcap, 1024 * 1024)) {
          rc = EDQUOT;
        }
      }

      if (!rc) {
        metad::shared_md md;
        metad::shared_md pmd;
        md = Instance().mds.lookup(req, parent, name);
        pmd = Instance().mds.get(req, parent, pcap->authid());
        {
          uint64_t del_ino = 0;
          // logic avoiding a create/unlink/create sync/async race
          {
            XrdSysMutexHelper pLock(pmd->Locker());
            auto it = pmd->get_todelete().find(
                        eos::common::StringConversion::EncodeInvalidUTF8(name));

            if ((it != pmd->get_todelete().end()) && it->second) {
              del_ino = it->second;
            }
          }

          if (del_ino) {
            Instance().mds.wait_upstream(req, del_ino);
          }
        }
        XrdSysMutexHelper mLock(md->Locker());

        if (md->id() && !md->deleted()) {
          rc = EEXIST;
        } else {
          if (md->deleted()) {
            // we need to wait that this entry is really gone
            Instance().mds.wait_flush(req, md);
          }

          md->set_err(0);
          md->set_mode(mode | (S_ISFIFO(mode) ? S_IFIFO : S_IFREG));
          md->set_fullpath(pmd->fullpath() + "/" + name);

          if (S_ISFIFO(mode)) {
            (*md->mutable_attr())[k_fifo] = "";
          }

          struct timespec ts;

          eos::common::Timing::GetTimeSpec(ts);

          md->set_name(name);

          md->set_atime(ts.tv_sec);

          md->set_atime_ns(ts.tv_nsec);

          md->set_mtime(ts.tv_sec);

          md->set_mtime_ns(ts.tv_nsec);

          md->set_ctime(ts.tv_sec);

          md->set_ctime_ns(ts.tv_nsec);

          md->set_btime(ts.tv_sec);

          md->set_btime_ns(ts.tv_nsec);

          // need to update the parent mtime
          md->set_pmtime(ts.tv_sec);

          md->set_pmtime_ns(ts.tv_nsec);

          md->set_uid(pcap->uid());

          md->set_gid(pcap->gid());

          md->set_type(md->EXCL);

          rc = Instance().mds.add_sync(req, pmd, md, pcap->authid());

          md->set_type(md->MD);

          if (!rc) {
            Instance().mds.insert(req, md, pcap->authid());
            md->set_nlink(1);
            md->set_creator(true);
            // avoid lock-order violation
            {
              mLock.UnLock();
              XrdSysMutexHelper mLockParent(pmd->Locker());
              pmd->set_mtime(ts.tv_sec);
              pmd->set_mtime_ns(ts.tv_nsec);

              // get file inline size from parent attribute
              if (pmd->attr().count("sys.file.inline.maxsize")) {
                auto maxsize = (*pmd->mutable_attr())["sys.file.inline.maxsize"];
                md->set_inlinesize(strtoull(maxsize.c_str(), 0, 10));
              }

              mLockParent.UnLock();
              mLock.Lock(&md->Locker());
            }
            memset(&e, 0, sizeof(e));
            Instance().caps.book_inode(pcap);
            Instance().caps.open_writer_inode(pcap);
            md->convert(e, pcap->lifetime());
            md->lookup_inc();

            if (fi) {
              // -----------------------------------------------------------------------
              // FUSE caches the file for reads on the same filedescriptor in the buffer
              // cache, but the pages are released once this filedescriptor is released.
              fi->keep_cache = Instance().Config().options.data_kernelcache;

              if ((fi->flags & O_DIRECT) ||
                  (fi->flags & O_SYNC)) {
                fi->direct_io = 1;
              } else {
                fi->direct_io = 0;
              }

              std::string md_name = md->name();
              uint64_t md_ino = md->md_ino();
              uint64_t md_pino = md->md_pino();
              std::string cookie = md->Cookie();
              mLock.UnLock();
              data::data_fh* io = data::data_fh::Instance(Instance().datas.get(req, md->id(),
                                  md), md, true);
              io->set_authid(pcap->authid());
              io->set_maxfilesize(pcap->max_file_size());
              io->cap_ = pcap;
              // attach a datapool object
              fi->fh = (uint64_t) io;
              io->ioctx()->set_remote(Instance().Config().hostport,
                                      md_name,
                                      md_ino,
                                      md_pino,
                                      req,
                                      true);
              io->ioctx()->attach(req, cookie, fi->flags);
            }

            pmd->local_enoent().erase(name);
            pino = pmd->id();
          }

          eos_static_info("%s", md->dump(e).c_str());
        }
      }
    }

    if (rc) {
      fuse_reply_err(req, rc);
    } else {
      if (fi)
        // create
      {
        fuse_reply_create(req, &e, fi);
      } else
        // mknod
      {
        fuse_reply_entry(req, &e);
      }
    }

    EXEC_TIMING_END(__func__);
    COMMONTIMING("_stop_", &timing);
    eos_static_notice("t(ms)=%.03f %s", timing.RealTime(),
                      dump(id, parent, 0, rc).c_str());
  }

  // after creating a file we assign a new mtime to our parent directory
  if (pino && EosFuse::Instance().Config().options.md_kernelcache) {
    // now the mtime is wrong 'on-top' of use
    kernelcache::inval_inode(pino, false);
  }
}

void
/* -------------------------------------------------------------------------- */
EosFuse::read(fuse_req_t req, fuse_ino_t ino, size_t size, off_t off,
              struct fuse_file_info* fi)
/* -------------------------------------------------------------------------- */
{
  eos::common::Timing timing(__func__);
  COMMONTIMING("_start_", &timing);
  Track::Monitor mon("read", Instance().Tracker(), ino);
  eos_static_debug("inode=%llu size=%li off=%llu",
                   (unsigned long long) ino, size, (unsigned long long) off);
  eos_static_debug("");
  fuse_id id(req);
  ADD_FUSE_STAT(__func__, req);
  EXEC_TIMING_BEGIN(__func__);
  data::data_fh* io = (data::data_fh*) fi->fh;
  ssize_t res = 0;
  int rc = 0;

  if (io) {
    char* buf = 0;

    if ((res = io->ioctx()->peek_pread(req, buf, size, off)) == -1) {
      rc = errno ? errno : EIO;
    } else {
      eos_static_debug("reply res=%lu", res);
      fuse_reply_buf(req, buf, res);
    }

    io->ioctx()->release_pread();
  } else {
    rc = ENXIO;
  }

  if (rc) {
    fuse_reply_err(req, rc);
  } else {
    ADD_IO_STAT("rbytes", res);
  }

  eos_static_debug("t(ms)=%.03f %s", timing.RealTime(),
                   dump(id, ino, 0, rc).c_str());
  EXEC_TIMING_END(__func__);
}

/* -------------------------------------------------------------------------- */
void
/* -------------------------------------------------------------------------- */
EosFuse::write(fuse_req_t req, fuse_ino_t ino, const char* buf, size_t size,
               off_t off, struct fuse_file_info* fi)
/* -------------------------------------------------------------------------- */
{
  eos::common::Timing timing(__func__);
  COMMONTIMING("_start_", &timing);
  Track::Monitor mon("write", Instance().Tracker(), ino, true);
  eos_static_debug("inode=%lld size=%lld off=%lld buf=%lld",
                   (long long) ino, (long long) size,
                   (long long) off, (long long) buf);
  eos_static_debug("");
  fuse_id id(req);
  ADD_FUSE_STAT(__func__, req);
  EXEC_TIMING_BEGIN(__func__);
  data::data_fh* io = (data::data_fh*) fi->fh;
  int rc = 0;

  if (io) {
    eos_static_debug("max-file-size=%llu", io->maxfilesize());

    if ((off + size) > io->maxfilesize()) {
      eos_static_err("io-error: maximum file size exceeded inode=%lld size=%lld off=%lld buf=%lld max-size=%llu",
                     ino, size, off, buf, io->maxfilesize());
      rc = EFBIG;
    } else {
      if (!EosFuse::instance().getCap().has_quota(io->cap_, size)) {
        eos_static_err("quota-error: inode=%lld size=%lld off=%lld buf=%lld", ino, size,
                       off, buf);
        rc = EDQUOT;
      } else {
        if (io->ioctx()->pwrite(req, buf, size, off) == -1) {
          eos_static_err("io-error: inode=%lld size=%lld off=%lld buf=%lld errno=%d", ino,
                         size,
                         off, buf, errno);
          rc = errno ? errno : EIO;

          if (rc == EDQUOT) {
            eos_static_err("quota-error: inode=%lld ran out of quota - setting cap to EDQUOT",
                           ino);
            EosFuse::instance().getCap().set_volume_edquota(io->cap_);
          }
        } else {
          {
            XrdSysMutexHelper mLock(io->mdctx()->Locker());
            io->mdctx()->set_size(io->ioctx()->size());
            {
              struct timespec tsnow;
              eos::common::Timing::GetTimeSpec(tsnow);
              io->md->set_mtime(tsnow.tv_sec);
              io->md->set_mtime_ns(tsnow.tv_nsec);
              io->md->set_ctime(tsnow.tv_sec);
              io->md->set_ctime_ns(tsnow.tv_nsec);
            }
            io->set_update();
            // flush size updates every 5 seconds
            time_t now = time(NULL);

            if (Instance().mds.should_flush_write_size()) {
              if (Instance().Config().options.write_size_flush_interval) {
                if (io->ioctx()->is_wopen(req)) {
                  // only start updating the MGM size if the file could be opened on FSTs
                  if (io->next_size_flush.load() && (io->next_size_flush.load() < now)) {
                    // if (io->cap_->valid()) // we want updates also after cap expiration
                    Instance().mds.update(req, io->md, io->authid());
                    io->next_size_flush.store(now +
                                              Instance().Config().options.write_size_flush_interval,
                                              std::memory_order_seq_cst);
                  } else {
                    if (!io->next_size_flush.load()) {
                      io->next_size_flush.store(now +
                                                Instance().Config().options.write_size_flush_interval,
                                                std::memory_order_seq_cst);
                    }
                  }
                }
              }
            }
          }
          fuse_reply_write(req, size);
        }
      }
    }
  } else {
    rc = ENXIO;
  }

  if (rc) {
    fuse_reply_err(req, rc);
  } else {
    ADD_IO_STAT("wbytes", size);
  }

  eos_static_debug("t(ms)=%.03f %s", timing.RealTime(),
                   dump(id, ino, 0, rc).c_str());
  EXEC_TIMING_END(__func__);
}

/* -------------------------------------------------------------------------- */
void
/* -------------------------------------------------------------------------- */
EosFuse::release(fuse_req_t req, fuse_ino_t ino, struct fuse_file_info* fi)
/* -------------------------------------------------------------------------- */
{
  eos::common::Timing timing(__func__);
  COMMONTIMING("_start_", &timing);
  eos_static_debug("");
  ADD_FUSE_STAT(__func__, req);
  EXEC_TIMING_BEGIN(__func__);
  Track::Monitor mon("release", Instance().Tracker(), ino, true);
  int rc = 0;
  fuse_id id(req);

  if (fi->fh) {
    data::data_fh* io = (data::data_fh*) fi->fh;

    if (io->flocked) {
      // unlock all locks for that owner
      struct flock lock;
      lock.l_type = F_UNLCK;
      lock.l_start = 0;
      lock.l_len = -1;
      lock.l_pid = fuse_req_ctx(req)->pid;
      rc |= Instance().mds.setlk(req, io->mdctx(), &lock, 0);
    }

    std::string cookie = "";
    io->ioctx()->detach(req, cookie, io->rw);
    Instance().caps.close_writer_inode(io->cap_);
    delete io;
    Instance().datas.release(req, ino);
  }

  EXEC_TIMING_END(__func__);
  COMMONTIMING("_stop_", &timing);
  fuse_reply_err(req, rc);
  eos_static_notice("t(ms)=%.03f %s", timing.RealTime(),
                    dump(id, ino, 0, rc).c_str());
}

/* -------------------------------------------------------------------------- */
void
/* -------------------------------------------------------------------------- */
EosFuse::fsync(fuse_req_t req, fuse_ino_t ino, int datasync,
               struct fuse_file_info* fi)
/* -------------------------------------------------------------------------- */
{
  eos::common::Timing timing(__func__);
  COMMONTIMING("_start_", &timing);
  eos_static_debug("datasync=%d", datasync);
  ADD_FUSE_STAT(__func__, req);
  EXEC_TIMING_BEGIN(__func__);
  Track::Monitor mon("fsync", Instance().Tracker(), ino);
  int rc = 0;
  fuse_id id(req);
  data::data_fh* io = (data::data_fh*) fi->fh;

  if (io) {
    {
      std::string fname = "";
      {
        XrdSysMutexHelper mLock(io->md->Locker());
        fname = io->md->name();
      }

      if (filename::matches_suffix(fname,
                                   Instance().Config().options.no_fsync_suffixes)) {
        if (EOS_LOGS_DEBUG) {
          eos_static_info("name=%s is in no-fsync list - suppressing fsync call",
                          fname.c_str());
        }
      } else {
        if (Instance().Config().options.global_flush) {
          Instance().mds.begin_flush(req, io->md,
                                     io->authid()); // flag an ongoing flush centrally
        }

        struct timespec tsnow;

        eos::common::Timing::GetTimeSpec(tsnow);

        XrdSysMutexHelper mLock(io->md->Locker());

        io->md->set_mtime(tsnow.tv_sec);

        if (!rc) {
          // step 2 call sync - this currently flushed all open filedescriptors - should be ok
          rc = io->ioctx()->sync(); // actually wait for writes to be acknowledged
          rc = rc ? (errno ? errno : EIO) : 0;
        } else {
          rc = errno ? errno : EIO;
        }

        if (Instance().Config().options.global_flush) {
          Instance().mds.end_flush(req, io->md,
                                   io->authid()); // unflag an ongoing flush centrally
        }
      }
    }
  }

  fuse_reply_err(req, rc);
  EXEC_TIMING_END(__func__);
  COMMONTIMING("_stop_", &timing);
  eos_static_notice("t(ms)=%.03f %s", timing.RealTime(),
                    dump(id, ino, 0, rc).c_str());
}

/* -------------------------------------------------------------------------- */
void
/* -------------------------------------------------------------------------- */
EosFuse::forget(fuse_req_t req, fuse_ino_t ino, unsigned long nlookup)
/* -------------------------------------------------------------------------- */
{
  eos::common::Timing timing(__func__);
  COMMONTIMING("_start_", &timing);
  eos_static_debug("ino=%#lx nlookup=%d", ino, nlookup);
  ADD_FUSE_STAT(__func__, req);
  EXEC_TIMING_BEGIN(__func__);
  int rc = 0;
  fuse_id id(req);
  rc = Instance().mds.forget(req, ino, nlookup);
  EXEC_TIMING_END(__func__);
  COMMONTIMING("_stop_", &timing);
  eos_static_notice("t(ms)=%.03f %s nlookup=%d", timing.RealTime(),
                    dump(id, ino, 0, rc).c_str(), nlookup);

  if (!rc) {
    Instance().Tracker().forget(ino);
  }

  fuse_reply_none(req);
}

/* -------------------------------------------------------------------------- */
void
/* -------------------------------------------------------------------------- */
EosFuse::flush(fuse_req_t req, fuse_ino_t ino, struct fuse_file_info* fi)
/* -------------------------------------------------------------------------- */
{
  eos::common::Timing timing(__func__);
  COMMONTIMING("_start_", &timing);
  eos_static_debug("");
  ADD_FUSE_STAT(__func__, req);
  EXEC_TIMING_BEGIN(__func__);
  Track::Monitor mon("flush", Instance().Tracker(), ino, true);
  int rc = 0;
  fuse_id id(req);
  data::data_fh* io = (data::data_fh*) fi->fh;
  bool invalidate_inode = false;

  if (io) {
    if (io->has_update()) {
      cap::shared_cap pcap;
      {
        XrdSysMutexHelper mLock(io->md->Locker());
        auto map = io->md->attr();

        if (map.count("user.acl") > 0) { /* file has it's own ACL */
          mLock.UnLock();
          cap::shared_cap ccap = Instance().caps.acquire(req, io->md->id(), W_OK, true);
          rc = ccap->errc();

          if (rc == 0) {
            pcap = Instance().caps.acquire(req, io->md->pid(), S_IFDIR | X_OK, true);
          }
        } else {
          mLock.UnLock();
          pcap = Instance().caps.acquire(req, io->md->pid(), S_IFDIR | W_OK, true);
        }
      }
      XrdSysMutexHelper capLock(pcap->Locker());

      if (rc == 0 && pcap->errc() != 0) {
        rc = pcap->errc();
      }

      if (rc == 0) {
        {
          ssize_t size_change = (int64_t) io->md->size() - (int64_t) io->opensize();

          if (size_change > 0) {
            Instance().caps.book_volume(pcap, size_change);
          } else {
            Instance().caps.free_volume(pcap, size_change);
          }

          eos_static_debug("booking %ld bytes on cap ", size_change);
        }
        capLock.UnLock();
        struct timespec tsnow;
        eos::common::Timing::GetTimeSpec(tsnow);

        // possibly inline the file in extended attribute before mds update
        if (io->ioctx()->inline_file()) {
          eos_static_debug("file is inlined");
        } else {
          eos_static_debug("file is not inlined");
        }

        XrdSysMutexHelper mLock(io->md->Locker());
        auto map = io->md->attr();

        // actually do the flush
        if ((rc = io->ioctx()->flush(req))) {
          // if we have a flush error, we don't update the MD record
          invalidate_inode = true;
          io->md->set_size(io->opensize());
        } else {
          Instance().mds.update(req, io->md, io->authid());
        }

        std::string cookie = io->md->Cookie();
        io->ioctx()->store_cookie(cookie);
        capLock.Lock(&pcap->Locker());

        if (!Instance().caps.has_quota(pcap, 0)) {
          // we signal an error to the client if the quota get's exceeded although
          // we let the file be complete
          rc = EDQUOT;
        }
      }
    }

    // unlock all locks for that owner
    struct flock lock;
    lock.l_type = F_UNLCK;
    lock.l_start = 0;
    lock.l_len = -1;
    lock.l_pid = fi->lock_owner;

    if (io->flocked) {
      lock.l_pid = fuse_req_ctx(req)->pid;
    }

    rc |= Instance().mds.setlk(req, io->mdctx(), &lock, 0);
  }

  fuse_reply_err(req, rc);

  if (invalidate_inode) {
    eos_static_warning("invalidating ino=%#lx after flush error", ino);
    kernelcache::inval_inode(ino, true);
  }

  EXEC_TIMING_END(__func__);
  COMMONTIMING("_stop_", &timing);

  // report slow flush
  if (Instance().Trace() || (timing.RealTime() > 2000)) {
    std::string path = Instance().mds.calculateLocalPath(io->md);
    std::string s;
    eos_static_warning("flush of '%s' took %.03fms\n%s",
                       Instance().Prefix(path).c_str(),
                       timing.RealTime(),
                       io->ioctx()->Dump(s));
  }

  eos_static_notice("t(ms)=%.03f %s", timing.RealTime(),
                    dump(id, ino, 0, rc).c_str());
}

#ifdef __APPLE__
/* -------------------------------------------------------------------------- */
void
/* -------------------------------------------------------------------------- */
EosFuse::getxattr(fuse_req_t req, fuse_ino_t ino, const char* xattr_name,
                  size_t size, uint32_t position)
/* -------------------------------------------------------------------------- */
#else

/* -------------------------------------------------------------------------- */
void
/* -------------------------------------------------------------------------- */
EosFuse::getxattr(fuse_req_t req, fuse_ino_t ino, const char* xattr_name,
                  size_t size)
/* -------------------------------------------------------------------------- */
#endif
{
  eos::common::Timing timing(__func__);
  COMMONTIMING("_start_", &timing);
  std::string key = xattr_name;
  eos_static_debug("ino=%#x %s", ino,
                   key.c_str()); /* key in case xattr_name == NULL */
  ADD_FUSE_STAT(__func__, req);
  EXEC_TIMING_BEGIN(__func__);
  Track::Monitor mon("getxattr", Instance().Tracker(), ino);
  int rc = 0;
  fuse_id id(req);
  cap::shared_cap pcap;
  std::string value;
  bool local_getxattr = false;
  // the root user has a bypass to be able to retrieve information in
  // realtime
  {
    static std::string s_md = "system.eos.md";
    static std::string s_refresh = "system.eos.refreshls";
    static std::string s_cap = "system.eos.cap";
    static std::string s_ls_caps = "system.eos.caps";
    static std::string s_ls_vmap = "system.eos.vmap";

    if (key.substr(0, s_md.length()) == s_md) {
      local_getxattr = true;
      metad::shared_md md;
      pcap = Instance().caps.get(req, ino);
      md = Instance().mds.get(req, ino, pcap->authid());
      {
        value = Instance().mds.dump_md(md);
      }
    }

    if (key.substr(0, s_refresh.length()) == s_refresh) {
      local_getxattr = true;
      metad::shared_md md;
      md->set_type(md->MD);
      {
        value = "info: force refresh for next listing";
      }
    }

    if (key.substr(0, s_cap.length()) == s_cap) {
      local_getxattr = true;
      pcap = Instance().caps.get(req, ino);
      {
        value = pcap->dump();
      }
    }

    if (fuse_req_ctx(req)->uid == 0) {
      if (key.substr(0, s_ls_caps.length()) == s_ls_caps) {
        local_getxattr = true;
        value = Instance().caps.ls();
      }

      if (key.substr(0, s_ls_vmap.length()) == s_ls_vmap) {
        local_getxattr = true;
        value = Instance().mds.vmaps().dump();
      }
    }

    if ((size) && (value.size() > size)) {
      value.erase(size - 4);
      value += "...";
    }
  }

  if (!local_getxattr) {
    {
      metad::shared_md md;
      metad::shared_md pmd;
      static std::string s_sec = "security.";
      static std::string s_acl_a = "system.posix_acl_access";
      static std::string s_acl_d = "system.posix_acl_default";
      static std::string s_apple = "com.apple";
      static std::string s_racl = "system.richacl";

      // don't return any security attribute
      if (key.substr(0, s_sec.length()) == s_sec) {
        rc = ENOATTR;
      } else {
        // don't return any posix acl attribute
        if ((key == s_acl_a) || (key == s_acl_d)) {
          rc = ENOATTR;
        }

#ifdef __APPLE__
        else

          // don't return any finder attribute
          if (key.substr(0, s_apple.length()) == s_apple) {
            rc = ENOATTR;
          }

#endif
      }

      if (key == "eos.name") {
        value = Instance().Config().name;
      } else if (key == "eos.hostport") {
        value = Instance().Config().hostport;
      } else if (key == "eos.stacktrace") {
        value = getStacktrace();
      } else if (key == "eos.mgmurl") {
        std::string mgmurl = "root://";
        mgmurl += Instance().Config().hostport;
        value = mgmurl;
      } else if (key == "eos.reconnect") {
        Logbook logbook(true);
        const struct fuse_ctx* ctx = fuse_req_ctx(req);
        ProcessSnapshot snapshot = fusexrdlogin::processCache->retrieve(ctx->pid,
                                   ctx->uid, ctx->gid, true, logbook);
        value = logbook.toString();

        if (size == 0) {
          // just make sure, the string does not get longer with the next call
          value += value;
        }
      } else if (key == "eos.reconnectparent") {
        const struct fuse_ctx* ctx = fuse_req_ctx(req);
        ProcessSnapshot snapshot = fusexrdlogin::processCache->retrieve(ctx->pid,
                                   ctx->uid, ctx->gid, false);
        pid_t ppid = snapshot->getProcessInfo().getParentId();
        Logbook logbook(true);
        ProcessSnapshot snapshotParent =
          fusexrdlogin::processCache->retrieve(ppid,
                                               ctx->uid, ctx->gid, true, logbook);
        value = logbook.toString();

        if (size == 0) {
          // just make sure, the string does not get longer with the next call
          value += value;
        }
      } else if (key == "eos.identity") {
        const struct fuse_ctx* ctx = fuse_req_ctx(req);
        ProcessSnapshot snapshot = fusexrdlogin::processCache->retrieve(ctx->pid,
                                   ctx->uid, ctx->gid, false);

        if (snapshot) {
          value = snapshot->getBoundIdentity()->describe();
        }
      } else if (key == "eos.identityparent") {
        const struct fuse_ctx* ctx = fuse_req_ctx(req);
        ProcessSnapshot snapshot = fusexrdlogin::processCache->retrieve(ctx->pid,
                                   ctx->uid, ctx->gid, false);
        pid_t ppid = snapshot->getProcessInfo().getParentId();
        ProcessSnapshot snapshotParent =
          fusexrdlogin::processCache->retrieve(
            ppid, ctx->uid, ctx->gid, false);

        if (snapshotParent) {
          value = snapshotParent->getBoundIdentity()->describe();
        }
      } else if (!rc) {
        md = Instance().mds.get(req, ino);
        XrdSysMutexHelper mLock(md->Locker());

        if (!md->id() || md->deleted()) {
          rc = md->deleted() ? ENOENT : md->err();
        } else {
          auto map = md->attr();

          if (key.substr(0, 8) == "eos.sys.") {
            key.erase(0, 4);
          }

          if (key.substr(0, 4) == "eos.") {
            if (key == "eos.md_ino") {
              std::string md_ino;
              value = eos::common::StringConversion::GetSizeString(md_ino,
                      (unsigned long long) md->md_ino());
            }

            if (key == "eos.btime") {
              char btime[256];
              snprintf(btime, sizeof(btime), "%lu.%lu", md->btime(), md->btime_ns());
              value = btime;
            }

            if (key == "eos.ttime") {
              char ttime[256];

              if (S_ISDIR(md->mode())) {
                snprintf(ttime, sizeof(ttime), "%lu.%lu", md->ttime(), md->ttime_ns());
              } else {
                snprintf(ttime, sizeof(ttime), "%lu.%lu", md->mtime(), md->mtime_ns());
              }

              value = ttime;
            }

            if (key == "eos.tsize") {
              char tsize[256];
              snprintf(tsize, sizeof(tsize), "%lu", md->size());
              value = tsize;
            }

            if (key == "eos.dsize") {
              uint64_t sumsize = 0;
              mLock.UnLock();
              rc = listdir(req, ino, md);

              if (!rc) {
                for (auto it = md->local_children().begin(); it != md->local_children().end();
                     ++it) {
                  fuse_ino_t cino = it->second;
                  metad::shared_md cmd = Instance().mds.get(req, cino, "", 0, 0, 0, true);
                  XrdSysMutexHelper mLock(cmd->Locker());

                  if (cmd->id()) {
                    if (S_ISREG(cmd->mode())) {
                      sumsize += cmd->size();
                    }
                  }
                }
              }

              char dsize[256];
              snprintf(dsize, sizeof(dsize), "%lu", sumsize);
              value = dsize;
            }

            if (key == "eos.checksum") {
              rc = Instance().mdbackend.getChecksum(req, md->md_ino(), value);
            }

            if (key == "eos.stats") {
              value = Instance().statsout.get();
            }

            if (key == "eos.url.xroot") {
              value = "root://";
              value += Instance().Config().hostport;
              value += "/";
              value += md->fullpath().c_str();
            }

            if (key == "eos.quota") {
              pcap = Instance().caps.acquire(req, ino,
                                             R_OK);

              if (pcap->errc()) {
                rc = pcap->errc();
              } else {
                cap::shared_quota q = Instance().caps.quota(pcap);
                XrdSysMutexHelper qLock(q->Locker());
                char qline[1024];
                snprintf(qline, sizeof(qline),
                         "instance             uid     gid        vol-avail        ino-avail        max-fsize                         endpoint                        writer\n"
                         "%-16s %7u %7u %16lu %16lu %16lu %32s %d\n",
                         Instance().Config().name.c_str(),
                         pcap->uid(),
                         pcap->gid(),
                         q->volume_quota(),
                         q->inode_quota(),
                         pcap->max_file_size(),
                         Instance().Config().hostport.c_str(),
                         q->writer());
                value = qline;
              }
            }
          } else {
            if (S_ISDIR(md->mode())) {
              // retrieve the appropriate cap of this inode
              pcap = Instance().caps.acquire(req, ino,
                                             R_OK);
            } else {
              // retrieve the appropriate cap of the parent inode
              pcap = Instance().caps.acquire(req, md->pid(), R_OK);
            }

            if (pcap->errc()) {
              rc = pcap->errc();
            } else {
#ifdef HAVE_RICHACL

              if (key == s_racl) {
                struct richacl* a = NULL;

                if (map.count("user.acl") > 0 && map["user.acl"].length() > 0) {
                  const char* eosacl = map["user.acl"].c_str();
                  eos_static_debug("eosacl '%s'", eosacl);

                  if (!S_ISDIR(md->mode()) || map.count("sys.eval.useracl") > 0) {
                    a = eos2racl(eosacl, md);
                  }
                }

                metad::shared_md pmd = Instance().mds.getlocal(req, md->pid());

                if (pmd != NULL) {
                  /* decode parent ACL for merge */
                  auto pmap = pmd->attr();
                  struct richacl* pa = NULL;

                  if (pmap.count("sys.eval.useracl") > 0 && pmap.count("user.acl") > 0) {
                    const char* peosacl = pmap["user.acl"].c_str();
                    pa = eos2racl(peosacl, pmd);
                  }

                  if (pa == NULL) {
                    pa = richacl_from_mode(md->mode()); /* Always returns an ACL */
                  }

                  a = richacl_merge_parent(a, md, pa, pmd);
                  richacl_free(pa);

                  if (a == NULL) {
                    rc = ENOMEM;  /* a has been freed */
                  }

                  if (rc == 0) {
                    size_t sz = richacl_xattr_size(a);
                    value.assign(sz, '\0'); /* allocate and clear result buffer */
                    richacl_to_xattr(a, (void*) value.c_str());
                    char* a_t = richacl_to_text(a, 0);
                    eos_static_debug("eos2racl returned raw size %d, decoded: %s", sz, a_t);
                    free(a_t);
                    richacl_free(a);
                  }
                } else { /* unsupported EOS Acl */
                  size_t xx = 0;
                  value.assign((char*) &xx, sizeof(xx)); /* Invalid xattr */
                }

                if (EOS_LOGS_DEBUG) {
                  eos_static_debug("racl getxattr %d", value.length());
                }
              } else
#endif /*HAVE_RICHACL*/
                if (!map.count(key)) {
                  rc = ENOATTR;
                } else {
                  value = map[key];
                }
            }
          }
        }
      }
    }
  }

  if (!rc && (size != 0)) {
    if (value.size() > size) {
      rc = ERANGE;
    }
  }

  if (rc) {
    fuse_reply_err(req, rc);
  } else {
    if (size == 0) {
      fuse_reply_xattr(req, value.size());
    } else {
      fuse_reply_buf(req, value.c_str(), value.size());
    }
  }

  EXEC_TIMING_END(__func__);
  COMMONTIMING("_stop_", &timing);
  eos_static_notice("t(ms)=%.03f %s", timing.RealTime(),
                    dump(id, ino, 0, rc, xattr_name).c_str());
}

#ifdef __APPLE__
/* -------------------------------------------------------------------------- */
void
/* -------------------------------------------------------------------------- */
EosFuse::setxattr(fuse_req_t req, fuse_ino_t ino, const char* xattr_name,
                  const char* xattr_value, size_t size, int flags,
                  uint32_t position)
/* -------------------------------------------------------------------------- */
#else

/* -------------------------------------------------------------------------- */
void
/* -------------------------------------------------------------------------- */
EosFuse::setxattr(fuse_req_t req, fuse_ino_t ino, const char* xattr_name,
                  const char* xattr_value, size_t size, int flags)
/* -------------------------------------------------------------------------- */
#endif
{
  eos::common::Timing timing(__func__);
  COMMONTIMING("_start_", &timing);
  std::string key = xattr_name;
  eos_static_debug(key.c_str()); /* key in case xattr_name == NULL */
  ADD_FUSE_STAT(__func__, req);
  EXEC_TIMING_BEGIN(__func__);
  Track::Monitor mon("setxattr", Instance().Tracker(), ino, true);
  int rc = 0;
  fuse_id id(req);
  cap::shared_cap pcap;
  std::string value;
  bool local_setxattr = false;
  value.assign(xattr_value, size);
#ifdef notdefHAVE_RICHACL

  if (EOS_LOGS_DEBUG) {
    eos_static_debug("value: '%s' l=%d", escape(value).c_str(), size);
  }

#endif /*HAVE_RICHACL*/
  // the root user has a bypass to be able to change th fuse configuration in
  // realtime
  {
    static std::string s_debug = "system.eos.debug";
    static std::string s_dropcap = "system.eos.dropcap";
    static std::string s_dropallcap = "system.eos.dropallcap";
    static std::string s_resetstat = "system.eos.resetstat";
    static std::string s_log = "system.eos.log";

    if (key.substr(0, s_debug.length()) == s_debug) {
      local_setxattr = true;
      // only root can do this configuration changes

      if (fuse_req_ctx(req)->uid == 0) {
        rc = EINVAL;

        if (value == "crit") {
          eos::common::Logging::GetInstance().SetLogPriority(LOG_CRIT);
          Instance().SetTrace(false);
          rc = 0;
        }

        if (value == "warn") {
          eos::common::Logging::GetInstance().SetLogPriority(LOG_WARNING);
          Instance().SetTrace(false);
          rc = 0;
        }

        if (value == "error") {
          eos::common::Logging::GetInstance().SetLogPriority(LOG_ERR);
          Instance().SetTrace(false);
          rc = 0;
        }

        if (value == "notice") {
          eos::common::Logging::GetInstance().SetLogPriority(LOG_NOTICE);
          Instance().SetTrace(false);
          rc = 0;
        }

        if (value == "info") {
          eos::common::Logging::GetInstance().SetLogPriority(LOG_INFO);
          Instance().SetTrace(false);
          rc = 0;
        }

        if (value == "debug") {
          eos::common::Logging::GetInstance().SetLogPriority(LOG_DEBUG);
          Instance().SetTrace(false);
          rc = 0;
        }

        if (value == "trace") {
          Instance().SetTrace(true);
          rc = 0;
        }
      } else {
        rc = EPERM;
      }
    }

    if (key.substr(0, s_dropcap.length()) == s_dropcap) {
      local_setxattr = true;
      cap::shared_cap pcap = Instance().caps.get(req, ino);

      if (pcap->id()) {
        Instance().caps.forget(pcap->capid(req, ino));
      }
    }

    if (key.substr(0, s_dropallcap.length()) == s_dropallcap) {
      local_setxattr = true;

      if (fuse_req_ctx(req)->uid == 0) {
        Instance().caps.reset();
      } else {
        rc = EPERM;
      }
    }

    if (fuse_req_ctx(req)->uid == 0) {
      if (key.substr(0, s_resetstat.length()) == s_resetstat) {
        local_setxattr = true;
        Instance().getFuseStat().Clear();
        fuse_reply_err(req, 0);
        // avoid to show this call in stats again
        return ;
      }
    }

    if (key.substr(0, s_log.length()) == s_log) {
      local_setxattr = true;

      if (value == "public") {
        ::chmod(Instance().Config().logfilepath.c_str(),
                S_IRUSR | S_IWUSR | S_IRGRP | S_IROTH);
      }

      if (value == "private") {
        ::chmod(Instance().Config().logfilepath.c_str(), S_IRUSR | S_IWUSR);
      }
    }
  }

  if (!local_setxattr) {
    metad::shared_md md;
    md = Instance().mds.get(req, ino);
    XrdSysMutexHelper mLock(md->Locker());

    if (!md->id() || md->deleted()) {
      rc = md->deleted() ? ENOENT : md->err();
    } else {
      // retrieve the appropriate cap
      if (S_ISDIR(md->mode())) {
        pcap = Instance().caps.acquire(req, ino,
                                       SA_OK);
      } else {
        pcap = Instance().caps.acquire(req, md->pid(),
                                       SA_OK);
      }

      if (pcap->errc()) {
        rc = pcap->errc();
      } else {
        static std::string s_sec = "security.";
        static std::string s_acl = "system.posix_acl_access";
        static std::string s_apple = "com.apple";
        static std::string s_racl = "system.richacl";

        if (key.substr(0, 4) == "eos.") {
          // eos attributes are silently ignored
          rc = 0;
        }  else

          // ignore silently any security attribute
          if (key.substr(0, s_sec.length()) == s_sec) {
            rc = 0;
          } else

            // ignore silently any posix acl attribute
            if (key == s_acl) {
              rc = 0;
            }

#ifdef __APPLE__
            else

              // ignore silently any finder attribute
              if (key.substr(0, s_apple.length()) == s_apple) {
                rc = 0;
              }

#endif
              else if (key == s_racl) {
#ifdef HAVE_RICHACL
                struct richacl* a = richacl_from_xattr(xattr_value, size);
                richacl_compute_max_masks(a);

                if (EOS_LOGS_DEBUG) {
                  char* a_t = richacl_to_text(a, RICHACL_TEXT_SHOW_MASKS);
                  eos_static_debug("acl a_t '%s' ", a_t);
                  free(a_t);
                }

                int new_mode = richacl_masks_to_mode(a);
                char eosAcl[512];
                racl2eos(a, eosAcl, sizeof(eosAcl), md);
                eos_static_debug("acl eosacl '%s'", eosAcl);
                auto map = md->mutable_attr();
                rc = 0; /* assume green light */

                // assert user acls are enabled
                if (!map->count("sys.eval.useracl")) {
                  if (S_ISDIR(md->mode())) {
                    rc = EPERM;
                  } else {
                    metad::shared_md pmd = Instance().mds.getlocal(req, md->pid());
                    auto pmap = pmd->mutable_attr();

                    if (pmap->count("sys.eval.useracl") == 0) {
                      rc = EPERM;
                    }
                  }
                }

                if (rc == 0) {
                  new_mode |= (md->mode() & ~0777);
                  eos_static_debug("set new mode %#o", new_mode);
                  md->set_mode(new_mode);
                  (*map)["user.acl"] = std::string(eosAcl);
                  Instance().mds.update(req, md, pcap->authid());
                  pcap->invalidate();

                  if (Instance().mds.has_flush(ino)) {
                    Instance().mds.wait_flush(req, md); // wait for upstream flush
                  }
                }

#else /*HAVE_RICHACL*/
                rc = EINVAL;                          // fail loudly if not supported
#endif /*HAVE_RICHACL*/
              } else {
                auto map = md->mutable_attr();
                bool exists = false;

                if ((*map).count(key)) {
                  exists = true;
                }

                if (exists && (flags == XATTR_CREATE)) {
                  rc = EEXIST;
                } else if (!exists && (flags == XATTR_REPLACE)) {
                  rc = ENOATTR;
                } else {
                  (*map)[key] = value;
                  Instance().mds.update(req, md, pcap->authid());
                }
              }
      }
    }
  }

  fuse_reply_err(req, rc);
  EXEC_TIMING_END(__func__);
  COMMONTIMING("_stop_", &timing);
  eos_static_notice("t(ms)=%.03f %s", timing.RealTime(),
                    dump(id, ino, 0, rc, xattr_name).c_str());
}

/* -------------------------------------------------------------------------- */
void
/* -------------------------------------------------------------------------- */
EosFuse::listxattr(fuse_req_t req, fuse_ino_t ino, size_t size)
/* -------------------------------------------------------------------------- */
{
  eos::common::Timing timing(__func__);
  COMMONTIMING("_start_", &timing);
  eos_static_debug("");
  ADD_FUSE_STAT(__func__, req);
  EXEC_TIMING_BEGIN(__func__);
  Track::Monitor mon("listxattr", Instance().Tracker(), ino);
  int rc = 0;
  fuse_id id(req);
  cap::shared_cap pcap;
  std::string attrlist;
  size_t attrlistsize = 0;
  metad::shared_md md;
  md = Instance().mds.get(req, ino);

  // retrieve the appropriate cap
  if (S_ISDIR(md->mode())) {
    pcap = Instance().caps.acquire(req, ino,
                                   X_OK, true);
  } else {
    pcap = Instance().caps.acquire(req, md->pid(),
                                   X_OK, true);
  }

  if (pcap->errc()) {
    rc = pcap->errc();
  } else {
    XrdSysMutexHelper mLock(md->Locker());

    if (!md->id() || md->deleted()) {
      rc = md->deleted() ? ENOENT : md->err();
    } else {
      auto map = md->attr();
      attrlist = "";

      for (auto it = map.begin(); it != map.end(); ++it) {
        if (it->first.substr(0, 4) == "sys.") {
          if (Instance().Config().options.no_eos_xattr_listing) {
            continue;
          }

          attrlist += "eos.";
          attrlistsize += strlen("eos.");
        }

        attrlistsize += it->first.length() + 1;
        attrlist += it->first;
        attrlist += '\0';
      }

      fprintf(stderr, "attr: %s\n", attrlist.c_str());

      if (!Instance().Config().options.no_eos_xattr_listing) {
        // add 'eos.btime'
        attrlist += "eos.btime";
        attrlist += '\0';
        attrlistsize += strlen("eos.btime") + 1;
        // add 'eos.ttime'
        attrlist += "eos.ttime";
        attrlist += '\0';
        attrlistsize += strlen("eos.ttime") + 1;
        // add 'eos.tsize'
        attrlist += "eos.tsize";
        attrlist += '\0';
        attrlistsize += strlen("eos.tsize") + 1;
        // add "eos.url.xroot";
        attrlist += "eos.url.xroot";
        attrlist += '\0';
        attrlistsize += strlen("eos.url.xroot") + 1;
      }

      if (!Instance().Config().options.no_eos_xattr_listing) {
        // for files add 'eos.checksum'
        if (S_ISREG(md->mode())) {
          attrlist += "eos.checksum";
          attrlist += '\0';
          attrlistsize += strlen("eos.checksum") + 1;
          attrlist += "eos.md_ino";
          attrlist += '\0';
          attrlistsize += strlen("eos.md_ino") + 1;
        }
      }

      if (size != 0) {
        if (attrlistsize > size) {
          rc = ERANGE;
        }
      }
    }
  }

  if (rc) {
    fuse_reply_err(req, rc);
  } else {
    if (size == 0) {
      fuse_reply_xattr(req, attrlistsize);
    } else {
      fuse_reply_buf(req, attrlist.c_str(), attrlist.length());
    }
  }

  EXEC_TIMING_END(__func__);
  COMMONTIMING("_stop_", &timing);
  eos_static_notice("t(ms)=%.03f %s", timing.RealTime(),
                    dump(id, ino, 0, rc).c_str());
}

void
/* -------------------------------------------------------------------------- */
EosFuse::removexattr(fuse_req_t req, fuse_ino_t ino, const char* xattr_name)
/* -------------------------------------------------------------------------- */
{
  eos::common::Timing timing(__func__);
  COMMONTIMING("_start_", &timing);
  eos_static_debug("");
  ADD_FUSE_STAT(__func__, req);
  EXEC_TIMING_BEGIN(__func__);
  Track::Monitor mon("removexattr", Instance().Tracker(), ino);
  int rc = 0;
  fuse_id id(req);
  cap::shared_cap pcap;
  metad::shared_md md;
  md = Instance().mds.get(req, ino);

  // retrieve the appropriate cap
  if (S_ISDIR(md->mode())) {
    pcap = Instance().caps.acquire(req, ino,
                                   SA_OK, true);
  } else {
    pcap = Instance().caps.acquire(req, md->pid(),
                                   SA_OK, true);
  }

  if (pcap->errc()) {
    rc = pcap->errc();
  } else {
    XrdSysMutexHelper mLock(md->Locker());

    if (!md->id() || md->deleted()) {
      rc = md->deleted() ? ENOENT : md->err();
    } else {
      std::string key = xattr_name;
      static std::string s_sec = "security.";
      static std::string s_acl = "system.posix_acl";
      static std::string s_apple = "com.apple";
      static std::string s_racl = "system.richacl";

      // ignore silently any security attribute
      if (key.substr(0, s_sec.length()) == s_sec) {
        rc = 0;
      } else

        // ignore silently any posix acl attribute
        if (key == s_acl) {
          rc = 0;
        }

#ifdef __APPLE__
        else

          // ignore silently any finder attribute
          if (key.substr(0, s_apple.length()) == s_apple) {
            rc = 0;
          }

#endif
          else {
#ifdef HAVE_RICHACL

            if (key == s_racl) {
              key = "user.acl";
            }

#endif
            auto map = md->mutable_attr();
            bool exists = false;

            if ((*map).count(key)) {
              exists = true;
            }

            if (!exists) {
              rc = ENOATTR;
            } else {
              (*map).erase(key);
              Instance().mds.update(req, md, pcap->authid());
            }
          }
    }
  }

  fuse_reply_err(req, rc);
  EXEC_TIMING_END(__func__);
  COMMONTIMING("_stop_", &timing);
  eos_static_notice("t(ms)=%.03f %s", timing.RealTime(),
                    dump(id, ino, 0, rc).c_str());
}

void
/* -------------------------------------------------------------------------- */
EosFuse::readlink(fuse_req_t req, fuse_ino_t ino)
/* -------------------------------------------------------------------------- */
/*
 EACCES Search permission is denied for a component of the path prefix.  (See also path_resolution(7).)

 EFAULT buf extends outside the process’s allocated address space.

 EINVAL bufsiz is not positive.

 EINVAL The named file is not a symbolic link.

 EIO    An I/O error occurred while reading from the file system.

 ELOOP  Too many symbolic links were encountered in translating the pathname.

 ENAMETOOLONG
  A pathname, or a component of a pathname, was too long.

 ENOENT The named file does not exist.

 ENOMEM Insufficient kernel memory was available.

 ENOTDIR
  A component of the path prefix is not a directory.
 */
{
  eos::common::Timing timing(__func__);
  COMMONTIMING("_start_", &timing);
  eos_static_debug("");
  ADD_FUSE_STAT(__func__, req);
  EXEC_TIMING_BEGIN(__func__);
  Track::Monitor mon("readlink", Instance().Tracker(), ino);
  int rc = 0;
  std::string target;
  fuse_id id(req);
  cap::shared_cap pcap;
  metad::shared_md md;
  md = Instance().mds.get(req, ino);

  if (!md->id() || md->deleted()) {
    rc = md->deleted() ? ENOENT : md->err();
<<<<<<< HEAD
    if ( rc == EPERM) {
=======

    if (rc == EPERM) {
>>>>>>> 8555fbcb
      rc = EACCES;
    }
  } else {
    pcap = Instance().caps.acquire(req, md->pid(),
                                   Instance().Config().options.x_ok, true);

    if (pcap->errc()) {
      rc = pcap->errc();
    } else {
      XrdSysMutexHelper mLock(md->Locker());

      if (!md->id() || md->deleted()) {
        rc = ENOENT;
      } else {
        if (!(md->mode() & S_IFLNK)) {
          // no a link
          rc = EINVAL;
        } else {
          target = md->target();
        }
      }
    }

    if (Instance().Config().options.protect_directory_symlink_loops) {
      std::string localpath = Instance().Prefix(Instance().mds.calculateLocalPath(
                                md));

      if ((target.front() == '/')) {
        if (localpath.substr(0, target.size()) == target) {
          target = "/#_invalidated_link";
        }
      } else {
        std::string targetpath = localpath;
        targetpath += "/";
        targetpath += target;
        eos::common::Path tPath(targetpath);
        targetpath = tPath.GetPath();

        if (localpath.substr(0, targetpath.size()) == targetpath) {
          target = "#_invalidated_link";
        }
      }
    }

    if (Instance().Config().options.submounts) {
      if (target.substr(0, 6) == "mount:") {
        std::string env;

        // if not shared, set the caller credentials
        if (0) {
          env = fusexrdlogin::environment(req);
        }

        std::string localpath = Instance().Prefix(Instance().mds.calculateLocalPath(
                                  md));
        rc = Instance().Mounter().mount(target, localpath, env);
      }

      if (target.substr(0, 11) == "squashfuse:") {
        std::string env;
        //    env = fusexrdlogin::environment(req);
        std::string localpath = Instance().Prefix(Instance().mds.calculateLocalPath(
                                  md));
        rc = Instance().Mounter().squashfuse(target, localpath, env);
      }
    }
  }

  if (!rc) {
    fuse_reply_readlink(req, target.c_str());
  } else {
    fuse_reply_err(req, errno);
  }

  EXEC_TIMING_END(__func__);
  COMMONTIMING("_stop_", &timing);
  eos_static_notice("t(ms)=%.03f %s", timing.RealTime(),
                    dump(id, ino, 0, rc).c_str());
}

void
/* -------------------------------------------------------------------------- */
EosFuse::symlink(fuse_req_t req, const char* link, fuse_ino_t parent,
                 const char* name)
/* -------------------------------------------------------------------------- */
/*
 EACCES Write access to the directory containing newpath is denied, or one of the directories in the path
  prefix of newpath did not allow search permission.  (See also path_resolution(7).)

 EEXIST newpath already exists.

 EFAULT oldpath or newpath points outside your accessible address space.

 EIO    An I/O error occurred.

 ELOOP  Too many symbolic links were encountered in resolving newpath.

 ENAMETOOLONG
  oldpath or newpath was too long.

 ENOENT A directory component in newpath does not exist or is a dangling symbolic link, or oldpath is the
  empty string.

 ENOMEM Insufficient kernel memory was available.

 ENOSPC The device containing the file has no room for the new directory entry.

 ENOTDIR
  A component used as a directory in newpath is not, in fact, a directory.

 EPERM  The file system containing newpath does not support the creation of symbolic links.

 EROFS  newpath is on a read-only file system.

 */
{
  eos::common::Timing timing(__func__);
  COMMONTIMING("_start_", &timing);
  eos_static_debug("");
  ADD_FUSE_STAT(__func__, req);
  EXEC_TIMING_BEGIN(__func__);
  Track::Monitor mon("symlink", Instance().Tracker(), parent, true);
  int rc = 0;
  fuse_id id(req);
  struct fuse_entry_param e;
  // do a parent check
  cap::shared_cap pcap = Instance().caps.acquire(req, parent,
                         S_IFDIR | W_OK | X_OK, true);

  if (pcap->errc()) {
    rc = pcap->errc();
  } else {
    metad::shared_md md;
    metad::shared_md pmd;
    md = Instance().mds.lookup(req, parent, name);
    pmd = Instance().mds.get(req, parent, pcap->authid());
    XrdSysMutexHelper mLock(md->Locker());

    if (md->id() && !md->deleted()) {
      rc = EEXIST;
    } else {
      {
        uint64_t del_ino = 0;
        // logic avoiding a create/unlink/create sync/async race
        {
          XrdSysMutexHelper pLock(pmd->Locker());
          auto it = pmd->get_todelete().find(
                      eos::common::StringConversion::EncodeInvalidUTF8(name));

          if ((it != pmd->get_todelete().end()) && it->second) {
            del_ino = it->second;
          }
        }

        if (del_ino) {
          Instance().mds.wait_upstream(req, del_ino);
        }
      }
      md->set_mode(S_IRWXU | S_IRWXG | S_IRWXO | S_IFLNK);
      md->set_target(link);
      md->set_err(0);
      struct timespec ts;
      eos::common::Timing::GetTimeSpec(ts);
      md->set_name(name);
      md->set_atime(ts.tv_sec);
      md->set_atime_ns(ts.tv_nsec);
      md->set_mtime(ts.tv_sec);
      md->set_mtime_ns(ts.tv_nsec);
      md->set_ctime(ts.tv_sec);
      md->set_ctime_ns(ts.tv_nsec);
      md->set_btime(ts.tv_sec);
      md->set_btime_ns(ts.tv_nsec);
      md->set_uid(pcap->uid());
      md->set_gid(pcap->gid());
      md->lookup_inc();
      md->set_type(md->EXCL);
      rc = Instance().mds.add_sync(req, pmd, md, pcap->authid());
      md->set_type(md->MD);

      if (!rc) {
        Instance().mds.insert(req, md, pcap->authid());
        pmd->local_enoent().erase(name);
      }

      memset(&e, 0, sizeof(e));
      md->convert(e, pcap->lifetime());
    }
  }

  if (rc) {
    fuse_reply_err(req, rc);
  } else {
    fuse_reply_entry(req, &e);
  }

  EXEC_TIMING_END(__func__);
  COMMONTIMING("_stop_", &timing);
  eos_static_notice("t(ms)=%.03f %s", timing.RealTime(),
                    dump(id, parent, 0, rc).c_str());
}

void
/* -------------------------------------------------------------------------- */
EosFuse::link(fuse_req_t req, fuse_ino_t ino, fuse_ino_t parent,
              const char* newname)
/* -------------------------------------------------------------------------- */
{
  eos::common::Timing timing(__func__);
  COMMONTIMING("_start_", &timing);

  if (EOS_LOGS_DEBUG) {
    eos_static_debug("hlnk newname=%s ino=%#lx parent=%#lx", newname, ino, parent);
  }

  ADD_FUSE_STAT(__func__, req);
  EXEC_TIMING_BEGIN(__func__);
  Track::Monitor mon("link", Instance().Tracker(), parent, true);
  int rc = 0;
  fuse_id id(req);
  struct fuse_entry_param e;
  // do a parent check
  cap::shared_cap pcap = Instance().caps.acquire(req, parent,
                         S_IFDIR | X_OK | W_OK, true);

  if (pcap->errc()) {
    rc = pcap->errc();
  } else {
    metad::shared_md md; /* the new name */
    metad::shared_md pmd; /* the parent directory for the new name */
    metad::shared_md tmd; /* the link target */
    md = Instance().mds.lookup(req, parent, newname);
    pmd = Instance().mds.get(req, parent, pcap->authid());
    XrdSysMutexHelper mLock(md->Locker());

    if (md->id() && !md->deleted()) {
      rc = EEXIST;
    } else {
      {
        uint64_t del_ino = 0;
        // logic avoiding a create/unlink/create sync/async race
        {
          XrdSysMutexHelper pLock(pmd->Locker());
          auto it = pmd->get_todelete().find(
                      eos::common::StringConversion::EncodeInvalidUTF8(newname));

          if ((it != pmd->get_todelete().end()) && it->second) {
            del_ino = it->second;
          }
        }

        if (del_ino) {
          Instance().mds.wait_upstream(req, del_ino);
        }
      }
      tmd = Instance().mds.get(req, ino, pcap->authid()); /* link target */

      if (tmd->id() == 0 || tmd->deleted()) {
        rc = ENOENT;
      } else if (tmd->pid() != parent) {
        rc = EXDEV; /* only same parent supported */
      } else {
        XrdSysMutexHelper tmLock(tmd->Locker());

        if (EOS_LOGS_DEBUG) {
          eos_static_debug("hlnk tmd id=%ld %s", tmd->id(), tmd->name().c_str());
        }

        md->set_mode(tmd->mode());
        md->set_err(0);
        struct timespec ts;
        eos::common::Timing::GetTimeSpec(ts);
        md->set_name(newname);
        char tgtStr[64];
        snprintf(tgtStr, sizeof(tgtStr), "////hlnk%ld",
                 tmd->md_ino()); /* This triggers the hard link and specifies the target inode */
        md->set_target(tgtStr);
        md->set_atime(tmd->atime());
        md->set_atime_ns(tmd->atime_ns());
        md->set_mtime(tmd->mtime());
        md->set_mtime_ns(tmd->mtime_ns());
        md->set_ctime(tmd->ctime());
        md->set_ctime_ns(tmd->ctime_ns());
        md->set_btime(tmd->btime());
        md->set_btime_ns(tmd->btime_ns());
        md->set_uid(tmd->uid());
        md->set_gid(tmd->gid());
        md->set_size(tmd->size());
        // increase the link count of the target
        auto attrMap = tmd->attr();
        size_t nlink = 1;

        if (attrMap.count(k_nlink)) {
          nlink += std::stol(attrMap[k_nlink]);
        }

        auto wAttrMap = tmd->mutable_attr();
        (*wAttrMap)[k_nlink] = std::to_string(nlink);
        eos_static_debug("setting link count to %d", nlink);
        auto sAttrMap = md->mutable_attr();
        (*sAttrMap)[k_mdino] = std::to_string(tmd->md_ino());
        tmd->set_nlink(nlink + 1);
        tmLock.UnLock();
        rc = Instance().mds.add_sync(req, pmd, md, pcap->authid());

        if (!rc) {
          Instance().mds.insert(req, md, pcap->authid());
        }

        md->set_target("");
        mLock.UnLock();

        if (!rc) {
          XrdSysMutexHelper tmLock(tmd->Locker());
          memset(&e, 0, sizeof(e));
          tmd->convert(e, pcap->lifetime());

          if (EOS_LOGS_DEBUG) {
            eos_static_debug("hlnk tmd %s %s", tmd->name().c_str(), tmd->dump(e).c_str());
          }

          pmd->local_enoent().erase(newname);
          // reply with the target entry
          fuse_reply_entry(req, &e);
        }
      }
    }
  }

  if (rc) {
    fuse_reply_err(req, rc);
  }

  EXEC_TIMING_END(__func__);
  COMMONTIMING("_stop_", &timing);
}

void
/* -------------------------------------------------------------------------- */
EosFuse::getlk(fuse_req_t req, fuse_ino_t ino,
               struct fuse_file_info* fi, struct flock* lock)
/* -------------------------------------------------------------------------- */
{
  eos::common::Timing timing(__func__);
  COMMONTIMING("_start_", &timing);
  eos_static_debug("");
  ADD_FUSE_STAT(__func__, req);
  EXEC_TIMING_BEGIN(__func__);
  Track::Monitor mon("getlk", Instance().Tracker(), ino);
  fuse_id id(req);
  int rc = 0;

  if (!Instance().Config().options.global_locking) {
    // use default local locking
    rc = EOPNOTSUPP;
  } else {
    // use global locking
    data::data_fh* io = (data::data_fh*) fi->fh;

    if (io) {
      rc = Instance().mds.getlk(req, io->mdctx(), lock);
    } else {
      rc = ENXIO;
    }
  }

  if (rc) {
    fuse_reply_err(req, rc);
  } else {
    fuse_reply_lock(req, lock);
  }

  EXEC_TIMING_END(__func__);
  COMMONTIMING("_stop_", &timing);
  eos_static_notice("t(ms)=%.03f %s", timing.RealTime(),
                    dump(id, ino, 0, rc).c_str());
}

void
/* -------------------------------------------------------------------------- */
EosFuse::setlk(fuse_req_t req, fuse_ino_t ino,
               struct fuse_file_info* fi,
               struct flock* lock, int sleep)
/* -------------------------------------------------------------------------- */
{
  eos::common::Timing timing(__func__);
  COMMONTIMING("_start_", &timing);
  eos_static_debug("");
  ADD_FUSE_STAT(__func__, req);
  EXEC_TIMING_BEGIN(__func__);
  Track::Monitor mon("setlk", Instance().Tracker(), ino, true);
  fuse_id id(req);
  int rc = 0;

  if (!Instance().Config().options.global_locking) {
    // use default local locking
    rc = EOPNOTSUPP;
  } else {
    // use global locking
    data::data_fh* io = (data::data_fh*) fi->fh;

    if (io) {
      size_t w_ms = 10;

      do {
        // we currently implement the polling lock on client side due to the
        // thread-per-link model of XRootD
        rc = Instance().mds.setlk(req, io->mdctx(), lock, sleep);

        if (rc && sleep) {
          std::this_thread::sleep_for(std::chrono::milliseconds(w_ms));
          // do exponential back-off with a hard limit at 1s
          w_ms *= 2;

          if (w_ms > 1000) {
            w_ms = 1000;
          }

          continue;
        }

        break;
      } while (rc);
    } else {
      rc = ENXIO;
    }
  }

  fuse_reply_err(req, rc);
  EXEC_TIMING_END(__func__);
  COMMONTIMING("_stop_", &timing);
  eos_static_notice("t(ms)=%.03f %s", timing.RealTime(),
                    dump(id, ino, 0, rc).c_str());
}

#ifdef FUSE_SUPPORTS_FLOCK
void
/* -------------------------------------------------------------------------- */
EosFuse::flock(fuse_req_t req, fuse_ino_t ino,
               struct fuse_file_info* fi, int op)
/* -------------------------------------------------------------------------- */
{
  eos::common::Timing timing(__func__);
  COMMONTIMING("_start_", &timing);
  eos_static_debug("");
  ADD_FUSE_STAT(__func__, req);
  EXEC_TIMING_BEGIN(__func__);
  Track::Monitor mon("flock", Instance().Tracker(), ino, true);
  fuse_id id(req);
  int rc = 0;

  if (!Instance().Config().options.global_locking) {
    // use default local locking
    rc = EOPNOTSUPP;
  } else {
    // use global locking
    data::data_fh* io = (data::data_fh*) fi->fh;

    if (io) {
      metad::shared_md md = io->mdctx();
      size_t w_ms = 10;
      int sleep = 1;
      struct flock lock;
      lock.l_len = 0;
      lock.l_start = 0;

      if (op & LOCK_NB) {
        sleep = 0;
      }

      if (op & LOCK_SH) {
        lock.l_type = F_RDLCK;
      } else if (op & LOCK_EX) {
        lock.l_type = F_WRLCK;
      } else if (op & LOCK_UN) {
        lock.l_type = F_UNLCK;
      } else {
        rc = EINVAL;
      }

      lock.l_pid = fuse_req_ctx(req)->pid;

      if (!rc) {
        do {
          // we currently implement the polling lock on client side due to the
          // thread-per-link model of XRootD
          rc = Instance().mds.setlk(req, md, &lock, sleep);

          if (rc && sleep) {
            std::this_thread::sleep_for(std::chrono::milliseconds(w_ms));
            // do exponential back-off with a hard limit at 1s
            w_ms *= 2;

            if (w_ms > 1000) {
              w_ms = 1000;
            }

            continue;
          }

          break;
        } while (rc);
      }

      if (!rc) {
        io->flocked = true;
      }
    } else {
      rc = ENXIO;
    }
  }

  fuse_reply_err(req, rc);
  EXEC_TIMING_END(__func__);
  COMMONTIMING("_stop_", &timing);
  eos_static_notice("t(ms)=%.03f %s", timing.RealTime(),
                    dump(id, ino, 0, rc).c_str());
}
#endif

/* -------------------------------------------------------------------------- */
void
EosFuse::getHbStat(eos::fusex::statistics& hbs)
/* -------------------------------------------------------------------------- */
{
  eos_static_debug("get statistics");
  eos::common::LinuxStat::linux_stat_t osstat;
#ifndef __APPLE__
  eos::common::LinuxMemConsumption::linux_mem_t mem;

  if (!eos::common::LinuxMemConsumption::GetMemoryFootprint(mem)) {
    eos_static_err("failed to get the MEM usage information");
  }

  if (!eos::common::LinuxStat::GetStat(osstat)) {
    eos_static_err("failed to get the OS usage information");
  }

#endif
  hbs.set_inodes(getMdStat().inodes());
  hbs.set_inodes_todelete(getMdStat().inodes_deleted());
  hbs.set_inodes_backlog(getMdStat().inodes_backlog());
  hbs.set_inodes_ever(getMdStat().inodes_ever());
  hbs.set_inodes_ever_deleted(getMdStat().inodes_deleted_ever());
  hbs.set_threads(osstat.threads);
  hbs.set_vsize_mb(osstat.vsize / 1000.0 / 1000.0);
  hbs.set_rss_mb(osstat.rss / 1000.0 / 1000.0);
  hbs.set_open_files(Instance().datas.size());
  {
    std::lock_guard<std::mutex> lock(meminfo.mutex());
    hbs.set_free_ram_mb(meminfo.getref().freeram / 1000.0 / 1000.0);
    hbs.set_total_ram_mb(meminfo.getref().totalram / 1000.0 / 1000.0);
    hbs.set_load1(1.0 * meminfo.getref().loads[0] / (1 << SI_LOAD_SHIFT));
  }
  {
    XrdSysMutexHelper sLock(getFuseStat().Mutex);
    hbs.set_rbytes(getFuseStat().GetTotal("rbytes"));
    hbs.set_wbytes(getFuseStat().GetTotal("wbytes"));
    hbs.set_nio(getFuseStat().GetOps());
    hbs.set_rd_rate_60_mb(getFuseStat().GetTotalAvg60("rbytes") / 1000.0 / 1000.0);
    hbs.set_wr_rate_60_mb(getFuseStat().GetTotalAvg60("wbytes") / 1000.0 / 1000.0);
    hbs.set_iops_60(getFuseStat().GetTotalAvg60(":sum"));
  }
  hbs.set_wr_buf_mb(XrdCl::Proxy::sWrBufferManager.inflight() / 1000.0 / 1000.0);
  hbs.set_ra_buf_mb(XrdCl::Proxy::sRaBufferManager.inflight() / 1000.0 / 1000.0);
  hbs.set_xoff(Instance().datas.get_xoff());
  hbs.set_raxoff(XrdCl::Proxy::sRaBufferManager.xoff());
  hbs.set_ranobuf(XrdCl::Proxy::sRaBufferManager.nobuf());
  hbs.set_pid(getpid());
  hbs.set_logfilesize(sizeLogFile());
  hbs.set_wrnobuf(XrdCl::Proxy::sWrBufferManager.nobuf());
}

/* -------------------------------------------------------------------------- */
bool
EosFuse::isRecursiveRm(fuse_req_t req, bool forced, bool notverbose)
/* -------------------------------------------------------------------------- */
{
#ifndef __APPLE__
  const struct fuse_ctx* ctx = fuse_req_ctx(req);
  ProcessSnapshot snapshot = fusexrdlogin::processCache->retrieve(ctx->pid,
                             ctx->uid, ctx->gid, false);

  if (snapshot && snapshot->getProcessInfo().getRmInfo().isRm() &&
      snapshot->getProcessInfo().getRmInfo().isRecursive()) {
    bool result = true;

    if (forced) {
      // check if this is rm -rf style
      result = snapshot->getProcessInfo().getRmInfo().isForce();
    }

    if (notverbose) {
      result &= (!snapshot->getProcessInfo().getRmInfo().isVerbose());
    }

    return result;
  }

#endif
  return false;
}

/* -------------------------------------------------------------------------- */
void
/* -------------------------------------------------------------------------- */
EosFuse::TrackMgm(const std::string& lasturl)
/* -------------------------------------------------------------------------- */
{
  static std::mutex lTrackMgmMutex;
  std::lock_guard<std::mutex> sequenzerMutex(lTrackMgmMutex);
  std::string currentmgm = lastMgmHostPort.get();
  XrdCl::URL lastUrl(lasturl);
  std::string newmgm = lastUrl.GetHostName();
  std::string sport;
  newmgm += ":";
  newmgm += eos::common::StringConversion::GetSizeString(sport,
            (unsigned long long) lastUrl.GetPort());
  eos_static_debug("current-mgm:%s last-url:%s", currentmgm.c_str(),
                   newmgm.c_str());

  if (currentmgm != newmgm) {
    // for the first call currentmgm is an empty string, so we assume there is no failover needed
    if (currentmgm.length()) {
      // let's failover the ZMQ connection
      size_t p_pos = config.mqtargethost.rfind(":");
      std::string new_mqtargethost = config.mqtargethost;

      if ((p_pos != std::string::npos) && (p_pos > 6)) {
        new_mqtargethost.erase(6, p_pos - 6);
      } else {
        new_mqtargethost.erase(4);
      }

      lastMgmHostPort.set(newmgm);
      newmgm.erase(newmgm.find(":"));
      new_mqtargethost.insert(6, newmgm);
      // instruct a new ZMQ connection
      mds.connect(new_mqtargethost);
      eos_static_warning("reconnecting mqtarget=%s => mqtarget=%s",
                         config.mqtargethost.c_str(), new_mqtargethost.c_str());
    } else {
      // just store the first time we see the connected endpoint url
      lastMgmHostPort.set(newmgm);
    }
  }
}

/* -------------------------------------------------------------------------- */
std::string
EosFuse::Prefix(std::string path)
/* -------------------------------------------------------------------------- */
{
  std::string fullpath = Config().localmountdir;

  if (fullpath.back() == '/') {
    fullpath.pop_back();
  }

  return (fullpath + path);
}<|MERGE_RESOLUTION|>--- conflicted
+++ resolved
@@ -5636,12 +5636,8 @@
 
   if (!md->id() || md->deleted()) {
     rc = md->deleted() ? ENOENT : md->err();
-<<<<<<< HEAD
-    if ( rc == EPERM) {
-=======
 
     if (rc == EPERM) {
->>>>>>> 8555fbcb
       rc = EACCES;
     }
   } else {
