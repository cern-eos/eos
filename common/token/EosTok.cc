--- conflicted
+++ resolved
@@ -441,15 +441,6 @@
 EosTok::IsEosToken(XrdOucEnv* env)
 
 {
-<<<<<<< HEAD
-  std::string cgi = pathcgi;
-
-  if ((cgi.find("?authz=zteos") != std::string::npos) ||
-      (cgi.find("&authz=zteos") != std::string::npos)) {
-    return true;
-  } else {
-    return false;
-=======
   const std::string http_enc_tag = "Bearer%20zteos64";
   const std::string http_tag = "Bearer zteos64";
   const std::string tag = "zteos64";
@@ -468,7 +459,6 @@
     if (strncmp(authz_opaque, tag.c_str(), tag.length()) == 0) {
       return true;
     }
->>>>>>> 6e0bcfb0
   }
 
   return false;
