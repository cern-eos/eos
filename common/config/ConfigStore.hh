//------------------------------------------------------------------------------
// File: ConfigStore.hh
// Author: Abhishek Lekshmanan - CERN
//------------------------------------------------------------------------------

/************************************************************************
 * EOS - the CERN Disk Storage System                                   *
 * Copyright (C) 2022 CERN/Switzerland                                  *
 *                                                                      *
 * This program is free software: you can redistribute it and/or modify *
 * it under the terms of the GNU General Public License as published by *
 * the Free Software Foundation, either version 3 of the License, or    *
 * (at your option) any later version.                                  *
 *                                                                      *
 * This program is distributed in the hope that it will be useful,      *
 * but WITHOUT ANY WARRANTY; without even the implied warranty of       *
 * MERCHANTABILITY or FITNESS FOR A PARTICULAR PURPOSE.  See the        *
 * GNU General Public License for more details.                         *
 *                                                                      *
 * You should have received a copy of the GNU General Public License    *
 * along with this program.  If not, see <http://www.gnu.org/licenses/>.*
 ************************************************************************/

#pragma once
#include "common/StringUtils.hh"
#include "common/Logging.hh"

namespace eos::common
{

/*
 * A simple class to talk to various ways of talking to generic string key-value
 * store, the intent is that consumer classes can talk to for eg. a global config
 * store/ a per space config store or qdb etc. It is upto the subclasses to implement
 * how to save and load the key value from config. A couple of convenience functions
 * are added to retrieve numeric keys and defaults in case no keys exist.
 */
class ConfigStore: public eos::common::LogId
{
public:
  //! Save a key value to the underlying config store
  //! \param key the string key
  //! \param val the string value
  //! \return bool status of the save
  virtual bool save(const std::string& key, const std::string& val) = 0;

  //! Obtain the value corresponding to the key from the store
  //! \param key the string key
  //! \return the string value or empty string
  virtual std::string load(const std::string& key) = 0;
  virtual ~ConfigStore() = default;

  std::string get(const std::string& key, const std::string& default_val)
  {
    if (auto s = load(key);
        !s.empty()) {
      return s;
    }

    return default_val;
  }

  //! Get a numeric (int/float/etc) value from the key value store
  //! \tparam NumT deduced from default_val, needn't be supplied
  //! \param key the string key
  //! \param default_val a default val of desired numeric return type
  //! \return the value or default_val if no hits were found
  template <typename NumT>
  auto get(const std::string& key, NumT default_val) noexcept
  -> typename std::enable_if_t<std::is_arithmetic_v<NumT>, NumT> {
    NumT val;
    std::string log_msg;

    if (!StringToNumeric(load(key), val, default_val, &log_msg))
    {
<<<<<<< HEAD
      eos_err("msg=\"Failed to load key from Configstore\" err=%s",
      log_msg.c_str());
=======
      eos_err("msg=\"failed to load key from Configstore\" key=\"%s\" err=%s",
      key.c_str(), log_msg.c_str());
>>>>>>> 1eec2045
    }

    return val;
  }
};

} // eos::common<|MERGE_RESOLUTION|>--- conflicted
+++ resolved
@@ -73,13 +73,8 @@
 
     if (!StringToNumeric(load(key), val, default_val, &log_msg))
     {
-<<<<<<< HEAD
-      eos_err("msg=\"Failed to load key from Configstore\" err=%s",
-      log_msg.c_str());
-=======
       eos_err("msg=\"failed to load key from Configstore\" key=\"%s\" err=%s",
       key.c_str(), log_msg.c_str());
->>>>>>> 1eec2045
     }
 
     return val;
