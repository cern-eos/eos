// ----------------------------------------------------------------------
// File: ShellExecutor.cc
// Author: Michal Kamin Simon - CERN
// ----------------------------------------------------------------------

/************************************************************************
 * EOS - the CERN Disk Storage System                                   *
 * Copyright (C) 2011 CERN/Switzerland                                  *
 *                                                                      *
 * This program is free software: you can redistribute it and/or modify *
 * it under the terms of the GNU General Public License as published by *
 * the Free Software Foundation, either version 3 of the License, or    *
 * (at your option) any later version.                                  *
 *                                                                      *
 * This program is distributed in the hope that it will be useful,      *
 * but WITHOUT ANY WARRANTY; without even the implied warranty of       *
 * MERCHANTABILITY or FITNESS FOR A PARTICULAR PURPOSE.  See the        *
 * GNU General Public License for more details.                         *
 *                                                                      *
 * You should have received a copy of the GNU General Public License    *
 * along with this program.  If not, see <http://www.gnu.org/licenses/>.*
 ************************************************************************/

/*----------------------------------------------------------------------------*/
#include "common/ShellExecutor.hh"
/*----------------------------------------------------------------------------*/
#include <sys/wait.h>
#include <unistd.h>
#include <string.h>
#include <fcntl.h>
#include <sstream>
/*----------------------------------------------------------------------------*/

EOSCOMMONNAMESPACE_BEGIN
;

/*----------------------------------------------------------------------------*/
const std::string ShellExecutor::stdout = "stdout";
const std::string ShellExecutor::stderr = "stderr";
const std::string ShellExecutor::stdin = "stdin";
/*----------------------------------------------------------------------------*/

/*----------------------------------------------------------------------------*/
ShellExecutor::ShellExecutor()
{
  outfd[0] = outfd[1] = -1;
  infd[0] = infd[1] = -1;

  // create a pipe for IPC
  if (pipe(outfd) == -1 || pipe(infd) == -1) {
    throw ShellException("Not able to create a pipe!");
  }

  // fork the worker process
  pid_t pid;

  if ((pid = fork()) < 0) {
    throw ShellException("Not able to fork!");
  }

  // handle forking
  if (pid == 0) {
    // run the child code
    run_child();
  } else {
    // close the 'read-end' of output pipe on parent side
    close(outfd[0]);
    // close the 'write-end' of input pipe on parent side
    close(infd[1]);
  }
}

/*----------------------------------------------------------------------------*/
ShellExecutor::~ShellExecutor()
{
  // ---------------------------------------------------------------------------
  // close the 'write-end' of output pipe on parent side
  // reader will receive EOF
  // ---------------------------------------------------------------------------
  close(outfd[1]);
  // wait for the child process the exit
  wait(0);
  // close the 'read-end' of input pipe on parent side
  close(infd[0]);
}

/*----------------------------------------------------------------------------*/
pid_t
ShellExecutor::execute(const std::string& cmd, fifo_uuid_t uuid) const
{
  // ---------------------------------------------------------------------------
  // the offset in case we need to send several messages
  // to cover the command string
  size_t offset = 0;
  // the command to object to be returned
  // the message for the child process
  msg_t msg(uuid);

  // send the command to child process
  while (!msg.complete) {
    // calculate the size of the message
    size_t size = cmd.size() - offset < msg_t::max_size ? cmd.size() -
                  offset : msg_t::max_size - 1;
    memset(msg.buff, 0, sizeof(msg.buff));
    // copy the command
    strncpy(msg.buff, cmd.c_str() + offset, size);
    // terminate the string
    msg.buff[size] = 0;
    // set the complete flag
    msg.complete = cmd.size() <= offset + size;

    // send the command to child process
    if (write(outfd[1], &msg, sizeof(msg_t)) < 0) {
      throw ShellException("Not able to send message to child process");
    }

    // update offset
    offset += size;
  }

  // the child will respond with pid of the 'command' process
  pid_t pid;
  read(infd[0], &pid, sizeof(pid_t));
  return pid;
}

void
ShellExecutor::alarm(int signal)
{
  if (kill (getppid(),0))
  {
    throw ShellException("Parent died - aborting");
    abort();
  }
}

/*----------------------------------------------------------------------------*/
void
ShellExecutor::run_child() const
{
  // ---------------------------------------------------------------------------
  // close the 'write-end' of input pipe on child side
  close(outfd[1]);
  // close the 'read-end' of output pipe on child side
  close(infd[0]);
  // make sure there are no zombie 'command' processes
  struct sigaction sigchld_action;
  memset(&sigchld_action, 0, sizeof sigchld_action);
  sigchld_action.sa_handler = SIG_DFL;
  sigchld_action.sa_flags = SA_NOCLDWAIT;
  sigaction(SIGCHLD, &sigchld_action, 0);
<<<<<<< HEAD
=======

  // install an alarm handler to check for the death of our parent process
  struct sigaction sa;
  sa.sa_handler = &ShellExecutor::alarm;
  sa.sa_flags = 0;
  sigfillset(&sa.sa_mask);
  sigaction(SIGALRM, &sa, NULL);

>>>>>>> 211589f4
  // the message received from the parent
  msg_t msg;
  // the command to be executed
  std::string cmd;

<<<<<<< HEAD
  while (read(outfd[0], &msg, sizeof(msg)) > 0) {
=======
  // check every 5 seconds for parent death
  alarm(5);
  while ( ((read(outfd[0], &msg, sizeof (msg)) > 0) && (errno == EINTR)) )
      
  {
    alarm(0);
>>>>>>> 211589f4
    cmd += msg.buff;

    if (msg.complete) {
      // execute the command
      pid_t pid = system(cmd.c_str(), msg.uuid);
      // respond with 'command' pid
      write(infd[1], &pid, sizeof(pid_t));
      // clean up
      msg.complete = false;
      cmd.erase();
    }
    alarm(5);
  }

  // close the 'read-end' of input pipe on child side
  close(outfd[0]);
  // close the 'write-end' of output pipe on child side
  close(infd[1]);
  // exit from the child process
  _exit(0);
}

/*----------------------------------------------------------------------------*/
pid_t
ShellExecutor::system(char const* cmd, fifo_uuid_t uuid) const
{
  pid_t pid;

  if ((pid = fork()) == 0) {
    // file descriptor for redirecting 'stdout'
    int stdout_fd = -1, stderr_fd = -1, stdin_fd = -1;

    // if a timestamp has been given redirect
    // the 'stdout', 'stderr' and 'stdin' to a named pipes
    if (uuid != 0 && strlen(uuid) != 0) {
      // -----------------------------------------------------------------------
      // the order in which 'fifos' are opened is not random!
      // it has to match the order in 'shell_cmd'
      // otherwise the two process will deadlock)
      // redirect 'stdout'
      // -----------------------------------------------------------------------
      std::string stdout_name = fifo_name(uuid, stdout);
      stdout_fd = open(stdout_name.c_str(), O_WRONLY);

      if (dup2(stdout_fd, STDOUT_FILENO) != STDOUT_FILENO) {
        throw ShellException("Not able to redirect the 'sdtout' to FIFO!");
      }

      // redirect 'stdin'
      std::string stdin_name = fifo_name(uuid, stdin);
      stdin_fd = open(stdin_name.c_str(), O_RDONLY);

      if (dup2(stdin_fd, STDIN_FILENO) != STDIN_FILENO) {
        throw ShellException("Not able to redirect the 'sdtin' to FIFO!");
      }

      // redirect 'stderr'
      std::string stderr_name = fifo_name(uuid, stderr);
      stderr_fd = open(stderr_name.c_str(), O_WRONLY);

      if (dup2(stderr_fd, STDERR_FILENO) != STDERR_FILENO) {
        throw ShellException("Not able to redirect the 'sdterr' to FIFO!");
      }
    }

    // -------------------------------------------------------------------------
    // execute the command
    // -------------------------------------------------------------------------
    execl("/bin/sh", "sh", "-c", cmd, (char*) 0);

    // close file descriptors if necessary
    if (stdout_fd != -1) {
      close(stdout_fd);
    }

    if (stdout_fd != -1) {
      close(stdin_fd);
    }

    if (stdout_fd != -1) {
      close(stderr_fd);
    }

    // exit
    _exit(127);
  }

  return pid;
}

/*----------------------------------------------------------------------------*/
ShellExecutor::msg_t::msg_t () : complete(false)
{
  memset(uuid, 0, sizeof(fifo_uuid_t));
  memset(buff, 0, max_size);
}

/*----------------------------------------------------------------------------*/
ShellExecutor::msg_t::msg_t (fifo_uuid_t uuid) : complete(false)
{
  // if the UUID is a NULL pointer
  if (uuid == 0) {
    // make it an empty string
    memset(this->uuid, 0, sizeof(fifo_uuid_t));
  } else {
    // otherwise copy the UUID
    strncpy(this->uuid, uuid, 36);
    this->uuid[36] = 0;
  }
}

/*----------------------------------------------------------------------------*/
std::string
ShellExecutor::fifo_name(fifo_uuid_t uuid, std::string const& sufix)
{
  return "/tmp/cmd-fifo-" + std::string(uuid) + "-" + sufix;
}

EOSCOMMONNAMESPACE_END<|MERGE_RESOLUTION|>--- conflicted
+++ resolved
@@ -127,8 +127,7 @@
 void
 ShellExecutor::alarm(int signal)
 {
-  if (kill (getppid(),0))
-  {
+  if (kill(getppid(), 0)) {
     throw ShellException("Parent died - aborting");
     abort();
   }
@@ -149,32 +148,21 @@
   sigchld_action.sa_handler = SIG_DFL;
   sigchld_action.sa_flags = SA_NOCLDWAIT;
   sigaction(SIGCHLD, &sigchld_action, 0);
-<<<<<<< HEAD
-=======
-
-  // install an alarm handler to check for the death of our parent process
+  // Install an alarm handler to check for the death of our parent process
   struct sigaction sa;
   sa.sa_handler = &ShellExecutor::alarm;
   sa.sa_flags = 0;
   sigfillset(&sa.sa_mask);
   sigaction(SIGALRM, &sa, NULL);
-
->>>>>>> 211589f4
-  // the message received from the parent
+  // The message received from the parent
   msg_t msg;
-  // the command to be executed
+  // The command to be executed
   std::string cmd;
-
-<<<<<<< HEAD
-  while (read(outfd[0], &msg, sizeof(msg)) > 0) {
-=======
-  // check every 5 seconds for parent death
+  // Check every 5 seconds for parent death
   alarm(5);
-  while ( ((read(outfd[0], &msg, sizeof (msg)) > 0) && (errno == EINTR)) )
-      
-  {
+
+  while (((read(outfd[0], &msg, sizeof(msg)) > 0) && (errno == EINTR))) {
     alarm(0);
->>>>>>> 211589f4
     cmd += msg.buff;
 
     if (msg.complete) {
@@ -186,6 +174,7 @@
       msg.complete = false;
       cmd.erase();
     }
+
     alarm(5);
   }
 
