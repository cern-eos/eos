--- conflicted
+++ resolved
@@ -97,13 +97,6 @@
                                  (void*) 0,
                                  MHD_OPTION_CONNECTION_MEMORY_LIMIT,
                                  128 * 1024 * 1024 /* 128MB */,
-<<<<<<< HEAD
-=======
-                                 MHD_OPTION_THREAD_POOL_SIZE,
-                                 getenv("EOS_HTTP_THREADPOOL_SIZE") ?
-                                 (atoi(getenv("EOS_HTTP_THREADPOOL_SIZE")) > 0) ?
-                                 atoi(getenv("EOS_HTTP_THREADPOOL_SIZE")) : 16 : 16,
->>>>>>> 322e8a74
                                  MHD_OPTION_END
                                  );
     }
@@ -245,15 +238,15 @@
   if (key && qString)
   {
     if (value) 
-    {
-      if (qString->length())
-      {
-	*qString += "&";
-      }
-      *qString += key;
-      *qString += "=";
-      *qString += value;
-    }
+  {
+    if (qString->length())
+    {
+      *qString += "&";
+    }
+    *qString += key;
+    *qString += "=";
+    *qString += value;
+  }
     else
     {
       if (qString->length())
