--- conflicted
+++ resolved
@@ -92,11 +92,7 @@
    */
 
   void
-<<<<<<< HEAD
-  notifyChangeSync(Args2&& ... args)
-=======
   notifyChangeSync(Args... args)
->>>>>>> 7765f150
   {
     auto callbacks = mObservers.getCallbacks();
 
