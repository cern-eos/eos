//------------------------------------------------------------------------------
//! @file LayoutId.hh
//! @author Andreas-Joachim Peters - CERN
//! @brief Class with static members helping to deal with layout types
//------------------------------------------------------------------------------

/************************************************************************
 * EOS - the CERN Disk Storage System                                   *
 * Copyright (C) 2011 CERN/Switzerland                                  *
 *                                                                      *
 * This program is free software: you can redistribute it and/or modify *
 * it under the terms of the GNU General Public License as published by *
 * the Free Software Foundation, either version 3 of the License, or    *
 * (at your option) any later version.                                  *
 *                                                                      *
 * This program is distributed in the hope that it will be useful,      *
 * but WITHOUT ANY WARRANTY; without even the implied warranty of       *
 * MERCHANTABILITY or FITNESS FOR A PARTICULAR PURPOSE.  See the        *
 * GNU General Public License for more details.                         *
 *                                                                      *
 * You should have received a copy of the GNU General Public License    *
 * along with this program.  If not, see <http://www.gnu.org/licenses/>.*
 ************************************************************************/

#ifndef __EOSCOMMON_LAYOUTID__HH__
#define __EOSCOMMON_LAYOUTID__HH__
#include "common/Namespace.hh"
#include "XrdOuc/XrdOucEnv.hh"
#include "XrdOuc/XrdOucString.hh"
#include "XrdSfs/XrdSfsInterface.hh"
#include "XrdCl/XrdClFileSystem.hh"
#include "StringConversion.hh"
#include <fcntl.h>
#include <string>



EOSCOMMONNAMESPACE_BEGIN

//------------------------------------------------------------------------------
//! Class with static members helping to deal with layout types
//------------------------------------------------------------------------------
class LayoutId
{
public:
  typedef unsigned long layoutid_t;

  // A layout id is constructed as an xor as defined in GetId()
  static const uint64_t OssXsBlockSize = 4 * 1024; ///< block xs size 4KB

  //--------------------------------------------------------------------------
  //! Definition of layout errors
  //--------------------------------------------------------------------------
  enum eLayoutError {
    // this is used on FSTs in the Fmd Synchronization
    kOrphan = 0x1, ///< layout produces an orphan
    kUnregistered = 0x2, ///< layout has an unregistered stripe
    kReplicaWrong = 0x4, ///< layout has the wrong number of replicas
    kMissing = 0x8 ///< layout has an entry which is missing on disk
  };


  //--------------------------------------------------------------------------
  //! Definition of checksum types
  //--------------------------------------------------------------------------
  enum eChecksum {
    kNone = 0x1,
    kAdler = 0x2,
    kCRC32 = 0x3,
    kMD5 = 0x4,
    kSHA1 = 0x5,
    kCRC32C = 0x6,
    kCRC64  = 0x7,
    kSHA256 = 0x8,
    kXXHASH64 = 0x9,
    kXSmax = kXXHASH64
  };


  //--------------------------------------------------------------------------
  //! Definition of file layout types
  //--------------------------------------------------------------------------
  enum eLayoutType {
    kPlain = 0x0,
    kReplica = 0x1,
    kArchive = 0x2,
    kRaidDP = 0x3,
    kRaid6 = 0x4,
    kQrain = 0x5,
    kRaid5 = 0x6,
  };


  //--------------------------------------------------------------------------
  //! Definition of IO types
  //--------------------------------------------------------------------------
  enum eIoType {
    kLocal = 0x0,
    kXrdCl = 0x1,
    kRados = 0x2,
    kDavix = 0x4
  };


  //--------------------------------------------------------------------------
  //! Get type of io access based on the given URL (path)
  //--------------------------------------------------------------------------
  static eIoType
  GetIoType(const char* path)
  {
    XrdOucString spath = path;

    if (spath.beginswith("root:")) {
      return kXrdCl;
    }

    //! Definition of predefined block sizes
    if (spath.beginswith("rados:")) {
      return kRados;
    }

    if (spath.beginswith("http:")) {
      return kDavix;
    }

    if (spath.beginswith("https:")) {
      return kDavix;
    }

    if (spath.beginswith("s3:")) {
      return kDavix;
    }

    if (spath.beginswith("s3s:")) {
      return kDavix;
    }

    return kLocal;
  }

  //--------------------------------------------------------------------------
  //! Definition of predefined block sizes
  //--------------------------------------------------------------------------
  enum eBlockSize {
    k4k = 0x0,
    k64k = 0x1,
    k128k = 0x2,
    k512k = 0x3,
    k1M = 0x4,
    k4M = 0x5,
    k16M = 0x6,
    k64M = 0x7
  };

  //--------------------------------------------------------------------------
  //! Get a reed solomon layout by number of redundancy stripes
  //--------------------------------------------------------------------------
  static int
  GetReedSLayoutByParity(int redundancystripes)
  {
    switch (redundancystripes) {
    case 1:
      return kRaid5;

    case 2:
      return kRaid6;

    case 3:
      return kArchive;

    case 4:
      return kQrain;

    default:
      return 0;
    }
  }

  //--------------------------------------------------------------------------
  //! Build a layout id from given parameters
  //--------------------------------------------------------------------------
  static unsigned long
  GetId(int layout,
        int checksum = 1,
        int stripesize = 1,
        int stripewidth = 0,
        int blockchecksum = 1,
        int excessreplicas = 0,
        int redundancystripes = 0)
  {
    unsigned long id = (checksum |
                        ((layout & 0xf) << 4) |
                        (((stripesize - 1) & 0xff) << 8) |
                        ((stripewidth & 0xf) << 16) |
                        ((blockchecksum & 0xf) << 20) |
                        ((excessreplicas & 0xf) << 24));

    // Set the number of parity stripes depending on the layout type if not
    // already set explicitly
    if (redundancystripes == 0) {
      redundancystripes = GetRedundancyFromLayoutType(layout);
    }

    id |= ((redundancystripes & 0x7) << 28);
    return id;
  }

  //--------------------------------------------------------------------------
  //! Convert the blocksize enum to bytes
  //--------------------------------------------------------------------------
  static unsigned long
  BlockSize(int blocksize)
  {
    switch (blocksize) {
    case k4k:
      return (4 * 1024);

    case k64k:
      return (64 * 1024);

    case k128k:
      return (128 * 1024);

    case k512k:
      return (512 * 1024);

    case k1M:
      return (1024 * 1024);

    case k4M:
      return (4 * 1024 * 1024);

    case k16M:
      return (16 * 1024 * 1024);

    case k64M:
      return (64 * 1024 * 1024);

    default:
      return 0;
    }
  }

  //--------------------------------------------------------------------------
  //! Convert bytes to blocksize enum
  //--------------------------------------------------------------------------
  static int
  BlockSizeEnum(unsigned long blocksize)
  {
    switch (blocksize) {
    case (4*1024):
      return k4k;

    case (64*1024):
      return k64k;

    case (128*1024):
      return k128k;

    case (512*1024):
      return k512k;

    case (1024 * 1024):
      return k1M;

    case (4 * 1024 * 1024):
      return k4M;

    case (16 * 1024 * 1024):
      return k16M;

    case (64 * 1024 * 1024):
      return k64M;

    default:
      return 0;
    }
  }

  //--------------------------------------------------------------------------
  //! Get Checksum enum from given layout
  //--------------------------------------------------------------------------
  static unsigned long
  GetChecksum(unsigned long layout)
  {
    return (layout & 0xf);
  }

  //--------------------------------------------------------------------------
  //! Set checksum in the layout encoding
  //!
  //! @param layout input layout encoding
  //! @param xs_type checksum type
  //!
  //! @return new layout encoding
  //--------------------------------------------------------------------------
  static unsigned long
  SetChecksum(unsigned long layout, unsigned long xs_type)
  {
    xs_type &= 0x0f;

    if ((xs_type < kNone) || (xs_type > kXSmax)) {
      xs_type = kNone;
    }

    // Wipe out the old checksum type
    unsigned long tmp = layout & 0xfffffff0;
    // Set the new blockxs value
    tmp |= xs_type;
    return tmp;
  }

  //--------------------------------------------------------------------------
  //! Get length of Layout checksum in bytes
  //--------------------------------------------------------------------------
  static unsigned long
  GetChecksumLen(unsigned long layout)
  {
    if ((layout & 0xf) == kAdler) {
      return 4;
    }

    if ((layout & 0xf) == kCRC32) {
      return 4;
    }

    if ((layout & 0xf) == kCRC32C) {
      return 4;
    }

    if ((layout & 0xf) == kMD5) {
      return 16;
    }

    if ((layout & 0xf) == kSHA1) {
      return 20;
    }

    if ((layout & 0xf) == kCRC64) {
      return 8;
    }

    if ((layout & 0xf) == kSHA256) {
      return 32;
    }

    if ((layout & 0xf) == kXXHASH64) {
      return 8;
    }

    return 0;
  }

  //--------------------------------------------------------------------------
  //! Get length of Layout checksum in bytes
  //--------------------------------------------------------------------------
  static unsigned long
  GetChecksumLen(const std::string& xs_type)
  {
    if (xs_type == "adler") {
      return 4;
    } else if (xs_type == "crc32") {
      return 4;
    } else if (xs_type == "crc32c") {
      return 4;
    } else if (xs_type == "xxhash64") {
      return 8;
    } else if (xs_type == "crc64") {
      return 8;
    } else if (xs_type == "md5") {
      return 16;
    } else if (xs_type == "sha") {
      return 20;
    } else if (xs_type == "sha256") {
      return 32;
    } else {
      return 0;
    }
  }

  static std::string
  GetEmptyFileChecksum(unsigned long layout)
  {
    std::string hexchecksum;
    std::string binchecksum;
    binchecksum.resize(40);

    switch ((layout & 0xf)) {
    case kAdler:
      hexchecksum = "00000001";
      break;

    case kCRC32:
      hexchecksum = "00000000";
      break;

    case kCRC32C:
      hexchecksum = "00000000";
      break;

    case kMD5:
      hexchecksum = "d41d8cd98f00b204e9800998ecf8427e";
      break;

    case kSHA1:
      hexchecksum = "da39a3ee5e6b4b0d3255bfef95601890afd80709";
      break;
    }

    for (unsigned int i = 0; i < hexchecksum.length(); i += 2) {
      // hex2binary conversion
      char hex[3];
      hex[0] = hexchecksum[i];
      hex[1] = hexchecksum[i + 1];
      hex[2] = 0;
      binchecksum[i / 2] = strtol(hex, 0, 16);
    }

    binchecksum.erase(hexchecksum.length() / 2);
    binchecksum.resize(hexchecksum.length() / 2);
    return binchecksum;
  }

  //--------------------------------------------------------------------------
  //! Return layout type enum
  //--------------------------------------------------------------------------
  static unsigned long
  GetLayoutType(unsigned long layout)
  {
    return ((layout >> 4) & 0xf);
  }

  //--------------------------------------------------------------------------
  //! Test for RAIN layout e.g. raid6, archive, qrain
  //--------------------------------------------------------------------------
  static bool
  IsRain(unsigned long layout)
  {
    // everything but plain and replica
    return (GetLayoutType(layout) > kReplica);
  }

  //--------------------------------------------------------------------------
  //! Set file layout type in the layout encoding
  //!
  //! @param layout input layout encoding
  //! @param ftype new file layout type
  //!
  //! @return new layout encoding
  //--------------------------------------------------------------------------
  static unsigned long
  SetLayoutType(unsigned long layout, unsigned long ftype)
  {
    ftype &= 0xf;

    if ((ftype < kPlain) || (ftype > kRaid6)) {
      ftype = kPlain;
    }

    // Wipe out the old file layout type
    unsigned long tmp = layout & 0xfffff0f;
    // Shift to the right position
    ftype <<= 4;
    // Set the new file layout type
    tmp |= ftype;
    return tmp;
  }

  //--------------------------------------------------------------------------
  //! Return layout stripe enum
  //--------------------------------------------------------------------------
  static unsigned long
  GetStripeNumber(unsigned long layout)
  {
    return ((layout >> 8) & 0xff);
  }

  //--------------------------------------------------------------------------
  //! Modify layout stripe number
  //--------------------------------------------------------------------------
  static void
  SetStripeNumber(unsigned long& layout, int stripes)
  {
    unsigned long tmp = stripes & 0xff;
    tmp <<= 8;
    tmp &= 0xff00;
    layout &= 0xffff00ff;
    layout |= tmp;
  }

  //--------------------------------------------------------------------------
  //! Return layout blocksize in bytes
  //--------------------------------------------------------------------------
  static unsigned long
  GetBlocksize(unsigned long layout)
  {
    return BlockSize(((layout >> 16) & 0xf));
  }

  //--------------------------------------------------------------------------
  //! Return layout blocksize enum
  //--------------------------------------------------------------------------
  static unsigned long
  GetBlocksizeType(unsigned long layout)
  {
    return ((layout >> 16) & 0xf);
  }

  //--------------------------------------------------------------------------
  //! Return layout checksum enum
  //--------------------------------------------------------------------------
  static unsigned long
  GetBlockChecksum(unsigned long layout)
  {
    // disable block checksum in replica layouts
    if (GetLayoutType(layout) == kReplica) {
      return kNone;
    }

    return ((layout >> 20) & 0xf);
  }

  //--------------------------------------------------------------------------
  //! Set blockchecksum in the layout encoding
  //!
  //! @param layout input layout encoding
  //! @param blockxs block checksum type
  //!
  //! @return new layout encoding
  //--------------------------------------------------------------------------
  static unsigned long
  SetBlockChecksum(unsigned long layout, unsigned long blockxs)
  {
    blockxs &= 0xf;

    if ((blockxs < kNone) || (blockxs > kXSmax)) {
      blockxs = kNone;
    }

    // Wipe out the old blockxs type
    unsigned long tmp = layout & 0xff0fffff;
    // Shift the blockxs in the right position
    blockxs <<= 20;
    // Set the new blockxs value
    tmp |= blockxs;
    return tmp;
  }

  //--------------------------------------------------------------------------
  //! Return excess replicas
  //--------------------------------------------------------------------------
  static unsigned long
  GetExcessStripeNumber(unsigned long layout)
  {
    return ((layout >> 24) & 0xf);
  }

  //--------------------------------------------------------------------------
  //! Return redundancy stripes
  //--------------------------------------------------------------------------
  static unsigned long
  GetRedundancyStripeNumber(unsigned long layout)
  {
    return ((layout >> 28) & 0x7);
  }

  //--------------------------------------------------------------------------
  //! Return redundancy stripes
  //--------------------------------------------------------------------------
  static unsigned long
  GetRedundancy(unsigned long layout, unsigned long locations)
  {
    if ((GetLayoutType(layout) == kPlain) ||
        (GetLayoutType(layout) == kReplica)) {
      return locations;
    }

    int num_parity_stripes = GetRedundancyStripeNumber(layout);
    int num_all_stripes = GetStripeNumber(layout) + 1;
    int redundancy = num_parity_stripes + 1 + (locations - num_all_stripes);

    if (redundancy < 0) {
      redundancy = 0;
    }

    // return the remaining redundancy value for a file
    return redundancy;
  }

  static std::string
  GetRedundancySymbol(bool has_tape, int redundancy, int excess = 0)
  {
    char sbst[256];

    if (excess) {
      snprintf(sbst, sizeof(sbst), "d%lu+%lu::t%i ", has_tape ?
               ((redundancy > 0) ? (redundancy - 1) : 0) : redundancy, excess,
               (has_tape ? 1 : 0));
    } else {
      snprintf(sbst, sizeof(sbst), "d%lu::t%i ", has_tape ?
               ((redundancy > 0) ? (redundancy - 1) : 0) : redundancy, (has_tape ? 1 : 0));
    }

    return std::string(sbst);
  }


  //--------------------------------------------------------------------------
  //! Build block checksum layout from block checksum enum
  //--------------------------------------------------------------------------
  static unsigned long
  MakeBlockChecksum(unsigned long xs)
  {
    return (xs << 20);
  }

  //--------------------------------------------------------------------------
  //! Return length of checksum
  //--------------------------------------------------------------------------
  static unsigned long
  GetBlockChecksumLen(unsigned long layout)
  {
    return GetChecksumLen((layout >> 20) & 0xf);
  }


  //--------------------------------------------------------------------------
  //! Get stripe(replica) file size based on the full size of the file and
  //! the given layout
  //!
  //! @param lid layout id
  //! @param fsize file size
  //!
  //! @return stripe(replica) file size
  //--------------------------------------------------------------------------
  static uint64_t
  GetStripeFileSize(const unsigned long lid, const uint64_t fsize)
  {
    if (!IsRain(lid)) {
      return fsize;
    }

    int num_data_stripes = 0;
    int num_all_stripes = GetStripeNumber(lid) + 1;
    int num_parity_stripes = GetRedundancyStripeNumber(lid);

    // In case values don't make sense just return the full size of the file
    if (num_parity_stripes >= num_all_stripes) {
      return fsize;
    }

    uint64_t block_sz = GetBlocksize(lid);
    num_data_stripes = num_all_stripes - num_parity_stripes;
    uint64_t group_sz = block_sz * std::pow(num_data_stripes, 2);
    return static_cast<uint64_t>(std::ceil((float)fsize / group_sz)) *
           num_data_stripes * block_sz;
  }

  //--------------------------------------------------------------------------
  //! Return multiplication factor for a given layout
  //! E.g. the physical space factor for a given layout
  //--------------------------------------------------------------------------
  static double
  GetSizeFactor(unsigned long layout)
  {
    if (GetLayoutType(layout) == kPlain) {
      return 1.0;
    }

    if (GetLayoutType(layout) == kReplica) {
      return 1.0 * (GetStripeNumber(layout) + 1);
    }

    if (GetLayoutType(layout) == kRaidDP)
      return 1.0 * (((1.0 * (GetStripeNumber(layout) + 1)) /
                     (GetStripeNumber(layout) + 1 - GetRedundancyStripeNumber(
                        layout))));

    if (GetLayoutType(layout) == kRaid6)
      return 1.0 * (((1.0 * (GetStripeNumber(layout) + 1)) /
                     (GetStripeNumber(layout) + 1 - GetRedundancyStripeNumber(
                        layout))));

    if (GetLayoutType(layout) == kArchive)
      return 1.0 * (((1.0 * (GetStripeNumber(layout) + 1)) /
                     (GetStripeNumber(layout) + 1 - GetRedundancyStripeNumber(
                        layout))));

    /// add for kQrain support

    if (GetLayoutType(layout) == kQrain)
      return 1.0 * (((1.0 * (GetStripeNumber(layout) + 1)) /
                     (GetStripeNumber(layout) + 1 - GetRedundancyStripeNumber(
                        layout))));

    return 1.0;
  }


<<<<<<< HEAD
  /*
    static double
    GetActualSizeFactor(std::shared_ptr<FileMD> file)
    {
      auto layout = file->getLayoutId();

      if (GetLayoutType(layout) == kQrain)
        return 1.0 * file->getLocations().size();


            //return 1.0 *((1.0 * file->getLocations().size()) /
          //      (GetStripeNumber(layout) + 1 - (GetStripeNumber(layout) - file->getLocations().size() )) );

      return 1.0;


    }
  */

  /*
    static double
    GetActualSizeFactor(unsigned long layout, std::shared_ptr<DynamicECFile> file)
    {
      if (GetLayoutType(layout) == kQrain)
        return 1.0 *((1.0 * file->getLocations().size()) /
            (GetStripeNumber(layout) + 1 - (GetStripeNumber(layout) - file->getLocations().size() )) );

      return 1.0;
    }
  */

=======



>>>>>>> 0a8e03c0


  //--------------------------------------------------------------------------
  //! Return minimum number of replicas which have to be online for a layout
  //! to be readable
  //--------------------------------------------------------------------------
  static size_t
  GetMinOnlineReplica(unsigned long layout)
  {
    if (GetLayoutType(layout) == kPlain) {
      return 1;
    }

    if (GetLayoutType(layout) == kReplica) {
      return 1;
    }

    return (GetStripeNumber(layout) - GetRedundancyStripeNumber(layout));
  }

  //--------------------------------------------------------------------------
  //! Return number of replicas which have to be online for a layout to be
  //! immediately writable
  //--------------------------------------------------------------------------
  static unsigned long
  GetOnlineStripeNumber(unsigned long layout)
  {
    return (GetStripeNumber(layout) + 1);
  }

  //--------------------------------------------------------------------------
  //! Return checksum type as string
  //--------------------------------------------------------------------------
  static const char*
  GetChecksumString(unsigned long layout)
  {
    if (GetChecksum(layout) == kNone) {
      return "none";
    }

    if (GetChecksum(layout) == kAdler) {
      return "adler";
    }

    if (GetChecksum(layout) == kCRC32) {
      return "crc32";
    }

    if (GetChecksum(layout) == kCRC32C) {
      return "crc32c";
    }

    if (GetChecksum(layout) == kMD5) {
      return "md5";
    }

    if (GetChecksum(layout) == kSHA1) {
      return "sha";
    }

    if (GetChecksum(layout) == kSHA256) {
      return "sha256";
    }

    if (GetChecksum(layout) == kCRC64) {
      return "crc64";
    }

    if (GetChecksum(layout) == kXXHASH64) {
      return "xxhash64";
    }

    return "none";
  }

  //--------------------------------------------------------------------------
  //! Get checksum type from string representation
  //--------------------------------------------------------------------------
  static int
  GetChecksumFromString(const std::string& checksum)
  {
    if ((checksum == "adler") || (checksum == "adler32")) {
      return kAdler;
    } else if (checksum == "crc32") {
      return kCRC32;
    } else if (checksum == "crc32c") {
      return kCRC32C;
    } else if (checksum == "md5") {
      return kMD5;
    } else if ((checksum == "sha") || (checksum == "sha1")) {
      return kSHA1;
    } else if (checksum == "crc64") {
      return kCRC64;
    } else if (checksum == "sha256") {
      return kSHA256;
    } else if (checksum == "xxhash64") {
      return kXXHASH64;
    } else if (checksum == "none") {
      return kNone;
    }

    return -1;
  }

  //--------------------------------------------------------------------------
  //! Return checksum type but masking adler as adler32
  //--------------------------------------------------------------------------
  static const char*
  GetChecksumStringReal(unsigned long layout)
  {
    if (GetChecksum(layout) == kNone) {
      return "none";
    }

    if (GetChecksum(layout) == kAdler) {
      return "adler32";
    }

    if (GetChecksum(layout) == kCRC32) {
      return "crc32";
    }

    if (GetChecksum(layout) == kCRC32C) {
      return "crc32c";
    }

    if (GetChecksum(layout) == kMD5) {
      return "md5";
    }

    if (GetChecksum(layout) == kSHA1) {
      return "sha1";
    }

    if (GetChecksum(layout) == kSHA256) {
      return "sha256";
    }

    if (GetChecksum(layout) == kCRC64) {
      return "crc64";
    }

    if (GetChecksum(layout) == kXXHASH64) {
      return "xxhash64";
    }

    return "none";
  }

  //--------------------------------------------------------------------------
  //! Return block checksum type as string
  //--------------------------------------------------------------------------
  static const char*
  GetBlockChecksumString(unsigned long layout)
  {
    if (GetBlockChecksum(layout) == kNone) {
      return "none";
    }

    if (GetBlockChecksum(layout) == kAdler) {
      return "adler";
    }

    if (GetBlockChecksum(layout) == kCRC32) {
      return "crc32";
    }

    if (GetBlockChecksum(layout) == kCRC32C) {
      return "crc32c";
    }

    if (GetBlockChecksum(layout) == kMD5) {
      return "md5";
    }

    if (GetBlockChecksum(layout) == kSHA1) {
      return "sha";
    }

    if (GetBlockChecksum(layout) == kSHA256) {
      return "sha256";
    }

    if (GetBlockChecksum(layout) == kCRC64) {
      return "crc64";
    }

    if (GetBlockChecksum(layout) == kXXHASH64) {
      return "xxhash64";
    }

    return "none";
  }

  //--------------------------------------------------------------------------
  //! Return blocksize as string
  //--------------------------------------------------------------------------
  static const char*
  GetBlockSizeString(unsigned long layout)
  {
    if (GetBlocksizeType(layout) == k4k) {
      return "4k";
    }

    if (GetBlocksizeType(layout) == k64k) {
      return "64k";
    }

    if (GetBlocksizeType(layout) == k128k) {
      return "128k";
    }

    if (GetBlocksizeType(layout) == k512k) {
      return "512k";
    }

    if (GetBlocksizeType(layout) == k1M) {
      return "1M";
    }

    if (GetBlocksizeType(layout) == k4M) {
      return "4M";
    }

    if (GetBlocksizeType(layout) == k16M) {
      return "16M";
    }

    if (GetBlocksizeType(layout) == k64M) {
      return "64M";
    }

    return "illegal";
  }

  //--------------------------------------------------------------------------
  //! Return layout type as string
  //--------------------------------------------------------------------------
  static const char*
  GetLayoutTypeString(unsigned long layout)
  {
    if (GetLayoutType(layout) == kPlain) {
      return "plain";
    }

    if (GetLayoutType(layout) == kReplica) {
      return "replica";
    }

    if (GetLayoutType(layout) == kRaidDP) {
      return "raiddp";
    }

    if (GetLayoutType(layout) == kRaid5) {
      return "raid5";
    }

    if (GetLayoutType(layout) == kRaid6) {
      return "raid6";
    }

    if (GetLayoutType(layout) == kArchive) {
      return "archive";
    }

    if (GetLayoutType(layout) == kQrain) {
      return "qrain";
    }

    return "none";
  }

  //--------------------------------------------------------------------------
  //! Return layout type from string representation
  //--------------------------------------------------------------------------
  static int
  GetLayoutFromString(const string& layout)
  {
    if (layout == "plain") {
      return kPlain;
    } else if (layout == "replica") {
      return kReplica;
    } else if (layout == "raiddp") {
      return kRaidDP;
    } else if (layout == "raid5") {
      return kRaid5;
    } else if (layout == "raid6") {
      return kRaid6;
    } else if (layout == "qrain") {
      return kQrain;
    } else if (layout == "archive") {
      return kArchive;
    }

    return -1;
  }

  //--------------------------------------------------------------------------
  //! Return layout type enum from env definition
  //--------------------------------------------------------------------------
  static unsigned long
  GetLayoutFromEnv(XrdOucEnv& env)
  {
    const char* val = 0;

    if ((val = env.Get("eos.layout.type"))) {
      int layout = GetLayoutFromString(val);
      return (layout != -1) ? layout : kPlain;
    }

    return kPlain;
  }

  //--------------------------------------------------------------------------
  //! Return layout redundancy stripe number from layout type
  //--------------------------------------------------------------------------
  static int
  GetRedundancyFromLayoutType(unsigned long layout_type)
  {
    int redundancystripes = 0;

    if (layout_type == kRaid5) {
      redundancystripes = 1;
    } else if (layout_type == kRaidDP) {
      redundancystripes = 2;
    } else if (layout_type == kRaid6) {
      redundancystripes = 2;
    } else if (layout_type == kArchive) {
      redundancystripes = 3;
    } else if (layout_type == kQrain) {
      redundancystripes = 4;
    }

    return redundancystripes;
  }

  //--------------------------------------------------------------------------
  //! Return layout redundancy stripe number from layout string
  //--------------------------------------------------------------------------
  static int
  GetRedundancyFromLayoutString(const std::string& layout)
  {
    int layout_type = GetLayoutFromString(layout);
    return GetRedundancyFromLayoutType(layout_type);
  }

  //--------------------------------------------------------------------------
  //! Return layout stripe number as string
  //--------------------------------------------------------------------------
  static std::string
  GetStripeNumberString(unsigned long layout)
  {
    int n = GetStripeNumber(layout) + 1;

    if (n < 256) {
      return std::to_string(n);
    } else {
      return "none";
    }
  }

  //--------------------------------------------------------------------------
  //! Return checksum enum from env definition
  //--------------------------------------------------------------------------
  static unsigned long
  GetChecksumFromEnv(XrdOucEnv& env)
  {
    const char* val = 0;

    if ((val = env.Get("eos.layout.checksum"))) {
      XrdOucString xsum = val;

      if (xsum == "adler") {
        return kAdler;
      }

      if (xsum == "crc32") {
        return kCRC32;
      }

      if (xsum == "crc32c") {
        return kCRC32C;
      }

      if (xsum == "md5") {
        return kMD5;
      }

      if (xsum == "sha") {
        return kSHA1;
      }

      if (xsum == "sha256") {
        return kSHA256;
      }

      if (xsum == "crc64") {
        return kCRC64;
      }

      if (xsum == "xxhash64") {
        return kXXHASH64;
      }
    }

    return kNone;
  }

  //--------------------------------------------------------------------------
  //! Return block checksum enum from env definition
  //--------------------------------------------------------------------------
  static unsigned long
  GetBlockChecksumFromEnv(XrdOucEnv& env)
  {
    const char* val = 0;

    if ((val = env.Get("eos.layout.blockchecksum"))) {
      return GetBlockChecksumFromString(val);
    }

    return kNone;
  }

  //--------------------------------------------------------------------------
  //! Return block checksum enum from string representation
  //--------------------------------------------------------------------------
  static unsigned long
  GetBlockChecksumFromString(const std::string& bxs_type)
  {
    if (bxs_type == "adler") {
      return kAdler;
    }

    if (bxs_type == "crc32") {
      return kCRC32;
    }

    if (bxs_type == "crc32c") {
      return kCRC32C;
    }

    if (bxs_type == "md5") {
      return kMD5;
    }

    if (bxs_type == "sha") {
      return kSHA1;
    }

    return kNone;
  }

  //--------------------------------------------------------------------------
  //! Return blocksize enum from env definition
  //--------------------------------------------------------------------------
  static unsigned long
  GetBlocksizeFromEnv(XrdOucEnv& env)
  {
    const char* val = 0;

    if ((val = env.Get("eos.layout.blocksize"))) {
      XrdOucString bs = val;

      if (bs == "4k") {
        return k4k;
      }

      if (bs == "64k") {
        return k64k;
      }

      if (bs == "128k") {
        return k128k;
      }

      if (bs == "512k") {
        return k512k;
      }

      if (bs == "1M") {
        return k1M;
      }

      if (bs == "4M") {
        return k4M;
      }

      if (bs == "16M") {
        return k16M;
      }

      if (bs == "64M") {
        return k64M;
      }
    }

    return 0;
  }

  //----------------------------------------------------------------------------
  //! Check if this is a valid blocksize specification
  //!
  //! @param bs block size in human readable format
  //!
  //! @return true if valid, otherwise false
  //----------------------------------------------------------------------------
  static bool IsValidBlocksize(const std::string& bs)
  {
    std::set<std::string> valid {"4k", "64k", "128k", "512k", "1M", "4M",
                                 "16M", "64M"};
    return (valid.find(bs) != valid.end());
  }

  //----------------------------------------------------------------------------
  //! Return number of stripes enum from env definition
  //----------------------------------------------------------------------------
  static unsigned long
  GetStripeNumberFromEnv(XrdOucEnv& env)
  {
    const char* val = 0;

    if ((val = env.Get("eos.layout.nstripes"))) {
      int n = atoi(val);

      if (((n - 1) >= 0) && ((n - 1) <= 255)) {
        return n;
      }
    }

    return (1);
  }


  //----------------------------------------------------------------------------
  //! Return number of excess stripes from env definition
  //----------------------------------------------------------------------------
  static unsigned long
  GetExcessNumberFromEnv(XrdOucEnv& env)
  {
    const char* val = 0;

    if ((val = env.Get("eos.layout.nexcess"))) {
      int n = atoi(val);

      if (((n - 1) >= 0) && ((n - 1) <= 255)) {
        return n;
      }
    }

    return (0);
  }

  //----------------------------------------------------------------------------
  //! Print a layout human readable
  //----------------------------------------------------------------------------
  static std::string PrintLayoutString(int layout)
  {
    std::string dump;
    dump = GetLayoutTypeString(layout);
    dump += ":";
    dump += GetStripeNumberString(layout).c_str();
    dump += "[";
    dump += std::to_string(GetStripeNumber(layout) + 1 - GetRedundancyStripeNumber(
                             layout));
    dump += "]";
    dump += ":";
    dump += GetChecksumString(layout);
    dump += ":";
    dump += GetBlockChecksumString(layout);
    dump += "[";
    dump += GetBlockSizeString(layout);
    dump += "]";
    return dump;
  }

  //----------------------------------------------------------------------------
  //! Convert a conversion id string to layout id value to be stored directly
  //! in the IFileMD object
  //!
  //! @param conv_id conversion id in the form of <space>#<hex_lid>~<plc_plcy>
  //----------------------------------------------------------------------------
  static unsigned long
  GetLidFromConversionId(const std::string& conv_id)
  {
    using eos::common::StringConversion;
    std::string space;
    std::string layout;
    std::string plctplcy;

    if (!StringConversion::SplitKeyValue(conv_id, space, layout, "#")) {
      return 0u;
    }

    if (layout.find('~') != std::string::npos) {
      StringConversion::SplitKeyValue(layout, layout, plctplcy, "~");
    }

    unsigned long lid {0ul};

    try {
      lid = std::stoul(layout, 0, 16);
    } catch (...) {}

    return lid;
  }

  //----------------------------------------------------------------------------
  //! Convert a <space>=<hexadecimal layout id> string to an env representation
  //----------------------------------------------------------------------------
  static const char*
  GetEnvFromConversionIdString(XrdOucString& out,
                               const char* conversionlayoutidstring)
  {
    if (!conversionlayoutidstring) {
      return NULL;
    }

    std::string keyval = conversionlayoutidstring;
    std::string plctplcy;

    // check if this is already a complete env representation
    if ((keyval.find("eos.layout.type") != std::string::npos) &&
        (keyval.find("eos.layout.nstripes") != std::string::npos) &&
        (keyval.find("eos.layout.blockchecksum") != std::string::npos) &&
        (keyval.find("eos.layout.checksum") != std::string::npos) &&
        (keyval.find("eos.layout.blocksize") != std::string::npos) &&
        (keyval.find("eos.space") != std::string::npos)) {
      out = conversionlayoutidstring;
      return out.c_str();
    }

    std::string space;
    std::string layout;

    if (!eos::common::StringConversion::SplitKeyValue(keyval, space, layout, "#")) {
      return NULL;
    }

    if (((int)layout.find("~")) != STR_NPOS) {
      eos::common::StringConversion::SplitKeyValue(layout, layout, plctplcy, "~");
    }

    errno = 0;
    unsigned long long lid = strtoll(layout.c_str(), 0, 16);

    if (errno) {
      return NULL;
    }

    std::string group("");
    std::string spaceStripped("");

    if (eos::common::StringConversion::SplitKeyValue(space, spaceStripped,
        group, ".")) {
      space = spaceStripped;
    }

    out = "eos.layout.type=";
    out += GetLayoutTypeString(lid);
    out += "&eos.layout.nstripes=";
    out += GetStripeNumberString(lid).c_str();
    out += "&eos.layout.blockchecksum=";
    out += GetBlockChecksumString(lid);
    out += "&eos.layout.checksum=";
    out += GetChecksumString(lid);
    out += "&eos.layout.blocksize=";
    out += GetBlockSizeString(lid);
    out += "&eos.space=";
    out += space.c_str();

    if (plctplcy.length()) {
      out += "&eos.placementpolicy=";
      out += plctplcy.c_str();
    }

    if (group != "") {
      out += "&eos.group=";
      out += group.c_str();
    }

    return out.c_str();
  }

  //----------------------------------------------------------------------------
  //! Map POSIX-like open flags to SFS open flags - used on the FUSE mount
  //!
  //! @param flags_sfs SFS open flags
  //!
  //! @return SFS-like open flags
  //!
  //----------------------------------------------------------------------------
  static XrdSfsFileOpenMode
  MapFlagsPosix2Sfs(int oflags)
  {
    XrdSfsFileOpenMode sfs_flags = SFS_O_RDONLY; // 0x0000

    if (oflags & O_CREAT) {
      sfs_flags |= SFS_O_CREAT;
    }

    if (oflags & O_RDWR) {
      sfs_flags |= SFS_O_RDWR;
    }

    if (oflags & O_TRUNC) {
      sfs_flags |= SFS_O_TRUNC;
    }

    if (oflags & O_WRONLY) {
      sfs_flags |= SFS_O_WRONLY;
    }

    if (oflags & O_APPEND) {
      sfs_flags |= SFS_O_RDWR;
    }

    // !!!
    // Could also forward O_EXLC as XrdCl::OpenFlags::Flags::New but there is
    // no corresponding flag in SFS
    // !!!
    return sfs_flags;
  }

  //----------------------------------------------------------------------------
  //! Map SFS-like open flags to XrdCl open flags
  //!
  //! @param flags_sfs SFS open flags
  //!
  //! @return XrdCl-like open flags
  //----------------------------------------------------------------------------
  static XrdCl::OpenFlags::Flags
  MapFlagsSfs2XrdCl(XrdSfsFileOpenMode flags_sfs)
  {
    XrdCl::OpenFlags::Flags xflags = XrdCl::OpenFlags::None;

    if (flags_sfs & SFS_O_CREAT) {
      xflags |= XrdCl::OpenFlags::Delete;
    }

    if (flags_sfs & SFS_O_WRONLY) {
      xflags |= XrdCl::OpenFlags::Update;
    }

    if (flags_sfs & SFS_O_RDWR) {
      xflags |= XrdCl::OpenFlags::Update;
    }

    if (flags_sfs & SFS_O_TRUNC) {
      xflags |= XrdCl::OpenFlags::Delete;
    }

    if ((!(flags_sfs & SFS_O_TRUNC)) &&
        (!(flags_sfs & SFS_O_WRONLY)) &&
        (!(flags_sfs & SFS_O_CREAT)) &&
        (!(flags_sfs & SFS_O_RDWR))) {
      xflags |= XrdCl::OpenFlags::Read;
    }

    if (flags_sfs & SFS_O_POSC) {
      xflags |= XrdCl::OpenFlags::POSC;
    }

    if (flags_sfs & SFS_O_NOWAIT) {
      xflags |= XrdCl::OpenFlags::NoWait;
    }

    if (flags_sfs & SFS_O_RAWIO) {
      // no idea what to do
    }

    if (flags_sfs & SFS_O_RESET) {
      xflags |= XrdCl::OpenFlags::Refresh;
    }

    if (flags_sfs & SFS_O_REPLICA) {
      // emtpy
    }

    if (flags_sfs & SFS_O_MKPTH) {
      xflags |= XrdCl::OpenFlags::MakePath;
    }

    return xflags;
  }

  //----------------------------------------------------------------------------
  //! Map SFS-like open mode to XrdCl open mode
  //!
  //! @param mode_sfs SFS open mode
  //!
  //! @return XrdCl-like open mode
  //----------------------------------------------------------------------------
  static XrdCl::Access::Mode
  MapModeSfs2XrdCl(mode_t mode_sfs)
  {
    XrdCl::Access::Mode mode_xrdcl = XrdCl::Access::Mode::None;

    if (mode_sfs & S_IRUSR) {
      mode_xrdcl |= XrdCl::Access::Mode::UR;
    }

    if (mode_sfs & S_IWUSR) {
      mode_xrdcl |= XrdCl::Access::Mode::UW;
    }

    if (mode_sfs & S_IXUSR) {
      mode_xrdcl |= XrdCl::Access::Mode::UX;
    }

    if (mode_sfs & S_IRGRP) {
      mode_xrdcl |= XrdCl::Access::Mode::GR;
    }

    if (mode_sfs & S_IWGRP) {
      mode_xrdcl |= XrdCl::Access::Mode::GW;
    }

    if (mode_sfs & S_IXGRP) {
      mode_xrdcl |= XrdCl::Access::Mode::GX;
    }

    if (mode_sfs & S_IROTH) {
      mode_xrdcl |= XrdCl::Access::Mode::OR;
    }

    if (mode_sfs & S_IXOTH) {
      mode_xrdcl |= XrdCl::Access::Mode::OX;
    }

    return mode_xrdcl;
  }

  //--------------------------------------------------------------------------
  //! Constructor
  //--------------------------------------------------------------------------
  LayoutId();

  //--------------------------------------------------------------------------
  //! Destructor
  //--------------------------------------------------------------------------
  ~LayoutId();
};

EOSCOMMONNAMESPACE_END

#endif<|MERGE_RESOLUTION|>--- conflicted
+++ resolved
@@ -697,7 +697,7 @@
   }
 
 
-<<<<<<< HEAD
+  <<< <<< < HEAD
   /*
     static double
     GetActualSizeFactor(std::shared_ptr<FileMD> file)
@@ -729,19 +729,19 @@
     }
   */
 
-=======
-
-
-
->>>>>>> 0a8e03c0
-
-
-  //--------------------------------------------------------------------------
-  //! Return minimum number of replicas which have to be online for a layout
-  //! to be readable
-  //--------------------------------------------------------------------------
-  static size_t
-  GetMinOnlineReplica(unsigned long layout)
+  == == == =
+
+
+
+    >>>>>>> astoeve - Dev - Branch
+
+
+    //--------------------------------------------------------------------------
+    //! Return minimum number of replicas which have to be online for a layout
+    //! to be readable
+    //--------------------------------------------------------------------------
+    static size_t
+    GetMinOnlineReplica(unsigned long layout)
   {
     if (GetLayoutType(layout) == kPlain) {
       return 1;
