//------------------------------------------------------------------------------
//! @file Mapping.hh
//! @brief Class implementing virtual ID mapping.
//! @author Andreas-Joachim Peters - CERN
//------------------------------------------------------------------------------

/************************************************************************
 * EOS - the CERN Disk Storage System                                   *
 * Copyright (C) 2011 CERN/Switzerland                                  *
 *                                                                      *
 * This program is free software: you can redistribute it and/or modify *
 * it under the terms of the GNU General Public License as published by *
 * the Free Software Foundation, either version 3 of the License, or    *
 * (at your option) any later version.                                  *
 *                                                                      *
 * This program is distributed in the hope that it will be useful,      *
 * but WITHOUT ANY WARRANTY; without even the implied warranty of       *
 * MERCHANTABILITY or FITNESS FOR A PARTICULAR PURPOSE.  See the        *
 * GNU General Public License for more details.                         *
 *                                                                      *
 * You should have received a copy of the GNU General Public License    *
 * along with this program.  If not, see <http://www.gnu.org/licenses/>.*
 ************************************************************************/

#pragma once
#include "common/Namespace.hh"
#include "common/RWMutex.hh"
#include "common/ShardedCache.hh"
#include "common/OAuth.hh"
#include "common/VirtualIdentity.hh"
#include "XrdOuc/XrdOucString.hh"
#include <map>
#include <set>
#include <string>

//! Forward declaration
class XrdSecEntity;

EOSCOMMONNAMESPACE_BEGIN

//------------------------------------------------------------------------------
//! Class Mapping
//------------------------------------------------------------------------------
class Mapping
{
public:

  //! Typedef of list storing valid uids of a user
  typedef std::set<uid_t> uid_set;
  //! Typedef of list storing valid gids of a user
  typedef std::set<gid_t> gid_set;
  //! Typedef of map storing uid set per uid
  typedef std::map<uid_t, uid_set > UserRoleMap_t;
  //! Typedef of map storing gid set per gid
  typedef std::map<uid_t, gid_set > GroupRoleMap_t;
  //! Typedef of map storing translation rules from auth methods to uids
  typedef std::map<std::string, uid_t> VirtualUserMap_t;
  //! Typedef of map storing translation rules from auth methods to gids
  typedef std::map<std::string, gid_t> VirtualGroupMap_t;
  //! Typedef of map storing members of the suid group
  typedef std::map<uid_t, bool > SudoerMap_t;
  //! Typedef of map storing translation of string(IP) => geo location string
  typedef std::map<std::string, std::string> GeoLocationMap_t;
  //! Typedef of set storing all host patterns which are allowed to use tident mapping
  typedef std::set<std::pair<std::string, std::string>>  AllowedTidentMatches_t;

  //----------------------------------------------------------------------------
  //! Class wrapping an uid/gid pari
  //----------------------------------------------------------------------------
  class id_pair
  {
  public:
    uid_t uid;
    gid_t gid;

    id_pair(uid_t iuid, gid_t igid)
    {
      uid = iuid;
      gid = igid;
    }

    ~id_pair() = default;
  };

  class ip_cache
  {
  public:
    // IP host entry and last resolution time pair
    typedef std::pair<time_t, std::string> entry_t;
    // Constructor

    ip_cache(int lifetime = 300)
    {
      mLifeTime = lifetime;
    }

    // Destructor
    virtual ~ip_cache() = default;

    // Getter translates host name to IP string
    std::string GetIp(const char* hostname);

  private:
    std::map<std::string, entry_t> mIp2HostMap;
    RWMutex mLocker;
    int mLifeTime;
  };

  //----------------------------------------------------------------------------
  //! Function converting vid to a string representation
  //----------------------------------------------------------------------------
  static std::string VidToString(VirtualIdentity& vid);

  //----------------------------------------------------------------------------
  //! Function converting vid from a string representation
  //----------------------------------------------------------------------------
  static bool VidFromString(VirtualIdentity& vid, const char* vidstring);

  // ---------------------------------------------------------------------------
  //! Main mapping function to create a virtual identity from authentication information
  // ---------------------------------------------------------------------------
  static void IdMap(const XrdSecEntity* client, const char* env,
                    const char* tident, VirtualIdentity& vid, bool log = true);

  // ---------------------------------------------------------------------------
  //! Map describing which virtual user roles a user with a given uid has
  // ---------------------------------------------------------------------------
  static UserRoleMap_t gUserRoleVector;

  // ---------------------------------------------------------------------------
  //! Map describing which virtual group roles a user with a given uid has
  // ---------------------------------------------------------------------------
  static GroupRoleMap_t gGroupRoleVector;

  // ---------------------------------------------------------------------------
  //! Map describing auth info to virtual uid mapping rules
  // ---------------------------------------------------------------------------
  static VirtualUserMap_t gVirtualUidMap;

  // ---------------------------------------------------------------------------
  //! Map describing auth info to virtual gid mapping rules
  // ---------------------------------------------------------------------------
  static VirtualGroupMap_t gVirtualGidMap;

  // ---------------------------------------------------------------------------
  //! Map keeping the super user members
  // ---------------------------------------------------------------------------
  static SudoerMap_t gSudoerMap;

  // ---------------------------------------------------------------------------
  //! Map keeping the geo location HostName=>GeoTag translation
  // ---------------------------------------------------------------------------
  static GeoLocationMap_t gGeoMap;

  // ---------------------------------------------------------------------------
  //! 0: don't allow 1: allow with encryption 2: allow always
  // ---------------------------------------------------------------------------
  enum TOKEN_SUDO { kAlways=0, kStrong, kEncrypted, kNever };
  static atomic<int> gTokenSudo;
  
  // ---------------------------------------------------------------------------
  //! Max. subdirectory deepness where anonymous access is allowed
  // ---------------------------------------------------------------------------
  static int gNobodyAccessTreeDeepness;

  // ---------------------------------------------------------------------------
  //! Vector having pattern matches of hosts which are allowed to use tident mapping
  // ---------------------------------------------------------------------------
  static AllowedTidentMatches_t gAllowedTidentMatches;

  // ---------------------------------------------------------------------------
  //! A cache for physical user id caching (e.g. from user name to uid)
  static ShardedCache<std::string, id_pair> gShardedPhysicalUidCache;
  static ShardedCache<std::string, bool> gShardedNegativePhysicalUidCache;

  // ---------------------------------------------------------------------------
  //! A cache for physical group id caching (e.g. from group name to gid)
  // ---------------------------------------------------------------------------
  static ShardedCache<std::string, gid_set> gShardedPhysicalGidCache;

  // ---------------------------------------------------------------------------
  //! A mutex protecting the physical id->name caches
  // ---------------------------------------------------------------------------
  static std::mutex gPhysicalUserNameCacheMutex; //< Mutex protecting UserId& UserName cache
  static std::mutex gPhysicalGroupNameCacheMutex; //< Mutex protecting GroupId& GroupName cache

  // ---------------------------------------------------------------------------
  //! A cache for physical user name caching (e.g. from uid to name)
  static std::map<uid_t, std::string> gPhysicalUserNameCache;
  static std::map<std::string, uid_t> gPhysicalUserIdCache;
  static ShardedCache<uid_t, std::string> gShardedNegativeUserNameCache;
  // ---------------------------------------------------------------------------
  //! A cache for physical group id caching (e.g. from gid name to name)
  // ---------------------------------------------------------------------------
  static std::map<gid_t, std::string> gPhysicalGroupNameCache;
  static std::map<std::string, gid_t> gPhysicalGroupIdCache;
  static ShardedCache<gid_t, std::string> gShardedNegativeGroupNameCache;

  // ---------------------------------------------------------------------------
  //! RWMutex protecting all global hash maps
  // ---------------------------------------------------------------------------
  static RWMutex gMapMutex;

  // ---------------------------------------------------------------------------
  //! Cache for host to ip translation used by geo mapping
  // ---------------------------------------------------------------------------
  static ip_cache gIpCache;

  // ---------------------------------------------------------------------------
  //! OAuth interface
  // ---------------------------------------------------------------------------
  static OAuth gOAuth;

  // ---------------------------------------------------------------------------
  //! Function initializing static maps
  // ---------------------------------------------------------------------------
  static void Init();

  // ---------------------------------------------------------------------------
  //! Map storing the client identifiers and last usage time
  // ---------------------------------------------------------------------------
  static ShardedCache<std::string, time_t> ActiveTidentsSharded;

  // ---------------------------------------------------------------------------
  //! Map storing the active client uids
  // ---------------------------------------------------------------------------
  static ShardedCache<uid_t, size_t> ActiveUidsSharded;
  // ---------------------------------------------------------------------------
  //! Retrieve the user ID from a trace identifier
  // ---------------------------------------------------------------------------
  static uid_t UidFromTident(const std::string& tident);

  // ---------------------------------------------------------------------------
  //! Get the number of active sessions (for a given uid)
  static size_t ActiveSessions(uid_t uid);
  static size_t ActiveSessions();

  // ---------------------------------------------------------------------------
  //! Variable to forbid remote root mounts - by default true
  // ---------------------------------------------------------------------------
  static std::atomic<bool> gRootSquash;

  static std::atomic<bool> gSecondaryGroups;
  // ---------------------------------------------------------------------------
  //! Reset clears all cached information
  // ---------------------------------------------------------------------------
  static void Reset();

  // ---------------------------------------------------------------------------
  //! Convert a komma separated uid string to a vector uid list
  // ---------------------------------------------------------------------------
  static void
  CommaListToUidSet(const char* list, std::set<uid_t>& uids_set);

  // ---------------------------------------------------------------------------
  //! Convert a komma separated gid string to a vector gid list
  // ---------------------------------------------------------------------------
  static void
  CommaListToGidSet(const char* list, std::set<gid_t>& gids_set);

  //----------------------------------------------------------------------------
  //! Printout mapping in the format specified by option
  //!
  //! @param stdOut string stat stores the output
  //! @param option can be:
  //!         'u' for user role mappings
  //!         'g' for group role mappings
  //!         's' for sudoer list
  //!         'U' for user alias mapping
  //!         'G' for group alias mapping
  //!         'y' for gateway mappings (tidents)
  //!         'a' for authentication mapping rules
  //!         'l' for geo location rules
  //!         'n' for the anonymous access deepness of user nobody
  //----------------------------------------------------------------------------
  static void Print(XrdOucString& stdOut, XrdOucString option = "");

  static void getPhysicalIdShards(const std::string& name, VirtualIdentity& vid);
  // ---------------------------------------------------------------------------
  //! Compare a uid with the string representation
  // ---------------------------------------------------------------------------
  static bool IsUid(XrdOucString idstring, uid_t& id);

  // ---------------------------------------------------------------------------
  //! Compare a gid with the string representation
  // ---------------------------------------------------------------------------
  static bool IsGid(XrdOucString idstring, gid_t& id);

  // ---------------------------------------------------------------------------
  //! Reduce the trace identifier information to user@host
  // ---------------------------------------------------------------------------
  static const char* ReduceTident(XrdOucString& tident,
                                  XrdOucString& wildcardtident,
                                  XrdOucString& mytident, XrdOucString& myhost);

  static std::string ReduceTident(std::string_view tident,
                                  std::string& wildcardtident, std::string& myhost);
  // ---------------------------------------------------------------------------
  //! Convert a uid to a user name
  // ---------------------------------------------------------------------------
  static std::string UidToUserName(uid_t uid, int& errc);

  // ---------------------------------------------------------------------------
  //! Convert a gid to a group name
  // ---------------------------------------------------------------------------
  static std::string GidToGroupName(uid_t gid, int& errc, size_t buffersize=128*1024);

  // ---------------------------------------------------------------------------
  //! Convert a user name to a uid
  // ---------------------------------------------------------------------------
  static uid_t UserNameToUid(const std::string& username, int& errc);

  // ---------------------------------------------------------------------------
  //! Convert a group name to a gid
  // ---------------------------------------------------------------------------
  static gid_t GroupNameToGid(const std::string& groupname, int& errc);

  // ---------------------------------------------------------------------------
  //! Convert a uid into a string
  // ---------------------------------------------------------------------------
  static std::string UidAsString(uid_t uid);

  // ---------------------------------------------------------------------------
  //! Convert a gid into a string
  // ---------------------------------------------------------------------------
  static std::string GidAsString(gid_t gid);

  static int GetPublicAccessLevel()
  {
    RWMutexReadLock lock(gMapMutex);
    return Mapping::gNobodyAccessTreeDeepness;
  }

  // ---------------------------------------------------------------------------
  //! Get a VID from a name
  // ---------------------------------------------------------------------------
  static VirtualIdentity Someone(const std::string& name);

  // ---------------------------------------------------------------------------
  //! Get a VID from a uid/gid pari
  // ---------------------------------------------------------------------------
  static VirtualIdentity Someone(uid_t uid, gid_t gid);

  // ---------------------------------------------------------------------------
  //! Check if a resource is allowed for OAUTH2
  // ---------------------------------------------------------------------------
  static bool IsOAuth2Resource(const std::string& resource);

  // ---------------------------------------------------------------------------
  //! Helper functions to populate vid.uid/gid from the Phyiscal Cache/passwd
  // ---------------------------------------------------------------------------
  static void getPhysicalUids(const char* name, VirtualIdentity& vid);
  static void getPhysicalGids(const char* name, VirtualIdentity& vid);

  static void getPhysicalUidGids(const char* name, VirtualIdentity& vid);

  static void HandleUidGidMapping(const char* name, VirtualIdentity& vid,
                                  const std::string& uid_key_name,
                                  const std::string& gid_key_name);

  static void cacheUserIds(uid_t uid, const std::string& username);
  static void cacheGroupIds(gid_t gid, const std::string& groupname);
private:

  //----------------------------------------------------------------------------
  //! Handle VOMS mapping
  //!
  //! @param client XrdSecEntity object
  //! @parma vid virtual identity
  //! @note needs to be called with the gMapMutex locked
  //----------------------------------------------------------------------------
  static void HandleVOMS(const XrdSecEntity* client, VirtualIdentity& vid);

  //----------------------------------------------------------------------------
<<<<<<< HEAD
  //! Add secondary groups if configured
  //!
  //! @param vid where to append groups
  //! @param idp containing uid to resolved gropus
  //! @note appends secondary groups to vid.allowed_gids

  static void addSecondaryGroups(VirtualIdentity& vid, const std::string& name, gid_t gid );

=======
>>>>>>> 11693fab
  //! Handle HTTPS authz key mapping
  //!
  //! @param client XrdSecEntity object
  //! @parma vid virtual identity
  //! @note needs to be called with the gMapMutex locked
  //----------------------------------------------------------------------------
  static void HandleKEYS(const XrdSecEntity* client, VirtualIdentity& vid);
};

EOSCOMMONNAMESPACE_END<|MERGE_RESOLUTION|>--- conflicted
+++ resolved
@@ -155,9 +155,9 @@
   // ---------------------------------------------------------------------------
   //! 0: don't allow 1: allow with encryption 2: allow always
   // ---------------------------------------------------------------------------
-  enum TOKEN_SUDO { kAlways=0, kStrong, kEncrypted, kNever };
+  enum TOKEN_SUDO { kAlways = 0, kStrong, kEncrypted, kNever };
   static atomic<int> gTokenSudo;
-  
+
   // ---------------------------------------------------------------------------
   //! Max. subdirectory deepness where anonymous access is allowed
   // ---------------------------------------------------------------------------
@@ -181,8 +181,10 @@
   // ---------------------------------------------------------------------------
   //! A mutex protecting the physical id->name caches
   // ---------------------------------------------------------------------------
-  static std::mutex gPhysicalUserNameCacheMutex; //< Mutex protecting UserId& UserName cache
-  static std::mutex gPhysicalGroupNameCacheMutex; //< Mutex protecting GroupId& GroupName cache
+  static std::mutex
+  gPhysicalUserNameCacheMutex; //< Mutex protecting UserId& UserName cache
+  static std::mutex
+  gPhysicalGroupNameCacheMutex; //< Mutex protecting GroupId& GroupName cache
 
   // ---------------------------------------------------------------------------
   //! A cache for physical user name caching (e.g. from uid to name)
@@ -303,7 +305,8 @@
   // ---------------------------------------------------------------------------
   //! Convert a gid to a group name
   // ---------------------------------------------------------------------------
-  static std::string GidToGroupName(uid_t gid, int& errc, size_t buffersize=128*1024);
+  static std::string GidToGroupName(uid_t gid, int& errc,
+                                    size_t buffersize = 128 * 1024);
 
   // ---------------------------------------------------------------------------
   //! Convert a user name to a uid
@@ -372,17 +375,16 @@
   static void HandleVOMS(const XrdSecEntity* client, VirtualIdentity& vid);
 
   //----------------------------------------------------------------------------
-<<<<<<< HEAD
   //! Add secondary groups if configured
   //!
   //! @param vid where to append groups
   //! @param idp containing uid to resolved gropus
   //! @note appends secondary groups to vid.allowed_gids
-
-  static void addSecondaryGroups(VirtualIdentity& vid, const std::string& name, gid_t gid );
-
-=======
->>>>>>> 11693fab
+  //----------------------------------------------------------------------------
+  static void addSecondaryGroups(VirtualIdentity& vid, const std::string& name,
+                                 gid_t gid);
+
+  //----------------------------------------------------------------------------
   //! Handle HTTPS authz key mapping
   //!
   //! @param client XrdSecEntity object
