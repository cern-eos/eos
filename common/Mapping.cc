--- conflicted
+++ resolved
@@ -58,13 +58,15 @@
 
 Mapping::AllowedTidentMatches_t Mapping::gAllowedTidentMatches;
 
-ShardedCache<std::string, Mapping::id_pair> Mapping::gShardedPhysicalUidCache(8);
-ShardedCache<std::string, Mapping::gid_set> Mapping::gShardedPhysicalGidCache(8);
+ShardedCache<std::string, Mapping::id_pair> Mapping::gShardedPhysicalUidCache(
+  8);
+ShardedCache<std::string, Mapping::gid_set> Mapping::gShardedPhysicalGidCache(
+  8);
 ShardedCache<uid_t, std::string> Mapping::gShardedNegativeUserNameCache(8);
 ShardedCache<gid_t, std::string> Mapping::gShardedNegativeGroupNameCache(8);
 ShardedCache<std::string, bool> Mapping::gShardedNegativePhysicalUidCache(8);
-ShardedCache<std::string, time_t> Mapping::ActiveTidentsSharded (16);
-ShardedCache<uid_t, size_t> Mapping::ActiveUidsSharded (16);
+ShardedCache<std::string, time_t> Mapping::ActiveTidentsSharded(16);
+ShardedCache<uid_t, size_t> Mapping::ActiveUidsSharded(16);
 
 std::mutex Mapping::gPhysicalUserNameCacheMutex;
 std::mutex Mapping::gPhysicalGroupNameCacheMutex;
@@ -108,7 +110,6 @@
 void
 Mapping::Init()
 {
-
   // allow FUSE client access as root via env variable
   if (getenv("EOS_FUSE_NO_ROOT_SQUASH") &&
       !strcmp("1", getenv("EOS_FUSE_NO_ROOT_SQUASH"))) {
@@ -121,22 +122,23 @@
   }
 
   gOAuth.Init();
+
   try {
     std::call_once(g_cache_map_init, []() {
       gShardedPhysicalUidCache.reset_cleanup_thread(3600 * 1000,
-                                                    "UidCacheGC");
+          "UidCacheGC");
       gShardedPhysicalGidCache.reset_cleanup_thread(3600 * 1000,
-                                                    "GidCacheGC");
+          "GidCacheGC");
       gShardedNegativeUserNameCache.reset_cleanup_thread(3600 * 1000,
-                                                         "NegUserNameGC");
+          "NegUserNameGC");
       gShardedNegativeGroupNameCache.reset_cleanup_thread(3600 * 1000,
-                                                          "NegGroupNameGC");
+          "NegGroupNameGC");
       gShardedNegativePhysicalUidCache.reset_cleanup_thread(3600 * 1000,
-                                                            "NegUidGC");
+          "NegUidGC");
       ActiveUidsSharded.reset_cleanup_thread(300 * 1000,
-                                                     "ActiveUidsSharded");
+                                             "ActiveUidsSharded");
       ActiveTidentsSharded.reset_cleanup_thread(300 * 1000,
-                                                        "ActiveTidentsGC");
+          "ActiveTidentsGC");
     });
   } catch (...) {
     // we can't log here as the logging system is not initialized yet
@@ -157,10 +159,8 @@
     gPhysicalGroupIdCache.clear();
     gPhysicalUserIdCache.clear();
   }
-
   ActiveTidentsSharded.clear();
   ActiveUidsSharded.clear();
-
 }
 
 
@@ -280,6 +280,7 @@
     } else {
       client_username = client->name;
     }
+
     HandleUidGidMapping(client_username.c_str(), vid,
                         g_https_uid_key, g_https_gid_key);
     HandleVOMS(client, vid);
@@ -753,22 +754,22 @@
       token_sudo = false;
     } else {
       if (gTokenSudo == Mapping::kEncrypted) {
-	if ((vid.prot!="sss") &&
-	    (vid.prot!="https") &&
-	    (vid.prot!="ztn") &&
-	    (vid.prot!="grpc")) {
-	  token_sudo = false;
-	}
+        if ((vid.prot != "sss") &&
+            (vid.prot != "https") &&
+            (vid.prot != "ztn") &&
+            (vid.prot != "grpc")) {
+          token_sudo = false;
+        }
       } else {
-	if (gTokenSudo == Mapping::kStrong) {
-	  if ( vid.prot== "unix" ) {
-	    token_sudo = false;
-	  }
-	}
-      }
-    }
-  }
-  
+        if (gTokenSudo == Mapping::kStrong) {
+          if (vid.prot == "unix") {
+            token_sudo = false;
+          }
+        }
+      }
+    }
+  }
+
   uid_t sel_uid = vid.uid;
   uid_t sel_gid = vid.gid;
 
@@ -854,10 +855,12 @@
 
   {
     int errc = 0;
+
     // add the uid/gid as strings
     if (vid.uid_string.empty()) {
       vid.uid_string = UidToUserName(vid.uid, errc);
     }
+
     if (vid.gid_string.empty()) {
       vid.gid_string = GidToGroupName(vid.gid, errc);
     }
@@ -877,8 +880,8 @@
         }
 
         vid.token->Reset();
-	// reset the vid to nobody if the origin does not match
-	vid.toNobody();
+        // reset the vid to nobody if the origin does not match
+        vid.toNobody();
       }
     }
   }
@@ -1148,8 +1151,8 @@
     }
 
     stdOut += ")\n";
-
     stdOut += "tokensudo              => ";
+
     if (gTokenSudo == Mapping::kAlways) {
       stdOut += "always";
     } else if (gTokenSudo == Mapping::kEncrypted) {
@@ -1161,6 +1164,7 @@
     } else {
       stdOut += "inval";
     }
+
     stdOut += "\n";
   }
 
@@ -1271,207 +1275,6 @@
   }
 }
 
-/*----------------------------------------------------------------------------*/
-/**
- * Store the physical Ids for name 
- *
- * @param name user name
- * @param uid/gid pair
- */
-
-/*----------------------------------------------------------------------------*/
-<<<<<<< HEAD
-/**
- * Store the physical Ids for name in the virtual identity
- *
- * @param name user name
- * @param vid virtual identity to store
- */
-=======
-void
-Mapping::getPhysicalIds(const char* name, VirtualIdentity& vid)
-{
-  struct passwd passwdinfo;
-  char buffer[131072];
-
-  if (!name) {
-    return;
-  }
-
-  gid_set* gv;
-  id_pair* id = 0;
-  memset(&passwdinfo, 0, sizeof(passwdinfo));
-  eos_static_debug("find in uid cache %s", name);
-  XrdSysMutexHelper gLock(gPhysicalIdMutex);
-
-  // cache short cut's
-  if (!(id = gPhysicalUidCache.Find(name))) {
-    eos_static_debug("not found in uid cache");
-    XrdOucString sname = name;
-    bool use_pw = true;
-
-    if (sname.length() == 8) {
-      bool known_tident = false;
-
-      if (sname.beginswith("*") || sname.beginswith("~") || sname.beginswith("_")) {
-        known_tident = true;
-        // that is a new base-64 encoded id following the format '*1234567'
-        // where 1234567 is the base64 encoded 42-bit value of 20-bit uid |
-        // 16-bit gid | 6-bit session id.
-        XrdOucString b64name = sname;
-        b64name.erase(0, 1);
-        // Decoden '_' -> '/', '-' -> '+' that was done to ensure the validity
-        // of the XRootD URL.
-        b64name.replace('_', '/');
-        b64name.replace('-', '+');
-        b64name += "=";
-        unsigned long long bituser = 0;
-        char* out = 0;
-        ssize_t outlen;
-
-        if (eos::common::SymKey::Base64Decode(b64name, out, outlen)) {
-          if (outlen <= 8) {
-            memcpy((((char*) &bituser)) + 8 - outlen, out, outlen);
-            eos_static_debug("msg=\"decoded base-64 uid/gid/sid\" val=%llx val=%llx",
-                             bituser, n_tohll(bituser));
-          } else {
-            eos_static_err("msg=\"decoded base-64 uid/gid/sid too long\" len=%d", outlen);
-            delete id;
-            return;
-          }
-
-          bituser = n_tohll(bituser);
-
-          if (out) {
-            free(out);
-          }
-
-          if (id) {
-            delete id;
-          }
-
-          if (sname.beginswith("*") || sname.beginswith("_")) {
-            id = new id_pair((bituser >> 22) & 0xfffff, (bituser >> 6) & 0xffff);
-          } else {
-            // only user id got forwarded, we retrieve the corresponding group
-            uid_t ruid = (bituser >> 6) & 0xfffffffff;
-	    //---> unlock
-            gLock.UnLock();
-            struct passwd* pwbufp = 0;
-
-            if (getpwuid_r(ruid, &passwdinfo, buffer, 16384, &pwbufp) || (!pwbufp)) {
-              return;
-            }
-	    gLock.Lock(&gPhysicalIdMutex);
-	    //<--- lock
-
-            id = new id_pair(passwdinfo.pw_uid, passwdinfo.pw_gid);
-          }
-
-          eos_static_debug("using base64 mapping %s %d %d", sname.c_str(), id->uid,
-                           id->gid);
-        } else {
-          eos_static_err("msg=\"failed to decoded base-64 uid/gid/sid\" id=%s",
-                         sname.c_str());
-          delete id;
-          return;
-        }
-      }
-
-      if (known_tident) {
-        if (gRootSquash && (!id->uid || !id->gid)) {
-          return;
-        }
-
-        vid.uid = id->uid;
-        vid.gid = id->gid;
-        vid.allowed_uids.clear();
-        vid.allowed_uids.insert(vid.uid);
-        vid.allowed_gids.clear();
-        vid.allowed_gids.insert(vid.gid);
-        gid_set* gs = new gid_set;
-        *gs = vid.allowed_gids;
-        gPhysicalUidCache.Add(name, id, 3600);
-        eos_static_debug("adding to cache uid=%u gid=%u", id->uid, id->gid);
-        gPhysicalGidCache.Add(name, gs, 3600);
-        use_pw = false;
-      }
-    }
-
-    if (use_pw) {
-      //---> unlock
-      gLock.UnLock();
-      struct passwd* pwbufp = 0;
-      {
-        if (getpwnam_r(name, &passwdinfo, buffer, 16384, &pwbufp) || (!pwbufp)) {
-          return;
-        }
-      }
-      //<--- lock
-      gLock.Lock(&gPhysicalIdMutex);
-      id = new id_pair(passwdinfo.pw_uid, passwdinfo.pw_gid);
-      gPhysicalUidCache.Add(name, id, 3600);
-      eos_static_debug("adding to cache uid=%u gid=%u", id->uid, id->gid);
-    }
-
-    if (!id) {
-      return;
-    }
-  }
-
-  vid.uid = id->uid;
-  vid.gid = id->gid;
-
-  if ((gv = gPhysicalGidCache.Find(name))) {
-    vid.allowed_uids.insert(id->uid);
-    vid.allowed_gids = *gv;
-    vid.uid = id->uid;
-    vid.gid = id->gid;
-    eos_static_debug("returning uid=%u gid=%u", id->uid, id->gid);
-    return;
-  }
-
-  std::string secondary_groups = getenv("EOS_SECONDARY_GROUPS") ?
-                                 getenv("EOS_SECONDARY_GROUPS") : "";
-
-  if (secondary_groups.length() && (secondary_groups == "1")) {
-    gLock.UnLock();
-    struct group* gr;
-    eos_static_debug("group lookup");
-    gid_t gid = id->gid;
-    setgrent();
-
-    while ((gr = getgrent())) {
-      int cnt;
-      cnt = 0;
-
-      if (gr->gr_gid == gid) {
-        if (!vid.allowed_gids.size()) {
-          vid.allowed_gids.insert(gid);
-          vid.gid = gid;
-        }
-      }
-
-      while (gr->gr_mem[cnt]) {
-        if (!strcmp(gr->gr_mem[cnt], name)) {
-          vid.allowed_gids.insert(gr->gr_gid);
-        }
-
-        cnt++;
-      }
-    }
-
-    endgrent();
-    gLock.Lock(&gPhysicalIdMutex);
-  }
-
-  // add to the cache
-  gid_set* vec = new uid_set;
-  *vec = vid.allowed_gids;
-  gPhysicalGidCache.Add(name, vec, 3600);
-  return;
-}
->>>>>>> 80be3bd7
 
 /*----------------------------------------------------------------------------*/
 /**
@@ -1520,7 +1323,8 @@
         snprintf(suid, sizeof(suid) - 1, "%u", uid);
         uid_string = suid;
         errc = EINVAL;
-        gShardedNegativeUserNameCache.store(uid, std::make_unique<std::string>(uid_string));
+        gShardedNegativeUserNameCache.store(uid,
+                                            std::make_unique<std::string>(uid_string));
         return uid_string;
       } else {
         uid_string = pwbuf.pw_name;
@@ -1588,7 +1392,8 @@
       snprintf(sgid, sizeof(sgid) - 1, "%u", gid);
       gid_string = sgid;
       errc = EINVAL;
-      gShardedNegativeGroupNameCache.store(gid, std::make_unique<std::string>(gid_string));
+      gShardedNegativeGroupNameCache.store(gid,
+                                           std::make_unique<std::string>(gid_string));
       return gid_string;
     } else {
       gid_string = grbuf.gr_name;
@@ -1928,7 +1733,7 @@
   std::string mytident{tident};
   mytident.erase(dotpos, addpos - dotpos);
   myhost = tident.substr(addpos + 1);
-  wildcardtident = "*@"+myhost;
+  wildcardtident = "*@" + myhost;
   return mytident;
 }
 
@@ -2087,13 +1892,11 @@
 Mapping::ActiveSessions(uid_t uid)
 {
   //XrdSysMutexHelper mLock(ActiveLock);
-
   if (auto n = ActiveUidsSharded.retrieve(uid)) {
     return *n;
   }
 
   return 0;
-
 }
 
 
@@ -2104,35 +1907,36 @@
 }
 
 void
-Mapping::addSecondaryGroups(VirtualIdentity& vid, const std::string& name, gid_t gid)
+Mapping::addSecondaryGroups(VirtualIdentity& vid, const std::string& name,
+                            gid_t gid)
 {
   if (gSecondaryGroups) {
     struct group* gr;
     eos_static_debug("group lookup %s %d", name.c_str(), gid);
     setgrent();
-    
+
     while ((gr = getgrent())) {
       int cnt;
       cnt = 0;
-      
+
       if (gr->gr_gid == gid) {
         if (!vid.allowed_gids.size()) {
           vid.allowed_gids.insert(gid);
           vid.gid = gid;
-	  eos_static_debug("adding %d\n", gid);
-        }
-      }
-      
+          eos_static_debug("adding %d\n", gid);
+        }
+      }
+
       while (gr->gr_mem[cnt]) {
         if (!strcmp(gr->gr_mem[cnt], name.c_str())) {
           vid.allowed_gids.insert(gr->gr_gid);
-	  eos_static_debug("adding %d\n", gr->gr_gid);
-        }
-	
+          eos_static_debug("adding %d\n", gr->gr_gid);
+        }
+
         cnt++;
       }
     }
-    
+
     endgrent();
   }
 }
@@ -2146,14 +1950,20 @@
   }
 
   struct passwd passwdinfo;
+
   char buffer[131072];
+
   size_t buflen = sizeof(buffer);
 
   memset(&passwdinfo, 0, sizeof(passwdinfo));
+
   eos_static_debug("find in uid cache %s cache shard=%d", name.c_str(),
                    gShardedPhysicalUidCache.calculateShard(name));
+
   std::unique_ptr<id_pair> idp {nullptr};
+
   bool in_uid_cache {false};
+
   if (auto id_ptr = gShardedPhysicalUidCache.retrieve(name)) {
     vid.uid = id_ptr->uid;
     vid.gid = id_ptr->gid;
@@ -2167,10 +1977,11 @@
 
     if (name.length() == 8) {
       bool known_tident = false;
-      if (startsWith(name, "*") || startsWith(name, "~") || startsWith(name, "_")){
+
+      if (startsWith(name, "*") || startsWith(name, "~") || startsWith(name, "_")) {
         known_tident = true;
-	vid.allowed_uids.clear();
-	vid.allowed_gids.clear();
+        vid.allowed_uids.clear();
+        vid.allowed_gids.clear();
         // that is a new base-64 encoded id following the format '*1234567'
         // where 1234567 is the base64 encoded 42-bit value of 20-bit uid |
         // 16-bit gid | 6-bit session id.
@@ -2200,22 +2011,22 @@
           if (out) {
             free(out);
           }
+
           if (startsWith(name, "*") || startsWith(name, "_")) {
             idp.reset(new id_pair((bituser >> 22) & 0xfffff, (bituser >> 6) & 0xffff));
-	    struct passwd* pwbufp = 0;
-	    
+            struct passwd* pwbufp = 0;
+
             if (getpwuid_r(idp->uid, &passwdinfo, buffer, buflen, &pwbufp) || (!pwbufp)) {
               return;
             }
 
             cacheUserIds(passwdinfo.pw_uid, passwdinfo.pw_name);
-	    
-	    vid.uid_string = passwdinfo.pw_name;
-	    
-	    if (idp->gid != passwdinfo.pw_gid) {
-	      // add the primary group if it is not the desired one
-	      vid.allowed_gids.insert(passwdinfo.pw_gid);
-	    }
+            vid.uid_string = passwdinfo.pw_name;
+
+            if (idp->gid != passwdinfo.pw_gid) {
+              // add the primary group if it is not the desired one
+              vid.allowed_gids.insert(passwdinfo.pw_gid);
+            }
           } else {
             // only user id got forwarded, we retrieve the corresponding group
             uid_t ruid = (bituser >> 6) & 0xfffffffff;
@@ -2226,7 +2037,7 @@
             }
 
             idp.reset(new id_pair(passwdinfo.pw_uid, passwdinfo.pw_gid));
-	    vid.uid_string = passwdinfo.pw_name;
+            vid.uid_string = passwdinfo.pw_name;
             cacheUserIds(passwdinfo.pw_uid, passwdinfo.pw_name);
           }
 
@@ -2256,9 +2067,9 @@
         vid.gid = idp->gid;
         vid.allowed_uids.insert(vid.uid);
         vid.allowed_gids.insert(vid.gid);
-	vid.allowed_uids.insert(99);
-	vid.allowed_gids.insert(99);
-	addSecondaryGroups(vid, vid.uid_string, idp->gid);
+        vid.allowed_uids.insert(99);
+        vid.allowed_gids.insert(99);
+        addSecondaryGroups(vid, vid.uid_string, idp->gid);
         auto gs = std::make_unique<gid_set>(vid.allowed_gids);
         eos_static_debug("adding to cache uid=%u gid=%u", idp->uid, idp->gid);
         gShardedPhysicalUidCache.store(name, std::move(idp));
@@ -2275,19 +2086,21 @@
       }
 
       struct passwd* pwbufp = 0;
+
       {
-        if (getpwnam_r(name.c_str(), &passwdinfo, buffer, buflen, &pwbufp) || (!pwbufp)) {
+        if (getpwnam_r(name.c_str(), &passwdinfo, buffer, buflen, &pwbufp) ||
+            (!pwbufp)) {
           gShardedNegativePhysicalUidCache.store(name, std::make_unique<bool>(true));
           return;
         }
       }
+
       idp.reset(new id_pair(passwdinfo.pw_uid, passwdinfo.pw_gid));
       vid.uid = idp->uid;
       vid.gid = idp->gid;
       vid.uid_string = passwdinfo.pw_name;
       cacheUserIds(passwdinfo.pw_uid, passwdinfo.pw_name);
     }
-
   }
 
   if (auto gv = gShardedPhysicalGidCache.retrieve(name)) {
@@ -2296,10 +2109,12 @@
     vid.uid = idp->uid;
     vid.gid = idp->gid;
     eos_static_debug("msg=\"returning\" uid=%u gid=%u", idp->uid, idp->gid);
+
     if (!in_uid_cache) {
       eos_static_debug("msg=\"adding to cache\" uid=%u gid=%u", idp->uid, idp->gid);
       gShardedPhysicalUidCache.store(name, std::move(idp));
     }
+
     return;
   }
 
@@ -2310,7 +2125,9 @@
     eos_static_debug("msg=\"adding to cache\" uid=%u gid=%u", idp->uid, idp->gid);
     gShardedPhysicalUidCache.store(name, std::move(idp));
   }
-  gShardedPhysicalGidCache.store(name, std::make_unique<gid_set>(vid.allowed_gids));
+
+  gShardedPhysicalGidCache.store(name,
+                                 std::make_unique<gid_set>(vid.allowed_gids));
   return;
 }
 
@@ -2380,6 +2197,7 @@
     Mapping::getPhysicalUidGids(name, vid);
     return;
   }
+
   if (uid_mapped) {
     if (kv_uid->second == 0) {
       eos_static_debug("msg=\"%s uid mapping\"", vid.prot.c_str());
@@ -2395,6 +2213,7 @@
       vid.allowed_gids.insert(vid.gid);
     }
   }
+
   if (gid_mapped) {
     if (kv_gid->second == 0) {
       eos_static_debug("msg=\"%s gid mapping\"", vid.prot.c_str());
@@ -2406,7 +2225,6 @@
       vid.allowed_gids.insert(vid.gid);
     }
   }
-
 }
 
 EOSCOMMONNAMESPACE_END