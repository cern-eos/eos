// ----------------------------------------------------------------------
// File: Mapping.cc
// Author: Andreas-Joachim Peters - CERN
// ----------------------------------------------------------------------

/************************************************************************
 * EOS - the CERN Disk Storage System                                   *
 * Copyright (C) 2011 CERN/Switzerland                                  *
 *                                                                      *
 * This program is free software: you can redistribute it and/or modify *
 * it under the terms of the GNU General Public License as published by *
 * the Free Software Foundation, either version 3 of the License, or    *
 * (at your option) any later version.                                  *
 *                                                                      *
 * This program is distributed in the hope that it will be useful,      *
 * but WITHOUT ANY WARRANTY; without even the implied warranty of       *
 * MERCHANTABILITY or FITNESS FOR A PARTICULAR PURPOSE.  See the        *
 * GNU General Public License for more details.                         *
 *                                                                      *
 * You should have received a copy of the GNU General Public License    *
 * along with this program.  If not, see <http://www.gnu.org/licenses/>.*
 ************************************************************************/

#include "common/Namespace.hh"
#include "common/Mapping.hh"
#include "common/Macros.hh"
#include "common/Logging.hh"
#include "common/SecEntity.hh"
#include "common/SymKeys.hh"
#include "common/token/EosTok.hh"
#include "XrdNet/XrdNetUtils.hh"
#include "XrdNet/XrdNetAddr.hh"
#include "XrdOuc/XrdOucEnv.hh"
#include "XrdSec/XrdSecEntityAttr.hh"
#include <pwd.h>
#include <grp.h>

EOSCOMMONNAMESPACE_BEGIN

/*----------------------------------------------------------------------------*/
// global mapping objects
/*----------------------------------------------------------------------------*/
RWMutex Mapping::gMapMutex;
XrdSysMutex Mapping::gPhysicalIdMutex;

Mapping::UserRoleMap_t Mapping::gUserRoleVector;
Mapping::GroupRoleMap_t Mapping::gGroupRoleVector;
Mapping::VirtualUserMap_t Mapping::gVirtualUidMap;
Mapping::VirtualGroupMap_t Mapping::gVirtualGidMap;
Mapping::SudoerMap_t Mapping::gSudoerMap;
bool Mapping::gRootSquash = true;

Mapping::GeoLocationMap_t Mapping::gGeoMap;
int Mapping::gNobodyAccessTreeDeepness(1024);

Mapping::AllowedTidentMatches_t Mapping::gAllowedTidentMatches;

XrdSysMutex Mapping::ActiveLock;

google::dense_hash_map<std::string, time_t> Mapping::ActiveTidents;
google::dense_hash_map<uid_t,size_t> Mapping::ActiveUids;

XrdOucHash<Mapping::id_pair> Mapping::gPhysicalUidCache;
XrdOucHash<Mapping::gid_set> Mapping::gPhysicalGidCache;

XrdSysMutex Mapping::gPhysicalNameCacheMutex;
std::map<uid_t, std::string> Mapping::gPhysicalUserNameCache;
std::map<gid_t, std::string> Mapping::gPhysicalGroupNameCache;
std::map<std::string, uid_t> Mapping::gPhysicalUserIdCache;
std::map<std::string, gid_t> Mapping::gPhysicalGroupIdCache;

Mapping::ip_cache Mapping::gIpCache(300);

OAuth Mapping::gOAuth;

static std::string g_pwd_key = "\"<pwd>\"";
static std::string g_pwd_uid_key = g_pwd_key + ":uid";
static std::string g_pwd_gid_key = g_pwd_key + ":gid";
static std::string g_https_uid_key = "https:" + g_pwd_uid_key;
static std::string g_https_gid_key = "https:" + g_pwd_gid_key;
static std::string g_sss_uid_key = "sss:" + g_pwd_uid_key;
static std::string g_sss_gid_key = "sss:" + g_pwd_gid_key;
static std::string g_unix_uid_key = "unix:" + g_pwd_uid_key;
static std::string g_unix_gid_key = "unix:" + g_pwd_gid_key;
static std::string g_gsi_uid_key = "gsi:" + g_pwd_uid_key;
static std::string g_gsi_gid_key = "gsi:" + g_pwd_gid_key;
static std::string g_krb_uid_key = "krb5:" + g_pwd_uid_key;
static std::string g_krb_gid_key = "krb5:" + g_pwd_gid_key;

/*----------------------------------------------------------------------------*/
/**
 * Initialize Google maps
 *
 */

/*----------------------------------------------------------------------------*/

void
Mapping::Init()
{
  ActiveTidents.set_empty_key("#__EMPTY__#");
  ActiveTidents.set_deleted_key("#__DELETED__#");

  ActiveUids.set_empty_key(2147483646);
  ActiveUids.set_deleted_key(2147483647);
  // allow FUSE client access as root via env variable
  if (getenv("EOS_FUSE_NO_ROOT_SQUASH") &&
      !strcmp("1", getenv("EOS_FUSE_NO_ROOT_SQUASH"))) {
    gRootSquash = false;
  }

  gOAuth.Init();
}

//------------------------------------------------------------------------------
// Reset
//------------------------------------------------------------------------------

void
Mapping::Reset()
{
  {
    XrdSysMutexHelper mLock(gPhysicalIdMutex);
    gPhysicalUidCache.Purge();
    gPhysicalGidCache.Purge();
  }
  {
    XrdSysMutexHelper mLock(gPhysicalNameCacheMutex);
    gPhysicalGroupNameCache.clear();
    gPhysicalUserNameCache.clear();
    gPhysicalGroupIdCache.clear();
    gPhysicalUserIdCache.clear();
  }
  {
    XrdSysMutexHelper mLock(ActiveLock);
    ActiveTidents.clear();
    ActiveUids.clear();
  }
}


/*----------------------------------------------------------------------------*/
/**
 * Expire Active client entries which have not been used since interval
 *
 * @param interval seconds of idle time for expiration
 */

/*----------------------------------------------------------------------------*/
void
Mapping::ActiveExpire(int interval, bool force)
{
  static time_t expire = 0;
  // needs to have Active Lock locked
  time_t now = time(NULL);

  if (force || (now > expire)) {
    // expire tidents older than interval
    google::dense_hash_map<std::string, time_t>::iterator it1;
    google::dense_hash_map<std::string, time_t>::iterator it2;

    for (it1 = Mapping::ActiveTidents.begin();
         it1 != Mapping::ActiveTidents.end();) {
      if ((now - it1->second) > interval) {
        it2 = it1;
        ++it1;
        Mapping::ActiveUids.erase(Mapping::UidFromTident(it2->first));
        Mapping::ActiveTidents.erase(it2);
      } else {
        ++it1;
      }
    }

    Mapping::ActiveTidents.resize(0);
    Mapping::ActiveUids.resize(0);
    expire = now + 1800;
  }
}

/*----------------------------------------------------------------------------*/
/**
 * Map a client to its virtual identity
 *
 * @param client xrootd client authenticatino object
 * @param env opaque information containing role selection like 'eos.ruid' and 'eos.rgid'
 * @param tident trace identifier of the client
 * @param vid returned virtual identity
 */

/*----------------------------------------------------------------------------*/
void
Mapping::IdMap(const XrdSecEntity* client, const char* env, const char* tident,
               VirtualIdentity& vid, bool log)
{
  if (!client) {
    return;
  }

  eos_static_debug("name:%s role:%s group:%s tident:%s", client->name,
                   client->role, client->grps, client->tident);
  // you first are 'nobody'
  vid = VirtualIdentity::Nobody();
  XrdOucEnv Env(env);
  std::string authz = (Env.Get("authz") ? Env.Get("authz") : "");
  vid.name = client->name;
  vid.tident = tident;
  vid.sudoer = false;
  // first map by alias
  XrdOucString useralias = client->prot;
  useralias += ":";
  useralias += "\"";
  useralias += client->name;
  useralias += "\"";
  useralias += ":";
  XrdOucString groupalias = useralias;
  useralias += "uid";
  groupalias += "gid";
  RWMutexReadLock lock(gMapMutex);
  vid.prot = client->prot;

  // @todo (esindril) this is just a workaround for the fact that XrdHttp
  // does not properly populate the prot field in the XrdSecEntity object.
  // See https://github.com/xrootd/xrootd/issues/1122
  if ((strlen(client->tident) == 4) &&
      (strcmp(client->tident, "http") == 0)) {
    vid.prot = "https";
  }

  // SSS and GRPC might contain a key embedded in the endorsements field
  if ((vid.prot == "sss") || (vid.prot == "grpc")) {
    vid.key = (client->endorsements ? client->endorsements : "");
  }

  if (EOS_LOGS_DEBUG) {
    eos_static_debug("key %s", vid.key.c_str());
  }

  // KRB5 mapping
  if ((vid.prot == "krb5")) {
    eos_static_debug("krb5 mapping");

    if (gVirtualUidMap.count(g_krb_uid_key)) {
      // use physical mapping for kerberos names
      Mapping::getPhysicalIds(client->name, vid);
      vid.gid = 99;
      vid.allowed_gids.clear();
      vid.allowed_gids.insert(vid.gid);
    }

    if (gVirtualGidMap.count(g_krb_gid_key)) {
      // use physical mapping for kerberos names
      uid_t uid = vid.uid;
      Mapping::getPhysicalIds(client->name, vid);
      vid.uid = uid;
      vid.allowed_uids.clear();
      vid.allowed_uids.insert(uid);
      vid.allowed_uids.insert(99);
    }
  }

  // GSI mapping
  if ((vid.prot == "gsi")) {
    eos_static_debug("gsi mapping");

    if (gVirtualUidMap.count(g_gsi_uid_key)) {
      // use physical mapping for gsi names
      Mapping::getPhysicalIds(client->name, vid);
      vid.gid = 99;
      vid.allowed_gids.clear();
      vid.allowed_gids.insert(vid.gid);
    }

    if (gVirtualGidMap.count(g_gsi_gid_key)) {
      // use physical mapping for gsi names
      uid_t uid = vid.uid;
      Mapping::getPhysicalIds(client->name, vid);
      vid.uid = uid;
      vid.allowed_uids.clear();
      vid.allowed_uids.insert(uid);
      vid.allowed_uids.insert(99);
    }

    HandleVOMS(client, vid);
  }

  // https mapping
  if ((vid.prot == "https")) {
    eos_static_debug("%s:", "msg=\"https mapping\"");

    if (auto kv =gVirtualUidMap.find(g_https_uid_key);
        kv != gVirtualUidMap.end()) {
      if (kv->second == 0) {
        eos_static_debug("%s", "msg=\"https uid mapping\"");
        // Use physical mapping for https names
        std::string client_username;

        if (client->name == nullptr) {
          // Check if we have the request.name in the attributes of the
          // XrdSecEntity object which should contain the client username
          // that the request belongs to.
          const std::string user_key = "request.name";
          std::string user_value;

          if (client->eaAPI->Get(user_key, user_value)) {
            client_username = user_value;
          }
        } else {
          client_username = client->name;
        }

        Mapping::getPhysicalIds(client_username.c_str(), vid);
        vid.gid = 99;
        vid.allowed_gids.clear();
        vid.allowed_gids.insert(vid.gid);
      } else {
        eos_static_debug("%s", "msg=\"https forced uid mapping\"");
        // Map to the requested id
        vid.uid = kv->second;
        vid.allowed_uids.clear();
        vid.allowed_uids.insert(vid.uid);
        vid.allowed_uids.insert(99);
        vid.gid = 99;
        vid.allowed_gids.clear();
        vid.allowed_gids.insert(vid.gid);
      }
    }

    if (auto kv = gVirtualGidMap.find(g_https_gid_key);
        kv != gVirtualGidMap.end()) {
      if (kv->second == 0) {
        eos_static_debug("%s", "msg=\"https gid mapping\"");
        uid_t uid = vid.uid;
        Mapping::getPhysicalIds(client->name, vid);
        vid.uid = uid;
        vid.allowed_uids.clear();
        vid.allowed_uids.insert(vid.uid);
        vid.allowed_uids.insert(99);
      } else {
        eos_static_debug("%s", "msg=\"https forced gid mapping\"");
        vid.gid = kv->second;
        vid.allowed_gids.clear();
        vid.allowed_gids.insert(vid.gid);
      }
    }

    HandleVOMS(client, vid);
  }

  // sss mapping
  if ((vid.prot == "sss")) {
    eos_static_debug("sss mapping");

    if (auto kv = gVirtualUidMap.find(g_sss_uid_key);
        kv != gVirtualUidMap.end()) {
      if (kv->second == 0) {
        eos_static_debug("%s", "msg=\"sss uid mapping\"");
        Mapping::getPhysicalIds(client->name, vid);
        vid.gid = 99;
        vid.allowed_gids.clear();
        vid.allowed_gids.insert(vid.gid);
      } else {
        eos_static_debug("%s", "sss uid forced mapping");
        vid.uid = kv->second;
        vid.allowed_uids.clear();
        vid.allowed_uids.insert(vid.uid);
        vid.allowed_uids.insert(99);
        vid.gid = 99;
        vid.allowed_gids.clear();
        vid.allowed_gids.insert(vid.gid);
      }
    }

    if (auto kv = gVirtualGidMap.find(g_sss_gid_key);
        kv != gVirtualGidMap.end()) {
      if (kv->second == 0) {
        eos_static_debug("%s", "msg=\"sss gid mapping\"");
        uid_t uid = vid.uid;
        Mapping::getPhysicalIds(client->name, vid);
        vid.uid = uid;
        vid.allowed_uids.clear();
        vid.allowed_uids.insert(vid.uid);
        vid.allowed_uids.insert(99);
      } else {
        eos_static_debug("%s", "msg=\"sss forced gid mapping\"");
        vid.allowed_gids.clear();
        vid.gid = kv->second;
        vid.allowed_gids.insert(vid.gid);
      }
    }
  }

  // unix mapping
  if ((vid.prot == "unix")) {
    eos_static_debug("%s", "msg=\"unix mapping\"");

    if (auto kv = gVirtualUidMap.find(g_unix_uid_key);
        kv != gVirtualUidMap.end()) {
      if (kv->second == 0) {
        // Use physical mapping for unix names
        Mapping::getPhysicalIds(client->name, vid);
        vid.gid = 99;
        vid.allowed_gids.clear();
        vid.allowed_gids.insert(vid.gid);
      } else {
        eos_static_debug("%s", "msg=\"unix forced uid mapping\"");
        vid.allowed_uids.clear();
        vid.uid = kv->second;
        vid.allowed_uids.insert(vid.uid);
        vid.allowed_uids.insert(99);
        vid.gid = 99;
        vid.allowed_gids.clear();
        vid.allowed_gids.insert(vid.gid);
      }
    }

    if (auto kv = gVirtualGidMap.find(g_unix_gid_key);
        kv != gVirtualGidMap.end()) {
      if (kv->second == 0) {
        eos_static_debug("%s", "msg=\"unix gid mapping\"");
        // Use physical mapping for unix names
        uid_t uid = vid.uid;
        Mapping::getPhysicalIds(client->name, vid);
        vid.uid = uid;
        vid.allowed_uids.clear();
        vid.allowed_uids.insert(uid);
        vid.allowed_uids.insert(99);
      } else {
        eos_static_debug("%s", "msg=\"unix forced gid mapping\"");
        vid.allowed_gids.clear();
        vid.gid = kv->second;
        vid.allowed_gids.insert(vid.gid);
      }
    }
  }

  // tident mapping
  XrdOucString mytident = "";
  XrdOucString myrole = "";
  XrdOucString wildcardtident = "";
  XrdOucString host = "";
  XrdOucString stident = "tident:";
  stident += "\"";
  stident += ReduceTident(vid.tident, wildcardtident, mytident, host);

  if (host == "127.0.0.1") {
    host = "localhost";
  }

  myrole = mytident;
  myrole.erase(mytident.find("@"));
  // FUSE select's now the role via <uid>[:connectionid]
  // the connection id is already removed by ReduceTident
  myrole.erase(myrole.find("."));
  XrdOucString swctident = "tident:";
  swctident += "\"";
  swctident += wildcardtident;
  XrdOucString suidtident = stident;
  suidtident += "\":uid";
  XrdOucString sgidtident = stident;
  sgidtident += "\":gid";
  XrdOucString swcuidtident = swctident;
  swcuidtident += "\":uid";
  XrdOucString swcgidtident = swctident;
  swcgidtident += "\":gid";
  XrdOucString sprotuidtident = swcuidtident;
  XrdOucString sprotgidtident = swcgidtident;
// there can be a protocol specific rule like sss:@<host>:uid...
  sprotuidtident.replace("*", vid.prot);
// there can be a protocol specific rule like sss:@<host>:gid...
  sprotgidtident.replace("*", vid.prot);
  eos_static_debug("swcuidtident=%s sprotuidtident=%s myrole=%s",
                   swcuidtident.c_str(), sprotuidtident.c_str(), myrole.c_str());

  if (auto kv = gVirtualUidMap.find(suidtident.c_str());
      kv != gVirtualUidMap.end()) {
    //    eos_static_debug("tident mapping");
    vid.uid = kv->second;

    if (!vid.hasUid(vid.uid)) {
      vid.allowed_uids.insert(vid.uid);
    }

    if (!vid.hasUid(99)) {
      vid.allowed_uids.insert(99);
    }
  }

  if (auto kv = gVirtualGidMap.find(sgidtident.c_str());
      kv != gVirtualGidMap.end()) {
    //    eos_static_debug("tident mapping");
    vid.gid = kv->second;

    if (!vid.hasGid(vid.gid)) {
      vid.allowed_gids.insert(vid.gid);
    }

    if (!vid.hasGid(99)) {
      vid.allowed_gids.insert(99);
    }
  }

  // Wildcard tidents/protocol tidents - one can define mapping entries like
  // '*@host:uid=>0' e.g. for fuse mounts or only for a certain protocol
  // like 'sss@host:uid=>0'
  XrdOucString tuid = "";
  XrdOucString tgid = "";

  if (gVirtualUidMap.count(swcuidtident.c_str())) {
    // there is an entry like "*@<host:uid" matching all protocols
    tuid = swcuidtident.c_str();
  } else {
    if (gVirtualUidMap.count(sprotuidtident.c_str())) {
      // there is a protocol specific entry "<prot>@<host>:uid"
      tuid = sprotuidtident.c_str();
    } else {
      if (gAllowedTidentMatches.size()) {
        std::string sprot = vid.prot.c_str();

        for (auto it = gAllowedTidentMatches.begin(); it != gAllowedTidentMatches.end();
             ++it) {
          if (sprot != it->first.c_str()) {
            continue;
          }

          if (host.matches(it->second.c_str())) {
            sprotuidtident.replace(host.c_str(), it->second.c_str());

            if (gVirtualUidMap.count(sprotuidtident.c_str())) {
              tuid = sprotuidtident.c_str();
              break;
            }
          }
        }
      }
    }
  }

  if (gVirtualGidMap.count(swcgidtident.c_str())) {
    // there is an entry like "*@<host>:gid" matching all protocols
    tgid = swcgidtident.c_str();
  } else {
    if (gVirtualGidMap.count(sprotgidtident.c_str())) {
      // there is a protocol specific entry "<prot>@<host>:uid"
      tgid = sprotgidtident.c_str();
    } else {
      if (gAllowedTidentMatches.size()) {
        std::string sprot = vid.prot.c_str();

        for (auto it = gAllowedTidentMatches.begin(); it != gAllowedTidentMatches.end();
             ++it) {
          if (sprot != it->first.c_str()) {
            continue;
          }

          if (host.matches(it->second.c_str())) {
            sprotuidtident.replace(host.c_str(), it->second.c_str());

            if (gVirtualUidMap.count(sprotuidtident.c_str())) {
              tuid = sprotuidtident.c_str();
              break;
            }
          }
        }
      }
    }
  }

  eos_static_debug("tuid=%s tgid=%s", tuid.c_str(), tgid.c_str());

  if (gVirtualUidMap.count(tuid.c_str())) {
    if (!gVirtualUidMap[tuid.c_str()]) {
      if (gRootSquash && (host != "localhost") && (host != "localhost.localdomain") &&
          (host != "localhost6.localdomain6") && (vid.name == "root") &&
          (myrole == "root")) {
        eos_static_debug("tident root uid squash");
        vid.allowed_uids.clear();
        vid.allowed_uids.insert(DAEMONUID);
        vid.uid = DAEMONUID;
        vid.allowed_gids.clear();
        vid.gid = DAEMONGID;
        vid.allowed_gids.insert(DAEMONGID);
      } else {
        eos_static_debug("tident uid mapping prot=%s name=%s",
                         vid.prot.c_str(), vid.name.c_str());
        vid.allowed_uids.clear();

        // use physical mapping
        // unix protocol maps to the role if the client is the root account
        // otherwise it maps to the unix ID on the client host
        if (((vid.prot == "unix") && (vid.name == "root")) ||
            ((vid.prot == "sss") && (vid.name == "daemon"))) {
          Mapping::getPhysicalIds(myrole.c_str(), vid);
        } else {
          Mapping::getPhysicalIds(client->name, vid);
        }
      }
    } else {
      eos_static_debug("tident uid forced mapping");
      // map to the requested id
      vid.allowed_uids.clear();
      vid.uid = gVirtualUidMap[tuid.c_str()];
      vid.allowed_uids.insert(vid.uid);
      vid.allowed_uids.insert(99);
      vid.allowed_gids.clear();
      vid.gid = 99;
      vid.allowed_gids.insert(vid.gid);
    }
  }

  if (gVirtualGidMap.count(tgid.c_str())) {
    if (!gVirtualGidMap[tgid.c_str()]) {
      if (gRootSquash && (host != "localhost") && (host != "localhost.localdomain") &&
          (vid.name == "root") && (myrole == "root")) {
        eos_static_debug("tident root gid squash");
        vid.allowed_gids.clear();
        vid.allowed_gids.insert(DAEMONGID);
        vid.gid = DAEMONGID;
      } else {
        eos_static_debug("tident gid mapping");
        uid_t uid = vid.uid;

        if (((vid.prot == "unix") && (vid.name == "root")) ||
            ((vid.prot == "sss") && (vid.name == "daemon"))) {
          Mapping::getPhysicalIds(myrole.c_str(), vid);
        } else {
          Mapping::getPhysicalIds(client->name, vid);
        }

        vid.uid = uid;
        vid.allowed_uids.clear();
        vid.allowed_uids.insert(uid);
        vid.allowed_uids.insert(99);
      }
    } else {
      eos_static_debug("tident gid forced mapping");
      // map to the requested id
      vid.allowed_gids.clear();
      vid.gid = gVirtualGidMap[tgid.c_str()];
      vid.allowed_gids.insert(vid.gid);
    }
  }

  eos_static_debug("suidtident:%s sgidtident:%s", suidtident.c_str(),
                   sgidtident.c_str());

  // Configuration door for localhost clients adds always the adm/adm vid's
  if ((suidtident == "tident:\"root@localhost.localdomain\":uid") ||
      (suidtident == "tident:\"root@localhost\":uid")) {
    vid.sudoer = true;
    vid.uid = 3;
    vid.gid = 4;

    if (!vid.hasUid(3)) {
      vid.allowed_uids.insert(vid.uid);
    }

    if (!vid.hasGid(4)) {
      vid.allowed_gids.insert(vid.gid);
    }
  }

  // GRPC key mapping
  if ((vid.prot == "grpc") && vid.key.length()) {
    std::string keyname = vid.key.c_str();
    std::string maptident = "tident:\"grpc@";
    std::string wildcardmaptident = "tident:\"grpc@*\":uid";
    std::vector<std::string> vtident;
    eos::common::StringConversion::Tokenize(client->tident, vtident, "@");

    if (vtident.size() == 2) {
      maptident += vtident[1];
    }

    maptident += "\":uid";
    eos_static_info("%d %s %s %s", vtident.size(), client->tident,
                    maptident.c_str(), wildcardmaptident.c_str());

    if (gVirtualUidMap.count(maptident.c_str()) ||
        gVirtualUidMap.count(wildcardmaptident.c_str())) {
      // if this is an allowed gateway, map according to client name or authkey
      std::string uidkey = "grpc:\"";
      uidkey += "key:";
      uidkey += keyname;
      uidkey += "\":uid";
      vid.uid = 99;
      vid.allowed_uids.clear();
      vid.allowed_uids.insert(99);

      if (gVirtualUidMap.count(uidkey.c_str())) {
        vid.uid = gVirtualUidMap[uidkey.c_str()];
        vid.allowed_uids.insert(vid.uid);
      }

      std::string gidkey = "grpc:\"";
      gidkey += "key:";
      gidkey += keyname;
      gidkey += "\":gid";
      vid.gid = 99;
      vid.allowed_gids.clear();
      vid.allowed_gids.insert(99);

      if (gVirtualGidMap.count(gidkey.c_str())) {
        vid.gid = gVirtualGidMap[gidkey.c_str()];
        vid.allowed_gids.insert(vid.gid);
      }
    } else {
      // we are nobody if we are not an authorized host
      vid = VirtualIdentity::Nobody();
    }
  }

  // Environment selected roles
  XrdOucString ruid = Env.Get("eos.ruid");
  XrdOucString rgid = Env.Get("eos.rgid");
  XrdOucString rapp = Env.Get("eos.app");

  // SSS key mapping
  if ((vid.prot == "sss") && vid.key.length()) {
    std::string keyname = vid.key;
    std::string maptident = "tident:\"sss@";
    std::string wildcardmaptident = "tident:\"sss@*\":uid";
    std::vector<std::string> vtident;
    eos::common::StringConversion::Tokenize(client->tident, vtident, "@");

    // token provided as key
    if (keyname.substr(0, 8) == "zteos64:") {
      // this is an eos token
      authz = vid.key;
    }  else {
      // try oauth2
      std::string oauthname;

      // check for OAuth contents
      if ((oauthname = gOAuth.Handle(keyname, vid)).empty() ||
          // enable/disable oauth2 mapping
          !gVirtualUidMap.count("oauth2:\"<pwd>\":uid")) {
        // treat as mapping key
        if (vtident.size() == 2) {
          maptident += vtident[1];
        }

        maptident += "\":uid";
        eos_static_info("%d %s %s %s", vtident.size(), client->tident,
                        maptident.c_str(), wildcardmaptident.c_str());

        if (gVirtualUidMap.count(maptident) ||
            gVirtualUidMap.count(wildcardmaptident)) {
          // if this is an allowed gateway, map according to client name or authkey
          std::string uidkey = "sss:\"";
          uidkey += "key:";
          uidkey += keyname;
          uidkey += "\":uid";
          vid.uid = 99;
          vid.allowed_uids.clear();
          vid.allowed_uids.insert(99);

          if (auto kv = gVirtualUidMap.find(uidkey);
              kv != gVirtualUidMap.end()) {
            vid.uid = kv->second;
            vid.allowed_uids.insert(vid.uid);
          }

          std::string gidkey = "sss:\"";
          gidkey += "key:";
          gidkey += keyname;
          gidkey += "\":gid";
          vid.gid = 99;
          vid.allowed_gids.clear();
          vid.allowed_gids.insert(99);

          if (auto kv = gVirtualGidMap.find(gidkey);
              kv != gVirtualGidMap.end()) {
            vid.gid = kv->second;
            vid.allowed_gids.insert(vid.gid);
          }
        } else {
          // we are nobody if we are not an authorized host
          vid = VirtualIdentity::Nobody();
          vid.prot = "sss";
        }
      } else {
<<<<<<< HEAD
        int errc=0;
        std::string uidkey = "oauth2:\"";
        uidkey += "sub:";
        uidkey += oauthname;
        uidkey += "\":uid";
  if (auto kv = gVirtualUidMap.find(uidkey);
      kv != gVirtualUidMap.end()) {
          // map oauthname from static sub mapping
          oauthname = UidToUserName(kv->second, errc );
        }
        if (errc) {
          // we have no mapping for this uid
          Mapping::getPhysicalIds("nobody", vid);
        } else {
          // map oauthname
          Mapping::getPhysicalIds(oauthname.c_str(), vid);
        }
        vid.prot = "oauth2";
=======
	int errc=0;
	std::string uidkey = "oauth2:\"";
	uidkey += "sub:";
	uidkey += oauthname;
	uidkey += "\":uid";
  if (auto kv = gVirtualUidMap.find(uidkey);
      kv != gVirtualUidMap.end()) {
	  // map oauthname from static sub mapping
	  oauthname = UidToUserName(kv->second, errc );
	}
	if (errc) {
	  // we have no mapping for this uid
	  Mapping::getPhysicalIds("nobody", vid);
	} else {
	  // map oauthname
	  Mapping::getPhysicalIds(oauthname.c_str(), vid);
	}
	vid.prot = "oauth2";
>>>>>>> 2861c416
      }
    }
  }

  // Explicit virtual mapping overrules physical mappings - the second one
  // comes from the physical mapping before
  {
    auto userkey = gVirtualUidMap.find(useralias.c_str());
    vid.uid = userkey != gVirtualUidMap.end() ? userkey->second : vid.uid;
    if (!vid.hasUid(vid.uid)) {
      vid.allowed_uids.insert(vid.uid);
    }
  }

  {
    auto groupkey = gVirtualGidMap.find(groupalias.c_str());
    vid.gid = groupkey != gVirtualGidMap.end() ? groupkey->second : vid.gid;
    if (!vid.hasGid(vid.gid)) {
      vid.allowed_gids.insert(vid.gid);
    }
  }

  // Add virtual user and group roles - if any
  if (gUserRoleVector.count(vid.uid)) {
    for (auto it = gUserRoleVector[vid.uid].cbegin();
         it != gUserRoleVector[vid.uid].cend(); ++it) {
      if (!vid.hasUid(*it)) {
        vid.allowed_uids.insert(*it);
      }
    }
  }

  if (gGroupRoleVector.count(vid.uid)) {
    for (auto it = gGroupRoleVector[vid.uid].cbegin();
         it != gGroupRoleVector[vid.uid].cend(); ++it) {
      if (!vid.hasGid(*it)) {
        vid.allowed_gids.insert(*it);
      }
    }
  }

  bool token_sudo = false;

  // Handle token based mapping
  if (!authz.empty()) {
    if (authz.substr(0, 8) == "zteos64:") {
      // this is an eos token
      eos::common::SymKey* symkey = eos::common::gSymKeyStore.GetCurrentKey();
      std::string key = symkey ? symkey->GetKey64() : "0123457890defaultkey";
      int rc = 0;
      vid.token = std::make_shared<EosTok>();

      if ((rc = vid.token->Read(authz, key, eos::common::EosTok::sTokenGeneration,
                                false))) {
        vid.token->Reset();
        eos_static_err("failed to decode token tident='%s' token='%s' errno=%d", tident,
                       authz.c_str(), -rc);
      } else {
        // if owner or group is specified, adjust this
        if (!vid.token->Owner().empty()) {
          token_sudo = true;
          ruid = vid.token->Owner().c_str();
        }

        if (!vid.token->Group().empty()) {
          token_sudo = true;
          rgid = vid.token->Group().c_str();
        }

        if (EOS_LOGS_INFO) {
          std::string dump;
          vid.token->Dump(dump, true, true);
          eos_static_info("%s", dump.c_str());
        }
      }
    }
  }

  uid_t sel_uid = vid.uid;
  uid_t sel_gid = vid.gid;

  if (ruid.length()) {
    if (!IsUid(ruid, sel_uid)) {
      int errc = 0;
      // try alias conversion
      std::string luid = ruid.c_str();
      sel_uid = (gVirtualUidMap.count(ruid.c_str())) ? gVirtualUidMap[ruid.c_str() ] :
                99;

      if (sel_uid == 99) {
        sel_uid = UserNameToUid(luid, errc);
      }

      if (errc) {
        sel_uid = 99;
      }
    }
  }

  if (rgid.length()) {
    if (!IsGid(rgid, sel_gid)) {
      int errc = 0;
      // try alias conversion
      std::string lgid = rgid.c_str();
      sel_gid = (gVirtualGidMap.count(rgid.c_str())) ? gVirtualGidMap[rgid.c_str()] :
                99;

      if (sel_gid == 99) {
        sel_gid = GroupNameToGid(lgid, errc);
      }

      if (errc) {
        sel_gid = 99;
      }
    }
  }

  // Sudoer flag setting
  if (gSudoerMap.count(vid.uid)) {
    vid.sudoer = true;
  }

  // Check if we are allowed to take sel_uid & sel_gid
  if (!vid.sudoer && !token_sudo) {
    // if we are not a sudore, scan the allowed ids
    if (vid.hasUid(sel_uid)) {
      vid.uid = sel_uid;
    } else {
      vid.uid = 99;
    }

    if (vid.hasGid(sel_gid)) {
      vid.gid = sel_gid;
    } else {
      vid.gid = 99;
    }
  } else {
<<<<<<< HEAD
    // remove sudo capability after changing identity
    if (!is_localhost) {
      if ( vid.uid != sel_uid) {
        vid.sudoer = false;
      }
      if ( vid.gid != sel_gid) {
        vid.sudoer = false;
      }
    }

=======
>>>>>>> 2861c416
    vid.uid = sel_uid;
    vid.gid = sel_gid;

    if (ruid.length() || rgid.length()) {
      if (!vid.hasGid(sel_gid)) {
        vid.allowed_gids.insert(sel_gid);
      }

      if (!vid.hasUid(sel_uid)) {
        vid.allowed_uids.insert(sel_uid);
      }
    }
  }

  if (client->host) {
    vid.host = client->host;
  } else {
    vid.host = host.c_str();
  }

  size_t dotpos = vid.host.find(".");

  // remove hostname
  if (dotpos != std::string::npos) {
    vid.domain = vid.host.substr(dotpos + 1);
  } else {
    vid.domain = "localdomain";
  }

  {
    int errc = 0;
    // add the uid/gid as strings
    vid.uid_string = UidToUserName(vid.uid, errc);
    vid.gid_string = GidToGroupName(vid.gid, errc);
  }

  // verify origin
  if (vid.token) {
    if (vid.token->Valid()) {
      if (vid.token->VerifyOrigin(vid.host, vid.uid_string,
                                  std::string(vid.prot.c_str()))) {
        // invalidate this token
        if (EOS_LOGS_DEBUG) {
          eos_static_debug("invalidating token - origin mismatch %s:%s:%s",
                           vid.host.c_str(),
                           vid.uid_string.c_str(),
                           vid.prot.c_str());
        }

        vid.token->Reset();
      }
    }
  }

  if (rapp.length()) {
    vid.app = rapp.c_str();
  }

  time_t now = time(NULL);

  // Check the Geo Location
  if ((!vid.geolocation.length()) && (gGeoMap.size())) {
    // if the geo location was not set externally and we have some recipe we try
    // to translate the host name and match a rule

    // if we have a default geo location we assume that a client in that one
    if (auto kv = gGeoMap.find("default");
        kv != gGeoMap.end()) {
      vid.geolocation = kv->second;
    }

    std::string ipstring = gIpCache.GetIp(host.c_str());

    if (ipstring.length()) {
      std::string sipstring = ipstring;
      GeoLocationMap_t::const_iterator it;
      GeoLocationMap_t::const_iterator longuestmatch = gGeoMap.end();

      // we use the geo location with the longest name match
      for (it = gGeoMap.begin(); it != gGeoMap.end(); ++it) {
        // If we have a previously matched geoloc and if it's longer that the
        // current one, try the next one
        if (longuestmatch != gGeoMap.end() &&
            it->first.length() <= longuestmatch->first.length()) {
          continue;
        }

        if (sipstring.compare(0, it->first.length(), it->first) == 0) {
          vid.geolocation = it->second;
          longuestmatch = it;
        }
      }
    }
  }

  // Maintain the active client map and expire old entries
  ActiveLock.Lock();

  // Safety measures not to exceed memory by 'nasty' clients
  if (ActiveTidents.size() > 25000) {
    ActiveExpire();
  }

  if (ActiveTidents.size() < 60000) {
    char actident[1024];
    snprintf(actident, sizeof(actident) - 1, "%d^%s^%s^%s^%s", vid.uid,
             mytident.c_str(), vid.prot.c_str(), vid.host.c_str(), vid.app.c_str());
    std::string intident = actident;
    if (!ActiveTidents.count(intident)) {
      ActiveUids[vid.uid]++;
    }
    ActiveTidents[intident] = now;

  }

  ActiveLock.UnLock();
  eos_static_debug("selected %d %d [%s %s]", vid.uid, vid.gid, ruid.c_str(),
                   rgid.c_str());

  if (log) {
    eos_static_info("%s sec.tident=\"%s\" vid.uid=%d vid.gid=%d",
                    eos::common::SecEntity::ToString(client, Env.Get("eos.app")).c_str(),
                    tident, vid.uid, vid.gid);
  }
}

//------------------------------------------------------------------------------
// Handle VOMS mapping
//------------------------------------------------------------------------------
void
Mapping::HandleVOMS(const XrdSecEntity* client, VirtualIdentity& vid)
{
  // No VOMS info available
  if ((client->grps == nullptr) || (strlen(client->grps) == 0)) {
    return;
  }

  std::string group = client->grps;
  size_t g_pos = group.find(" ");

  if (g_pos != std::string::npos) {
    group.erase(g_pos);
  }

  // VOMS mapping
  std::string vomsstring = "voms:\"";
  vomsstring += group;
  vomsstring += ":";
  vid.grps = group;

  if (client->role && strlen(client->role) &&
      (strncmp(client->role, "NULL", 4) != 0)) {
    // the role might be NULL
    std::string role = client->role;
    size_t r_pos = role.find(" ");

    if (r_pos != std::string::npos) {
      role.erase(r_pos);
    }

    vomsstring += role;
    vid.role = role;
  }

  vomsstring += "\"";
  std::string vomsuidstring = vomsstring;
  std::string vomsgidstring = vomsstring;
  vomsuidstring += ":uid";
  vomsgidstring += ":gid";

  // Mapping to user
  if (gVirtualUidMap.count(vomsuidstring)) {
    vid.allowed_uids.clear();
    vid.allowed_gids.clear();
    // Use physical mapping for VOMS roles, convert mapped uid to user name
    int errc = 0;
    std::string cname = Mapping::UidToUserName(gVirtualUidMap[vomsuidstring], errc);

    if (!errc) {
      Mapping::getPhysicalIds(cname.c_str(), vid);
    } else {
      vid = VirtualIdentity::Nobody();
      eos_static_err("voms-mapping: cannot translate uid=%d to user name with "
                     "the password db", (int) gVirtualUidMap[vomsuidstring]);
    }
  }

  // Mapping to group
  if (gVirtualGidMap.count(vomsgidstring)) {
    // se group mapping for VOMS roles
    vid.allowed_gids.clear();
    vid.gid = gVirtualGidMap[vomsgidstring];
    vid.allowed_gids.insert(vid.gid);
  }
}

//------------------------------------------------------------------------------
// Print the current mappings
//------------------------------------------------------------------------------
void
Mapping::Print(XrdOucString& stdOut, XrdOucString option)
{
  bool translateids = true;

  if (option.find("n") != STR_NPOS) {
    translateids = false;
    option.replace("n", "");
  }

  if ((!option.length()) || ((option.find("u")) != STR_NPOS)) {
    UserRoleMap_t::const_iterator it;

    for (it = gUserRoleVector.begin(); it != gUserRoleVector.end(); ++it) {
      char iuid[4096];
      sprintf(iuid, "%d", it->first);
      char suid[4096];
      sprintf(suid, "%-6s", iuid);

      if (translateids) {
        int errc = 0;
        std::string username = UidToUserName(it->first, errc);

        if (!errc) {
          sprintf(suid, "%-12s", username.c_str());
        }
      }

      stdOut += "membership uid: ";
      stdOut += suid;
      stdOut += " => uids(";

      for (const auto& uid : it->second) {
        if (translateids) {
          int errc = 0;
          std::string username = UidToUserName(uid, errc);

          if (!errc) {
            stdOut += username.c_str();
          } else {
            stdOut += (int)uid;
          }
        } else {
          stdOut += (int)uid;
        }

        stdOut += ",";
      }

      if (!it->second.empty()) {
        stdOut.erasefromend(1);
      }

      stdOut += ")\n";
    }
  }

  if ((!option.length()) || ((option.find("g")) != STR_NPOS)) {
    UserRoleMap_t::const_iterator it;

    for (it = gGroupRoleVector.begin(); it != gGroupRoleVector.end(); ++it) {
      char iuid[4096];
      sprintf(iuid, "%d", it->first);
      char suid[4096];
      sprintf(suid, "%-6s", iuid);

      if (translateids) {
        int errc = 0;
        std::string username = UidToUserName(it->first, errc);

        if (!errc) {
          sprintf(suid, "%-12s", username.c_str());
        }
      }

      stdOut += "membership uid: ";
      stdOut += suid;
      stdOut += " => gids(";

      for (const auto& gid : it->second) {
        if (translateids) {
          int errc = 0;
          std::string username = GidToGroupName(gid, errc);

          if (!errc) {
            stdOut += username.c_str();
          } else {
            stdOut += (int)gid;
          }
        } else {
          stdOut += (int)gid;
        }

        stdOut += ",";
      }

      if (!it->second.empty()) {
        stdOut.erasefromend(1);
      }

      stdOut += ")\n";
    }
  }

  if ((!option.length()) || ((option.find("s")) != STR_NPOS)) {
    SudoerMap_t::const_iterator it;
    // print sudoer line
    stdOut += "sudoer                 => uids(";

    for (it = gSudoerMap.begin(); it != gSudoerMap.end(); ++it) {
      if (it->second) {
        int errc = 0;
        std::string username = UidToUserName(it->first, errc);

        if (!errc && translateids) {
          stdOut += username.c_str();
        } else {
          stdOut += (int)(it->first);
        }

        stdOut += ",";
      }
    }

    if (stdOut.endswith(",")) {
      stdOut.erase(stdOut.length() - 1);
    }

    stdOut += ")\n";
  }

  if ((!option.length()) || ((option.find("U")) != STR_NPOS)) {
    VirtualUserMap_t::const_iterator it;

    for (it = gVirtualUidMap.begin(); it != gVirtualUidMap.end(); ++it) {
      stdOut += it->first.c_str();
      stdOut += " => ";
      int errc = 0;
      std::string username = UidToUserName(it->second, errc);

      if (!errc && translateids) {
        stdOut += username.c_str();
      } else {
        stdOut += (int) it->second;
      }

      stdOut += "\n";
    }
  }

  if ((!option.length()) || ((option.find("G")) != STR_NPOS)) {
    VirtualGroupMap_t::const_iterator it;

    for (it = gVirtualGidMap.begin(); it != gVirtualGidMap.end(); ++it) {
      stdOut += it->first.c_str();
      stdOut += " => ";
      int errc = 0;
      std::string groupname = GidToGroupName(it->second, errc);

      if (!errc && translateids) {
        stdOut += groupname.c_str();
      } else {
        stdOut += (int) it->second;
      }

      stdOut += "\n";
    }
  }

  if (((option.find("y")) != STR_NPOS)) {
    VirtualUserMap_t::const_iterator it;

    for (it = gVirtualUidMap.begin(); it != gVirtualUidMap.end(); ++it) {
      if (!it->second) {
        XrdOucString authmethod = it->first.c_str();

        if (!authmethod.beginswith("tident:")) {
          continue;
        }

        int dpos = authmethod.find("@");
        authmethod.erase(0, dpos + 1);
        dpos = authmethod.find("\"");
        authmethod.erase(dpos);
        stdOut += "gateway=";
        stdOut += authmethod;
        stdOut += "\n";
      }
    }
  }

  if (((option.find("a")) != STR_NPOS)) {
    VirtualUserMap_t::const_iterator it;

    for (it = gVirtualUidMap.begin(); it != gVirtualUidMap.end(); ++it) {
      if (!it->second) {
        XrdOucString authmethod = it->first.c_str();

        if (authmethod.beginswith("tident:")) {
          continue;
        }

        int dpos = authmethod.find(":");
        authmethod.erase(dpos);
        stdOut += "auth=";
        stdOut += authmethod;
        stdOut += "\n";
      }
    }
  }

  if ((!option.length()) || ((option.find("N")) != STR_NPOS)) {
    char sline[1024];
    snprintf(sline, sizeof(sline), "publicaccesslevel: => %d\n",
             gNobodyAccessTreeDeepness);
    stdOut += sline;
  }

  if ((!option.length()) || ((option.find("l")) != STR_NPOS)) {
    for (auto it = gGeoMap.begin(); it != gGeoMap.end(); ++it) {
      char sline[1024];
      snprintf(sline, sizeof(sline) - 1, "geotag:\"%s\" => \"%s\"\n",
               it->first.c_str(), it->second.c_str());
      stdOut += sline;
    }
  }

  if ((!option.length())) {
    for (auto it = gAllowedTidentMatches.begin(); it != gAllowedTidentMatches.end();
         ++it) {
      char sline[1024];
      snprintf(sline, sizeof(sline) - 1, "hostmatch:\"protocol=%s pattern=%s\n",
               it->first.c_str(), it->second.c_str());
      stdOut += sline;
    }
  }
}

/*----------------------------------------------------------------------------*/
/**
 * Store the physical Ids for name in the virtual identity
 *
 * @param name user name
 * @param vid virtual identity to store
 */

/*----------------------------------------------------------------------------*/
void
Mapping::getPhysicalIds(const char* name, VirtualIdentity& vid)
{
  struct passwd passwdinfo;
  char buffer[131072];

  if (!name || (strlen(name) == 0)) {
    return;
  }

  gid_set* gv;
  id_pair* id = 0;
  memset(&passwdinfo, 0, sizeof(passwdinfo));
  eos_static_debug("find in uid cache %s", name);
  XrdSysMutexHelper gLock(gPhysicalIdMutex);

  // cache short cut's
  if (!(id = gPhysicalUidCache.Find(name))) {
    eos_static_debug("not found in uid cache");
    XrdOucString sname = name;
    bool use_pw = true;

    if (sname.length() == 8) {
      bool known_tident = false;

      if (sname.beginswith("*") || sname.beginswith("~") || sname.beginswith("_")) {
        known_tident = true;
        // that is a new base-64 encoded id following the format '*1234567'
        // where 1234567 is the base64 encoded 42-bit value of 20-bit uid |
        // 16-bit gid | 6-bit session id.
        XrdOucString b64name = sname;
        b64name.erase(0, 1);
        // Decoden '_' -> '/', '-' -> '+' that was done to ensure the validity
        // of the XRootD URL.
        b64name.replace('_', '/');
        b64name.replace('-', '+');
        b64name += "=";
        unsigned long long bituser = 0;
        char* out = 0;
        ssize_t outlen;

        if (eos::common::SymKey::Base64Decode(b64name, out, outlen)) {
          if (outlen <= 8) {
            memcpy((((char*) &bituser)) + 8 - outlen, out, outlen);
            eos_static_debug("msg=\"decoded base-64 uid/gid/sid\" val=%llx val=%llx",
                             bituser, n_tohll(bituser));
          } else {
            eos_static_err("msg=\"decoded base-64 uid/gid/sid too long\" len=%d", outlen);
            delete id;
            return;
          }

          bituser = n_tohll(bituser);

          if (out) {
            free(out);
          }

          if (id) {
            delete id;
          }

          if (sname.beginswith("*") || sname.beginswith("_")) {
            id = new id_pair((bituser >> 22) & 0xfffff, (bituser >> 6) & 0xffff);
          } else {
            // only user id got forwarded, we retrieve the corresponding group
            uid_t ruid = (bituser >> 6) & 0xfffffffff;
            gPhysicalIdMutex.UnLock();
            struct passwd* pwbufp = 0;

            if (getpwuid_r(ruid, &passwdinfo, buffer, 16384, &pwbufp) || (!pwbufp)) {
              gPhysicalIdMutex.Lock();
              return;
            }

            id = new id_pair(passwdinfo.pw_uid, passwdinfo.pw_gid);
          }

          eos_static_debug("using base64 mapping %s %d %d", sname.c_str(), id->uid,
                           id->gid);
        } else {
          eos_static_err("msg=\"failed to decoded base-64 uid/gid/sid\" id=%s",
                         sname.c_str());
          gPhysicalIdMutex.UnLock();
          delete id;
          return;
        }
      }

      if (known_tident) {
        if (gRootSquash && (!id->uid || !id->gid)) {
          return;
        }

        vid.uid = id->uid;
        vid.gid = id->gid;
        vid.allowed_uids.clear();
        vid.allowed_uids.insert(vid.uid);
        vid.allowed_gids.clear();
        vid.allowed_gids.insert(vid.gid);
        gid_set* gs = new gid_set;
        *gs = vid.allowed_gids;
        gPhysicalUidCache.Add(name, id, 3600);
        eos_static_debug("adding to cache uid=%u gid=%u", id->uid, id->gid);
        gPhysicalGidCache.Add(name, gs, 3600);
        use_pw = false;
      }
    }

    if (use_pw) {
      gPhysicalIdMutex.UnLock();
      struct passwd* pwbufp = 0;
      {
        if (getpwnam_r(name, &passwdinfo, buffer, 16384, &pwbufp) || (!pwbufp)) {
          gPhysicalIdMutex.Lock();
          return;
        }
      }
      gPhysicalIdMutex.Lock();
      id = new id_pair(passwdinfo.pw_uid, passwdinfo.pw_gid);
      gPhysicalUidCache.Add(name, id, 3600);
      eos_static_debug("adding to cache uid=%u gid=%u", id->uid, id->gid);
    }

    if (!id) {
      return;
    }
  }

  vid.uid = id->uid;
  vid.gid = id->gid;

  if ((gv = gPhysicalGidCache.Find(name))) {
    vid.allowed_uids.insert(id->uid);
    vid.allowed_gids = *gv;
    vid.uid = id->uid;
    vid.gid = id->gid;
    eos_static_debug("returning uid=%u gid=%u", id->uid, id->gid);
    return;
  }

  std::string secondary_groups = getenv("EOS_SECONDARY_GROUPS") ?
                                 getenv("EOS_SECONDARY_GROUPS") : "";

  if (secondary_groups.length() && (secondary_groups == "1")) {
    struct group* gr;
    eos_static_debug("group lookup");
    gid_t gid = id->gid;
    setgrent();

    while ((gr = getgrent())) {
      int cnt;
      cnt = 0;

      if (gr->gr_gid == gid) {
        if (!vid.allowed_gids.size()) {
          vid.allowed_gids.insert(gid);
          vid.gid = gid;
        }
      }

      while (gr->gr_mem[cnt]) {
        if (!strcmp(gr->gr_mem[cnt], name)) {
          vid.allowed_gids.insert(gr->gr_gid);
        }

        cnt++;
      }
    }

    endgrent();
  }

  // add to the cache
  gid_set* vec = new uid_set;
  *vec = vid.allowed_gids;
  gPhysicalGidCache.Add(name, vec, 3600);
  return;
}

/*----------------------------------------------------------------------------*/
/**
 * Convert uid to user name
 *
 * @param uid unix user id
 * @param errc 0 if success, EINVAL if does not exist
 *
 * @return user name as string
 */

/*----------------------------------------------------------------------------*/
std::string
Mapping::UidToUserName(uid_t uid, int& errc)
{
  errc = 0;
  {
    XrdSysMutexHelper cMutex(gPhysicalNameCacheMutex);

    auto kv = gPhysicalUserNameCache.find(uid);
    if (kv != gPhysicalUserNameCache.end()) {
      return kv->second;
    }
  }
  char buffer[131072];
  int buflen = sizeof(buffer);
  std::string uid_string = "";
  struct passwd pwbuf;
  struct passwd* pwbufp = 0;
  (void) getpwuid_r(uid, &pwbuf, buffer, buflen, &pwbufp);

  if (pwbufp == NULL) {
    char buffer[131072];
    int buflen = sizeof(buffer);
    std::string uid_string = "";
    struct passwd pwbuf;
    struct passwd* pwbufp = 0;
    {
      if (getpwuid_r(uid, &pwbuf, buffer, buflen, &pwbufp) || (!pwbufp)) {
        char suid[1024];
        snprintf(suid, sizeof(suid) - 1, "%u", uid);
        uid_string = suid;
        errc = EINVAL;
        return uid_string; // don't cache this one
      } else {
        uid_string = pwbuf.pw_name;
        errc = 0;
      }
    }
    XrdSysMutexHelper cMutex(gPhysicalNameCacheMutex);
    gPhysicalUserNameCache[uid] = uid_string;
    gPhysicalUserIdCache[uid_string] = uid;
    return uid_string;
  } else {
    uid_string = pwbuf.pw_name;
    errc = 0;
  }

  XrdSysMutexHelper cMutex(gPhysicalNameCacheMutex);
  gPhysicalUserNameCache[uid] = uid_string;
  gPhysicalUserIdCache[uid_string] = uid;
  return uid_string;
}

/*----------------------------------------------------------------------------*/
/**
 * Convert gid to group name
 *
 * @param gid unix group id
 * @param errc 0 if success, EINVAL if does not exist
 *
 * @return user name as string
 */

/*----------------------------------------------------------------------------*/
std::string
Mapping::GidToGroupName(gid_t gid, int& errc, size_t buffersize)
{
  errc = 0;
  {
    XrdSysMutexHelper cMutex(gPhysicalNameCacheMutex);

    auto kv = gPhysicalGroupNameCache.find(gid);
    if (kv != gPhysicalGroupNameCache.end()) {
      return kv->second;
    }
  }
  {
    char buffer[buffersize];
    int buflen = sizeof(buffer);
    struct group grbuf;
    struct group* grbufp = 0;
    std::string gid_string = "";

    if (getgrgid_r(gid, &grbuf, buffer, buflen, &grbufp) || (!grbufp)) {
      if (errno == ERANGE) {
        if (buffersize < (16*1024*1024)) {
          // try doubling the buffer
          return GidToGroupName(gid, errc, 2*buffersize);
        }
        // just give up here
      }

      // cannot translate this name
      char sgid[1024];
      snprintf(sgid, sizeof(sgid) - 1, "%u", gid);
      gid_string = sgid;
      errc = EINVAL;
      return gid_string; // don't cache this one
    } else {
      gid_string = grbuf.gr_name;
      errc = 0;
    }

    XrdSysMutexHelper cMutex(gPhysicalNameCacheMutex);
    gPhysicalGroupNameCache[gid] = gid_string;
    gPhysicalGroupIdCache[gid_string] = gid;
    return gid_string;
  }
}

/*----------------------------------------------------------------------------*/
/**
 * Convert string name to uid
 *
 * @param username name as string
 * @param errc 0 if success, EINVAL if does not exist
 *
 * @return user id
 */

/*----------------------------------------------------------------------------*/
uid_t
Mapping::UserNameToUid(const std::string& username, int& errc)
{
  {
    XrdSysMutexHelper cMutex(gPhysicalNameCacheMutex);

    if (auto kv = gPhysicalUserIdCache.find(username);
        kv != gPhysicalUserIdCache.end()) {
      return kv->second;
    }
  }
  char buffer[131072];
  int buflen = sizeof(buffer);
  uid_t uid = 99;
  struct passwd pwbuf;
  struct passwd* pwbufp = 0;
  errc = 0;
  (void) getpwnam_r(username.c_str(), &pwbuf, buffer, buflen, &pwbufp);

  if (pwbufp == NULL) {
    bool is_number = true;

    for (size_t i = 0; i < username.length(); i++) {
      if (!isdigit(username[i])) {
        is_number = false;
        break;
      }
    }

    uid = atoi(username.c_str());

    if ((uid != 0) && (is_number)) {
      errc = 0;
      return uid;
    } else {
      errc = EINVAL;
      uid = 99;
      return uid;
    }
  } else {
    uid = pwbuf.pw_uid;
    errc = 0;
  }

  if (!errc) {
    XrdSysMutexHelper cMutex(gPhysicalNameCacheMutex);
    gPhysicalUserIdCache[username] = uid;
    gPhysicalUserNameCache[uid] = username;
  }

  return uid;
}

/*----------------------------------------------------------------------------*/
/**
 * Convert string name to gid
 *
 * @param groupname name as string
 * @param errc 0 if success, EINVAL if does not exist
 *
 * @return group id
 */

/*----------------------------------------------------------------------------*/
gid_t
Mapping::GroupNameToGid(const std::string& groupname, int& errc)
{
  {
    XrdSysMutexHelper cMutex(gPhysicalNameCacheMutex);
    if (auto kv = gPhysicalGroupIdCache.find(groupname);
        kv != gPhysicalGroupIdCache.end()) {
      return kv->second;
    }
  }
  char buffer[131072];
  int buflen = sizeof(buffer);
  struct group grbuf;
  struct group* grbufp = 0;
  gid_t gid = 99;
  errc = 0;
  (void) getgrnam_r(groupname.c_str(), &grbuf, buffer, buflen, &grbufp);

  if (!grbufp) {
    bool is_number = true;

    for (size_t i = 0; i < groupname.length(); i++) {
      if (!isdigit(groupname[i])) {
        is_number = false;
        break;
      }
    }

    gid = atoi(groupname.c_str());

    if ((gid != 0) && (is_number)) {
      errc = 0;
      return gid;
    } else {
      errc = EINVAL;
      gid = 99;
    }
  } else {
    gid = grbuf.gr_gid;
    errc = 0;
  }

  if (!errc) {
    XrdSysMutexHelper cMutex(gPhysicalNameCacheMutex);
    gPhysicalGroupIdCache[groupname] = gid;
    gPhysicalGroupNameCache[gid] = groupname;
  }

  return gid;
}

/*----------------------------------------------------------------------------*/
/**
 * Convert string name to gid
 *
 * @param groupname name as string
 * @param errc 0 if success, EINVAL if does not exist
 *
 * @return group id
 */

/*----------------------------------------------------------------------------*/

std::string
Mapping::ip_cache::GetIp(const char* hostname)
{
  time_t now = time(NULL);
  {
    // check for an existing translation
    RWMutexReadLock guard(mLocker);

    if (mIp2HostMap.count(hostname) &&
        mIp2HostMap[hostname].first > now) {
      eos_static_debug("status=cached host=%s ip=%s", hostname,
                       mIp2HostMap[hostname].second.c_str());
      // give cached entry
      return mIp2HostMap[hostname].second;
    }
  }
  {
    // refresh an entry
    XrdNetAddr* addrs  = 0;
    int         nAddrs = 0;
    const char* err    = XrdNetUtils::GetAddrs(hostname, &addrs, nAddrs,
                         XrdNetUtils::allIPv64,
                         XrdNetUtils::NoPortRaw);

    if (err || nAddrs == 0) {
      return "";
    }

    char buffer[64];
    int hostlen = addrs[0].Format(buffer, sizeof(buffer),
                                  XrdNetAddrInfo::fmtAddr,
                                  XrdNetAddrInfo::noPortRaw);
    delete [] addrs;

    if (hostlen > 0) {
      RWMutexWriteLock guard(mLocker);
      std::string sip(buffer, hostlen);
      mIp2HostMap[hostname] = std::make_pair(now + mLifeTime, sip);
      eos_static_debug("status=refresh host=%s ip=%s", hostname,
                       mIp2HostMap[hostname].second.c_str());
      return sip;
    }

    return "";
  }
}

//------------------------------------------------------------------------------
// Convert a comma separated uid string to a vector uid list
//------------------------------------------------------------------------------
void
Mapping::CommaListToUidSet(const char* list, std::set<uid_t>& uids_set)
{
  XrdOucString slist = list;
  XrdOucString number = "";
  int kommapos;

  if (!slist.endswith(",")) {
    slist += ",";
  }

  do {
    kommapos = slist.find(",");

    if (kommapos != STR_NPOS) {
      number.assign(slist, 0, kommapos - 1);
      std::string username = number.c_str();
      int errc = 0;
      uid_t uid ;

      if (std::find_if(username.begin(), username.end(),
      [](unsigned char c) {
      return std::isalpha(c);
      })
      != username.end()) {
        uid = eos::common::Mapping::UserNameToUid(username, errc);
      }
      else {
        try {
          uid = std::stoul(username);
        } catch (const std::exception& e) {
          uid = 99;
        }
      }

      if (!errc) {
        uids_set.insert(uid);
      }

      slist.erase(0, kommapos + 1);
    }
  } while (kommapos != STR_NPOS);
}

//------------------------------------------------------------------------------
// Convert a komma separated gid string to a vector gid list
//------------------------------------------------------------------------------
void
Mapping::CommaListToGidSet(const char* list, std::set<gid_t>& gids_set)
{
  XrdOucString slist = list;
  XrdOucString number = "";
  int kommapos;

  if (!slist.endswith(",")) {
    slist += ",";
  }

  do {
    kommapos = slist.find(",");

    if (kommapos != STR_NPOS) {
      number.assign(slist, 0, kommapos - 1);
      int errc;
      std::string groupname = number.c_str();
      gid_t gid = GroupNameToGid(groupname, errc);

      if (!errc) {
        gids_set.insert(gid);
      }

      slist.erase(0, kommapos + 1);
    }
  } while (kommapos != STR_NPOS);
}


// -----------------------------------------------------------------------------
//! Compare a uid with the string representation
// -----------------------------------------------------------------------------

bool Mapping::IsUid(XrdOucString idstring, uid_t& id)
{
  id = strtoul(idstring.c_str(), 0, 10);
  char revid[1024];
  sprintf(revid, "%lu", (unsigned long) id);
  XrdOucString srevid = revid;

  if (idstring == srevid) {
    return true;
  }

  return false;
}

// -----------------------------------------------------------------------------
//! Compare a gid with the string representation
// -----------------------------------------------------------------------------

bool Mapping::IsGid(XrdOucString idstring, gid_t& id)
{
  id = strtoul(idstring.c_str(), 0, 10);
  char revid[1024];
  sprintf(revid, "%lu", (unsigned long) id);
  XrdOucString srevid = revid;

  if (idstring == srevid) {
    return true;
  }

  return false;
}

// -----------------------------------------------------------------------------
//! Reduce the trace identifier information to user@host
// -----------------------------------------------------------------------------

const char* Mapping::ReduceTident(XrdOucString& tident,
                                  XrdOucString& wildcardtident, XrdOucString& mytident, XrdOucString& myhost)
{
  int dotpos = tident.find(".");
  int addpos = tident.find("@");
  wildcardtident = tident;
  mytident = tident;
  mytident.erase(dotpos, addpos - dotpos);
  myhost = mytident;
  dotpos = mytident.find("@");
  myhost.erase(0, dotpos + 1);
  wildcardtident = mytident;
  addpos = wildcardtident.find("@");
  wildcardtident.erase(0, addpos);
  wildcardtident = "*" + wildcardtident;
  return mytident.c_str();
}

// -----------------------------------------------------------------------------
//! Convert a uid into a string
// -----------------------------------------------------------------------------

std::string Mapping::UidAsString(uid_t uid)
{
  std::string uidstring = "";
  char suid[1024];
  snprintf(suid, sizeof(suid) - 1, "%u", uid);
  uidstring = suid;
  return uidstring;
}

// -----------------------------------------------------------------------------
//! Convert a gid into a string
// -----------------------------------------------------------------------------

std::string Mapping::GidAsString(gid_t gid)
{
  std::string gidstring = "";
  char sgid[1024];
  snprintf(sgid, sizeof(sgid) - 1, "%u", gid);
  gidstring = sgid;
  return gidstring;
}

//------------------------------------------------------------------------------
//! Function converting vid frin a string representation
//------------------------------------------------------------------------------

bool Mapping::VidFromString(VirtualIdentity& vid,
                            const char* vidstring)
{
  std::string svid = vidstring;
  std::vector<std::string> tokens;
  eos::common::StringConversion::EmptyTokenize(
    vidstring,
    tokens,
    ":");

  if (tokens.size() != 7) {
    return false;
  }

  vid.uid = strtoul(tokens[0].c_str(), 0, 10);
  vid.gid = strtoul(tokens[1].c_str(), 0, 10);
  vid.uid_string = tokens[2].c_str();
  vid.gid_string = tokens[3].c_str();
  vid.name = tokens[4].c_str();
  vid.prot = tokens[5].c_str();
  vid.tident = tokens[6].c_str();
  return true;
}

//----------------------------------------------------------------------------
//! Function converting vid to a string representation
//----------------------------------------------------------------------------

std::string Mapping::VidToString(VirtualIdentity& vid)
{
  char vids[4096];
  snprintf(vids, sizeof(vids), "%u:%u:%s:%s:%s:%s:%s",
           vid.uid,
           vid.gid,
           vid.uid_string.c_str(),
           vid.gid_string.c_str(),
           vid.name.c_str(),
           vid.prot.c_str(),
           vid.tident.c_str());
  return std::string(vids);
}

//------------------------------------------------------------------------------
//! Function returning a VID from a name
//------------------------------------------------------------------------------
VirtualIdentity Mapping::Someone(const std::string& name)
{
  VirtualIdentity vid;
  vid = VirtualIdentity::Nobody();
  int errc = 0;
  uid_t uid = UserNameToUid(name, errc);

  if (!errc) {
    vid.uid = uid;
    vid.uid_string = name;
    vid.name = name.c_str();
    vid.tident = std::string(name + "@grpc").c_str();
  }

  return vid;
}

//------------------------------------------------------------------------------
//! Function returning a VID from a uid/gid pair
//------------------------------------------------------------------------------
VirtualIdentity Mapping::Someone(uid_t uid, gid_t gid)
{
  VirtualIdentity vid;
  vid = VirtualIdentity::Nobody();
  int errc = 0;
  vid.uid = uid;
  vid.gid = gid;
  vid.allowed_uids = {uid, 99};
  vid.allowed_gids = {uid, 99};
  vid.sudoer = false;
  vid.uid_string = UidToUserName(uid, errc);

  if (!errc) {
    vid.name = vid.uid_string.c_str();
  } else {
    vid.name = UidAsString(uid).c_str();
  }

  vid.gid_string = GidToGroupName(gid, errc);
  vid.tident = std::string(vid.uid_string + "@grpc").c_str();
  return vid;
}

//------------------------------------------------------------------------------
//! Function testing if an OAUTH2 resource is allowed by the configuration
//------------------------------------------------------------------------------
bool
Mapping::IsOAuth2Resource(const std::string& resource)
{
  eos::common::RWMutexReadLock lock(eos::common::Mapping::gMapMutex);
  std::string uidkey = "oauth2:\"";
  uidkey += "key:";
  uidkey += resource;
  uidkey += "\":uid";
  return gVirtualUidMap.count(uidkey);
}

//------------------------------------------------------------------------------
//! Decode the uid from a trace ID string
//------------------------------------------------------------------------------
uid_t
Mapping::UidFromTident(const std::string& tident)
{
  std::vector<std::string> tokens;
  std::string delimiter = "^";
  eos::common::StringConversion::Tokenize(tident, tokens, delimiter);
  if (tokens.size()) {
    return atoi(tokens[0].c_str());
  }
  return 0;
}

//------------------------------------------------------------------------------
//! Return number of active sessions for a given uid
//------------------------------------------------------------------------------
size_t
Mapping::ActiveSessions(uid_t uid)
{
  XrdSysMutexHelper mLock(ActiveLock);
  size_t ActiveSession(uid_t uid);
  auto n = ActiveUids.find(uid);

  if (n != ActiveUids.end()) {
    return n->second;
  } else {
    return 0;
  }
}


size_t
Mapping::ActiveSessions()
{
  XrdSysMutexHelper mLock(ActiveLock);
  return ActiveTidents.size();
}

EOSCOMMONNAMESPACE_END<|MERGE_RESOLUTION|>--- conflicted
+++ resolved
@@ -58,7 +58,7 @@
 XrdSysMutex Mapping::ActiveLock;
 
 google::dense_hash_map<std::string, time_t> Mapping::ActiveTidents;
-google::dense_hash_map<uid_t,size_t> Mapping::ActiveUids;
+google::dense_hash_map<uid_t, size_t> Mapping::ActiveUids;
 
 XrdOucHash<Mapping::id_pair> Mapping::gPhysicalUidCache;
 XrdOucHash<Mapping::gid_set> Mapping::gPhysicalGidCache;
@@ -100,9 +100,9 @@
 {
   ActiveTidents.set_empty_key("#__EMPTY__#");
   ActiveTidents.set_deleted_key("#__DELETED__#");
-
   ActiveUids.set_empty_key(2147483646);
   ActiveUids.set_deleted_key(2147483647);
+
   // allow FUSE client access as root via env variable
   if (getenv("EOS_FUSE_NO_ROOT_SQUASH") &&
       !strcmp("1", getenv("EOS_FUSE_NO_ROOT_SQUASH"))) {
@@ -287,7 +287,7 @@
   if ((vid.prot == "https")) {
     eos_static_debug("%s:", "msg=\"https mapping\"");
 
-    if (auto kv =gVirtualUidMap.find(g_https_uid_key);
+    if (auto kv = gVirtualUidMap.find(g_https_uid_key);
         kv != gVirtualUidMap.end()) {
       if (kv->second == 0) {
         eos_static_debug("%s", "msg=\"https uid mapping\"");
@@ -779,17 +779,18 @@
           vid.prot = "sss";
         }
       } else {
-<<<<<<< HEAD
-        int errc=0;
+        int errc = 0;
         std::string uidkey = "oauth2:\"";
         uidkey += "sub:";
         uidkey += oauthname;
         uidkey += "\":uid";
-  if (auto kv = gVirtualUidMap.find(uidkey);
-      kv != gVirtualUidMap.end()) {
+
+        if (auto kv = gVirtualUidMap.find(uidkey);
+            kv != gVirtualUidMap.end()) {
           // map oauthname from static sub mapping
-          oauthname = UidToUserName(kv->second, errc );
-        }
+          oauthname = UidToUserName(kv->second, errc);
+        }
+
         if (errc) {
           // we have no mapping for this uid
           Mapping::getPhysicalIds("nobody", vid);
@@ -797,27 +798,8 @@
           // map oauthname
           Mapping::getPhysicalIds(oauthname.c_str(), vid);
         }
+
         vid.prot = "oauth2";
-=======
-	int errc=0;
-	std::string uidkey = "oauth2:\"";
-	uidkey += "sub:";
-	uidkey += oauthname;
-	uidkey += "\":uid";
-  if (auto kv = gVirtualUidMap.find(uidkey);
-      kv != gVirtualUidMap.end()) {
-	  // map oauthname from static sub mapping
-	  oauthname = UidToUserName(kv->second, errc );
-	}
-	if (errc) {
-	  // we have no mapping for this uid
-	  Mapping::getPhysicalIds("nobody", vid);
-	} else {
-	  // map oauthname
-	  Mapping::getPhysicalIds(oauthname.c_str(), vid);
-	}
-	vid.prot = "oauth2";
->>>>>>> 2861c416
       }
     }
   }
@@ -827,14 +809,15 @@
   {
     auto userkey = gVirtualUidMap.find(useralias.c_str());
     vid.uid = userkey != gVirtualUidMap.end() ? userkey->second : vid.uid;
+
     if (!vid.hasUid(vid.uid)) {
       vid.allowed_uids.insert(vid.uid);
     }
   }
-
   {
     auto groupkey = gVirtualGidMap.find(groupalias.c_str());
     vid.gid = groupkey != gVirtualGidMap.end() ? groupkey->second : vid.gid;
+
     if (!vid.hasGid(vid.gid)) {
       vid.allowed_gids.insert(vid.gid);
     }
@@ -955,19 +938,6 @@
       vid.gid = 99;
     }
   } else {
-<<<<<<< HEAD
-    // remove sudo capability after changing identity
-    if (!is_localhost) {
-      if ( vid.uid != sel_uid) {
-        vid.sudoer = false;
-      }
-      if ( vid.gid != sel_gid) {
-        vid.sudoer = false;
-      }
-    }
-
-=======
->>>>>>> 2861c416
     vid.uid = sel_uid;
     vid.gid = sel_gid;
 
@@ -1076,11 +1046,12 @@
     snprintf(actident, sizeof(actident) - 1, "%d^%s^%s^%s^%s", vid.uid,
              mytident.c_str(), vid.prot.c_str(), vid.host.c_str(), vid.app.c_str());
     std::string intident = actident;
+
     if (!ActiveTidents.count(intident)) {
       ActiveUids[vid.uid]++;
     }
+
     ActiveTidents[intident] = now;
-
   }
 
   ActiveLock.UnLock();
@@ -1611,8 +1582,8 @@
   errc = 0;
   {
     XrdSysMutexHelper cMutex(gPhysicalNameCacheMutex);
-
     auto kv = gPhysicalUserNameCache.find(uid);
+
     if (kv != gPhysicalUserNameCache.end()) {
       return kv->second;
     }
@@ -1674,8 +1645,8 @@
   errc = 0;
   {
     XrdSysMutexHelper cMutex(gPhysicalNameCacheMutex);
-
     auto kv = gPhysicalGroupNameCache.find(gid);
+
     if (kv != gPhysicalGroupNameCache.end()) {
       return kv->second;
     }
@@ -1689,10 +1660,11 @@
 
     if (getgrgid_r(gid, &grbuf, buffer, buflen, &grbufp) || (!grbufp)) {
       if (errno == ERANGE) {
-        if (buffersize < (16*1024*1024)) {
+        if (buffersize < (16 * 1024 * 1024)) {
           // try doubling the buffer
-          return GidToGroupName(gid, errc, 2*buffersize);
-        }
+          return GidToGroupName(gid, errc, 2 * buffersize);
+        }
+
         // just give up here
       }
 
@@ -1794,6 +1766,7 @@
 {
   {
     XrdSysMutexHelper cMutex(gPhysicalNameCacheMutex);
+
     if (auto kv = gPhysicalGroupIdCache.find(groupname);
         kv != gPhysicalGroupIdCache.end()) {
       return kv->second;
@@ -2178,9 +2151,11 @@
   std::vector<std::string> tokens;
   std::string delimiter = "^";
   eos::common::StringConversion::Tokenize(tident, tokens, delimiter);
+
   if (tokens.size()) {
     return atoi(tokens[0].c_str());
   }
+
   return 0;
 }
 
