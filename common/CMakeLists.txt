#-------------------------------------------------------------------------------
# File: CMakeLists.txt
# Author: Andreas-Joachim Peters - CERN
#-------------------------------------------------------------------------------

# ************************************************************************
# * EOS - the CERN Disk Storage System                                   *
# * Copyright (C) 2011 CERN/Switzerland                                  *
# *                                                                      *
# * This program is free software: you can redistribute it and/or modify *
# * it under the terms of the GNU General Public License as published by *
# * the Free Software Foundation, either version 3 of the License, or    *
# * (at your option) any later version.                                  *
# *                                                                      *
# * This program is distributed in the hope that it will be useful,      *
# * but WITHOUT ANY WARRANTY; without even the implied warranty of       *
# * MERCHANTABILITY or FITNESS FOR A PARTICULAR PURPOSE.  See the        *
# * GNU General Public License for more details.                         *
# *                                                                      *
# * You should have received a copy of the GNU General Public License    *
# * along with this program.  If not, see <http://www.gnu.org/licenses/>.*
# ************************************************************************

include_directories(${CMAKE_SOURCE_DIR}/common/jwt-cpp/include/)

#-------------------------------------------------------------------------------
# CTA integration related operations
#-------------------------------------------------------------------------------
add_subdirectory(eos_cta_pb)

#-------------------------------------------------------------------------------
# EosCrc32c-Objects library
#-------------------------------------------------------------------------------
add_library(EosCrc32c-Objects OBJECT
  crc32c/crc32c.cc
  crc32c/crc32ctables.cc)

set_target_properties(EosCrc32c-Objects PROPERTIES
  POSITION_INDEPENDENT_CODE TRUE)

#-------------------------------------------------------------------------------
# EosBlake3-Objects library
#-------------------------------------------------------------------------------
set(BLAKE3_PORTABLE_SRCS
  blake3/blake3.c
  blake3/blake3_dispatch.c
  blake3/blake3_portable.c)


if (ARM64_BUILD)
# For 64 bit arm neon is mandatory, check HAVE_NEON only for arm32
    set(BLAKE3_NATIVE_SRCS
      blake3/blake3_neon.c)
    message(STATUS "Building Blake3 with ARM NEON intrinsics")
else()
  if (HAVE_AVX2)
    set(BLAKE3_AVX_SRCS blake3/blake3_avx2_x86-64_unix.S)
    if (HAVE_AVX512)
      set(BLAKE3_AVX_SRCS
        "${BLAKE3_AVX_SRCS}"
        blake3/blake3_avx512_x86-64_unix.S)
    endif() # AVX_512
  endif() #AVX2

  if (HAVE_SSE42)
    set(BLAKE3_SSE_SRCS
      blake3/blake3_sse2_x86-64_unix.S
      blake3/blake3_sse41_x86-64_unix.S)
  endif() # SSE

  message(STATUS "Building Blake3 on x86_64 with intrinsics AVX2=${HAVE_AVX2} "
    "AVX512=${HAVE_AVX512} SSE42=${HAVE_SSE42}")
  set(BLAKE3_NATIVE_SRCS
    "${BLAKE3_SSE_SRCS}"
    "${BLAKE3_AVX_SRCS}")
  set_property(SOURCE ${BLAKE3_NATIVE_SRCS}
    PROPERTY LANGUAGE C)
endif()

add_library(EosBlake3-Objects OBJECT
  ${BLAKE3_PORTABLE_SRCS}
  ${BLAKE3_NATIVE_SRCS}
  )

set_target_properties(EosBlake3-Objects PROPERTIES
  POSITION_INDEPENDENT_CODE TRUE)

if (ARM64_BUILD)
  target_compile_definitions(EosBlake3-Objects PUBLIC BLAKE3_USE_NEON)
endif()

# FIXME: This is a workaround for clang < 7 see
# https://bugs.llvm.org/show_bug.cgi?id=39875 &&
# https://bugs.llvm.org/show_bug.cgi?id=36202 and remove this when we drop
# clang5 support or we enable this globally for all options
if (HAVE_AVX512 AND
    ("${CMAKE_CXX_COMPILER_ID}" MATCHES Clang) AND
    ("${CMAKE_CXX_COMPILER_VERSION}" VERSION_LESS "7.0"))
  target_compile_options(EosBlake3-Objects PRIVATE -mavx512f -mavx512vl)
endif() # CLANG5 hack
#-------------------------------------------------------------------------------
# EosCommon-Objects
#-------------------------------------------------------------------------------
add_library(EosCommon-Objects OBJECT
  BufferManager.cc
  Fmd.cc
  SymKeys.cc
  InstanceName.cc
  Mapping.cc
  MutexLatencyWatcher.cc
  RWMutex.cc
  SharedMutex.cc
  PthreadRWMutex.cc
  ClockGetTime.cc
  StacktraceHere.cc
  Locators.cc
  Logging.cc
  StringConversion.cc
  Statfs.cc
  Report.cc
  StringTokenizer.cc
  CommentLog.cc
  RateLimit.cc
  IntervalStopwatch.cc
  VirtualIdentity.cc
  XrdConnPool.cc
  XrdErrorMap.cc
  OAuth.cc
  Strerror_r_wrapper.cc
  ErrnoToString.cc
  JeMallocHandler.cc
  plugin_manager/Plugin.hh
  plugin_manager/PluginManager.cc
  plugin_manager/DynamicLibrary.cc
  table_formatter/TableCell.cc
  table_formatter/TableFormatterBase.cc
  config/ConfigParsing.cc
  token/EosTok.cc
<<<<<<< HEAD
  Config.cc)
=======
  utils/XrdUtils.cc
  exception/Exception.cc)
>>>>>>> 0f206274

# Avoid warnings related to bfd_get_section* macros being redefined
target_compile_options(EosCommon-Objects PRIVATE -Wno-macro-redefined)
set_target_properties(EosCommon-Objects PROPERTIES
  POSITION_INDEPENDENT_CODE TRUE)

target_link_libraries(EosCommon-Objects PUBLIC
  fmt
  EosFstProto-Objects
  EosCliProto-Objects
  CURL::libcurl
  ZLIB::ZLIB
  JSONCPP::JSONCPP
  OPENSSL::OPENSSL
  XROOTD::UTILS
  GLIBC::DL
  GLIBC::RT
  LIBBFD::LIBBFD
  LIBBFD::IBERTY
  GOOGLE::SPARSEHASH
  ${CMAKE_THREAD_LIBS_INIT})

set_target_properties(EosCommon-Objects PROPERTIES
  POSITION_INDEPENDENT_CODE TRUE)

target_compile_definitions(EosCommon-Objects PUBLIC
  DAEMONUID=${DAEMONUID} DAEMONGID=${DAEMONGID})

#-------------------------------------------------------------------------------
# EosCommon and EosCommon-Static library
#-------------------------------------------------------------------------------
add_library(EosCommon SHARED $<TARGET_OBJECTS:EosCommon-Objects>)

target_link_libraries(EosCommon PUBLIC
  EosCommon-Objects
  EosFstProto-Objects
  EosCliProto-Objects
  EosNsQuarkdbProto-Objects
  NCURSES::NCURSES
  UUID::UUID
  XROOTD::CL)

set_target_properties(EosCommon PROPERTIES
  VERSION ${VERSION}
  SOVERSION ${VERSION_MAJOR}
  MACOSX_RPATH TRUE)

add_library(EosCommon-Static STATIC $<TARGET_OBJECTS:EosCommon-Objects>)

target_link_libraries(EosCommon-Static PUBLIC
  EosCommon-Objects
  EosFstProto-Objects
  EosCliProto-Objects
  EosNsQuarkdbProto-Objects
  XROOTD::CL
  UUID::UUID
  ZLIB::ZLIB_STATIC
  NCURSES::NCURSES)

set_target_properties(EosCommon-Static PROPERTIES
  POSITION_INDEPENDENT_CODE TRUE)

install(TARGETS EosCommon
  LIBRARY DESTINATION ${CMAKE_INSTALL_FULL_LIBDIR}
  RUNTIME DESTINATION ${CMAKE_INSTALL_FULL_BINDIR}
  ARCHIVE DESTINATION ${CMAKE_INSTALL_FULL_LIBDIR})

#-------------------------------------------------------------------------------
# EosCommonServer and EosCommonServer-Static libraries
#-------------------------------------------------------------------------------
if (Linux)
  add_library(EosCommonServer-Objects OBJECT
    ShellExecutor.cc
    ShellCmd.cc
    FileSystem.cc
    TransferQueue.cc
    TransferJob.cc
    sqlite/sqlite3.c
    DbMap.cc
    DbMapLevelDb.cc
    DbMapCommon.cc
    http/HttpServer.cc
    http/HttpRequest.cc
    http/HttpResponse.cc
    http/s3/S3Handler.cc
    stringencoders/modp_numtoa.c)

  target_link_libraries(EosCommonServer-Objects PUBLIC
    qclient
    XROOTD::UTILS
    LEVELDB::LEVELDB
    PROTOBUF::PROTOBUF
    LIBMICROHTTPD::LIBMICROHTTPD)

  target_compile_definitions(EosCommonServer-Objects PUBLIC
    -DSQLITE_NO_SYNC=1)

  set_target_properties(EosCommonServer-Objects PROPERTIES
    POSITION_INDEPENDENT_CODE TRUE)

  add_library(EosCommonServer SHARED
    $<TARGET_OBJECTS:EosCommonServer-Objects>)

  target_link_libraries(EosCommonServer PUBLIC
    EosCommonServer-Objects
    XrdSsiPbEosCta-Objects
    XrdMqClient)

  target_compile_definitions(EosCommonServer PUBLIC
    -DSQLITE_NO_SYNC=1)

  set_target_properties(EosCommonServer PROPERTIES
    VERSION ${VERSION}
    SOVERSION ${VERSION_MAJOR}
    MACOSX_RPATH TRUE)

  add_library(EosCommonServer-Static STATIC
    $<TARGET_OBJECTS:EosCommonServer-Objects>)

  target_link_libraries(EosCommonServer-Static PUBLIC
    EosCommonServer-Objects
    XrdSsiPbEosCta-Objects
    XrdMqClient-Static
    qclient)

  target_compile_definitions(EosCommonServer-Static PUBLIC
    -DSQLITE_NO_SYNC=1)

  install(TARGETS EosCommonServer
    LIBRARY DESTINATION ${CMAKE_INSTALL_FULL_LIBDIR}
    RUNTIME DESTINATION ${CMAKE_INSTALL_FULL_BINDIR}
    ARCHIVE DESTINATION ${CMAKE_INSTALL_FULL_LIBDIR})
endif()

#-------------------------------------------------------------------------------
# Create helper executables
#-------------------------------------------------------------------------------
if(NOT CLIENT AND Linux)
  add_executable(eos-layout-print EosLayoutPrint.cc)
  target_link_libraries(eos-layout-print PUBLIC EosCommon)
  add_executable(dbmaptestburn dbmaptest/DbMapTestBurn.cc)
  add_executable(mutextest
    mutextest/RWMutexTest.cc RWMutex.cc PthreadRWMutex.cc StacktraceHere.cc)
  # Avoid warnings related to bfd_get_section* macros being redefined
  target_compile_options(mutextest PRIVATE -Wno-macro-redefined)

  PROTOBUF_GENERATE_CPP(DBMAPTEST_SRCS DBMAPTEST_HDRS dbmaptest/test.proto)
  set_source_files_properties(
    ${DBMAPTEST_SRCS}
    ${DBMAPTEST_HDRS}
    PROPERTIES GENERATED 1)

  add_executable(dbmaptestfunc
    dbmaptest/DbMapTestFunc.cc
    ${DBMAPTEST_SRCS}
    ${DBMAPTEST_HDRS})

  target_link_libraries(dbmaptestburn PRIVATE
    EosCommon
    EosCommonServer)

  target_link_libraries(mutextest PRIVATE
    EosCommon-Static)

  target_link_libraries(dbmaptestfunc PRIVATE
    EosCommon
    EosCommonServer)
endif()<|MERGE_RESOLUTION|>--- conflicted
+++ resolved
@@ -136,12 +136,9 @@
   table_formatter/TableFormatterBase.cc
   config/ConfigParsing.cc
   token/EosTok.cc
-<<<<<<< HEAD
-  Config.cc)
-=======
+  Config.cc
   utils/XrdUtils.cc
   exception/Exception.cc)
->>>>>>> 0f206274
 
 # Avoid warnings related to bfd_get_section* macros being redefined
 target_compile_options(EosCommon-Objects PRIVATE -Wno-macro-redefined)
