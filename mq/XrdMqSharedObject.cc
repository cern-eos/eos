--- conflicted
+++ resolved
@@ -1946,7 +1946,6 @@
     return false;
   }
 
-<<<<<<< HEAD
   return true;
 }
 
@@ -1994,77 +1993,6 @@
               WatchKeys2Subscribers[type].erase(*it);
               delete r;
               return false;
-=======
-    if (subjectlist.size() > 0) {
-      sh = GetObject(subjectlist[0].c_str(), type.c_str());
-    }
-
-    if ((ftag == XRDMQSHAREDHASH_BCREQUEST) || (ftag == XRDMQSHAREDHASH_DELETE) ||
-	(ftag == XRDMQSHAREDHASH_REMOVE)) {
-      // if we don't know the subject, we don't create it with a BCREQUEST
-      if ((ftag == XRDMQSHAREDHASH_BCREQUEST) && (reply == "")) {
-	HashMutex.UnLockRead();
-	error = "bcrequest: no reply address present";
-	return false;
-      }
-
-      if (!sh) {
-	if (ftag == XRDMQSHAREDHASH_BCREQUEST) {
-	  error = "bcrequest: don't know this subject";
-	}
-
-	if (ftag == XRDMQSHAREDHASH_DELETE) {
-	  error = "delete: don't know this subject";
-
-	  if (subjectlist.size() > 0) {
-	    error += subjectlist[0].c_str();
-	  }
-	}
-
-	if (ftag == XRDMQSHAREDHASH_REMOVE) {
-	  error = "remove: don't know this subject";
-
-	  if (subjectlist.size() > 0) {
-	    error += subjectlist[0].c_str();
-	  }
-	}
-	HashMutex.UnLockRead();
-	return false;
-      } else {
-	HashMutex.UnLockRead();
-      }
-    }
-    else
-    {
-      // automatically create the subject, if it does not exist
-      if (!sh)
-      {
-        HashMutex.UnLockRead();
-        if (AutoReplyQueueDerive)
-        {
-          AutoReplyQueue = subject.c_str();
-          int pos = 0;
-          for (int i = 0; i < 4; i++)
-          {
-            pos = subject.find("/", pos);
-            if (i < 3)
-            {
-              if (pos == STR_NPOS)
-              {
-                AutoReplyQueue = "";
-                error = "cannot derive the reply queue from ";
-                error += subject.c_str();
-                return false;
-              }
-              else
-              {
-                pos++;
-              }
-            }
-            else
-            {
-              AutoReplyQueue.erase(pos);
->>>>>>> 474cc806
             }
 
             WatchKeys2Subscribers[type][*it].mRegex = r;
@@ -2936,10 +2864,18 @@
 
         if (ftag == XRDMQSHAREDHASH_DELETE) {
           error = "delete: don't know this subject";
+
+          if (subjectlist.size() > 0) {
+            error += subjectlist[0].c_str();
+          }
         }
 
         if (ftag == XRDMQSHAREDHASH_REMOVE) {
           error = "remove: don't know this subject";
+
+          if (subjectlist.size() > 0) {
+            error += subjectlist[0].c_str();
+          }
         }
 
         HashMutex.UnLockRead();
