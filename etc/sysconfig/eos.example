# ----------------------------------------------------------------------
# File: eos.example
# Author: Andreas-Joachim Peters - CERN
# ----------------------------------------------------------------------

# ************************************************************************
# * EOS - the CERN Disk Storage System                                   *
# * Copyright (C) 2011 CERN/Switzerland                                  *
# *                                                                      *
# * This program is free software: you can redistribute it and/or modify *
# * it under the terms of the GNU General Public License as published by *
# * the Free Software Foundation, either version 3 of the License, or    *
# * (at your option) any later version.                                  *
# *                                                                      *
# * This program is distributed in the hope that it will be useful,      *
# * but WITHOUT ANY WARRANTY; without even the implied warranty of       *
# * MERCHANTABILITY or FITNESS FOR A PARTICULAR PURPOSE.  See the        *
# * GNU General Public License for more details.                         *
# *                                                                      *
# * You should have received a copy of the GNU General Public License    *
# * along with this program.  If not, see <http://www.gnu.org/licenses/>.*
# ************************************************************************

# Should we run with another limit on the core file size other than the default?
DAEMON_COREFILE_LIMIT=unlimited

# Disable the KRB5 replay cache
export KRB5RCACHETYPE=none

# What roles should the xroot daemon run for. For each role you can overwrite
# the default options using a dedicate sysconfig file
# e.g. /etc/sysconfig/xrd.<role>. The role based mechanism allows for
# multiple xrd's running with different options to be controlled via
# the same initd script

XRD_ROLES="mq sync mgm fst fed global-mq"

# ------------------------------------------------------------------
# EOS Configuration
# ------------------------------------------------------------------

# The EOS instance name
export EOS_INSTANCE_NAME=eosdev

# The EOS configuration to load after daemon start
export EOS_AUTOLOAD_CONFIG=default

# The EOS broker URL 
export EOS_BROKER_URL=root://localhost:1097//eos/

# The EOS host geo location tag used to sort hosts into geographical (rack) locations 
export EOS_GEOTAG=""

# The fully qualified hostname of MGM master1
export EOS_MGM_MASTER1=eosdevsrv1.cern.ch

# The fully qualified hostname of MGM master2
export EOS_MGM_MASTER2=eosdevsrv2.cern.ch

# The alias which selects master 1 or 2
export EOS_MGM_ALIAS=eosdev.cern.ch

# The mail notification in case of fail-over
export EOS_MAIL_CC="apeters@mail.cern.ch"
export EOS_NOTIFY="mail -s `date +%s`-`hostname`-eos-notify $EOS_MAIL_CC"

# Enable core dumps initiated internally 
#export EOS_CORE_DUMP

# Disable shutdown/signal handlers for debugging
#export EOS_NO_SHUTDOWN

# Allow UTF-8 path names excluding only CR,LF
#export EOS_UTF8=""

# Add secondary group information from database/LDAP (set to 1 to enable)
#export EOS_SECONDARY_GROUPS=0

# ------------------------------------------------------------------
# FST Configuration
# ------------------------------------------------------------------

# Disable 'sss' enforcement to allow generic TPC
#export EOS_FST_NO_SSS_ENFORCEMENT=1

# ------------------------------------------------------------------
# FUSE Configuration
# ------------------------------------------------------------------

# The mount directory for 'eosd' 
export EOS_FUSE_MOUNTDIR=/eos/

# The MGM host from where to do the inital mount
export EOS_FUSE_MGM_ALIAS=eosdev.cern.ch

# Enable FUSE debugging mode (default off)
#export EOS_FUSE_DEBUG=1

# Specify the FUSE logging level (default=6 is LOG_INFO ... see /usr/include/sys/syslog.h LOG_XXX definitions)
# EOS_FUSE_DEBUG=1 overwrites these settings
#export EOS_FUSE_LOGLEVEL=6

# Disable parallel IO mode (default on)
#export EOS_FUSE_NOPIO=1

# Disable multithreading in FUSE (default on)
#export EOS_FUSE_NO_MT=1

# Enable FUSE read-ahead (default off)
#export EOS_FUSE_RDAHEAD=0

# Configure FUSE read-ahead window (default 128k)
#export EOS_FUSE_RDAHEAD_WINDOW=131072

<<<<<<< HEAD
# Disable using access for access permission check (default on)
# export EOS_FUSE_NOACCESS=0

# Disable to use the kernel cache (default on)
# export EOS_FUSE_KERNELCACHE=0

# Bypass the buffercache for write - avoids 4k chopping of IO (default off)
# (this is not what people understand under O_DIRECT !!!!
# export EOS_FUSE_DIRECTIO=1

# Disable the write-back cache (default on)
# export EOS_FUSE_CACHE=0

# Set the write-back cache size (default 300M)
# export EOS_FUSE_CACHE_SIZE=0

# Use the FUSE big write feature ( FUSE >=2.8 ) (default off)
# export EOS_FUSE_BIGWRITES=1

# Mount all files with 'x' bit to be able to run as an executable (default off)
# export EOS_FUSE_EXEC=1

# Enable protection against recursive deletion (rm -r command) 
#    starting from the root of the mount (if 1)
#    or from any of its sub directories at a maximum depth (if >1) (default 1)
# EOS_FUSE_RMLVL_PROTECT=1
   
# Enable Kerberos authentication. This avoid need to set gateways on the mgm. 
#    file cache credential should be used. (default 0)
# EOS_FUSE_USER_KRB5CC=0

# Enable X509 GSI authentication. This avoid need to set gateways on the mgm. 
#    file user proxy should be used. (default 0)
# EOS_FUSE_USER_GSIPROXY=0

# If both KRB5 and X509 are enabled, specify if KRB5 should be tried first. 
#    (default 0)
# EOS_FUSE_USER_KRB5FIRST=0

# If KRB5 or X509 are enabled, specify the mapping from pid to strong authentication 
#    should be kept as symlinks under /var/run/eosd/credentials/pidXXXX 
#    (default 0)
# EOS_FUSE_PIDMAP=0
=======
# Configure a log-file prefix - useful for several FUSE instances
#export EOS_FUSE_LOG_PREFIX=dev
# => will create /var/log/eos/fuse.dev.log

# Configure multiple FUSE mounts a,b configured in /etc/sysconfig/eos.a /etc/sysconfig/eos.b
#export EOS_FUSE_MOUNTS="a b"
>>>>>>> 17590438

# ------------------------------------------------------------------
# HTTPD Configuration
# ------------------------------------------------------------------
# HTTP uses by default one thread per connection
#export EOS_HTTP_THREADPOOL="threads"

# we use EPOLL and 16 threads 
export EOS_HTTP_THREADPOOL="epoll"
export EOS_HTTP_THREADPOOL_SIZE=16

# memory buffer size per connection 
#export EOS_HTTP_CONNECTION_MEMORY_LIMIT=134217728 (default 128M)
export EOS_HTTP_CONNECTION_MEMORY_LIMIT=4194304
# timeout after which an idel connection is considered to be closed (default 2 min)
#export EOS_HTTP_CONNETION_TIMEOUT=120

# ------------------------------------------------------------------
# Federation Configuration
# ------------------------------------------------------------------

# The host[:port] name of the meta manager (global redirector)
export EOS_FED_MANAGER=eos.cern.ch:1094

# The port of the PSS xrootd server
export EOS_PSS_PORT=1098

# The hostname[:port] of the EOS MGM service
export EOS_PSS_MGM=$EOS_MGM_ALIAS:1094

# The path which should be proxied (/ for all)
export EOS_PSS_PATH=/

# ------------------------------------------------------------------
# Test Configuration
# ------------------------------------------------------------------

# mail notification for failed tests
#export EOS_TEST_MAILNOTIFY=apeters@mail.cern.ch

# SMS notification for failed tests
#export EOS_TEST_GSMNOTIFY="0041764875002@mail2sms.cern.ch"

# Instance name = name of directory at deepness 2 /eos/<instance>/
#export EOS_TEST_INSTANCE="dev"

# MGM host redirector
export EOS_TEST_REDIRECTOR=localhost

# local test output directory
export EOS_TEST_TESTSYS=/tmp/eos-instance-test/

# time to lock re-sending of SMS for consecutively failing tests
export EOS_TEST_GSMLOCKTIME=3600

# max. time given to the test to finish
export EOS_TEST_TESTTIMESLICE=300;

# ------------------------------------------------------------------
# Global Vstl Configuration
# ------------------------------------------------------------------
# define the global broker for subscription
# export EOS_VST_BROKER_URL=root://eos.cern.ch:1099//eos/

# disable subscription to the global broker if desired
# export EOS_VST_BROKER_DISABLE=0

# define which client we trust for querying this MGM
# export EOS_VST_TRUSTED_HOST=eos.cern.ch

# ------------------------------------------------------------------------------
# Archive configuration
# ------------------------------------------------------------------------------

# Set the root destination for all archives beloging to this instance
# export EOS_ARCHIVE_URL=root://castorpps.cern.ch//user/cern.ch/c3/archive/

# Set the CASTOR service class (svcClass) for all file transfers to CASTOR
# export EOS_ARCHIVE_SVCCLASS=default

# ------------------------------------------------------------------
# MGM TTY Console Broadcast Configuration
# ------------------------------------------------------------------

# define the log file where you want to grep
export EOS_TTY_BROADCAST_LISTEN_LOGFILE="/var/log/eos/mgm/xrdlog.mgm"

# define the log file regex you want to broad cast to all consoles
export EOS_TTY_BROACAST_EGREP="CRIT,ALERT,EMERG"<|MERGE_RESOLUTION|>--- conflicted
+++ resolved
@@ -112,7 +112,6 @@
 # Configure FUSE read-ahead window (default 128k)
 #export EOS_FUSE_RDAHEAD_WINDOW=131072
 
-<<<<<<< HEAD
 # Disable using access for access permission check (default on)
 # export EOS_FUSE_NOACCESS=0
 
@@ -156,14 +155,13 @@
 #    should be kept as symlinks under /var/run/eosd/credentials/pidXXXX 
 #    (default 0)
 # EOS_FUSE_PIDMAP=0
-=======
+
 # Configure a log-file prefix - useful for several FUSE instances
 #export EOS_FUSE_LOG_PREFIX=dev
 # => will create /var/log/eos/fuse.dev.log
 
 # Configure multiple FUSE mounts a,b configured in /etc/sysconfig/eos.a /etc/sysconfig/eos.b
 #export EOS_FUSE_MOUNTS="a b"
->>>>>>> 17590438
 
 # ------------------------------------------------------------------
 # HTTPD Configuration
