# ----------------------------------------------------------------------
# File: eos.example
# Author: Andreas-Joachim Peters - CERN
# ----------------------------------------------------------------------

# ************************************************************************
# * EOS - the CERN Disk Storage System                                   *
# * Copyright (C) 2011 CERN/Switzerland                                  *
# *                                                                      *
# * This program is free software: you can redistribute it and/or modify *
# * it under the terms of the GNU General Public License as published by *
# * the Free Software Foundation, either version 3 of the License, or    *
# * (at your option) any later version.                                  *
# *                                                                      *
# * This program is distributed in the hope that it will be useful,      *
# * but WITHOUT ANY WARRANTY; without even the implied warranty of       *
# * MERCHANTABILITY or FITNESS FOR A PARTICULAR PURPOSE.  See the        *
# * GNU General Public License for more details.                         *
# *                                                                      *
# * You should have received a copy of the GNU General Public License    *
# * along with this program.  If not, see <http://www.gnu.org/licenses/>.*
# ************************************************************************

# Should we run with another limit on the core file size other than the default?
DAEMON_COREFILE_LIMIT=unlimited

# Disable the KRB5 replay cache
export KRB5RCACHETYPE=none

# What roles should the xroot daemon run for. For each role you can overwrite
# the default options using a dedicate sysconfig file
# e.g. /etc/sysconfig/xrd.<role>. The role based mechanism allows for
# multiple xrd's running with different options to be controlled via
# the same initd script

XRD_ROLES="mq sync mgm fst fed global-mq"

# ------------------------------------------------------------------
# EOS Configuration
# ------------------------------------------------------------------

# The EOS instance name
export EOS_INSTANCE_NAME=eosdev

# The EOS configuration to load after daemon start
export EOS_AUTOLOAD_CONFIG=default

# The EOS broker URL 
export EOS_BROKER_URL=root://localhost:1097//eos/

# The EOS host geo location tag used to sort hosts into geographical (rack) locations 
export EOS_GEOTAG=""

# The fully qualified hostname of MGM master1
export EOS_MGM_MASTER1=eosdevsrv1.cern.ch

# The fully qualified hostname of MGM master2
export EOS_MGM_MASTER2=eosdevsrv2.cern.ch

# The alias which selects master 1 or 2
export EOS_MGM_ALIAS=eosdev.cern.ch

# The mail notification in case of fail-over
export EOS_MAIL_CC="apeters@mail.cern.ch"
export EOS_NOTIFY="mail -s `date +%s`-`hostname`-eos-notify $EOS_MAIL_CC"

# Path to json file(s) listing kinetic drive details and cluster definition.
#export KINETIC_DRIVE_LOCATION=
#export KINETIC_DRIVE_SECURITY=
#export KINETIC_CLUSTER_DEFINITION=

# Enable core dumps initiated internally 
#export EOS_CORE_DUMP

# Disable shutdown/signal handlers for debugging
#export EOS_NO_SHUTDOWN

# Allow UTF-8 path names excluding only CR,LF
#export EOS_UTF8=""

# Add secondary group information from database/LDAP (set to 1 to enable)
#export EOS_SECONDARY_GROUPS=0

# Do subtree accounting on directories (set to 1 to enable)
#export EOS_NS_ACCOUNTING=0

# Do sync time propagation (set to 1 to enable)
#export EOS_SYNCTIME_ACCOUNTING=0

# Allow read-write-modify to unpriviledged users (define to set, undefine to unset)
# export EOS_ALLOW_RAIN_RWM

# ------------------------------------------------------------------
# FST Configuration
# ------------------------------------------------------------------

# Disable 'sss' enforcement to allow generic TPC
#export EOS_FST_NO_SSS_ENFORCEMENT=1

# Network interface to monitor (default eth0)
#export EOS_FST_NETWORK_INTERFACE="eth0"

# Stream timeout for operations
#export EOS_FST_STREAM_TIMEOUT=300

# Disable fast boot and always do a full resync when a fs is booting
# export EOS_FST_NO_FAST_BOOT=0 (default off)

<<<<<<< HEAD
# Changel minimum file system size setting - default is to have atleast 5 GB free on a partition
#export EOS_FS_FULL_SIZE_IN_GB=5

# Set S3 ACCESS id & key
#export EOS_FST_S3_ACCESS_ID=""
#export EOS_FST_S3_ACCESS+KEY=""

# Set S3 theoretical storage size 
#export EOS_FST_S3_STORAGE_SIZE=1000000000000000
=======
# Set the connection pool size for FST=>FST connections (default is 64 - range 1 to 1024)
# EOS_FST_XRDIO_CONNECTION_POOL_SIZE=64
>>>>>>> 211589f4

# ------------------------------------------------------------------
# FUSE Configuration
# ------------------------------------------------------------------

# The local mount directory for 'eosd' 
export EOS_FUSE_MOUNTDIR=/eos/

# The optional remote directory visiable unter the mount dir
export EOS_FUSE_REMOTEDIR=/eos/

# The MGM host from where to do the inital mount
export EOS_FUSE_MGM_ALIAS=eosdev.cern.ch

# Enable FUSE debugging mode (default off)
#export EOS_FUSE_DEBUG=1

# Enable FUSE low-level debugging mode (default off)
#export EOS_FUSE_LOWLEVEL_DEBUG=1

# Specify the FUSE logging level (default=6 is LOG_INFO ... see /usr/include/sys/syslog.h LOG_XXX definitions)

# EOS_FUSE_DEBUG=1 overwrites these settings
#export EOS_FUSE_LOGLEVEL=4

# Disable parallel IO mode (default on)
#export EOS_FUSE_NOPIO=1

# Disable multithreading in FUSE (default on)
#export EOS_FUSE_NO_MT=1

# Enable FUSE read-ahead (default off)
#export EOS_FUSE_RDAHEAD=0

# Configure FUSE read-ahead window (default 128k)
# export EOS_FUSE_RDAHEAD_WINDOW=131072
# Disable using access for access permission check (default on)
# export EOS_FUSE_NOACCESS=0

# Disable to use the kernel cache (default on)
# export EOS_FUSE_KERNELCACHE=0

# Bypass the buffercache for write - avoids 4k chopping of IO (default off)
# (this is not what people understand under O_DIRECT !!!!
# export EOS_FUSE_DIRECTIO=1

# Disable the write-back cache (default on)
# export EOS_FUSE_CACHE=0

# Set the write-back cache size (default 300M)
# export EOS_FUSE_CACHE_SIZE=0

# Use the FUSE big write feature ( FUSE >=2.8 ) (default off)
# export EOS_FUSE_BIGWRITES=1

# Mount all files with 'x' bit to be able to run as an executable (default off)
# export EOS_FUSE_EXEC=1

# Enable protection against recursive deletion (rm -r command) 
#    starting from the root of the mount (if 1)
#    or from any of its sub directories at a maximum depth (if >1) (default 1)
# EOS_FUSE_RMLVL_PROTECT=1
   
# Enable Kerberos authentication. This avoid need to set gateways on the mgm. 
#    file cache credential should be used. (default 0)
# EOS_FUSE_USER_KRB5CC=0

# Enable X509 GSI authentication. This avoid need to set gateways on the mgm. 
#    file user proxy should be used. (default 0)
# EOS_FUSE_USER_GSIPROXY=0

# If both KRB5 and X509 are enabled, specify if KRB5 should be tried first. 
#    (default 0)
# EOS_FUSE_USER_KRB5FIRST=0

# If a connection fails using strong authentication, this is the timeout before actully retrying
#    in the meantime, all access by the concerned user will be rejected (indicating authentication failure)
#    !! WARNING: If a low value is used on a batch machine, it could have an impact on the authentication burden on the server side
#    On interactive servers, it will be the longest time taken between refreshing the credentials and this taking effect on the fuse mount 
#    (default is XRD_STREAMERRORWINDOW default value)
# EOS_FUSE_STREAMERRORWINDOW=1

# Enable the fuse local host time consistency model
#   this allows a more precise handling of mtime. Time reference is then the localhost time
#   this is very useful to use applications massively relying on mtime : e.g. emacs, make, ...
#   this only affects the shared fuse mount (default 0)
#   !! WARNING: it is strongly advised to synchronise the shared mount clock with the eos intance clock to use this !!
# EOS_FUSE_LOCALTIMECONSISTENT=0

# If KRB5 or X509 are enabled, specify the mapping from pid to strong authentication 
#    should be kept as symlinks under /var/run/eosd/credentials/pidXXXX 
#    (default 0)
# EOS_FUSE_PIDMAP=0

# Disable using access for access permission check (default on)
# export EOS_FUSE_NOACCESS=0

# Disable to use the kernel cache (default on)
# export EOS_FUSE_KERNELCACHE=0

# Bypass the buffercache for write - avoids 4k chopping of IO (default off)
# (this is not what people understand under O_DIRECT !!!!
# export EOS_FUSE_DIRECTIO=1

# Disable the write-back cache (default on)
# export EOS_FUSE_CACHE=0

# Set the write-back cache size (default 300M)
# export EOS_FUSE_CACHE_SIZE=0

# Use the FUSE big write feature ( FUSE >=2.8 ) (default on)
# export EOS_FUSE_BIGWRITES=1

# Mount all files with 'x' bit to be able to run as an executable (default off)
# export EOS_FUSE_EXEC=1

# Enable protection against recursive deletion (rm -r command) 
#    starting from the root of the mount (if 1)
#    or from any of its sub directories at a maximum depth (if >1) (default 1)
# EOS_FUSE_RMLVL_PROTECT=1

# Disable using access for access permission check (default on)
# export EOS_FUSE_NOACCESS=0

# Disable to use the kernel cache (default on)
# export EOS_FUSE_KERNELCACHE=0

# Bypass the buffercache for write - avoids 4k chopping of IO (default off)
# (this is not what people understand under O_DIRECT !!!!
# export EOS_FUSE_DIRECTIO=1

# Disable the write-back cache (default on)
# export EOS_FUSE_CACHE=0

# Set the write-back cache size (default 300M)
# export EOS_FUSE_CACHE_SIZE=0

# Set the write-back cache pagesize (default 256k)
# export EOS_FUSE_CACHE_PAGE_SIZE=262144

# Use the FUSE big write feature ( FUSE >=2.8 ) (default on)
# export EOS_FUSE_BIGWRITES=1

# Mount all files with 'x' bit to be able to run as an executable (default off)
# export EOS_FUSE_EXEC=1

# Enable protection against recursive deletion (rm -r command) 
#    starting from the root of the mount (if 1)
#    or from any of its sub directories at a maximum depth (if >1) (default 1)
# EOS_FUSE_RMLVL_PROTECT=1

# Enable lazy-open of files for reading e.g. files are only opened on an FST if a read is done
#    by default this option is disabled because most ro files want to read and 
#    there is a penalty in the two-step process
# export EOS_FUSE_LAZYOPENRO=0

# Enable lazy-open of files for writing 
#    applications get a visible performance boost by using this option and the latency in synchronous replication
#    on the FSTs is completely hidden. By default this option is enabled
# export EOS_FUSE_LAZYOPENRW=1

# Enable asynchronous open of files 
#    it is an optimization over the lazy_open hiding even more latency
#    it is used only if lazy-open is activated
# export EOS_FUSE_ASYNC_OPEN=1

# Show hidden files from atomic/versioning and backup entries
#    By default this option is disabled
# export EOS_FUSE_SHOW_SPECIAL_FILES=0

# Show extended attributes related to EOS itself - this are sys.* and emulated user.eos.* attributes for files
#    By default this option is diabled
# export EOS_FUSE_SHOW_EOS_ATTRIBUTES=0

# Add(OR) an additional mode mask to the mode shown
#    By default this option is off
# export EOS_FUSE_MODE_OVERLAY=000     (use 007 to show things are rwx for w)

# Enable inline-repair mode for file updates of files with offline replica/stripe
#    By default this option is enabled
# export EOS_FUSE_INLINE_REPAIR=1

# Definae maximum inline-repair size for the previous flag
#    By default the maximum size is 256M
# export EOS_FUSE_MAX_INLINE_REPAIR_SIZE=268435456

# Set FUSE kernel cache time for directory entries (readdir cache) - default 10 seconds	
# export EOS_FUSE_ENTRY_CACHE_TIME=10

# Set FUSE kernel attribute cache time (stat cache) - default 10 seconds
# export EOS_FUSE_ATTR_CACHE_TIME=10

# Set FUSE kernel negative stat cache time - default 30 seconds
# export EOS_FUSE_NEG_ENTRY_CACHE_TIME=30

# Set FUSE client creator CAP liftime
#    During this time window all reads done on the client where a file has been created
#    can be served from a local file write-back cache.
#    this improves significantly compilation. Remote changes are not visible inside
#    files after creation during the specified time period. Default is 30 seconds.
# export EOS_FUSE_CREATOR_CAP_LIFETIME=30

# Set FUSE client max. write-back cache size per file
#    This is required until kernel 3.15. where the write-back cache of the kernel can be used
#    via a mount option. The default is 64 MB.
# export EOS_FUSE_FILE_WB_CACHE_SIZE=67108864

# Set the FUSE maximum in-memory size for all write-back cache entries - default 512M - clean-interval is fixed at 10 seconds
# export EOS_FUSE_MAX_WB_INMEMORY_SIZE=536870912

# ---------------------------------------------------------------------------------
# this options are not available since AQUAMARINE is compiled with XROOTD3 
# --------------------------------------------------------------------------------- 
# Enable Kerberos authentication. This avoid need to set gateways on the mgm. 
#    file cache credential should be used. (default 0)
# EOS_FUSE_USER_KRB5CC=0
# ---------------------------------------------------------------------------------
# Enable X509 GSI authentication. This avoid need to set gateways on the mgm. 
#    file user proxy should be used. (default 0)
# EOS_FUSE_USER_GSIPROXY=0
# ---------------------------------------------------------------------------------
# If both KRB5 and X509 are enabled, specify if KRB5 should be tried first. 
#    (default 0)
# EOS_FUSE_USER_KRB5FIRST=0
# ---------------------------------------------------------------------------------
# If a connection fails using strong authentication, this is the timeout before actully retrying
#    in the meantime, all access by the concerned user will be rejected (indicating authentication failure)
#    !! WARNING: If a low value is used on a batch machine, it could have an impact on the authentication burden on the server side
#    On interactive servers, it will be the longest time taken between refreshing the credentials and this taking effect on the fuse mount 
#    (default is XRD_STREAMERRORWINDOW default value)
# EOS_FUSE_STREAMERRORWINDOW=1
# ---------------------------------------------------------------------------------
# If KRB5 or X509 are enabled, specify the mapping from pid to strong authentication 
#    should be kept as symlinks under /var/run/eosd/credentials/pidXXXX 
#    (default 0)
# EOS_FUSE_PIDMAP=
# ---------------------------------------------------------------------------------

# Configure a log-file prefix - useful for several FUSE instances
#export EOS_FUSE_LOG_PREFIX=dev
# => will create /var/log/eos/fuse.dev.log

# Configure multiple FUSE mounts a,b configured in /etc/sysconfig/eos.a /etc/sysconfig/eos.b
#export EOS_FUSE_MOUNTS="a b"

# ------------------------------------------------------------------
# HTTPD Configuration
# ------------------------------------------------------------------
# HTTP uses by default one thread per connection
#export EOS_HTTP_THREADPOOL="threads"

# we use EPOLL and 16 threads 
export EOS_HTTP_THREADPOOL="epoll"
export EOS_HTTP_THREADPOOL_SIZE=16

# memory buffer size per connection 
#export EOS_HTTP_CONNECTION_MEMORY_LIMIT=134217728 (default 128M)
export EOS_HTTP_CONNECTION_MEMORY_LIMIT=4194304
# timeout after which an idel connection is considered to be closed (default 2 min)
#export EOS_HTTP_CONNETION_TIMEOUT=120

# ------------------------------------------------------------------
# Federation Configuration
# ------------------------------------------------------------------

# The host[:port] name of the meta manager (global redirector)
export EOS_FED_MANAGER=eos.cern.ch:1094

# The port of the PSS xrootd server
export EOS_PSS_PORT=1098

# The hostname[:port] of the EOS MGM service
export EOS_PSS_MGM=$EOS_MGM_ALIAS:1094

# The path which should be proxied (/ for all)
export EOS_PSS_PATH=/

# ------------------------------------------------------------------
# Test Configuration
# ------------------------------------------------------------------

# mail notification for failed tests
#export EOS_TEST_MAILNOTIFY=apeters@mail.cern.ch

# SMS notification for failed tests
#export EOS_TEST_GSMNOTIFY="0041764875002@mail2sms.cern.ch"

# Instance name = name of directory at deepness 2 /eos/<instance>/
#export EOS_TEST_INSTANCE="dev"

# MGM host redirector
export EOS_TEST_REDIRECTOR=localhost

# local test output directory
export EOS_TEST_TESTSYS=/tmp/eos-instance-test/

# time to lock re-sending of SMS for consecutively failing tests
export EOS_TEST_GSMLOCKTIME=3600

# max. time given to the test to finish
export EOS_TEST_TESTTIMESLICE=300;

# ------------------------------------------------------------------
# Global Vstl Configuration
# ------------------------------------------------------------------
# define the global broker for subscription
# export EOS_VST_BROKER_URL=root://eos.cern.ch:1099//eos/

# disable subscription to the global broker if desired
# export EOS_VST_BROKER_DISABLE=0

# define which client we trust for querying this MGM
# export EOS_VST_TRUSTED_HOST=eos.cern.ch

# ------------------------------------------------------------------------------
# Archive configuration
# ------------------------------------------------------------------------------

# Set the root destination for all archives beloging to this instance
# export EOS_ARCHIVE_URL=root://castorpps.cern.ch//user/cern.ch/c3/archive/

# Set the CASTOR service class (svcClass) for all file transfers to CASTOR
# export EOS_ARCHIVE_SVCCLASS=default

# ------------------------------------------------------------------
# MGM TTY Console Broadcast Configuration
# ------------------------------------------------------------------

# define the log file where you want to grep
export EOS_TTY_BROADCAST_LISTEN_LOGFILE="/var/log/eos/mgm/xrdlog.mgm"

# define the log file regex you want to broad cast to all consoles
export EOS_TTY_BROACAST_EGREP="\"CRIT|ALERT|EMERG|PROGRESS\""

# ------------------------------------------------------------------
# Service Script aliasing for EL7 machines
# ------------------------------------------------------------------

which systemctl >& /dev/null
if [ $? -eq 0 ]; then
   alias service="service --skip-redirect"
fi

# ------------------------------------------------------------------
# MGM Namespace Preset Size - this can safe memory for large namespaces if you know an upper limit for the namespace size
# ------------------------------------------------------------------
# export EOS_NS_DIR_SIZE=1000000
# export EOS_NS_FILE_SIZE=1000000<|MERGE_RESOLUTION|>--- conflicted
+++ resolved
@@ -106,7 +106,6 @@
 # Disable fast boot and always do a full resync when a fs is booting
 # export EOS_FST_NO_FAST_BOOT=0 (default off)
 
-<<<<<<< HEAD
 # Changel minimum file system size setting - default is to have atleast 5 GB free on a partition
 #export EOS_FS_FULL_SIZE_IN_GB=5
 
@@ -116,10 +115,9 @@
 
 # Set S3 theoretical storage size 
 #export EOS_FST_S3_STORAGE_SIZE=1000000000000000
-=======
+
 # Set the connection pool size for FST=>FST connections (default is 64 - range 1 to 1024)
 # EOS_FST_XRDIO_CONNECTION_POOL_SIZE=64
->>>>>>> 211589f4
 
 # ------------------------------------------------------------------
 # FUSE Configuration
