--- conflicted
+++ resolved
@@ -194,13 +194,10 @@
 #    By default this option is disabled
 # export EOS_FUSE_SHOW_SPECIAL_FILES=0
 
-<<<<<<< HEAD
-=======
 # Add(OR) an additional mode mask to the mode shown
 #    By default this option is off
 # export EOS_FUSE_MODE_OVERLAY=000     (use 007 to show things are rwx for w)
 
->>>>>>> 6d8cd39c
 # Enable inline-repair mode for file updates of files with offline replica/stripe
 #    By default this option is enabled
 # export EOS_FUSE_INLINE_REPAIR=1
