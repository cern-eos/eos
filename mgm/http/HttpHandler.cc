--- conflicted
+++ resolved
@@ -62,39 +62,6 @@
   int meth = ParseMethodString(request->GetMethod());
   switch (meth)
   {
-<<<<<<< HEAD
-  case GET:
-    response = Get(request);
-    break;
-  case HEAD:
-    response = Head(request);
-    break;
-  case POST:
-    response = Post(request);
-    break;
-  case PUT:
-    response = Put(request);
-    break;
-  case DELETE:
-    response = Delete(request);
-    break;
-  case TRACE:
-    response = Trace(request);
-    break;
-  case OPTIONS:
-    response = Options(request);
-    break;
-  case CONNECT:
-    response = Connect(request);
-    break;
-  case PATCH:
-    response = Patch(request);
-    break;
-  default:
-    response = new eos::common::PlainHttpResponse();
-    response->SetResponseCode(eos::common::HttpResponse::BAD_REQUEST);
-    response->SetBody("No such method");
-=======
     case GET:
       gOFS->MgmStats.Add("Http-GET", mVirtualIdentity->uid, mVirtualIdentity->gid, 1);
       response = Get(request);
@@ -136,7 +103,6 @@
       response = new eos::common::PlainHttpResponse();
       response->SetResponseCode(eos::common::HttpResponse::BAD_REQUEST);
       response->SetBody("No such method");
->>>>>>> 2e86b23b
   }
 
   mHttpResponse = response;
@@ -430,8 +396,8 @@
              (entryname == "..")))
           continue;
 
-        result += "<tr>\n";
-        result += "  <td style=\"padding-right: 5px\">";
+        result += "       <tr>\n";
+        result += "       <td style=\"padding-right: 5px\">";
         result += "       <a title=\"\" class=\"hasmenu\" href=\"";
         if (entryname == ".")
         {
@@ -507,12 +473,12 @@
             </a>
             )literal";
         }
-        result += "  </td>\n";
+        result += "       </td>\n";
 
         // ---------------------------------------------------------------------
         // file size
         // ---------------------------------------------------------------------
-        result += "  <td style=\"padding-right: 5px\">";
+        result += "       <td style=\"padding-right: 5px\">";
         result += "<font size=\"2\">";
         if (S_ISDIR(buf.st_mode))
           result += "";
@@ -594,14 +560,14 @@
         // ---------------------------------------------------------------------
         // show creation date
         // ---------------------------------------------------------------------
-        result += "<td style=\"padding-right: 5px\"><font size=\"2\" face=\"Courier New\" color=\"darkgrey\">";
+        result += "       <td style=\"padding-right: 5px\"><font size=\"2\" face=\"Courier New\" color=\"darkgrey\">";
         result += t_creat;
         result += "</font></td>\n";
 
         // ---------------------------------------------------------------------
         // show permissions
         // ---------------------------------------------------------------------
-        result += "<td style=\"padding-right: 5px\"><font size=\"2\" face=\"Courier New\" color=\"darkgrey\">";
+        result += "       <td style=\"padding-right: 5px\"><font size=\"2\" face=\"Courier New\" color=\"darkgrey\">";
         result += modestr;
         result += "</font></td>\n";
         // ---------------------------------------------------------------------
@@ -614,7 +580,7 @@
         // ---------------------------------------------------------------------
         // show group name
         // ---------------------------------------------------------------------
-        result += "<td style=\"padding-right: 5px\"><font color=\"grey\">\n";
+        result += "       <td style=\"padding-right: 5px\"><font color=\"grey\">\n";
         result += gidlimit;
         result += "</font></td>\n";
 
@@ -622,28 +588,28 @@
         // show acl's if there
         // ---------------------------------------------------------------------
         XrdOucString acl;
-        result += "<td style=\"padding-right: 5px\"><font color=\"#81DAF5\">";
+        result += "       <td style=\"padding-right: 5px\"><font color=\"#81DAF5\">";
         if (S_ISDIR(buf.st_mode))
         {
-        if (!gOFS->attr_get(linkname.c_str(),
-                            error,
-                            &client,
-                            "",
-                            "sys.acl",
-                            acl))
-        {
-          result += acl.c_str();
-        }
+          if (!gOFS->attr_get(linkname.c_str(),
+                              error,
+                              &client,
+                              "",
+                              "sys.acl",
+                              acl))
+          {
+            result += acl.c_str();
+          }
         }
         result += "</font></td>\n";
-        result += "</tr>\n";
+        result += "       </tr>\n";
       }
       // -----------------------------------------------------------------------
       // terminate table, body and html
       // ---------------------------------------------------------------------
-      result += "</table></div>\n";
-      result += "</body>\n";
-      result += "</html>\n";
+      result += "       </table></div>\n";
+      result += "       </body>\n";
+      result += "       </html>\n";
       response = new eos::common::PlainHttpResponse();
       response->SetBody(result);
       response->AddHeader("ETag", etag);
