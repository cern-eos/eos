// ----------------------------------------------------------------------
// File: TapeRestApiBusiness.cc
// Author: Cedric Caffy - CERN
// ----------------------------------------------------------------------

/************************************************************************
 * EOS - the CERN Disk Storage System                                   *
 * Copyright (C) 2013 CERN/Switzerland                                  *
 *                                                                      *
 * This program is free software: you can redistribute it and/or modify *
 * it under the terms of the GNU General Public License as published by *
 * the Free Software Foundation, either version 3 of the License, or    *
 * (at your option) any later version.                                  *
 *                                                                      *
 * This program is distributed in the hope that it will be useful,      *
 * but WITHOUT ANY WARRANTY; without even the implied warranty of       *
 * MERCHANTABILITY or FITNESS FOR A PARTICULAR PURPOSE.  See the        *
 * GNU General Public License for more details.                         *
 *                                                                      *
 * You should have received a copy of the GNU General Public License    *
 * along with this program.  If not, see <http://www.gnu.org/licenses/>.*
 ************************************************************************/

#include "mgm/http/rest-api/exception/ObjectNotFoundException.hh"
#include "TapeRestApiBusiness.hh"
#include "mgm/http/rest-api/model/tape/common/FilesContainer.hh"
#include "mgm/bulk-request/utils/PrepareArgumentsWrapper.hh"
#include "mgm/bulk-request/interface/RealMgmFileSystemInterface.hh"
#include "mgm/bulk-request/prepare/manager/BulkRequestPrepareManager.hh"
#include "mgm/bulk-request/business/BulkRequestBusiness.hh"
#include "mgm/bulk-request/dao/factories/ProcDirectoryDAOFactory.hh"
#include "mgm/http/rest-api/exception/tape/TapeRestApiBusinessException.hh"
#include "mgm/http/rest-api/exception/tape/FileDoesNotBelongToBulkRequestException.hh"
#include "mgm/http/rest-api/exception/ForbiddenException.hh"
#include "mgm/bulk-request/exception/PersistencyException.hh"
#include "mgm/Stat.hh"

EOSMGMRESTNAMESPACE_BEGIN

std::shared_ptr<bulk::BulkRequest> TapeRestApiBusiness::createStageBulkRequest(
  const CreateStageBulkRequestModel* model, const common::VirtualIdentity* vid)
{
  const FilesContainer& files = model->getFiles();
  EXEC_TIMING_BEGIN("TapeRestApiBusiness::createStageBulkRequest");
  gOFS->MgmStats.Add("TapeRestApiBusiness::createStageBulkRequest", vid->uid,
                     vid->gid, 1);
  bulk::PrepareArgumentsWrapper pargsWrapper(
    "fake_id", Prep_STAGE, files.getPaths(), files.getOpaqueInfos());
  auto prepareManager = createBulkRequestPrepareManager();
  XrdOucErrInfo error;
  int prepareRetCode = prepareManager->prepare(
                         *pargsWrapper.getPrepareArguments(), error, vid);

  if (prepareRetCode != SFS_DATA) {
    throw TapeRestApiBusinessException(error.getErrText());
  }

  EXEC_TIMING_END("TapeRestApiBusiness::createStageBulkRequest");
  return prepareManager->getBulkRequest();
}

void TapeRestApiBusiness::cancelStageBulkRequest(const std::string& requestId,
    const PathsModel* model, const common::VirtualIdentity* vid)
{
  EXEC_TIMING_BEGIN("TapeRestApiBusiness::cancelStageBulkRequest");
  gOFS->MgmStats.Add("TapeRestApiBusiness::cancelStageBulkRequest", vid->uid,
                     vid->gid, 1);
  std::shared_ptr<bulk::BulkRequestBusiness> bulkRequestBusiness =
    createBulkRequestBusiness();
  auto bulkRequest = bulkRequestBusiness->getStageBulkRequest(requestId);

  if (bulkRequest == nullptr) {
    std::stringstream ss;
    ss << "Unable to find the STAGE bulk-request ID = " << requestId;
    throw ObjectNotFoundException(ss.str());
  }

  //First, check if the issuer of the cancellation is root, or is the person who submitted the stage request
  //checkIssuerAuthorizedToAccessStageBulkRequest(bulkRequest.get(), vid,"cancel");
  //Create the prepare arguments, we will only cancel the files that were given by the user
<<<<<<< HEAD
  const FilesContainer& filesFromClient = model->getFiles();
  auto filesFromBulkRequestContainer = bulkRequest->getFiles();
=======
  const FilesContainer & filesFromClient = model->getFiles();
  auto filesFromBulkRequestContainer = bulkRequest->getFilesMap();
>>>>>>> 04f4d553
  bulk::PrepareArgumentsWrapper pargsWrapper(requestId, Prep_CANCEL);

  for (const auto& fileFromClient : filesFromClient.getPaths()) {
    const auto& fileFromBulkRequestKeyVal = filesFromBulkRequestContainer->find(
        fileFromClient);

    if (fileFromBulkRequestKeyVal != filesFromBulkRequestContainer->end()) {
      auto& fileFromBulkRequest = fileFromBulkRequestKeyVal->second;
      auto& error = fileFromBulkRequest->getError();

      if (!error) {
        //We only cancel the files that do not have any error
        pargsWrapper.addFile(fileFromClient, "");
      }
    } else {
      std::stringstream ss;
      ss << "The file " << fileFromClient << " does not belong to the STAGE request "
         << bulkRequest->getId() << ". No modification has been made to this request.";
      throw FileDoesNotBelongToBulkRequestException(ss.str());
    }
  }

  //Do the cancellation if there are files to cancel
  if (pargsWrapper.getNbFiles() != 0) {
    auto pm = createBulkRequestPrepareManager();
    XrdOucErrInfo error;
    int retCancellation = pm->prepare(*pargsWrapper.getPrepareArguments(), error,
                                      vid);

    if (retCancellation != SFS_OK) {
      std::stringstream ss;
      ss << "Unable to cancel the files provided. errMsg=\""
         << error.getErrText() << "\"";
      throw TapeRestApiBusinessException(ss.str());
    }
  }

  EXEC_TIMING_END("TapeRestApiBusiness::cancelStageBulkRequest");
}

std::shared_ptr<GetStageBulkRequestResponseModel>
TapeRestApiBusiness::getStageBulkRequest(const std::string& requestId,
    const common::VirtualIdentity* vid)
{
  EXEC_TIMING_BEGIN("TapeRestApiBusiness::getStageBulkRequest");
  gOFS->MgmStats.Add("TapeRestApiBusiness::getStageBulkRequest", vid->uid,
                     vid->gid, 1);
  std::shared_ptr<GetStageBulkRequestResponseModel> ret =
    std::make_shared<GetStageBulkRequestResponseModel>();
  auto bulkRequestBusiness = createBulkRequestBusiness();
  std::unique_ptr<bulk::StageBulkRequest> bulkRequest;

  try {
    bulkRequest = bulkRequestBusiness->getStageBulkRequest(requestId);

    if (!bulkRequest) {
      std::stringstream ss;
      ss << "Unable to find the STAGE bulk-request ID =" << requestId;
      throw ObjectNotFoundException(ss.str());
    }
  } catch (bulk::PersistencyException& ex) {
    throw TapeRestApiBusinessException(ex.what());
  }

  //checkIssuerAuthorizedToAccessStageBulkRequest(bulkRequest.get(), vid,"get");
  //Set bulk-request related attributes
  ret->setCreationTime(bulkRequest->getCreationTime());
  ret->setId(bulkRequest->getId());
  //Instanciate prepare manager to get the tape, disk residency and an eventual error (set by CTA)
<<<<<<< HEAD
  bulk::PrepareArgumentsWrapper pargsWrapper(requestId, Prep_QUERY);

  for (auto& kv : *bulkRequest->getFiles()) {
    pargsWrapper.addFile(kv.first, "");
=======
  bulk::PrepareArgumentsWrapper pargsWrapper(requestId,Prep_QUERY);
  auto files = bulkRequest->getFiles();
  for(auto &file: *files) {
    pargsWrapper.addFile(file->getPath(), "");
>>>>>>> 04f4d553
  }

  auto pm = createPrepareManager();
  XrdOucErrInfo error;
  auto queryPrepareResult = pm->queryPrepare(*pargsWrapper.getPrepareArguments(),
                            error, vid);

  if (!queryPrepareResult->hasQueryPrepareFinished()) {
    std::stringstream ss;
    ss << "Unable to get information about the files belonging to the request " <<
       requestId << ". errMsg=\"" << error.getErrText() << "\"";
    throw TapeRestApiBusinessException(ss.str());
  }

<<<<<<< HEAD
  for (const auto& queryPrepareResponse :
       queryPrepareResult->getResponse()->responses) {
    auto& filesFromBulkRequest = bulkRequest->getFiles();
    auto fileFromBulkRequestItor = filesFromBulkRequest->find(
                                     queryPrepareResponse.path);

    if (fileFromBulkRequestItor != filesFromBulkRequest->end()) {
      auto& fileFromBulkRequest = fileFromBulkRequestItor->second;
      std::unique_ptr<GetStageBulkRequestResponseModel::File> item =
        std::make_unique<GetStageBulkRequestResponseModel::File>();
=======
  for(const auto & queryPrepareResponse: queryPrepareResult->getResponse()->responses) {
    auto & filesFromBulkRequest = bulkRequest->getFilesMap();
    auto fileFromBulkRequestItor = filesFromBulkRequest->find(queryPrepareResponse.path);
    if(fileFromBulkRequestItor != filesFromBulkRequest->end()) {
      auto & fileFromBulkRequest = fileFromBulkRequestItor->second;
      std::unique_ptr<GetStageBulkRequestResponseModel::File> item = std::make_unique<GetStageBulkRequestResponseModel::File>();
>>>>>>> 04f4d553
      item->mPath = queryPrepareResponse.path;

      if (fileFromBulkRequest->getError()) {
        item->mError = *fileFromBulkRequest->getError();
      } else {
        //Error comes from CTA, so we need to update the state of the file to ERROR
        item->mError = queryPrepareResponse.error_text;
      }

      item->mOnDisk = queryPrepareResponse.is_online;
      ret->addFile(std::move(item));
    }
  }

  EXEC_TIMING_END("TapeRestApiBusiness::getStageBulkRequest");
  return ret;
}

void TapeRestApiBusiness::deleteStageBulkRequest(const std::string& requestId,
    const common::VirtualIdentity* vid)
{
  EXEC_TIMING_BEGIN("TapeRestApiBusiness::deleteStageBulkRequest");
  gOFS->MgmStats.Add("TapeRestApiBusiness::deleteStageBulkRequest", vid->uid,
                     vid->gid, 1);
  //Get the prepare request from the persistency
  std::shared_ptr<bulk::BulkRequestBusiness> bulkRequestBusiness =
    createBulkRequestBusiness();
  auto bulkRequest = bulkRequestBusiness->getStageBulkRequest(requestId);

  if (bulkRequest == nullptr) {
    std::stringstream ss;
    ss << "Unable to find the STAGE bulk-request ID = " << requestId;
    throw ObjectNotFoundException(ss.str());
  }

  //checkIssuerAuthorizedToAccessStageBulkRequest(bulkRequest.get(), vid,"delete");
  //Create the prepare arguments, we will cancel all the files from this bulk-request
  auto filesFromBulkRequest = bulkRequest->getFiles();
  bulk::PrepareArgumentsWrapper pargsWrapper(requestId, Prep_CANCEL);

<<<<<<< HEAD
  for (auto& fileFromBulkRequest : *filesFromBulkRequest) {
    pargsWrapper.addFile(fileFromBulkRequest.first, "");
=======
  for(auto & fileFromBulkRequest: *filesFromBulkRequest) {
    pargsWrapper.addFile(fileFromBulkRequest->getPath(), "");
>>>>>>> 04f4d553
  }

  auto pm = createPrepareManager();
  XrdOucErrInfo error;
  int retCancellation = pm->prepare(*pargsWrapper.getPrepareArguments(), error,
                                    vid);

  if (retCancellation != SFS_OK) {
    std::stringstream ss;
    ss << "Unable to cancel the files provided. errMsg=\"" << error.getErrText() <<
       "\"";
    throw TapeRestApiBusinessException(ss.str());
  }

  //Now that the request got cancelled, let's delete it from the persistency
  try {
    bulkRequestBusiness->deleteBulkRequest(bulkRequest.get());
  } catch (bulk::PersistencyException& ex) {
    throw TapeRestApiBusinessException(ex.what());
  }

  EXEC_TIMING_END("TapeRestApiBusiness::deleteStageBulkRequest");
}

std::shared_ptr<bulk::QueryPrepareResponse> TapeRestApiBusiness::getFileInfo(
  const PathsModel* model, const common::VirtualIdentity* vid)
{
  EXEC_TIMING_BEGIN("TapeRestApiBusiness::getFileInfo");
  gOFS->MgmStats.Add("TapeRestApiBusiness::getFileInfo", vid->uid, vid->gid, 1);
  auto& filesContainer = model->getFiles();
  bulk::PrepareArgumentsWrapper pargsWrapper("fake_id", Prep_QUERY);

  for (const auto& pathFromUser : filesContainer.getPaths()) {
    pargsWrapper.addFile(pathFromUser, "");
  }

  auto pm = createPrepareManager();
  XrdOucErrInfo error;
  auto queryPrepareResult = pm->queryPrepare(*pargsWrapper.getPrepareArguments(),
                            error, vid);

  if (!queryPrepareResult->hasQueryPrepareFinished()) {
    std::stringstream ss;
    ss << "Unable to get information about the files provided. errMsg=\"" <<
       error.getErrText() << "\"";
    throw TapeRestApiBusinessException(ss.str());
  }

  EXEC_TIMING_END("TapeRestApiBusiness::getFileInfo");
  return queryPrepareResult->getResponse();
}

void TapeRestApiBusiness::releasePaths(const PathsModel* model,
                                       const common::VirtualIdentity* vid)
{
  EXEC_TIMING_BEGIN("TapeRestApiBusiness::releasePaths");
  gOFS->MgmStats.Add("TapeRestApiBusiness::releasePaths", vid->uid, vid->gid, 1);
  auto& filesContainer = model->getFiles();
  bulk::PrepareArgumentsWrapper pargsWrapper("fake_id", Prep_EVICT,
      filesContainer.getPaths(),
      filesContainer.getOpaqueInfos());
  auto pm = createBulkRequestPrepareManager();
  XrdOucErrInfo error;
  int retEvict = pm->prepare(*pargsWrapper.getPrepareArguments(), error, vid);

  if (retEvict != SFS_OK) {
    std::stringstream ss;
    ss << "Unable to release the files provided. errMsg=\"" << error.getErrText() <<
       "\"";
    throw TapeRestApiBusinessException(ss.str());
  }

  EXEC_TIMING_END("TapeRestApiBusiness::releasePaths");
}

std::unique_ptr<bulk::BulkRequestPrepareManager>
TapeRestApiBusiness::createBulkRequestPrepareManager()
{
  std::unique_ptr<bulk::RealMgmFileSystemInterface> mgmOfs =
    std::make_unique<bulk::RealMgmFileSystemInterface>(gOFS);
  std::unique_ptr<bulk::BulkRequestPrepareManager> prepareManager =
    std::make_unique<bulk::BulkRequestPrepareManager>(std::move(mgmOfs));
  std::shared_ptr<bulk::BulkRequestBusiness> bulkRequestBusiness =
    createBulkRequestBusiness();
  prepareManager->setBulkRequestBusiness(bulkRequestBusiness);
  return prepareManager;
}

std::unique_ptr<bulk::PrepareManager>
TapeRestApiBusiness::createPrepareManager()
{
  std::unique_ptr<bulk::RealMgmFileSystemInterface> mgmOfs =
    std::make_unique<bulk::RealMgmFileSystemInterface>(gOFS);
  std::unique_ptr<bulk::PrepareManager> prepareManager =
    std::make_unique<bulk::PrepareManager>(std::move(mgmOfs));
  return prepareManager;
}

std::shared_ptr<bulk::BulkRequestBusiness>
TapeRestApiBusiness::createBulkRequestBusiness()
{
  std::unique_ptr<bulk::AbstractDAOFactory> daoFactory(new
      bulk::ProcDirectoryDAOFactory(gOFS,
                                    *gOFS->mProcDirectoryBulkRequestTapeRestApiLocations));
  return std::make_shared<bulk::BulkRequestBusiness>(std::move(daoFactory));
}

void TapeRestApiBusiness::checkIssuerAuthorizedToAccessStageBulkRequest(
  const bulk::StageBulkRequest* bulkRequest, const common::VirtualIdentity* vid,
  const std::string& action)
{
  //First, check if the issuer of the cancellation is root, or is the person who submitted the stage request
  if (vid->uid != 0 && vid->uid != bulkRequest->getIssuerVid().uid) {
    throw ForbiddenException("You are not allowed to " + action +
                             " this bulk-request");
  }
}
EOSMGMRESTNAMESPACE_END<|MERGE_RESOLUTION|>--- conflicted
+++ resolved
@@ -78,13 +78,8 @@
   //First, check if the issuer of the cancellation is root, or is the person who submitted the stage request
   //checkIssuerAuthorizedToAccessStageBulkRequest(bulkRequest.get(), vid,"cancel");
   //Create the prepare arguments, we will only cancel the files that were given by the user
-<<<<<<< HEAD
   const FilesContainer& filesFromClient = model->getFiles();
-  auto filesFromBulkRequestContainer = bulkRequest->getFiles();
-=======
-  const FilesContainer & filesFromClient = model->getFiles();
   auto filesFromBulkRequestContainer = bulkRequest->getFilesMap();
->>>>>>> 04f4d553
   bulk::PrepareArgumentsWrapper pargsWrapper(requestId, Prep_CANCEL);
 
   for (const auto& fileFromClient : filesFromClient.getPaths()) {
@@ -154,17 +149,11 @@
   ret->setCreationTime(bulkRequest->getCreationTime());
   ret->setId(bulkRequest->getId());
   //Instanciate prepare manager to get the tape, disk residency and an eventual error (set by CTA)
-<<<<<<< HEAD
   bulk::PrepareArgumentsWrapper pargsWrapper(requestId, Prep_QUERY);
-
-  for (auto& kv : *bulkRequest->getFiles()) {
-    pargsWrapper.addFile(kv.first, "");
-=======
-  bulk::PrepareArgumentsWrapper pargsWrapper(requestId,Prep_QUERY);
   auto files = bulkRequest->getFiles();
-  for(auto &file: *files) {
+
+  for (auto& file : *files) {
     pargsWrapper.addFile(file->getPath(), "");
->>>>>>> 04f4d553
   }
 
   auto pm = createPrepareManager();
@@ -179,10 +168,9 @@
     throw TapeRestApiBusinessException(ss.str());
   }
 
-<<<<<<< HEAD
   for (const auto& queryPrepareResponse :
        queryPrepareResult->getResponse()->responses) {
-    auto& filesFromBulkRequest = bulkRequest->getFiles();
+    auto& filesFromBulkRequest = bulkRequest->getFilesMap();
     auto fileFromBulkRequestItor = filesFromBulkRequest->find(
                                      queryPrepareResponse.path);
 
@@ -190,14 +178,6 @@
       auto& fileFromBulkRequest = fileFromBulkRequestItor->second;
       std::unique_ptr<GetStageBulkRequestResponseModel::File> item =
         std::make_unique<GetStageBulkRequestResponseModel::File>();
-=======
-  for(const auto & queryPrepareResponse: queryPrepareResult->getResponse()->responses) {
-    auto & filesFromBulkRequest = bulkRequest->getFilesMap();
-    auto fileFromBulkRequestItor = filesFromBulkRequest->find(queryPrepareResponse.path);
-    if(fileFromBulkRequestItor != filesFromBulkRequest->end()) {
-      auto & fileFromBulkRequest = fileFromBulkRequestItor->second;
-      std::unique_ptr<GetStageBulkRequestResponseModel::File> item = std::make_unique<GetStageBulkRequestResponseModel::File>();
->>>>>>> 04f4d553
       item->mPath = queryPrepareResponse.path;
 
       if (fileFromBulkRequest->getError()) {
@@ -238,13 +218,8 @@
   auto filesFromBulkRequest = bulkRequest->getFiles();
   bulk::PrepareArgumentsWrapper pargsWrapper(requestId, Prep_CANCEL);
 
-<<<<<<< HEAD
   for (auto& fileFromBulkRequest : *filesFromBulkRequest) {
-    pargsWrapper.addFile(fileFromBulkRequest.first, "");
-=======
-  for(auto & fileFromBulkRequest: *filesFromBulkRequest) {
     pargsWrapper.addFile(fileFromBulkRequest->getPath(), "");
->>>>>>> 04f4d553
   }
 
   auto pm = createPrepareManager();
