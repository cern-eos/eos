// ----------------------------------------------------------------------
// File: CreateStageBulkRequest.cc
// Author: Cedric Caffy - CERN
// ----------------------------------------------------------------------

/************************************************************************
 * EOS - the CERN Disk Storage System                                   *
 * Copyright (C) 2013 CERN/Switzerland                                  *
 *                                                                      *
 * This program is free software: you can redistribute it and/or modify *
 * it under the terms of the GNU General Public License as published by *
 * the Free Software Foundation, either version 3 of the License, or    *
 * (at your option) any later version.                                  *
 *                                                                      *
 * This program is distributed in the hope that it will be useful,      *
 * but WITHOUT ANY WARRANTY; without even the implied warranty of       *
 * MERCHANTABILITY or FITNESS FOR A PARTICULAR PURPOSE.  See the        *
 * GNU General Public License for more details.                         *
 *                                                                      *
 * You should have received a copy of the GNU General Public License    *
 * along with this program.  If not, see <http://www.gnu.org/licenses/>.*
 ************************************************************************/


#include "CreateStageBulkRequest.hh"
#include <memory>
#include "mgm/XrdMgmOfs.hh"
#include "mgm/bulk-request/BulkRequestFactory.hh"
#include "mgm/http/HttpHandler.hh"
#include "mgm/http/rest-api/exception/JsonValidationException.hh"
#include "mgm/http/rest-api/response/tape/factories/TapeRestApiResponseFactory.hh"
#include "mgm/http/rest-api/utils/URLBuilder.hh"
#include "mgm/http/rest-api/controllers/tape/URLParametersConstants.hh"
#include "mgm/http/rest-api/exception/tape/TapeRestApiBusinessException.hh"
#include "common/SymKeys.hh"

EOSMGMRESTNAMESPACE_BEGIN

common::HttpResponse* CreateStageBulkRequest::run(common::HttpRequest* request,
    const common::VirtualIdentity* vid)
{
  //Check the content of the request and create a bulk-request with it
  std::unique_ptr<CreateStageBulkRequestModel> createStageBulkRequestModel;

  try {
    createStageBulkRequestModel = mInputJsonModelBuilder->buildFromJson(
                                    request->GetBody());
  } catch (const JsonValidationException& ex) {
    return mResponseFactory.createBadRequestError(ex).getHttpResponse();
  }

  //Create the prepare arguments
  std::shared_ptr<bulk::BulkRequest> bulkRequest;

  try {
    bulkRequest = mTapeRestApiBusiness->createStageBulkRequest(
                    createStageBulkRequestModel.get(), vid);
  } catch (const TapeRestApiBusinessException& ex) {
    return mResponseFactory.createInternalServerError(ex.what()).getHttpResponse();
  }

  //Prepare the response and return it
  std::shared_ptr<CreatedStageBulkRequestResponseModel>
  createdStageBulkRequestModel(new CreatedStageBulkRequestResponseModel(
                                 bulkRequest->getId()));
  createdStageBulkRequestModel->setJsonifier(mOutputObjectJsonifier);
<<<<<<< HEAD
  return mResponseFactory.createResponse(createdStageBulkRequestModel,
                                         common::HttpResponse::ResponseCodes::CREATED).getHttpResponse();
=======
  //Add the location URL in the response of the request
  common::HttpResponse::HeaderMap responseMap;
  responseMap["Location"] = generateAccessURL(bulkRequest->getId());
  return mResponseFactory.createResponse(createdStageBulkRequestModel,common::HttpResponse::ResponseCodes::CREATED,responseMap).getHttpResponse();
}

const std::string CreateStageBulkRequest::generateAccessURL(const std::string& bulkRequestId) {
  auto builder = URLBuilder::getInstance();
  std::stringstream hostnamePort;
  hostnamePort << mTapeRestApiConfig->getHostAlias()  << ":" << mTapeRestApiConfig->getXrdHttpPort();
  return builder->setHttpsProtocol()->setHostname(hostnamePort.str())->setControllerAccessURL(getAccessURLPattern())->setRequestId(bulkRequestId)->build();
>>>>>>> 35017584
}

EOSMGMRESTNAMESPACE_END<|MERGE_RESOLUTION|>--- conflicted
+++ resolved
@@ -64,22 +64,23 @@
   createdStageBulkRequestModel(new CreatedStageBulkRequestResponseModel(
                                  bulkRequest->getId()));
   createdStageBulkRequestModel->setJsonifier(mOutputObjectJsonifier);
-<<<<<<< HEAD
-  return mResponseFactory.createResponse(createdStageBulkRequestModel,
-                                         common::HttpResponse::ResponseCodes::CREATED).getHttpResponse();
-=======
   //Add the location URL in the response of the request
   common::HttpResponse::HeaderMap responseMap;
   responseMap["Location"] = generateAccessURL(bulkRequest->getId());
-  return mResponseFactory.createResponse(createdStageBulkRequestModel,common::HttpResponse::ResponseCodes::CREATED,responseMap).getHttpResponse();
+  return mResponseFactory.createResponse(createdStageBulkRequestModel,
+                                         common::HttpResponse::ResponseCodes::CREATED, responseMap).getHttpResponse();
 }
 
-const std::string CreateStageBulkRequest::generateAccessURL(const std::string& bulkRequestId) {
+const std::string CreateStageBulkRequest::generateAccessURL(
+  const std::string& bulkRequestId)
+{
   auto builder = URLBuilder::getInstance();
   std::stringstream hostnamePort;
-  hostnamePort << mTapeRestApiConfig->getHostAlias()  << ":" << mTapeRestApiConfig->getXrdHttpPort();
-  return builder->setHttpsProtocol()->setHostname(hostnamePort.str())->setControllerAccessURL(getAccessURLPattern())->setRequestId(bulkRequestId)->build();
->>>>>>> 35017584
+  hostnamePort << mTapeRestApiConfig->getHostAlias()  << ":" <<
+               mTapeRestApiConfig->getXrdHttpPort();
+  return builder->setHttpsProtocol()->setHostname(
+           hostnamePort.str())->setControllerAccessURL(
+           getAccessURLPattern())->setRequestId(bulkRequestId)->build();
 }
 
 EOSMGMRESTNAMESPACE_END