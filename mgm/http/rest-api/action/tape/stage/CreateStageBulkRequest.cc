// ----------------------------------------------------------------------
// File: CreateStageBulkRequest.cc
// Author: Cedric Caffy - CERN
// ----------------------------------------------------------------------

/************************************************************************
 * EOS - the CERN Disk Storage System                                   *
 * Copyright (C) 2013 CERN/Switzerland                                  *
 *                                                                      *
 * This program is free software: you can redistribute it and/or modify *
 * it under the terms of the GNU General Public License as published by *
 * the Free Software Foundation, either version 3 of the License, or    *
 * (at your option) any later version.                                  *
 *                                                                      *
 * This program is distributed in the hope that it will be useful,      *
 * but WITHOUT ANY WARRANTY; without even the implied warranty of       *
 * MERCHANTABILITY or FITNESS FOR A PARTICULAR PURPOSE.  See the        *
 * GNU General Public License for more details.                         *
 *                                                                      *
 * You should have received a copy of the GNU General Public License    *
 * along with this program.  If not, see <http://www.gnu.org/licenses/>.*
 ************************************************************************/


#include "CreateStageBulkRequest.hh"
#include <memory>
#include "mgm/XrdMgmOfs.hh"
#include "mgm/bulk-request/BulkRequestFactory.hh"
#include "mgm/http/HttpHandler.hh"
#include "mgm/http/rest-api/exception/JsonValidationException.hh"
#include "mgm/http/rest-api/controllers/tape/URLParametersConstants.hh"
#include "mgm/http/rest-api/exception/tape/TapeRestApiBusinessException.hh"
#include "common/SymKeys.hh"

EOSMGMRESTNAMESPACE_BEGIN

common::HttpResponse* CreateStageBulkRequest::run(common::HttpRequest* request,
    const common::VirtualIdentity* vid)
{
  //Check the content of the request and create a bulk-request with it
  std::unique_ptr<CreateStageBulkRequestModel> createStageBulkRequestModel;

  try {
    createStageBulkRequestModel = mInputJsonModelBuilder->buildFromJson(
                                    request->GetBody());
  } catch (const JsonValidationException& ex) {
    return mResponseFactory.createBadRequestError(ex).getHttpResponse();
  }

  //Create the prepare arguments
  std::shared_ptr<bulk::BulkRequest> bulkRequest;

  try {
    bulkRequest = mTapeRestApiBusiness->createStageBulkRequest(
                    createStageBulkRequestModel.get(), vid);
  } catch (const TapeRestApiBusinessException& ex) {
    return mResponseFactory.createInternalServerError(ex.what()).getHttpResponse();
  }

  //Prepare the response and return it
  std::shared_ptr<CreatedStageBulkRequestResponseModel>
  createdStageBulkRequestModel(new CreatedStageBulkRequestResponseModel(
                                 bulkRequest->getId()));
  createdStageBulkRequestModel->setJsonifier(mOutputObjectJsonifier);
  //Add the location URL in the response of the request
  common::HttpResponse::HeaderMap responseMap;
  responseMap["Location"] = generateAccessURL(bulkRequest->getId());
  return mResponseFactory.createResponse(createdStageBulkRequestModel,
                                         common::HttpResponse::ResponseCodes::CREATED, responseMap).getHttpResponse();
}

<<<<<<< HEAD
const std::string CreateStageBulkRequest::generateAccessURL(
  const std::string& bulkRequestId)
{
  auto builder = URLBuilder::getInstance();
  std::stringstream hostnamePort;
  hostnamePort << mTapeRestApiConfig->getHostAlias()  << ":" <<
               mTapeRestApiConfig->getXrdHttpPort();
  return builder->setHttpsProtocol()->setHostname(
           hostnamePort.str())->setControllerAccessURL(
           getAccessURLPattern())->setRequestId(bulkRequestId)->build();
=======
const std::string CreateStageBulkRequest::generateAccessURL(const std::string& bulkRequestId) {
  return mTapeRestHandler->getAccessURLBuilder()->add(getAccessURLPattern())->add(bulkRequestId)->build();
>>>>>>> bb3bed3b
}

EOSMGMRESTNAMESPACE_END<|MERGE_RESOLUTION|>--- conflicted
+++ resolved
@@ -69,21 +69,11 @@
                                          common::HttpResponse::ResponseCodes::CREATED, responseMap).getHttpResponse();
 }
 
-<<<<<<< HEAD
 const std::string CreateStageBulkRequest::generateAccessURL(
   const std::string& bulkRequestId)
 {
-  auto builder = URLBuilder::getInstance();
-  std::stringstream hostnamePort;
-  hostnamePort << mTapeRestApiConfig->getHostAlias()  << ":" <<
-               mTapeRestApiConfig->getXrdHttpPort();
-  return builder->setHttpsProtocol()->setHostname(
-           hostnamePort.str())->setControllerAccessURL(
-           getAccessURLPattern())->setRequestId(bulkRequestId)->build();
-=======
-const std::string CreateStageBulkRequest::generateAccessURL(const std::string& bulkRequestId) {
-  return mTapeRestHandler->getAccessURLBuilder()->add(getAccessURLPattern())->add(bulkRequestId)->build();
->>>>>>> bb3bed3b
+  return mTapeRestHandler->getAccessURLBuilder()->add(getAccessURLPattern())->add(
+           bulkRequestId)->build();
 }
 
 EOSMGMRESTNAMESPACE_END