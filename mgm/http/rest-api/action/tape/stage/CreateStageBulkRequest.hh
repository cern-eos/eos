--- conflicted
+++ resolved
@@ -40,7 +40,6 @@
 class CreateStageBulkRequest : public TapeAction
 {
 public:
-<<<<<<< HEAD
   CreateStageBulkRequest(const std::string& accessURL,
                          const common::HttpHandler::Methods method,
                          std::shared_ptr<ITapeRestApiBusiness> tapeRestApiBusiness,
@@ -48,11 +47,11 @@
                          inputJsonModelBuilder,
                          std::shared_ptr<TapeRestApiJsonifier<CreatedStageBulkRequestResponseModel>>
                          outputObjectJsonifier,
-                         const TapeRestApiConfig* config):
-    TapeAction(accessURL, method, tapeRestApiBusiness),
+                         const TapeRestHandler* tapeRestHandler): TapeAction(accessURL, method,
+                               tapeRestApiBusiness),
     mInputJsonModelBuilder(inputJsonModelBuilder),
     mOutputObjectJsonifier(outputObjectJsonifier),
-    mTapeRestApiConfig(config) {}
+    mTapeRestHandler(tapeRestHandler) {}
   common::HttpResponse* run(common::HttpRequest* request,
                             const common::VirtualIdentity* vid) override;
 private:
@@ -61,21 +60,7 @@
       mInputJsonModelBuilder;
   std::shared_ptr<TapeRestApiJsonifier<CreatedStageBulkRequestResponseModel>>
       mOutputObjectJsonifier;
-  const TapeRestApiConfig* mTapeRestApiConfig;
-=======
-  CreateStageBulkRequest(const std::string & accessURL,const common::HttpHandler::Methods method,std::shared_ptr<ITapeRestApiBusiness> tapeRestApiBusiness,
-                         std::shared_ptr<JsonModelBuilder<CreateStageBulkRequestModel>> inputJsonModelBuilder,
-                         std::shared_ptr<TapeRestApiJsonifier<CreatedStageBulkRequestResponseModel>> outputObjectJsonifier,
-                         const TapeRestHandler * tapeRestHandler): TapeAction(accessURL,method,tapeRestApiBusiness),
-                                                            mInputJsonModelBuilder(inputJsonModelBuilder),
-                                                            mOutputObjectJsonifier(outputObjectJsonifier), mTapeRestHandler(tapeRestHandler){}
-  common::HttpResponse * run(common::HttpRequest * request, const common::VirtualIdentity * vid) override;
-private:
-  const std::string generateAccessURL(const std::string & bulkRequestId);
-  std::shared_ptr<JsonModelBuilder<CreateStageBulkRequestModel>> mInputJsonModelBuilder;
-  std::shared_ptr<TapeRestApiJsonifier<CreatedStageBulkRequestResponseModel>> mOutputObjectJsonifier;
-  const TapeRestHandler * mTapeRestHandler;
->>>>>>> bb3bed3b
+  const TapeRestHandler* mTapeRestHandler;
 };
 
 EOSMGMRESTNAMESPACE_END
