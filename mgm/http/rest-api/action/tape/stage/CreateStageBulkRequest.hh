// ----------------------------------------------------------------------
// File: CreateStageBulkRequest.hh
// Author: Cedric Caffy - CERN
// ----------------------------------------------------------------------

/************************************************************************
 * EOS - the CERN Disk Storage System                                   *
 * Copyright (C) 2013 CERN/Switzerland                                  *
 *                                                                      *
 * This program is free software: you can redistribute it and/or modify *
 * it under the terms of the GNU General Public License as published by *
 * the Free Software Foundation, either version 3 of the License, or    *
 * (at your option) any later version.                                  *
 *                                                                      *
 * This program is distributed in the hope that it will be useful,      *
 * but WITHOUT ANY WARRANTY; without even the implied warranty of       *
 * MERCHANTABILITY or FITNESS FOR A PARTICULAR PURPOSE.  See the        *
 * GNU General Public License for more details.                         *
 *                                                                      *
 * You should have received a copy of the GNU General Public License    *
 * along with this program.  If not, see <http://www.gnu.org/licenses/>.*
 ************************************************************************/


#ifndef EOS_CREATESTAGEBULKREQUEST_HH
#define EOS_CREATESTAGEBULKREQUEST_HH

#include "mgm/Namespace.hh"
#include "mgm/http/rest-api/action/tape/TapeAction.hh"
#include "mgm/http/rest-api/model/tape/stage/CreateStageBulkRequestModel.hh"
#include "mgm/http/rest-api/json/builder/JsonModelBuilder.hh"
#include "mgm/http/rest-api/business/tape/ITapeRestApiBusiness.hh"
#include "mgm/http/rest-api/json/tape/TapeRestApiJsonifier.hh"
#include "mgm/http/rest-api/model/tape/stage/CreatedStageBulkRequestResponseModel.hh"
#include "mgm/http/rest-api/config/tape/TapeRestApiConfig.hh"

EOSMGMRESTNAMESPACE_BEGIN

class CreateStageBulkRequest : public TapeAction
{
public:
<<<<<<< HEAD
  CreateStageBulkRequest(const std::string& accessURL,
                         const common::HttpHandler::Methods method,
                         std::shared_ptr<ITapeRestApiBusiness> tapeRestApiBusiness,
                         std::shared_ptr<JsonModelBuilder<CreateStageBulkRequestModel>>
                         inputJsonModelBuilder, std::shared_ptr <
                         TapeRestApiJsonifier<CreatedStageBulkRequestResponseModel >>
                         outputObjectJsonifier): TapeAction(accessURL, method, tapeRestApiBusiness),
    mInputJsonModelBuilder(inputJsonModelBuilder),
    mOutputObjectJsonifier(outputObjectJsonifier) {}
  common::HttpResponse* run(common::HttpRequest* request,
                            const common::VirtualIdentity* vid) override;
private:
  std::shared_ptr<JsonModelBuilder<CreateStageBulkRequestModel>>
      mInputJsonModelBuilder;
  std::shared_ptr<TapeRestApiJsonifier<CreatedStageBulkRequestResponseModel>>
      mOutputObjectJsonifier;
=======
  CreateStageBulkRequest(const std::string & accessURL,const common::HttpHandler::Methods method,std::shared_ptr<ITapeRestApiBusiness> tapeRestApiBusiness,
                         std::shared_ptr<JsonModelBuilder<CreateStageBulkRequestModel>> inputJsonModelBuilder,
                         std::shared_ptr<TapeRestApiJsonifier<CreatedStageBulkRequestResponseModel>> outputObjectJsonifier,
                         const TapeRestApiConfig * config): TapeAction(accessURL,method,tapeRestApiBusiness),
                                                            mInputJsonModelBuilder(inputJsonModelBuilder),
                                                            mOutputObjectJsonifier(outputObjectJsonifier),
                                                            mTapeRestApiConfig(config){}
  common::HttpResponse * run(common::HttpRequest * request, const common::VirtualIdentity * vid) override;
private:
  const std::string generateAccessURL(const std::string & bulkRequestId);
  std::shared_ptr<JsonModelBuilder<CreateStageBulkRequestModel>> mInputJsonModelBuilder;
  std::shared_ptr<TapeRestApiJsonifier<CreatedStageBulkRequestResponseModel>> mOutputObjectJsonifier;
  const TapeRestApiConfig * mTapeRestApiConfig;
>>>>>>> 35017584
};

EOSMGMRESTNAMESPACE_END

#endif // EOS_CREATESTAGEBULKREQUEST_HH<|MERGE_RESOLUTION|>--- conflicted
+++ resolved
@@ -39,38 +39,27 @@
 class CreateStageBulkRequest : public TapeAction
 {
 public:
-<<<<<<< HEAD
   CreateStageBulkRequest(const std::string& accessURL,
                          const common::HttpHandler::Methods method,
                          std::shared_ptr<ITapeRestApiBusiness> tapeRestApiBusiness,
                          std::shared_ptr<JsonModelBuilder<CreateStageBulkRequestModel>>
-                         inputJsonModelBuilder, std::shared_ptr <
-                         TapeRestApiJsonifier<CreatedStageBulkRequestResponseModel >>
-                         outputObjectJsonifier): TapeAction(accessURL, method, tapeRestApiBusiness),
+                         inputJsonModelBuilder,
+                         std::shared_ptr<TapeRestApiJsonifier<CreatedStageBulkRequestResponseModel>>
+                         outputObjectJsonifier,
+                         const TapeRestApiConfig* config):
+    TapeAction(accessURL, method, tapeRestApiBusiness),
     mInputJsonModelBuilder(inputJsonModelBuilder),
-    mOutputObjectJsonifier(outputObjectJsonifier) {}
+    mOutputObjectJsonifier(outputObjectJsonifier),
+    mTapeRestApiConfig(config) {}
   common::HttpResponse* run(common::HttpRequest* request,
                             const common::VirtualIdentity* vid) override;
 private:
+  const std::string generateAccessURL(const std::string& bulkRequestId);
   std::shared_ptr<JsonModelBuilder<CreateStageBulkRequestModel>>
       mInputJsonModelBuilder;
   std::shared_ptr<TapeRestApiJsonifier<CreatedStageBulkRequestResponseModel>>
       mOutputObjectJsonifier;
-=======
-  CreateStageBulkRequest(const std::string & accessURL,const common::HttpHandler::Methods method,std::shared_ptr<ITapeRestApiBusiness> tapeRestApiBusiness,
-                         std::shared_ptr<JsonModelBuilder<CreateStageBulkRequestModel>> inputJsonModelBuilder,
-                         std::shared_ptr<TapeRestApiJsonifier<CreatedStageBulkRequestResponseModel>> outputObjectJsonifier,
-                         const TapeRestApiConfig * config): TapeAction(accessURL,method,tapeRestApiBusiness),
-                                                            mInputJsonModelBuilder(inputJsonModelBuilder),
-                                                            mOutputObjectJsonifier(outputObjectJsonifier),
-                                                            mTapeRestApiConfig(config){}
-  common::HttpResponse * run(common::HttpRequest * request, const common::VirtualIdentity * vid) override;
-private:
-  const std::string generateAccessURL(const std::string & bulkRequestId);
-  std::shared_ptr<JsonModelBuilder<CreateStageBulkRequestModel>> mInputJsonModelBuilder;
-  std::shared_ptr<TapeRestApiJsonifier<CreatedStageBulkRequestResponseModel>> mOutputObjectJsonifier;
-  const TapeRestApiConfig * mTapeRestApiConfig;
->>>>>>> 35017584
+  const TapeRestApiConfig* mTapeRestApiConfig;
 };
 
 EOSMGMRESTNAMESPACE_END
