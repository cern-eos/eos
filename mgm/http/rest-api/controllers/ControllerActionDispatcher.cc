// ----------------------------------------------------------------------
// File: ControllerActionDispatcher.hh
// Author: Cedric Caffy - CERN
// ----------------------------------------------------------------------

/************************************************************************
 * EOS - the CERN Disk Storage System                                   *
 * Copyright (C) 2013 CERN/Switzerland                                  *
 *                                                                      *
 * This program is free software: you can redistribute it and/or modify *
 * it under the terms of the GNU General Public License as published by *
 * the Free Software Foundation, either version 3 of the License, or    *
 * (at your option) any later version.                                  *
 *                                                                      *
 * This program is distributed in the hope that it will be useful,      *
 * but WITHOUT ANY WARRANTY; without even the implied warranty of       *
 * MERCHANTABILITY or FITNESS FOR A PARTICULAR PURPOSE.  See the        *
 * GNU General Public License for more details.                         *
 *                                                                      *
 * You should have received a copy of the GNU General Public License    *
 * along with this program.  If not, see <http://www.gnu.org/licenses/>.*
 ************************************************************************/

#include "ControllerActionDispatcher.hh"
#include "mgm/http/rest-api/exception/MethodNotAllowedException.hh"
#include "mgm/http/rest-api/exception/ActionNotFoundException.hh"
#include "mgm/http/rest-api/utils/URLParser.hh"
#include <sstream>
EOSMGMRESTNAMESPACE_BEGIN

void ControllerActionDispatcher::addAction(std::unique_ptr<Action>&& action)
{
  mURLMapMethodFunctionMap[action->getAccessURLPattern()][action->getMethod()] =
    std::move(action);
}

Action* ControllerActionDispatcher::getAction(common::HttpRequest* request)
{
  std::string methodStr = request->GetMethod();
  std::string url = request->GetUrl();
  URLParser requestUrlParser(url);
  HttpHandler::Methods method = (HttpHandler::Methods)
                                HttpHandler::ParseMethodString(methodStr);
  //First we look if the URL is known by the dispatcher.
  //If it is known, the map<Method,Function> will be looked at
  auto urlMapMethodFunctionItor = std::find_if(
                                    mURLMapMethodFunctionMap.begin(),
                                    mURLMapMethodFunctionMap.end(), [&requestUrlParser](const auto &
  urlMethodFunctionItem) {
    return requestUrlParser.matches(urlMethodFunctionItem.first);
  });

  if (urlMapMethodFunctionItor != mURLMapMethodFunctionMap.end()) {
    //The URL allowed to identify a map<Method,Function>.
    //If the method exists, it will return the function (Action) to run
    auto methodFunctionItor = std::find_if(urlMapMethodFunctionItor->second.begin(),
                                           urlMapMethodFunctionItor->second.end(), [&method](const auto &
    methodFunctionItem) {
      return method == methodFunctionItem.first;
    });

    if (methodFunctionItor != urlMapMethodFunctionItor->second.end()) {
      return methodFunctionItor->second.get();
    } else {
      //Method not found
      std::ostringstream oss;
      oss << "The method " << methodStr << " is not allowed for this resource.";
      throw MethodNotAllowedException(oss.str());
    }
  } else {
    //URL not found
    std::ostringstream oss;
<<<<<<< HEAD
    oss << "The url provided (" << request->GetUrl() <<
        ") does not allow to identify a controller";
    throw ControllerNotFoundException(oss.str());
=======
    oss << "The url provided (" << request->GetUrl() << ") does not allow to identify a resource";
    throw ActionNotFoundException(oss.str());
>>>>>>> bb3bed3b
  }
}

EOSMGMRESTNAMESPACE_END<|MERGE_RESOLUTION|>--- conflicted
+++ resolved
@@ -70,14 +70,9 @@
   } else {
     //URL not found
     std::ostringstream oss;
-<<<<<<< HEAD
     oss << "The url provided (" << request->GetUrl() <<
-        ") does not allow to identify a controller";
-    throw ControllerNotFoundException(oss.str());
-=======
-    oss << "The url provided (" << request->GetUrl() << ") does not allow to identify a resource";
+        ") does not allow to identify a resource";
     throw ActionNotFoundException(oss.str());
->>>>>>> bb3bed3b
   }
 }
 
