// ----------------------------------------------------------------------
// File: StageController.hh
// Author: Cedric Caffy - CERN
// ----------------------------------------------------------------------

/************************************************************************
 * EOS - the CERN Disk Storage System                                   *
 * Copyright (C) 2013 CERN/Switzerland                                  *
 *                                                                      *
 * This program is free software: you can redistribute it and/or modify *
 * it under the terms of the GNU General Public License as published by *
 * the Free Software Foundation, either version 3 of the License, or    *
 * (at your option) any later version.                                  *
 *                                                                      *
 * This program is distributed in the hope that it will be useful,      *
 * but WITHOUT ANY WARRANTY; without even the implied warranty of       *
 * MERCHANTABILITY or FITNESS FOR A PARTICULAR PURPOSE.  See the        *
 * GNU General Public License for more details.                         *
 *                                                                      *
 * You should have received a copy of the GNU General Public License    *
 * along with this program.  If not, see <http://www.gnu.org/licenses/>.*
 ************************************************************************/
#ifndef EOS_STAGECONTROLLER_HH
#define EOS_STAGECONTROLLER_HH

#include "mgm/Namespace.hh"
#include "mgm/http/rest-api/controllers/tape/TapeController.hh"
#include "mgm/http/rest-api/config/tape/TapeRestApiConfig.hh"
#include "mgm/http/rest-api/response/tape/factories/TapeRestApiResponseFactory.hh"

EOSMGMRESTNAMESPACE_BEGIN

/**
 * This controller is the version 1 of the stage
 * resource of the tape REST API
 */
<<<<<<< HEAD
class StageController : public Controller
{
public:
  StageController(const std::string& accessURL);
  virtual common::HttpResponse* handleRequest(common::HttpRequest* request,
      const common::VirtualIdentity* vid) override;
=======
class StageController : public TapeController {
public:
  StageController(const std::string & accessURL, const TapeRestApiConfig * tapeRestApiConfig);
  virtual common::HttpResponse * handleRequest(common::HttpRequest * request,const common::VirtualIdentity * vid) override;
private:
  const TapeRestApiConfig * mTapeRestApiConfig;
>>>>>>> c6b5be55
};

EOSMGMRESTNAMESPACE_END

#endif // EOS_STAGECONTROLLER_HH<|MERGE_RESOLUTION|>--- conflicted
+++ resolved
@@ -34,21 +34,15 @@
  * This controller is the version 1 of the stage
  * resource of the tape REST API
  */
-<<<<<<< HEAD
-class StageController : public Controller
+class StageController : public TapeController
 {
 public:
-  StageController(const std::string& accessURL);
+  StageController(const std::string& accessURL,
+                  const TapeRestApiConfig* tapeRestApiConfig);
   virtual common::HttpResponse* handleRequest(common::HttpRequest* request,
       const common::VirtualIdentity* vid) override;
-=======
-class StageController : public TapeController {
-public:
-  StageController(const std::string & accessURL, const TapeRestApiConfig * tapeRestApiConfig);
-  virtual common::HttpResponse * handleRequest(common::HttpRequest * request,const common::VirtualIdentity * vid) override;
 private:
-  const TapeRestApiConfig * mTapeRestApiConfig;
->>>>>>> c6b5be55
+  const TapeRestApiConfig* mTapeRestApiConfig;
 };
 
 EOSMGMRESTNAMESPACE_END
