--- conflicted
+++ resolved
@@ -37,19 +37,14 @@
 class TapeControllerFactory
 {
 public:
-<<<<<<< HEAD
   static std::unique_ptr<Controller> getStageController(const std::string&
       accessURL);
-  static std::unique_ptr<Controller>
-  getArchiveInfoController(const std::string& accessURL);
+  static std::unique_ptr<Controller> getArchiveInfoController(
+    const std::string& accessURL);
   static std::unique_ptr<Controller> getReleaseController(
     const std::string& accessURL);
-=======
-  static std::unique_ptr<Controller> getStageController(const std::string & accessURL);
-  static std::unique_ptr<Controller> getArchiveInfoController(const std::string & accessURL);
-  static std::unique_ptr<Controller> getReleaseController(const std::string & accessURL);
-  static std::unique_ptr<Controller> getNotImplementedController(const std::string & accessURL);
->>>>>>> 04f4d553
+  static std::unique_ptr<Controller> getNotImplementedController(
+    const std::string& accessURL);
 };
 
 EOSMGMRESTNAMESPACE_END
