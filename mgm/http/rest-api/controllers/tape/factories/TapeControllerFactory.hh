// ----------------------------------------------------------------------
// File: ControllerFactory.hh
// Author: Cedric Caffy - CERN
// ----------------------------------------------------------------------

/************************************************************************
 * EOS - the CERN Disk Storage System                                   *
 * Copyright (C) 2013 CERN/Switzerland                                  *
 *                                                                      *
 * This program is free software: you can redistribute it and/or modify *
 * it under the terms of the GNU General Public License as published by *
 * the Free Software Foundation, either version 3 of the License, or    *
 * (at your option) any later version.                                  *
 *                                                                      *
 * This program is distributed in the hope that it will be useful,      *
 * but WITHOUT ANY WARRANTY; without even the implied warranty of       *
 * MERCHANTABILITY or FITNESS FOR A PARTICULAR PURPOSE.  See the        *
 * GNU General Public License for more details.                         *
 *                                                                      *
 * You should have received a copy of the GNU General Public License    *
 * along with this program.  If not, see <http://www.gnu.org/licenses/>.*
 ************************************************************************/

#ifndef EOS_TAPECONTROLLERFACTORY_HH
#define EOS_TAPECONTROLLERFACTORY_HH

#include "mgm/Namespace.hh"
#include <string>
#include "mgm/http/rest-api/controllers/Controller.hh"
#include <memory>
#include "mgm/http/rest-api/config/tape/TapeRestApiConfig.hh"

EOSMGMRESTNAMESPACE_BEGIN

/**
 * Factory of REST API controllers.
 */
class TapeControllerFactory
{
public:
<<<<<<< HEAD
  static std::unique_ptr<Controller> getStageController(const std::string&
      accessURL);
  static std::unique_ptr<Controller> getArchiveInfoController(
    const std::string& accessURL);
  static std::unique_ptr<Controller> getReleaseController(
    const std::string& accessURL);
  static std::unique_ptr<Controller> getNotImplementedController(
    const std::string& accessURL);
=======
  static std::unique_ptr<Controller> getStageController(const std::string & accessURL, const TapeRestApiConfig * tapeRestApiConfig);
  static std::unique_ptr<Controller> getArchiveInfoController(const std::string & accessURL);
  static std::unique_ptr<Controller> getReleaseController(const std::string & accessURL);
  static std::unique_ptr<Controller> getNotImplementedController(const std::string & accessURL);
>>>>>>> c6b5be55
};

EOSMGMRESTNAMESPACE_END

#endif // EOS_TAPECONTROLLERFACTORY_HH<|MERGE_RESOLUTION|>--- conflicted
+++ resolved
@@ -38,21 +38,14 @@
 class TapeControllerFactory
 {
 public:
-<<<<<<< HEAD
   static std::unique_ptr<Controller> getStageController(const std::string&
-      accessURL);
+      accessURL, const TapeRestApiConfig* tapeRestApiConfig);
   static std::unique_ptr<Controller> getArchiveInfoController(
     const std::string& accessURL);
   static std::unique_ptr<Controller> getReleaseController(
     const std::string& accessURL);
   static std::unique_ptr<Controller> getNotImplementedController(
     const std::string& accessURL);
-=======
-  static std::unique_ptr<Controller> getStageController(const std::string & accessURL, const TapeRestApiConfig * tapeRestApiConfig);
-  static std::unique_ptr<Controller> getArchiveInfoController(const std::string & accessURL);
-  static std::unique_ptr<Controller> getReleaseController(const std::string & accessURL);
-  static std::unique_ptr<Controller> getNotImplementedController(const std::string & accessURL);
->>>>>>> c6b5be55
 };
 
 EOSMGMRESTNAMESPACE_END
