// ----------------------------------------------------------------------
// File: ReleaseController.hh
// Author: Cedric Caffy - CERN
// ----------------------------------------------------------------------

/************************************************************************
 * EOS - the CERN Disk Storage System                                   *
 * Copyright (C) 2013 CERN/Switzerland                                  *
 *                                                                      *
 * This program is free software: you can redistribute it and/or modify *
 * it under the terms of the GNU General Public License as published by *
 * the Free Software Foundation, either version 3 of the License, or    *
 * (at your option) any later version.                                  *
 *                                                                      *
 * This program is distributed in the hope that it will be useful,      *
 * but WITHOUT ANY WARRANTY; without even the implied warranty of       *
 * MERCHANTABILITY or FITNESS FOR A PARTICULAR PURPOSE.  See the        *
 * GNU General Public License for more details.                         *
 *                                                                      *
 * You should have received a copy of the GNU General Public License    *
 * along with this program.  If not, see <http://www.gnu.org/licenses/>.*
 ************************************************************************/
#ifndef EOS_RELEASECONTROLLER_HH
#define EOS_RELEASECONTROLLER_HH
#include "mgm/Namespace.hh"
#include "mgm/http/rest-api/controllers/tape/TapeController.hh"

EOSMGMRESTNAMESPACE_BEGIN

/**
 * Release controller
 */
<<<<<<< HEAD
class ReleaseController : public Controller
{
=======
class ReleaseController : public TapeController {
>>>>>>> c6b5be55
public:
  ReleaseController(const std::string& accessURL);
  virtual common::HttpResponse* handleRequest(common::HttpRequest* request,
      const common::VirtualIdentity* vid) override;
};

EOSMGMRESTNAMESPACE_END
#endif // EOS_RELEASECONTROLLER_HH<|MERGE_RESOLUTION|>--- conflicted
+++ resolved
@@ -30,12 +30,8 @@
 /**
  * Release controller
  */
-<<<<<<< HEAD
-class ReleaseController : public Controller
+class ReleaseController : public TapeController
 {
-=======
-class ReleaseController : public TapeController {
->>>>>>> c6b5be55
 public:
   ReleaseController(const std::string& accessURL);
   virtual common::HttpResponse* handleRequest(common::HttpRequest* request,
