--- conflicted
+++ resolved
@@ -52,14 +52,9 @@
   return this;
 }
 
-<<<<<<< HEAD
 URLBuilder* URLBuilder::add(const std::string& urlItem)
 {
-  addSlashIfNecessary();
-=======
-URLBuilder * URLBuilder::add(const std::string& urlItem) {
   addSlashIfNecessary(urlItem);
->>>>>>> 04f4d553
   mURL += urlItem;
   return this;
 }
