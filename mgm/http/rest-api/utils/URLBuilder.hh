--- conflicted
+++ resolved
@@ -37,67 +37,41 @@
  */
 class URLBuilder;
 
-<<<<<<< HEAD
-class URLBuilderRequestId
+class URLBuilderPort
 {
 public:
-  virtual URLBuilder* setRequestId(const std::string& requestId) = 0;
-};
-
-class URLBuilderControllerAccessURL
-{
-public:
-  virtual URLBuilderRequestId* setControllerAccessURL(const std::string&
-      controllerAccessURL) = 0;
-=======
-class URLBuilderPort {
-public:
-  virtual URLBuilder * setPort(const uint16_t & port) = 0;
-  virtual URLBuilder * add(const std::string & urlItem) = 0;
+  virtual URLBuilder* setPort(const uint16_t& port) = 0;
+  virtual URLBuilder* add(const std::string& urlItem) = 0;
   virtual ~URLBuilderPort() = default;
->>>>>>> bb3bed3b
 };
 
 class URLBuilderHostname
 {
 public:
-<<<<<<< HEAD
-  virtual URLBuilderControllerAccessURL* setHostname(const std::string& hostname)
-    = 0;
-=======
-  virtual URLBuilderPort * setHostname(const std::string & hostname) = 0;
+  virtual URLBuilderPort* setHostname(const std::string& hostname) = 0;
   virtual ~URLBuilderHostname() = default;
->>>>>>> bb3bed3b
 };
 
 class URLBuilderProtocol
 {
 public:
-<<<<<<< HEAD
   virtual URLBuilderHostname* setHttpsProtocol() = 0;
-=======
-  virtual URLBuilderHostname * setHttpsProtocol() = 0;
   virtual ~URLBuilderProtocol() = default;
->>>>>>> bb3bed3b
 };
 
 /**
  * Actual URL builder
  */
-<<<<<<< HEAD
 class URLBuilder : public URLBuilderProtocol, URLBuilderHostname,
-  URLBuilderControllerAccessURL, URLBuilderRequestId
+  URLBuilderPort
 {
-=======
-class URLBuilder : public URLBuilderProtocol, URLBuilderHostname, URLBuilderPort {
->>>>>>> bb3bed3b
 public:
   /**
    * Returns the URL built with the builder
    * @return the URL built with the builder
    */
   std::string build() const;
-  URLBuilder * add(const std::string & urlItem) override;
+  URLBuilder* add(const std::string& urlItem) override;
 
   /**
    * Get the instance of the builder. It will first return the Builder allowing to generate the protocol of the URL
@@ -115,16 +89,8 @@
    * Generates and add the builder
    * @return
    */
-<<<<<<< HEAD
-  URLBuilderControllerAccessURL* setHostname(const std::string& hostname)
-  override;
-  URLBuilderRequestId* setControllerAccessURL(const std::string&
-      controllerAccessURL) override;
-  URLBuilder* setRequestId(const std::string& requestId) override;
-=======
-  URLBuilderPort * setHostname(const std::string & hostname) override;
-  URLBuilder * setPort(const uint16_t & port) override;
->>>>>>> bb3bed3b
+  URLBuilderPort* setHostname(const std::string& hostname) override;
+  URLBuilder* setPort(const uint16_t& port) override;
   std::string mURL;
   void addSlashIfNecessary(const std::string& nextItem = "");
 };
