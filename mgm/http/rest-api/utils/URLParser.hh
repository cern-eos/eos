--- conflicted
+++ resolved
@@ -69,19 +69,16 @@
    *    urlPattern=/api/v1/stage/{requestid}/cancel
    *    This method will return true and the params map will contain "requestid":"xxx-xxx"
    */
-<<<<<<< HEAD
   bool matchesAndExtractParameters(const std::string& urlPattern,
                                    std::map<std::string, std::string>& params);
-=======
-  bool matchesAndExtractParameters(const std::string & urlPattern, std::map<std::string, std::string>& params);
 
   /**
    * Removes the duplicate slashes from a path given in parameter
    * example: /eos//test/////file.txt --> /eos/test/file.txt
    * @param path the path to remove the duplicate slashes from
    */
-  static void removeDuplicateSlashes(std::string & path);
->>>>>>> c6b5be55
+  static void removeDuplicateSlashes(std::string& path);
+
 private:
   const std::string& mURL;
   std::vector<std::string> mURLTokens;
