// ----------------------------------------------------------------------
// File: RestHandler.cc
// Author: Cedric Caffy - CERN
// ----------------------------------------------------------------------

/************************************************************************
 * EOS - the CERN Disk Storage System                                   *
 * Copyright (C) 2013 CERN/Switzerland                                  *
 *                                                                      *
 * This program is free software: you can redistribute it and/or modify *
 * it under the terms of the GNU General Public License as published by *
 * the Free Software Foundation, either version 3 of the License, or    *
 * (at your option) any later version.                                  *
 *                                                                      *
 * This program is distributed in the hope that it will be useful,      *
 * but WITHOUT ANY WARRANTY; without even the implied warranty of       *
 * MERCHANTABILITY or FITNESS FOR A PARTICULAR PURPOSE.  See the        *
 * GNU General Public License for more details.                         *
 *                                                                      *
 * You should have received a copy of the GNU General Public License    *
 * along with this program.  If not, see <http://www.gnu.org/licenses/>.*
 ************************************************************************/

#include "RestHandler.hh"
#include "mgm/http/rest-api/exception/RestException.hh"
#include <common/Logging.hh>
#include <regex>
#include "mgm/http/rest-api/utils/URLParser.hh"

EOSMGMRESTNAMESPACE_BEGIN

RestHandler::RestHandler(const std::string& entryPointURL): mEntryPointURL(
    entryPointURL)
{
  verifyRestApiEntryPoint(entryPointURL);
}

<<<<<<< HEAD
bool RestHandler::isRestRequest(const std::string& requestUrl)
{
  //The URL should start with the API entry URL
  return ::strncmp(mEntryPointURL.c_str(), requestUrl.c_str(),
                   mEntryPointURL.length()) == 0;
}

void RestHandler::verifyRestApiEntryPoint(const std::string& entryPointURL)
{
=======
bool RestHandler::isRestRequest(const std::string & requestUrl,std::string & errorMsg) const {
  //The URL should start with the API entry URL
  URLParser parser(requestUrl);
  return parser.startsBy(mEntryPointURL);
}

void RestHandler::verifyRestApiEntryPoint(const std::string & entryPointURL) const {
>>>>>>> bb3bed3b
  std::regex entryPointRegex(cEntryPointRegex);

  if (!std::regex_match(entryPointURL, entryPointRegex)) {
    std::stringstream ss;
    ss << "The REST API entrypoint provided (" << entryPointURL <<
       ") is malformed. It should have the format: /apientrypoint/.";
    throw RestException(ss.str());
  }
}

std::string RestHandler::getEntryPointURL() const {
  return mEntryPointURL;
}

EOSMGMRESTNAMESPACE_END<|MERGE_RESOLUTION|>--- conflicted
+++ resolved
@@ -35,25 +35,17 @@
   verifyRestApiEntryPoint(entryPointURL);
 }
 
-<<<<<<< HEAD
-bool RestHandler::isRestRequest(const std::string& requestUrl)
+bool RestHandler::isRestRequest(const std::string& requestUrl,
+                                std::string& errorMsg) const
 {
-  //The URL should start with the API entry URL
-  return ::strncmp(mEntryPointURL.c_str(), requestUrl.c_str(),
-                   mEntryPointURL.length()) == 0;
-}
-
-void RestHandler::verifyRestApiEntryPoint(const std::string& entryPointURL)
-{
-=======
-bool RestHandler::isRestRequest(const std::string & requestUrl,std::string & errorMsg) const {
   //The URL should start with the API entry URL
   URLParser parser(requestUrl);
   return parser.startsBy(mEntryPointURL);
 }
 
-void RestHandler::verifyRestApiEntryPoint(const std::string & entryPointURL) const {
->>>>>>> bb3bed3b
+void RestHandler::verifyRestApiEntryPoint(const std::string& entryPointURL)
+const
+{
   std::regex entryPointRegex(cEntryPointRegex);
 
   if (!std::regex_match(entryPointURL, entryPointRegex)) {
@@ -64,7 +56,8 @@
   }
 }
 
-std::string RestHandler::getEntryPointURL() const {
+std::string RestHandler::getEntryPointURL() const
+{
   return mEntryPointURL;
 }
 
