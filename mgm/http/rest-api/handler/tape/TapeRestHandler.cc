--- conflicted
+++ resolved
@@ -93,9 +93,8 @@
   std::shared_ptr<ITapeRestApiBusiness> tapeRestApiBusiness)
 {
   std::unique_ptr<Controller> stageController(
-<<<<<<< HEAD
     TapeControllerFactory::getStageController(mEntryPointURL + apiVersion +
-        "/stage/"));
+        "/stage/", mTapeRestApiConfig));
   const std::string& controllerAccessURL = stageController->getAccessURL();
   stageController->addAction(std::make_unique<CreateStageBulkRequest>
                              (controllerAccessURL, common::HttpHandler::Methods::POST, tapeRestApiBusiness,
@@ -113,14 +112,6 @@
   stageController->addAction(std::make_unique<DeleteStageBulkRequest>
                              (controllerAccessURL + "/" + URLParametersConstants::ID,
                               common::HttpHandler::Methods::DELETE, tapeRestApiBusiness));
-=======
-      TapeControllerFactory::getStageController(mEntryPointURL + apiVersion + "/stage/",mTapeRestApiConfig));
-  const std::string & controllerAccessURL = stageController->getAccessURL();
-  stageController->addAction(std::make_unique<CreateStageBulkRequest>(controllerAccessURL,common::HttpHandler::Methods::POST,tapeRestApiBusiness,std::make_shared<CreateStageRequestModelBuilder>(mTapeRestApiConfig->getSiteName()),std::make_shared<CreatedStageBulkRequestJsonifier>(),this));
-  stageController->addAction(std::make_unique<CancelStageBulkRequest>(controllerAccessURL + "/" + URLParametersConstants::ID + "/cancel",common::HttpHandler::Methods::POST,tapeRestApiBusiness,std::make_shared<PathsModelBuilder>()));
-  stageController->addAction(std::make_unique<GetStageBulkRequest>(controllerAccessURL + "/" + URLParametersConstants::ID,common::HttpHandler::Methods::GET,tapeRestApiBusiness,std::make_shared<GetStageBulkRequestJsonifier>()));
-  stageController->addAction(std::make_unique<DeleteStageBulkRequest>(controllerAccessURL + "/" + URLParametersConstants::ID, common::HttpHandler::Methods::DELETE,tapeRestApiBusiness));
->>>>>>> c6b5be55
   return stageController;
 }
 
