--- conflicted
+++ resolved
@@ -58,29 +58,21 @@
    * @return true if the requestURL passed in parameter should trigger an API handling,
    * false otherwise
    */
-<<<<<<< HEAD
-  virtual bool isRestRequest(const std::string& requestURL);
-=======
-  virtual bool isRestRequest(const std::string & requestURL, std::string & errorMsg) const;
+  virtual bool isRestRequest(const std::string& requestURL,
+                             std::string& errorMsg) const;
 
   /**
    * @return the RestHandler entry point URL (example: /api/)
    */
   std::string getEntryPointURL() const;
->>>>>>> bb3bed3b
 
   virtual ~RestHandler() {}
 protected:
   ControllerManager mControllerManager;
   std::string mEntryPointURL;
 private:
-<<<<<<< HEAD
-  inline static const std::string cEntryPointRegex = "^\\/([a-z0-9-]+)+\\/$";
-  void verifyRestApiEntryPoint(const std::string& entryPointURL);
-=======
   inline static const std::string cEntryPointRegex = "^\\/(\\.?[a-z0-9-]+)+\\/$";
-  void verifyRestApiEntryPoint(const std::string & entryPointURL) const;
->>>>>>> bb3bed3b
+  void verifyRestApiEntryPoint(const std::string& entryPointURL) const;
 };
 
 EOSMGMRESTNAMESPACE_END
