--- conflicted
+++ resolved
@@ -32,11 +32,8 @@
 class MethodNotAllowedException : public RestException
 {
 public:
-<<<<<<< HEAD
-  MethodNotAllowedException(const std::string& exceptionMsg);
-=======
-  MethodNotAllowedException(const std::string & exceptionMsg): RestException(exceptionMsg){}
->>>>>>> bb3bed3b
+  MethodNotAllowedException(const std::string& exceptionMsg): RestException(
+      exceptionMsg) {}
 };
 
 EOSMGMRESTNAMESPACE_END
