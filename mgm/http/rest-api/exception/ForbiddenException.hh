--- conflicted
+++ resolved
@@ -36,12 +36,8 @@
 class ForbiddenException : public RestException
 {
 public:
-<<<<<<< HEAD
-  ForbiddenException();
-  ForbiddenException(const std::string& exceptionMsg);
-=======
-  ForbiddenException(const std::string & exceptionMsg): RestException(exceptionMsg){}
->>>>>>> bb3bed3b
+  ForbiddenException(const std::string& exceptionMsg): RestException(
+      exceptionMsg) {}
 };
 
 EOSMGMRESTNAMESPACE_END
