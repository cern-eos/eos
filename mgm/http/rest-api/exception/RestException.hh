--- conflicted
+++ resolved
@@ -36,11 +36,8 @@
 class RestException : public common::Exception
 {
 public:
-<<<<<<< HEAD
-  RestException(const std::string& exceptionMsg);
-=======
-  RestException(const std::string & exceptionMsg): common::Exception(exceptionMsg){};
->>>>>>> bb3bed3b
+  RestException(const std::string& exceptionMsg): common::Exception(
+      exceptionMsg) {};
 };
 
 EOSMGMRESTNAMESPACE_END
