--- conflicted
+++ resolved
@@ -85,16 +85,15 @@
                      "Internal server error", detail);
 }
 
-<<<<<<< HEAD
+RestApiResponse<ErrorModel>
+TapeRestApiResponseFactory::createNotImplementedError() const
+{
+  return createError(common::HttpResponse::NOT_IMPLEMENTED, "Not implemented",
+                     "");
+}
+
 RestApiResponse<void> TapeRestApiResponseFactory::createOkEmptyResponse() const
 {
-=======
-RestApiResponse<ErrorModel> TapeRestApiResponseFactory::createNotImplementedError() const {
-  return createError(common::HttpResponse::NOT_IMPLEMENTED,"Not implemented","");
-}
-
-RestApiResponse<void> TapeRestApiResponseFactory::createOkEmptyResponse() const {
->>>>>>> 04f4d553
   return RestApiResponse<void>();
 }
 
