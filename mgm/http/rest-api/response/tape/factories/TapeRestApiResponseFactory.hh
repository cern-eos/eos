--- conflicted
+++ resolved
@@ -52,13 +52,9 @@
   RestApiResponse<ErrorModel> createForbiddenError(const std::string& detail)
   const;
 private:
-<<<<<<< HEAD
   RestApiResponse<ErrorModel> createError(const
                                           common::HttpResponse::ResponseCodes code, const std::string& title,
-                                          const std::string& detail) const;
-=======
-  RestApiResponse<ErrorModel> createError(const common::HttpResponse::ResponseCodes code,const std::string & title, const std::optional<std::string> & detail) const;
->>>>>>> c6b5be55
+                                          const std::optional<std::string>& detail) const;
 };
 
 EOSMGMRESTNAMESPACE_END
