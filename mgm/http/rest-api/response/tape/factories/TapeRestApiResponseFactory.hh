// ----------------------------------------------------------------------
// File: TapeRestApiResponseFactory.hh
// Author: Cedric Caffy - CERN
// ----------------------------------------------------------------------

/************************************************************************
 * EOS - the CERN Disk Storage System                                   *
 * Copyright (C) 2013 CERN/Switzerland                                  *
 *                                                                      *
 * This program is free software: you can redistribute it and/or modify *
 * it under the terms of the GNU General Public License as published by *
 * the Free Software Foundation, either version 3 of the License, or    *
 * (at your option) any later version.                                  *
 *                                                                      *
 * This program is distributed in the hope that it will be useful,      *
 * but WITHOUT ANY WARRANTY; without even the implied warranty of       *
 * MERCHANTABILITY or FITNESS FOR A PARTICULAR PURPOSE.  See the        *
 * GNU General Public License for more details.                         *
 *                                                                      *
 * You should have received a copy of the GNU General Public License    *
 * along with this program.  If not, see <http://www.gnu.org/licenses/>.*
 ************************************************************************/

#ifndef EOS_TAPERESTAPIRESPONSEFACTORY_HH
#define EOS_TAPERESTAPIRESPONSEFACTORY_HH

#include "mgm/Namespace.hh"
#include "mgm/http/rest-api/response/RestApiResponse.hh"
#include "mgm/http/rest-api/model/tape/common/ErrorModel.hh"
#include "mgm/http/rest-api/exception/JsonValidationException.hh"

EOSMGMRESTNAMESPACE_BEGIN

/**
 * Factory of tape REST API responses
 */
class TapeRestApiResponseFactory
{
public:
<<<<<<< HEAD
  RestApiResponse<ErrorModel> createBadRequestError(const std::string& detail)
  const;
  RestApiResponse<JsonValidationErrorModel> createBadRequestError(
    const JsonValidationException& ex) const;
=======
  RestApiResponse<ErrorModel> createBadRequestError(const std::string & detail) const;
  RestApiResponse<ErrorModel> createBadRequestError(const JsonValidationException &ex) const;
>>>>>>> 35017584
  RestApiResponse<ErrorModel> createNotFoundError() const;
  RestApiResponse<ErrorModel> createMethodNotAllowedError(
    const std::string& detail) const;
  RestApiResponse<ErrorModel> createInternalServerError(const std::string& detail)
  const;
  RestApiResponse<void> createOkEmptyResponse() const;
  RestApiResponse<ErrorModel> createForbiddenError(const std::string& detail)
  const;
  template<typename Model>
<<<<<<< HEAD
  RestApiResponse<Model> createResponse(std::shared_ptr<Model> model,
                                        const common::HttpResponse::ResponseCodes code) const;
=======
  RestApiResponse<Model> createResponse(std::shared_ptr<Model> model,const common::HttpResponse::ResponseCodes code) const;
  template<typename Model>
  RestApiResponse<Model> createResponse(std::shared_ptr<Model> model,const common::HttpResponse::ResponseCodes code, const common::HttpResponse::HeaderMap & responseHeader) const;
>>>>>>> 35017584
private:
  RestApiResponse<ErrorModel> createError(const
                                          common::HttpResponse::ResponseCodes code, const std::string& title,
                                          const std::string& detail) const;
};



template<typename Model>
inline RestApiResponse<Model> TapeRestApiResponseFactory::createResponse(
  std::shared_ptr<Model> model,
  const common::HttpResponse::ResponseCodes code) const
{
  return RestApiResponse(model, code);
}

template<typename Model>
inline RestApiResponse<Model> TapeRestApiResponseFactory::createResponse(std::shared_ptr<Model> model, const common::HttpResponse::ResponseCodes code, const common::HttpResponse::HeaderMap & responseHeader) const {
  return RestApiResponse(model,code,responseHeader);
}

EOSMGMRESTNAMESPACE_END

#endif // EOS_TAPERESTAPIRESPONSEFACTORY_HH<|MERGE_RESOLUTION|>--- conflicted
+++ resolved
@@ -37,15 +37,10 @@
 class TapeRestApiResponseFactory
 {
 public:
-<<<<<<< HEAD
   RestApiResponse<ErrorModel> createBadRequestError(const std::string& detail)
   const;
-  RestApiResponse<JsonValidationErrorModel> createBadRequestError(
-    const JsonValidationException& ex) const;
-=======
-  RestApiResponse<ErrorModel> createBadRequestError(const std::string & detail) const;
-  RestApiResponse<ErrorModel> createBadRequestError(const JsonValidationException &ex) const;
->>>>>>> 35017584
+  RestApiResponse<ErrorModel> createBadRequestError(const JsonValidationException&
+      ex) const;
   RestApiResponse<ErrorModel> createNotFoundError() const;
   RestApiResponse<ErrorModel> createMethodNotAllowedError(
     const std::string& detail) const;
@@ -55,14 +50,12 @@
   RestApiResponse<ErrorModel> createForbiddenError(const std::string& detail)
   const;
   template<typename Model>
-<<<<<<< HEAD
   RestApiResponse<Model> createResponse(std::shared_ptr<Model> model,
                                         const common::HttpResponse::ResponseCodes code) const;
-=======
-  RestApiResponse<Model> createResponse(std::shared_ptr<Model> model,const common::HttpResponse::ResponseCodes code) const;
   template<typename Model>
-  RestApiResponse<Model> createResponse(std::shared_ptr<Model> model,const common::HttpResponse::ResponseCodes code, const common::HttpResponse::HeaderMap & responseHeader) const;
->>>>>>> 35017584
+  RestApiResponse<Model> createResponse(std::shared_ptr<Model> model,
+                                        const common::HttpResponse::ResponseCodes code,
+                                        const common::HttpResponse::HeaderMap& responseHeader) const;
 private:
   RestApiResponse<ErrorModel> createError(const
                                           common::HttpResponse::ResponseCodes code, const std::string& title,
@@ -80,8 +73,11 @@
 }
 
 template<typename Model>
-inline RestApiResponse<Model> TapeRestApiResponseFactory::createResponse(std::shared_ptr<Model> model, const common::HttpResponse::ResponseCodes code, const common::HttpResponse::HeaderMap & responseHeader) const {
-  return RestApiResponse(model,code,responseHeader);
+inline RestApiResponse<Model> TapeRestApiResponseFactory::createResponse(
+  std::shared_ptr<Model> model, const common::HttpResponse::ResponseCodes code,
+  const common::HttpResponse::HeaderMap& responseHeader) const
+{
+  return RestApiResponse(model, code, responseHeader);
 }
 
 EOSMGMRESTNAMESPACE_END
