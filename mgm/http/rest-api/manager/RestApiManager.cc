--- conflicted
+++ resolved
@@ -30,51 +30,35 @@
 RestApiManager::RestApiManager()
 {
   mTapeRestApiConfig = std::make_unique<TapeRestApiConfig>();
-<<<<<<< HEAD
   mMapAccessURLRestHandlerFactory[mTapeRestApiConfig->getAccessURL()] =
     std::make_unique<TapeRestHandlerFactory>(mTapeRestApiConfig.get());
+  mMapAccessURLRestHandlerFactory[getWellKnownAccessURL()] =
+    std::make_unique<WellKnownRestHandlerFactory>(this);
 }
 
-bool RestApiManager::isRestRequest(const std::string& requestURL)
+bool RestApiManager::isRestRequest(const std::string& requestURL) const
 {
   const auto& restHandler = getRestHandler(requestURL);
-  return (restHandler != nullptr && restHandler->isRestRequest(requestURL));
+  //We do not need an error message in the caller of this method.
+  //If we need this one day, one may need to add this parameter to RestApiManager::isRestRequest()
+  std::string errorMsg;
+  return (restHandler != nullptr &&
+          restHandler->isRestRequest(requestURL, errorMsg));
 }
 
-TapeRestApiConfig* RestApiManager::getTapeRestApiConfig()
+TapeRestApiConfig* RestApiManager::getTapeRestApiConfig() const
 {
   return mTapeRestApiConfig.get();
 }
 
 std::unique_ptr<rest::RestHandler> RestApiManager::getRestHandler(
-  const std::string& requestURL)
+  const std::string& requestURL) const
 {
   const auto& restHandlerFactory = std::find_if(
                                      mMapAccessURLRestHandlerFactory.begin(),
   mMapAccessURLRestHandlerFactory.end(), [&requestURL](const auto & kv) {
-    return ::strncmp(kv.first.c_str(), requestURL.c_str(), kv.first.length()) == 0;
-=======
-  mMapAccessURLRestHandlerFactory[mTapeRestApiConfig->getAccessURL()] = std::make_unique<TapeRestHandlerFactory>(mTapeRestApiConfig.get());
-  mMapAccessURLRestHandlerFactory[getWellKnownAccessURL()] = std::make_unique<WellKnownRestHandlerFactory>(this);
-}
-
-bool RestApiManager::isRestRequest(const std::string& requestURL) const {
-  const auto & restHandler = getRestHandler(requestURL);
-  //We do not need an error message in the caller of this method.
-  //If we need this one day, one may need to add this parameter to RestApiManager::isRestRequest()
-  std::string errorMsg;
-  return (restHandler != nullptr && restHandler->isRestRequest(requestURL,errorMsg));
-}
-
-TapeRestApiConfig * RestApiManager::getTapeRestApiConfig() const {
-  return mTapeRestApiConfig.get();
-}
-
-std::unique_ptr<rest::RestHandler> RestApiManager::getRestHandler(const std::string & requestURL) const {
-  const auto & restHandlerFactory = std::find_if(mMapAccessURLRestHandlerFactory.begin(),mMapAccessURLRestHandlerFactory.end(),[&requestURL](const auto & kv){
     URLParser parser(requestURL);
     return parser.startsBy(kv.first);
->>>>>>> bb3bed3b
   });
 
   if (restHandlerFactory != mMapAccessURLRestHandlerFactory.end()) {
@@ -84,7 +68,8 @@
   return nullptr;
 }
 
-const std::string RestApiManager::getWellKnownAccessURL() const {
+const std::string RestApiManager::getWellKnownAccessURL() const
+{
   return "/.well-known/";
 }
 
