--- conflicted
+++ resolved
@@ -47,53 +47,37 @@
    * accepts requests.
    * @param requestURL the URL provided by the client
    */
-<<<<<<< HEAD
-  virtual bool isRestRequest(const std::string& requestURL);
-=======
-  virtual bool isRestRequest(const std::string & requestURL) const;
->>>>>>> bb3bed3b
+  virtual bool isRestRequest(const std::string& requestURL) const;
   /**
    * Returns the tape REST API configuration object hold by this
    * manager
    * Use this method to access the configuration but also to modify its content
    * @return a pointer to the tape REST API configuration object
    */
-<<<<<<< HEAD
-  virtual TapeRestApiConfig* getTapeRestApiConfig();
-=======
-  virtual TapeRestApiConfig * getTapeRestApiConfig() const;
->>>>>>> bb3bed3b
+  virtual TapeRestApiConfig* getTapeRestApiConfig() const;
   /**
    * Instanciate a RestHandler depending on the request URL provided
    * @param requestURL the URL of the client's request
    * @return a unique_ptr pointing to an instaciated RestHandler, nullptr if no RestHandler
    * matches the requestURL
    */
-<<<<<<< HEAD
   virtual std::unique_ptr<rest::RestHandler> getRestHandler(
-    const std::string& requestURL);
-  virtual ~RestApiManager() {}
-=======
-  virtual std::unique_ptr<rest::RestHandler> getRestHandler(const std::string & requestURL) const;
+    const std::string& requestURL) const;
   /**
    * @return the .well-known endpoint access URL
    */
   virtual const std::string getWellKnownAccessURL() const;
 
-  virtual ~RestApiManager(){}
->>>>>>> bb3bed3b
+  virtual ~RestApiManager() {}
+
 private:
   //The Tape REST API configuration object
   std::unique_ptr<TapeRestApiConfig> mTapeRestApiConfig;
   //A map of <URL, RestHandlerFactory>
-<<<<<<< HEAD
   std::map<std::string, std::unique_ptr<RestHandlerFactory>>
       mMapAccessURLRestHandlerFactory;
-=======
-  std::map<std::string,std::unique_ptr<RestHandlerFactory>> mMapAccessURLRestHandlerFactory;
   //URL of the wellknown access URL
   std::string mWellKnownAccessURL;
->>>>>>> bb3bed3b
 };
 
 EOSMGMRESTNAMESPACE_END
