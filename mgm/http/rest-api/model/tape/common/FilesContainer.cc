--- conflicted
+++ resolved
@@ -36,22 +36,16 @@
   return mOpaqueInfos;
 }
 
-<<<<<<< HEAD
 void FilesContainer::addFile(const std::string& path)
 {
-  mPaths.push_back(path);
-  mOpaqueInfos.push_back("");
-=======
-void FilesContainer::addFile(const std::string& path) {
   addFile(path, "");
->>>>>>> c6b5be55
 }
 
 void FilesContainer::addFile(const std::string& path,
                              const std::string& opaqueInfo)
 {
   mPaths.push_back(path);
-  std::string & insertedPath = mPaths.back();
+  std::string& insertedPath = mPaths.back();
   URLParser::removeDuplicateSlashes(insertedPath);
   mOpaqueInfos.push_back(opaqueInfo);
 }
