--- conflicted
+++ resolved
@@ -27,12 +27,9 @@
 
 ErrorModel::ErrorModel() {}
 
-<<<<<<< HEAD
 ErrorModel::ErrorModel(const std::string& title, const uint32_t status,
-                       const std::string& detail): mTitle(title), mStatus(status), mDetail(detail)
-=======
-ErrorModel::ErrorModel(const std::string& title, const uint32_t status, const std::optional<std::string> & detail):mTitle(title),mStatus(status),mDetail(detail)
->>>>>>> c6b5be55
+                       const std::optional<std::string>& detail): mTitle(title), mStatus(status),
+  mDetail(detail)
 {}
 
 ErrorModel::ErrorModel(const std::string& title,
