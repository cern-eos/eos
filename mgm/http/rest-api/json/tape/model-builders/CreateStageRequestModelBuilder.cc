--- conflicted
+++ resolved
@@ -70,49 +70,36 @@
     } catch (const ValidatorException& ex) {
       std::stringstream ss;
       ss << "The field has not been provided or does not contain a valid string.";
-<<<<<<< HEAD
       validationErrors->addError(PATH_KEY_NAME, ss.str());
-      continue;
-=======
-      validationErrors->addError(PATH_KEY_NAME,ss.str());
       throw JsonValidationException(std::move(validationErrors));
->>>>>>> 35017584
     }
 
     Json::Value& targetedMetadata = file[TARGETED_METADATA_KEY_NAME];
     std::string opaqueInfos = "";
-<<<<<<< HEAD
 
     if (!targetedMetadata.empty()) {
-      // The targeted_metadata object is set, let's see if there are metadata
-      // targeted to us
-      //TODO: HARDCODED FOR TESTING, THE UNIQUE ID OF THE ENDPOINT MUST BE PASSED
-      //VIA THE CONSTRUCTOR OF THIS CLASS
-      Json::Value& myTargetedMetadata = targetedMetadata[mRestApiEndpointId];
-
-      if (!myTargetedMetadata.empty() && myTargetedMetadata.isObject()) {
-=======
-    if(!targetedMetadata.empty()) {
       // The targeted_metadata object is set, check the correctness of the targetedMetadata
       // provided, should just be an object
       try {
         mValidatorFactory.getObjectValidator()->validate(targetedMetadata);
-      } catch(const ValidatorException & ex) {
-        validationErrors->addError(TARGETED_METADATA_KEY_NAME,ex.what());
+      } catch (const ValidatorException& ex) {
+        validationErrors->addError(TARGETED_METADATA_KEY_NAME, ex.what());
         throw JsonValidationException(std::move(validationErrors));
       }
+
       // let's see if there are metadata targeted to us
-      Json::Value & myTargetedMetadata = targetedMetadata[mRestApiEndpointId];
-      if(!myTargetedMetadata.empty()) {
->>>>>>> 35017584
+      Json::Value& myTargetedMetadata = targetedMetadata[mRestApiEndpointId];
+
+      if (!myTargetedMetadata.empty()) {
         //There are metadata for us
         //Check the correctness of the targeted metadata, should be an object
         try {
           mValidatorFactory.getObjectValidator()->validate(myTargetedMetadata);
-        } catch(const ValidatorException & ex) {
-          validationErrors->addError(mRestApiEndpointId,ex.what());
+        } catch (const ValidatorException& ex) {
+          validationErrors->addError(mRestApiEndpointId, ex.what());
           throw JsonValidationException(std::move(validationErrors));
         }
+
         //Each metadata will be converted into an opaque info
         const auto metadataKeys = myTargetedMetadata.getMemberNames();
 
@@ -126,14 +113,9 @@
             std::string opaqueInfoValue = metadataValue.asString();
             opaqueInfos += metadataKey + "=" + opaqueInfoValue + "&";
           } else {
-<<<<<<< HEAD
             validationErrors->addError(metadataKey,
                                        "The value must be convertible into a string");
-            continue;
-=======
-            validationErrors->addError(metadataKey,"The value must be convertible into a string");
             throw JsonValidationException(std::move(validationErrors));
->>>>>>> 35017584
           }
         }
 
@@ -146,14 +128,7 @@
 
     model->addFile(path.asString(), opaqueInfos);
   }
-<<<<<<< HEAD
 
-  if (validationErrors->hasAnyError()) {
-    throw JsonValidationException(std::move(validationErrors));
-  }
-
-=======
->>>>>>> 35017584
   return std::move(model);
 }
 
