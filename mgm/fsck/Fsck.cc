//------------------------------------------------------------------------------
// File: Fsck.cc
// Author: Andreas-Joachim Peters/Elvin Sindrilaru - CERN
//------------------------------------------------------------------------------

/************************************************************************
 * EOS - the CERN Disk Storage System                                   *
 * Copyright (C) 2011 CERN/Switzerland                                  *
 *                                                                      *
 * This program is free software: you can redistribute it and/or modify *
 * it under the terms of the GNU General Public License as published by *
 * the Free Software Foundation, either version 3 of the License, or    *
 * (at your option) any later version.                                  *
 *                                                                      *
 * This program is distributed in the hope that it will be useful,      *
 * but WITHOUT ANY WARRANTY; without even the implied warranty of       *
 * MERCHANTABILITY or FITNESS FOR A PARTICULAR PURPOSE.  See the        *
 * GNU General Public License for more details.                         *
 *                                                                      *
 * You should have received a copy of the GNU General Public License    *
 * along with this program.  If not, see <http://www.gnu.org/licenses/>.*
 ************************************************************************/

#include "mgm/fsck/Fsck.hh"
#include "mgm/fsck/FsckEntry.hh"
#include "common/Timing.hh"
#include "common/LayoutId.hh"
#include "common/Path.hh"
#include "common/Mapping.hh"
#include "common/StringConversion.hh"
#include "common/StringTokenizer.hh"
#include "mgm/XrdMgmOfs.hh"
#include "mgm/Messaging.hh"
#include "mgm/FsView.hh"
#include "namespace/interface/IView.hh"
#include "namespace/interface/IFsView.hh"
#include "namespace/Prefetcher.cc"
#include "json/json.h"

EOSMGMNAMESPACE_BEGIN

const std::string Fsck::sFsckKey
{"fsck"
};
const std::string Fsck::sCollectKey {"toggle-collect"};
const std::string Fsck::sCollectIntervalKey {"collect-interval-min"};
const std::string Fsck::sRepairKey {"toggle-repair"};

//------------------------------------------------------------------------------
// Constructor
//------------------------------------------------------------------------------
Fsck::Fsck():
  mShowOffline(false), mShowNoReplica(false), mShowDarkFiles(false),
  mStartProcessing(false), mCollectEnabled(false), mRepairEnabled(false),
  mCollectRunning(false), mRepairRunning(false),
  mCollectInterval(std::chrono::seconds(30 * 60)),
  eTimeStamp(0),
  mThreadPool(2, mMaxThreadPoolSize, 10, 6, 5, "fsck")
{}

//------------------------------------------------------------------------------
// Stop all fsck related threads and activities
//------------------------------------------------------------------------------
void Fsck::Stop()
{
  mRepairThread.join();
  mCollectorThread.join();
}

//------------------------------------------------------------------------------
// Apply the FSCK configuration stored in the configuration engine
//------------------------------------------------------------------------------
void
Fsck::ApplyFsckConfig()
{
  using eos::common::StringTokenizer;
  // Parse config of the form: key1=val1 key2=val2 etc.
  std::string config = FsView::gFsView.GetGlobalConfig(sFsckKey);
  eos_info("data=\"%s\"", config.c_str());
  std::map<std::string, std::string> kv_map;
  auto pairs = StringTokenizer::split<std::list<std::string>>(config, ' ');

  for (const auto& pair : pairs) {
    auto kv = StringTokenizer::split<std::vector<std::string>>(pair, '=');

    if (kv.empty()) {
      eos_err("msg=\"unknown fsck config data\" data=\"%s\"", config.c_str());
      continue;
    }

    if (kv.size() == 1) {
      kv.emplace_back("");
    }

    kv_map.emplace(kv[0], kv[1]);
  }

  // Apply the configuration to the fsck engine
  std::string msg;

  if (kv_map.count(sCollectKey) && kv_map.count(sCollectIntervalKey)) {
    mCollectEnabled = (kv_map[sCollectKey] == "1");
    Config(sCollectKey, (mCollectEnabled ? kv_map[sCollectIntervalKey] : "off"),
           msg);

    if (kv_map.count(sRepairKey)) {
      mRepairEnabled = (kv_map[sRepairKey] == "1");
      Config(sRepairKey, kv_map[sRepairKey], msg);
    }
  }
}

//------------------------------------------------------------------------------
// Store the current running FSCK configuration in the config engine
//------------------------------------------------------------------------------
bool
Fsck::StoreFsckConfig()
{
  using namespace std::chrono;
  std::ostringstream oss;
  oss << sCollectKey << "=" << mCollectEnabled << " "
      << sCollectIntervalKey << "="
      << duration_cast<minutes>(mCollectInterval).count() << " "
      << sRepairKey << "=" << mRepairEnabled;
  return FsView::gFsView.SetGlobalConfig(sFsckKey, oss.str());
}

//------------------------------------------------------------------------------
// Apply configuration options to the fsck mechanism
//------------------------------------------------------------------------------
bool
Fsck::Config(const std::string& key, const std::string& value, std::string& msg)
{
  // Make sure only one config runs at a time
  static std::mutex mutex;
  std::unique_lock<std::mutex> serialize_lock(mutex);

  if (mQcl == nullptr) {
    if (!gOFS->mQdbCluster.empty()) {
      mQcl = std::make_shared<qclient::QClient>
             (gOFS->mQdbContactDetails.members,
              gOFS->mQdbContactDetails.constructOptions());
    } else {
      msg = "error: no qclient configuration for fsck";
      eos_err("%s", msg.c_str());
      return false;
    }
  }

  if (key == sCollectKey) {
    if (value == "off") {
      mCollectEnabled = false;
    } else {
      mCollectEnabled = !mCollectRunning;
    }

    if (mCollectEnabled == false) {
      mRepairEnabled = false;
      // Stop the collection and repair
      if (mRepairRunning) {
        mRepairThread.join();
      }

      if (mCollectRunning) {
        mCollectorThread.join();
      }
    } else {
      // If value is present then it represents the collection interval
      if (!value.empty()) {
        try {
          float fval = std::stof(value);

          if (fval < 1) {
            mCollectInterval = std::chrono::seconds((long)std::ceil(fval * 60));
          } else {
            mCollectInterval = std::chrono::seconds((long)fval * 60);
          }
        } catch (...) {
          mCollectInterval = std::chrono::seconds(30 * 60);
        }
      }

      if (!mCollectRunning) {
        mCollectorThread.reset(&Fsck::CollectErrs, this);
      }
    }

    if (!StoreFsckConfig()) {
      msg = "error: failed to store fsck configuration changes";
      return false;
    }
  } else if (key == "toggle-repair") {
    if (value.empty()) {
      // User triggered repair toggle
      mRepairEnabled = !mRepairRunning;
    } else {
      // Mandatory config coming from the stored configuration
      mRepairEnabled = (value == "1");
    }

    if (mRepairEnabled == false) {
      if (mRepairRunning) {
        mRepairThread.join();
      }
    } else {
      if (!mCollectEnabled) {
        msg = "error: repair can not be enabled without error collection";
        return false;
      }

      mRepairThread.reset(&Fsck::RepairErrs, this);
    }

    if (!StoreFsckConfig()) {
      msg = "error: failed to store fsck configuration changes";
      return false;
    }
  } else if (key == "show-dark-files") {
    mShowDarkFiles = (value == "yes");
  } else if (key == "show-offline") {
    mShowOffline = (value == "yes");
  } else if (key == "show-no-replica") {
    mShowNoReplica = (value == "yes");
  } else if (key == "max-queued-jobs") {
    try {
      mMaxQueuedJobs = std::stoull(value);
    } catch (...) {
      eos_err("msg=\"failed to convert max-queued-jobs\" value=%s",
              value.c_str());
    }
  } else if (key == "max-thread-pool-size") {
    try {
      mMaxThreadPoolSize = std::stoul(value);
      mThreadPool.SetMaxThreads(mMaxThreadPoolSize);
    } catch (...) {
      eos_err("msg=\"failed to convert max-thread-pool-size\" value=%s",
              value.c_str());
    }
  } else {
    return false;
  }

  return true;
}

//------------------------------------------------------------------------------
// Looping thread function collecting FSCK results
//------------------------------------------------------------------------------
void
Fsck::CollectErrs(ThreadAssistant& assistant) noexcept
{
  mCollectRunning = true;
  eos_info("%s", "msg=\"started fsck collector thread\"");

  if (mQcl == nullptr) {
    eos_err("%s", "msg=\"failed to fsck repair thread without a qclient\"");
    Log("Fsck error collection disabled, missing QuarkDB configuration");
    mCollectRunning = false;
    return;
  }

  gOFS->WaitUntilNamespaceIsBooted();

  // Wait that current MGM becomes a master
  do {
    eos_debug("%s", "msg=\"fsck waiting for master MGM\"");
    assistant.wait_for(std::chrono::seconds(10));
  } while (!assistant.terminationRequested() && !gOFS->mMaster->IsMaster());

  while (!assistant.terminationRequested()) {
    Log("Start error collection");
    Log("Filesystems to check: %lu", FsView::gFsView.GetNumFileSystems());
    // Broadcast fsck request and collect responses
    std::string response = QueryFsck();
    decltype(eFsMap) tmp_err_map;
    std::vector<std::string> lines;
    // Convert into a line-wise seperated array
    eos::common::StringConversion::StringToLineVector((char*) response.c_str(),
        lines);

    for (size_t nlines = 0; nlines < lines.size(); ++nlines) {
      std::set<unsigned long long> fids;
      unsigned long fsid = 0;
      std::string err_tag;

      if (eos::common::StringConversion::ParseStringIdSet((char*)
          lines[nlines].c_str(), err_tag, fsid, fids)) {
        if (fsid) {
          // Add the fids into the error maps
          for (auto it = fids.cbegin(); it != fids.cend(); ++it) {
            tmp_err_map[err_tag][fsid].insert(*it);
          }
        }
      } else {
        eos_err("msg=\"cannot parse fsck response\" msg=\"%s\"",
                lines[nlines].c_str());
      }
    }

    {
      // Swap in the new list of errors and clear the rest
      eos::common::RWMutexWriteLock wr_lock(mErrMutex);
      std::swap(tmp_err_map, eFsMap);
      eFsUnavail.clear();
      eFsDark.clear();
      eTimeStamp = time(NULL);
    }

    // @note accounting the offline replicas/files is a heavy ns op.
    if (mShowOffline) {
      AccountOfflineReplicas();
      PrintOfflineReplicas();
      AccountOfflineFiles();
    }

    // @note no replicas can be a really long list (e.g. PPS)
    if (mShowNoReplica) {
      AccountNoReplicaFiles();
    }

    PrintErrorsSummary();

    // @note the following operation is a heavy ns op.
    if (mShowDarkFiles) {
      AccountDarkFiles();
    }

    Log("Finished error collection");
    Log("Next run in %d minutes",
        std::chrono::duration_cast<std::chrono::minutes>(mCollectInterval).count());
    // Notify the repair thread that it can run now
    mStartProcessing = true;
    PublishLogs();
    // Wait for next FSCK round ...
    assistant.wait_for(mCollectInterval);
  }

  ResetErrorMaps();
  Log("Stop error collection");
  PublishLogs();
  eos_info("%s", "msg=\"stopped fsck collector thread\"");
  mCollectRunning = false;
}

//------------------------------------------------------------------------------
// Method submitting fsck repair jobs to the thread pool
//------------------------------------------------------------------------------
void
Fsck::RepairErrs(ThreadAssistant& assistant) noexcept
{
  mRepairRunning = true;
  eos_info("%s", "msg=\"started fsck repair thread\"");

  if (mQcl == nullptr) {
    eos_err("%s", "msg=\"failed to fsck repair thread without a qclient\"");
    Log("Fsck error repair disabled, missing QuarkDB configuration");
    mRepairRunning = false;
    return;
  }

  gOFS->WaitUntilNamespaceIsBooted();

  while (!assistant.terminationRequested()) {
    // Don't run if we are not a master
    while (!gOFS->mMaster->IsMaster()) {
      assistant.wait_for(std::chrono::seconds(1));

      if (assistant.terminationRequested()) {
        eos_info("%s", "msg=\"stopped fsck repair thread\"");
        mRepairRunning = false;
        return;
      }
    }

    // Wait for the collector thread to signal us
    while (!mStartProcessing) {
      assistant.wait_for(std::chrono::seconds(1));

      if (assistant.terminationRequested()) {
        eos_info("%s", "msg=\"stopped fsck repair thread\"");
        mRepairRunning = false;
        return;
      }
    }

    // Create local struct for errors so that we avoid the iterator invalidation
    // and the long locks
    std::map<std::string,
        std::map<eos::common::FileSystem::fsid_t,
        std::set <eos::common::FileId::fileid_t> > > local_emap;
    {
      eos::common::RWMutexReadLock rd_lock(mErrMutex);
      local_emap.insert(eFsMap.begin(), eFsMap.end());
    }
    std::list<std::string> err_priority {"blockxs_err", "unreg_n", "rep_diff_n",
                                         "rep_missing_n", "m_mem_sz_diff",
                                         "m_cx_diff", "d_mem_sz_diff",
                                         "d_cx_diff"};

    for (const auto& err_type : err_priority) {
      for (const auto& elem : local_emap[err_type]) {
        for (const auto& fid : elem.second) {
          if (!gOFS->mFidTracker.AddEntry(fid, TrackerType::Fsck)) {
            eos_debug("msg=\"skip already scheduled transfer\" fxid=%08llx", fid);
            continue;
          }

          std::shared_ptr<FsckEntry> job {
            new FsckEntry(fid, elem.first, err_type, mQcl)};
          mThreadPool.PushTask<void>([job]() {
            return job->Repair();
          });

          while (mThreadPool.GetQueueSize() > mMaxQueuedJobs) {
            assistant.wait_for(std::chrono::seconds(1));

            if (assistant.terminationRequested()) {
              // Wait that there are not more jobs in the queue
              while (mThreadPool.GetQueueSize()) {
                assistant.wait_for(std::chrono::seconds(1));
              }

              eos_info("%s", "msg=\"stopped fsck repair thread\"");
              mRepairRunning = false;
              return;
            }
          }
        }
      }
    }

    gOFS->mFidTracker.Clear(TrackerType::Fsck);
    mStartProcessing = false;
    eos_info("%s", "msg=\"loop in fsck repair thread\"");
  }

  // Wait that there are no more jobs in the queue
  while (mThreadPool.GetQueueSize()) {
    assistant.wait_for(std::chrono::seconds(1));
  }

  eos_info("%s", "msg=\"stopped fsck repair thread\"");
  mRepairRunning = false;
}

//------------------------------------------------------------------------------
// Try to repair a given entry
//------------------------------------------------------------------------------
bool
Fsck::RepairEntry(eos::IFileMD::id_t fid,
                  eos::common::FileSystem::fsid_t fsid_err,
                  std::string err_type, bool async, std::string& out_msg)
{
  if (fid == 0ull) {
    eos_err("%s", "msg=\"not such file id 0\"");
    return false;
  }

  std::shared_ptr<FsckEntry> job {
    new FsckEntry(fid, fsid_err, err_type, mQcl)};

  if (async) {
    out_msg = "msg=\"repair job submitted\"";
    mThreadPool.PushTask<void>([job]() {
      return job->Repair();
    });
  } else {
    if (!job->Repair()) {
      out_msg = "msg=\"repair job failed\"";
      return false;
    } else {
      out_msg = "msg=\"repair successful\"";
    }
  }

  return true;
}

//------------------------------------------------------------------------------
// Print the current log output
//------------------------------------------------------------------------------
void
Fsck::PrintOut(std::string& out) const
{
  std::ostringstream oss;
  oss << "Info: collection thread status -> "
      << (mCollectEnabled ? "enabled" : "disabled") << std::endl
      << "Info: repair thread status     -> "
      << (mRepairEnabled ? "enabled" : "disabled") << std::endl;
  {
    XrdSysMutexHelper lock(mLogMutex);
    oss << mLog;
  }
  out = oss.str();
}

//------------------------------------------------------------------------------
// Get the require format for the given file identifier. Empty if no format
// requested.
//------------------------------------------------------------------------------
std::string
Fsck::GetFidFormat(eos::IFileMD::id_t fid, bool display_fxid, bool
                   display_lfn) const
{
  if (display_fxid) {
    return eos::common::FileId::Fid2Hex(fid);
  } else if (display_lfn) {
    eos::Prefetcher::prefetchFileMDWithParentsAndWait(gOFS->eosView, fid);
    eos::common::RWMutexReadLock lock(gOFS->eosViewRWMutex);

    try {
      auto fmd = gOFS->eosFileService->getFileMD(fid);
      return gOFS->eosView->getUri(fmd.get());
    } catch (eos::MDException& e) {
      return "undefined";
    }
  }

  return "";
}

//------------------------------------------------------------------------------
// Return the current FSCK report
//------------------------------------------------------------------------------
bool
Fsck::Report(std::string& out, const std::set<std::string> tags,
             bool display_per_fs, bool display_fxid, bool display_lfn,
             bool display_json)
{
  std::ostringstream oss;
  eos::common::RWMutexReadLock rd_lock(mErrMutex);

  if (display_json) {
    ReportJsonFormat(oss, tags, display_per_fs, display_fxid, display_lfn);
  } else {
    ReportMonitorFormat(oss, tags, display_per_fs, display_fxid, display_lfn);
  }

  out = oss.str();
  return true;
}

//------------------------------------------------------------------------------
// Create report in JSON format
//------------------------------------------------------------------------------
void
Fsck::ReportJsonFormat(std::ostringstream& oss,
                       const std::set<std::string> tags,
                       bool display_per_fs, bool display_fxid,
                       bool display_lfn) const
{
  Json::Value json;

  if (display_per_fs) {
    // Display per file system
    std::map<eos::common::FileSystem::fsid_t,
        std::map<std::string, std::set<unsigned long long>>> fs_fxid;

    for (const auto& elem_map : eFsMap) {
      if (!tags.empty() && (tags.find(elem_map.first) == tags.end())) {
        continue;  // skip unselected
      }

      for (const auto& elem : elem_map.second) {
        for (const auto& fxid : elem.second) {
          fs_fxid[elem.first][elem_map.first].insert(fxid);
        }
      }
    }

    for (const auto& elem : fs_fxid) {
      for (auto it = elem.second.begin(); it != elem.second.end(); ++it) {
        Json::Value json_entry;
        json_entry["timestamp"] = (Json::Value::UInt64)eTimeStamp;
        json_entry["fsid"] = (int) elem.first;
        json_entry["tag"] = it->first.c_str();
        json_entry["count"] = (int) it->second.size();

        if (!display_fxid && !display_lfn) {
          json.append(json_entry);
          continue;
        }

        Json::Value json_ids;

        for (auto it_fid = it->second.begin();
             it_fid != it->second.end(); ++it_fid) {
          json_ids.append(GetFidFormat(*it_fid, display_fxid, display_lfn));
        }

        if (display_fxid) {
          json_entry["fxid"] = json_ids;
        } else if (display_lfn) {
          json_entry["lfn"] = json_ids;
        }

        json.append(json_entry);
      }
    }
  } else {
    for (const auto& elem_map : eFsMap) {
      if (!tags.empty() && (tags.find(elem_map.first) == tags.end())) {
        continue;  // skip unselected
      }

      Json::Value json_entry;
      json_entry["timestamp"] = (Json::Value::UInt64) eTimeStamp;
      json_entry["tag"] = elem_map.first;
      Json::Value json_ids;
      std::set<unsigned long long> fids;

      for (const auto& elem : elem_map.second) {
        for (auto it = elem.second.begin(); it != elem.second.end(); ++it) {
          fids.insert(*it);
        }
      }

      for (auto it = fids.begin(); it != fids.end(); ++it) {
        json_ids.append((Json::Value::UInt64)(*it));
      }

      json_entry["count"] = (Json::Value::UInt64)fids.size();

      if (display_fxid) {
        json_entry["fxid"] = json_ids;
      } else if (display_lfn) {
        json_entry["lfn"] = json_ids;
      }

      json.append(json_entry);
    }
  }

  // List shadow filesystems
  if (!eFsDark.empty()) {
    for (auto fsit = eFsDark.begin(); fsit != eFsDark.end(); fsit++) {
      Json::Value json_entry;
      json_entry["timestamp"] = (Json::Value::UInt64) eTimeStamp;
      json_entry["tag"] = "shadow_fsid";
      json_entry["fsid"] = (Json::Value::UInt64)fsit->first;
      json_entry["count"] = (Json::Value::UInt64)fsit->second;
      json.append(json_entry);
    }
  }

  oss << json;
}

//------------------------------------------------------------------------------
// Create report in monitor format
//------------------------------------------------------------------------------
void
Fsck::ReportMonitorFormat(std::ostringstream& oss,
                          const std::set<std::string> tags,
                          bool display_per_fs, bool display_fxid,
                          bool display_lfn) const
{
  if (display_per_fs) {
    // Display per file system
    std::map<eos::common::FileSystem::fsid_t,
        std::map<std::string, std::set<unsigned long long>>> fs_fxid;

    for (const auto& elem_map : eFsMap) {
      if (!tags.empty() && (tags.find(elem_map.first) == tags.end())) {
        continue;  // skip unselected
      }

      for (const auto& elem : elem_map.second) {
        for (const auto& fxid : elem.second) {
          fs_fxid[elem.first][elem_map.first].insert(fxid);
        }
      }
    }

    for (const auto& elem : fs_fxid) {
      for (auto it = elem.second.begin(); it != elem.second.end(); ++it) {
        oss << "timestamp=" << eTimeStamp << " fsid=" << elem.first
            << " tag=\"" << it->first << "\" count=" << it->second.size();

        if (display_fxid) {
          oss << " fxid=";
        } else if (display_lfn) {
          oss << " lfn=";
        } else {
          oss << std::endl;
          continue;
        }

        for (auto it_fid = it->second.begin();
             it_fid != it->second.end(); ++it_fid) {
          oss << GetFidFormat(*it_fid, display_fxid, display_lfn);

          if (it_fid != std::prev(it->second.end())) {
            oss << ", ";
          }
        }

        oss << std::endl;
      }
    }
  } else {
    for (const auto& elem_map : eFsMap) {
      if (!tags.empty() && (tags.find(elem_map.first) == tags.end())) {
        continue;  // skip unselected
      }

      oss << "timestamp=" << eTimeStamp << " tag=\"" << elem_map.first << "\"";
      std::set<unsigned long long> fids;

      for (const auto& elem : elem_map.second) {
        for (auto it = elem.second.begin(); it != elem.second.end(); ++it) {
          fids.insert(*it);
        }
      }

      oss << " count=" << fids.size();

      if (display_fxid) {
        oss << " fxid=";
      } else if (display_lfn) {
        oss << " lfn=";
      } else {
        oss << std::endl;
        continue;
      }

      for (auto it = fids.begin(); it != fids.end(); ++it) {
        oss << GetFidFormat(*it, display_fxid, display_lfn);

        if (it != std::prev(fids.end())) {
          oss << ", ";
        }
      }

      oss << std::endl;
    }
  }

  // List shadow filesystems
  if (!eFsDark.empty()) {
    for (auto fsit = eFsDark.begin(); fsit != eFsDark.end(); ++fsit) {
      oss << "timestamp=" << eTimeStamp << " tag=\"shadow_fsid\""
          << " fsid=" << fsit->first << " count=" << fsit->second;
    }
  }
}

//------------------------------------------------------------------------------
// Clear the current FSCK log
//------------------------------------------------------------------------------
void
Fsck::PublishLogs()
{
  XrdSysMutexHelper lock(mLogMutex);
  mLog = mTmpLog;
  mTmpLog.clear();
}

//------------------------------------------------------------------------------
// Write log message to the current in-memory log
//------------------------------------------------------------------------------
void
Fsck::Log(const char* msg, ...) const
{
  static time_t current_time;
  static struct timeval tv;
  static struct timezone tz;
  static struct tm* tm;
  va_list args;
  va_start(args, msg);
  char buffer[16384];
  char* ptr;
  time(&current_time);
  gettimeofday(&tv, &tz);
  tm = localtime(&current_time);
  sprintf(buffer, "%02d%02d%02d %02d:%02d:%02d %lu.%06lu ", tm->tm_year - 100,
          tm->tm_mon + 1, tm->tm_mday, tm->tm_hour, tm->tm_min, tm->tm_sec, current_time,
          (unsigned long) tv.tv_usec);
  ptr = buffer + strlen(buffer);
  vsprintf(ptr, msg, args);
  XrdSysMutexHelper lock(mLogMutex);
  mTmpLog += buffer;
  mTmpLog += "\n";
  va_end(args);
}

//------------------------------------------------------------------------------
// Reset all collected errors in the error map
//------------------------------------------------------------------------------
void
Fsck::ResetErrorMaps()
{
  eos::common::RWMutexWriteLock wr_lock(mErrMutex);
  eFsMap.clear();
  eFsUnavail.clear();
  eFsDark.clear();
  eTimeStamp = time(NULL);
}

//------------------------------------------------------------------------------
// Account for offline replicas due to unavailable file systems
//------------------------------------------------------------------------------
void
Fsck::AccountOfflineReplicas()
{
  // Grab all files which are damaged because filesystems are down
  eos::common::RWMutexReadLock fs_rd_lock(FsView::gFsView.ViewMutex);

  for (auto it = FsView::gFsView.mIdView.cbegin();
       it != FsView::gFsView.mIdView.cend(); ++it) {
    // protect against illegal 0 filesystem pointer
    if (!it->second) {
      eos_crit("msg=\"found illegal pointer in filesystem view\" fsid=%lu",
               it->first);
      continue;
    }

    eos::common::FileSystem::fsid_t fsid = it->first;
    eos::common::ActiveStatus fsactive = it->second->GetActiveStatus();
    eos::common::ConfigStatus fsconfig = it->second->GetConfigStatus();
    eos::common::BootStatus fsstatus = it->second->GetStatus();

    if ((fsstatus == eos::common::BootStatus::kBooted) &&
        (fsconfig >= eos::common::ConfigStatus::kDrain) &&
        (fsactive == eos::common::ActiveStatus::kOnline)) {
      // Healthy, don't need to do anything
      continue;
    } else {
      // Not ok and contributes to replica offline errors
      try {
        eos::Prefetcher::prefetchFilesystemFileListAndWait(gOFS->eosView,
            gOFS->eosFsView, fsid);
        eos::common::RWMutexWriteLock wr_lock(mErrMutex);
        // Only need the view lock if we're in-memory
        eos::common::RWMutexReadLock nslock;

        if (gOFS->eosView->inMemory()) {
          nslock.Grab(gOFS->eosViewRWMutex);
        }

        for (auto it_fid = gOFS->eosFsView->getFileList(fsid);
             (it_fid && it_fid->valid()); it_fid->next()) {
          eFsUnavail[fsid]++;
          eFsMap["rep_offline"][fsid].insert(it_fid->getElement());
        }
      } catch (eos::MDException& e) {
        errno = e.getErrno();
        eos_debug("caught exception %d %s\n", e.getErrno(),
                  e.getMessage().str().c_str());
      }
    }
  }
}

//------------------------------------------------------------------------------
// Account for file with no replicas
//------------------------------------------------------------------------------
void
Fsck::AccountNoReplicaFiles()
{
  // Grab all files which have no replicas at all
  try {
    eos::common::RWMutexWriteLock wr_lock(mErrMutex);
    eos::common::RWMutexReadLock ns_rd_lock(gOFS->eosViewRWMutex);
    // it_fid not invalidated when items are added or removed for QDB

    for (auto it_fid = gOFS->eosFsView->getStreamingNoReplicasFileList();
         (it_fid && it_fid->valid()); it_fid->next()) {
<<<<<<< HEAD
      ns_rd_lock.Release();
      eos::Prefetcher::prefetchFileMDWithParentsAndWait(gOFS->eosView,
          it_fid->getElement());
      ns_rd_lock.Grab(gOFS->eosViewRWMutex, __FUNCTION__, __LINE__, __FILE__);
=======
      if (!needLockThroughout) {
        ns_rd_lock.Release();
        eos::Prefetcher::prefetchFileMDWithParentsAndWait(gOFS->eosView,
            it_fid->getElement());
        ns_rd_lock.Grab(gOFS->eosViewRWMutex);
      }

>>>>>>> 8548efb3
      auto fmd = gOFS->eosFileService->getFileMD(it_fid->getElement());
      std::string path = gOFS->eosView->getUri(fmd.get());
      XrdOucString fullpath = path.c_str();

      if (fullpath.beginswith(gOFS->MgmProcPath)) {
        // Don't report eos /proc files
        continue;
      }

      if (fmd && (!fmd->isLink())) {
        eFsMap["zero_replica"][0].insert(it_fid->getElement());
      }
<<<<<<< HEAD
=======

      if (!needLockThroughout) {
        ns_rd_lock.Release();
        ns_rd_lock.Grab(gOFS->eosViewRWMutex);
      }
>>>>>>> 8548efb3
    }
  } catch (eos::MDException& e) {
    errno = e.getErrno();
    eos_debug("msg=\"caught exception\" errno=d%d msg=\"%s\"", e.getErrno(),
              e.getMessage().str().c_str());
  }
}

//------------------------------------------------------------------------------
// Print offline replicas summary
//------------------------------------------------------------------------------
void
Fsck::PrintOfflineReplicas() const
{
  eos::common::RWMutexReadLock rd_lock(mErrMutex);

  // Loop over unavailable filesystems
  for (auto ua_it = eFsUnavail.cbegin(); ua_it != eFsUnavail.cend();
       ++ua_it) {
    std::string host = "not configured";
    eos::common::RWMutexReadLock fs_rd_lock(FsView::gFsView.ViewMutex);
    FileSystem* fs = FsView::gFsView.mIdView.lookupByID(ua_it->first);

    if (fs) {
      host = fs->GetString("hostport");
    }

    Log("host=%s fsid=%lu replica_offline=%llu", host.c_str(),
        ua_it->first, ua_it->second);
  }
}

//------------------------------------------------------------------------------
// Account for offline files or files that require replica adjustments
// i.e. file_offline and adjust_replica
//------------------------------------------------------------------------------
void
Fsck::AccountOfflineFiles()
{
  using eos::common::LayoutId;
  // Loop over all replica_offline and layout error files to assemble a
  // file offline list
  std::set <eos::common::FileId::fileid_t> fid2check;
  {
    eos::common::RWMutexReadLock rd_lock(mErrMutex);
    auto it_offline = eFsMap.find("rep_offline");

    if (it_offline != eFsMap.end()) {
      for (const auto& elem : it_offline->second) {
        fid2check.insert(elem.second.begin(), elem.second.end());
      }
    }

    auto it_diff_n = eFsMap.find("rep_diff_n");

    if (it_diff_n != eFsMap.end()) {
      for (const auto& elem : it_diff_n->second) {
        fid2check.insert(elem.second.begin(), elem.second.end());
      }
    }
  }

  for (auto it = fid2check.begin(); it != fid2check.end(); ++it) {
    std::shared_ptr<eos::IFileMD> fmd;
    eos::IFileMD::LocationVector loc_vect;
    eos::IFileMD::layoutId_t lid {0ul};
    size_t nlocations {0};

    try { // Check if locations are online
      eos::Prefetcher::prefetchFileMDAndWait(gOFS->eosView, *it);
      eos::common::RWMutexReadLock ns_rd_lock(gOFS->eosViewRWMutex);
      fmd = gOFS->eosFileService->getFileMD(*it);
      lid = fmd->getLayoutId();
      nlocations = fmd->getNumLocation();
      loc_vect = fmd->getLocations();
    } catch (eos::MDException& e) {
      continue;
    }

    size_t offlinelocations = 0;
    eos::common::RWMutexWriteLock wr_lock(mErrMutex);
    eos::common::RWMutexReadLock fs_rd_lock(FsView::gFsView.ViewMutex);

    for (const auto& loc : loc_vect) {
      if (loc) {
        FileSystem* fs = FsView::gFsView.mIdView.lookupByID(loc);

        if (fs) {
          eos::common::BootStatus bootstatus = fs->GetStatus(true);
          eos::common::ConfigStatus configstatus = fs->GetConfigStatus();
          bool conda = (fs->GetActiveStatus(true) == eos::common::ActiveStatus::kOffline);
          bool condb = (bootstatus != eos::common::BootStatus::kBooted);
          bool condc = (configstatus == eos::common::ConfigStatus::kDrainDead);

          if (conda || condb || condc) {
            ++offlinelocations;
          }
        }
      }
    }

    unsigned long layout_type = LayoutId::GetLayoutType(lid);

    if (layout_type == LayoutId::kReplica) {
      if (offlinelocations == nlocations) {
        eFsMap["file_offline"][0].insert(*it);
      }
    } else if (layout_type >= LayoutId::kArchive) {
      // Proper condition for RAIN layout
      if (offlinelocations > LayoutId::GetRedundancyStripeNumber(lid)) {
        eFsMap["file_offline"][0].insert(*it);
      }
    }

    if (offlinelocations && (offlinelocations != nlocations)) {
      eFsMap["adjust_replica"][0].insert(*it);
    }
  }
}

//------------------------------------------------------------------------------
// Print summary of the different type of errors collected so far and their
// corresponding counters
//------------------------------------------------------------------------------
void
Fsck::PrintErrorsSummary() const
{
  eos::common::RWMutexReadLock rd_lock(mErrMutex);

  for (const auto& elem_type : eFsMap) {
    uint64_t count {0ull};

    // @todo (esindril) maybe we could display unique fxid errors since this
    // accounts also for duplicates
    for (const auto& elem_errs : elem_type.second) {
      count += elem_errs.second.size();
    }

    Log("%-30s : %llu", elem_type.first.c_str(), count);
  }
}

//------------------------------------------------------------------------------
// Account for "dark" file entries i.e. file system ids which have file
// entries in the namespace view but have no configured file system in the
// FsView.
//------------------------------------------------------------------------------
void
Fsck::AccountDarkFiles()
{
  eos::common::RWMutexWriteLock wr_lock(mErrMutex);
  eos::common::RWMutexReadLock fs_rd_lock(FsView::gFsView.ViewMutex);
  eos::common::RWMutexReadLock ns_rd_lock(gOFS->eosViewRWMutex);

  for (auto it = gOFS->eosFsView->getFileSystemIterator();
       it->valid(); it->next()) {
    IFileMD::location_t nfsid = it->getElement();

    try {
      // @todo(gbitzes): Urgent fix for QDB namespace needed.. This loop
      // will need to load all filesystems in memory, just to get a couple
      // of silly counters.
      uint64_t num_files = gOFS->eosFsView->getNumFilesOnFs(nfsid);

      if (num_files) {
        // Check if this exists in the gFsView
        if (!FsView::gFsView.mIdView.exists(nfsid)) {
          eFsDark[nfsid] += num_files;
          Log("shadow fsid=%lu shadow_entries=%llu ", nfsid, num_files);
        }
      }
    } catch (const eos::MDException& e) {
      // ignore
    }
  }
}

//----------------------------------------------------------------------------
// Query for fsck responses
//----------------------------------------------------------------------------
std::string Fsck::QueryFsck()
{
  eos::common::Timing tm("FsckQuery");
  COMMONTIMING("START", &tm);
  uint16_t timeout = 10;
  std::string response;
  std::string request = "/?fst.pcmd=fsck";
  std::map<std::string, std::pair<int, std::string>> responses;
  std::set<std::string> endpoints;
  int query_resp = gOFS->BroadcastQuery(request, endpoints, responses, timeout);

  if (query_resp == 0) {
    for (const auto& resp : responses) {
      response += resp.second.second;
    }

    eos_static_debug("msg=\"fsck query response\" out=\"%s\"", response.c_str());
    COMMONTIMING("QUERY_RESP", &tm);

    if (EOS_LOGS_DEBUG) {
      tm.Print();
    }

    return response;
  }

  // Fallback to old mechanism if there was any error
  int bccount = 0;
  XrdOucString broadcastresponsequeue = gOFS->MgmOfsBrokerUrl;
  broadcastresponsequeue += "-fsck-";
  broadcastresponsequeue += bccount;
  XrdOucString broadcasttargetqueue = gOFS->MgmDefaultReceiverQueue;
  XrdOucString msgbody;
  // mgm.fsck.tags no longer necessary for newer versions, but keeping for
  // compatibility
  msgbody = "mgm.cmd=fsck&mgm.fsck.tags=*";
  XrdOucString stdOut = "";

  if (!gOFS->MgmOfsMessaging->BroadCastAndCollect(broadcastresponsequeue,
      broadcasttargetqueue, msgbody, stdOut, timeout)) {
    eos_err("msg=\"failed to broadcast and collect fsck from [%s]:[%s]\"",
            broadcastresponsequeue.c_str(), broadcasttargetqueue.c_str());
  }

  eos_static_debug("msg=\"fsck response for broadcast\" out=\"%s\"",
                   stdOut.c_str());
  response = stdOut.c_str();
  COMMONTIMING("MSG_RESP", &tm);

  if (EOS_LOGS_DEBUG) {
    tm.Print();
  }

  return response;
}


EOSMGMNAMESPACE_END<|MERGE_RESOLUTION|>--- conflicted
+++ resolved
@@ -156,6 +156,7 @@
 
     if (mCollectEnabled == false) {
       mRepairEnabled = false;
+
       // Stop the collection and repair
       if (mRepairRunning) {
         mRepairThread.join();
@@ -866,20 +867,10 @@
 
     for (auto it_fid = gOFS->eosFsView->getStreamingNoReplicasFileList();
          (it_fid && it_fid->valid()); it_fid->next()) {
-<<<<<<< HEAD
       ns_rd_lock.Release();
       eos::Prefetcher::prefetchFileMDWithParentsAndWait(gOFS->eosView,
           it_fid->getElement());
-      ns_rd_lock.Grab(gOFS->eosViewRWMutex, __FUNCTION__, __LINE__, __FILE__);
-=======
-      if (!needLockThroughout) {
-        ns_rd_lock.Release();
-        eos::Prefetcher::prefetchFileMDWithParentsAndWait(gOFS->eosView,
-            it_fid->getElement());
-        ns_rd_lock.Grab(gOFS->eosViewRWMutex);
-      }
-
->>>>>>> 8548efb3
+      ns_rd_lock.Grab(gOFS->eosViewRWMutex);
       auto fmd = gOFS->eosFileService->getFileMD(it_fid->getElement());
       std::string path = gOFS->eosView->getUri(fmd.get());
       XrdOucString fullpath = path.c_str();
@@ -892,14 +883,6 @@
       if (fmd && (!fmd->isLink())) {
         eFsMap["zero_replica"][0].insert(it_fid->getElement());
       }
-<<<<<<< HEAD
-=======
-
-      if (!needLockThroughout) {
-        ns_rd_lock.Release();
-        ns_rd_lock.Grab(gOFS->eosViewRWMutex);
-      }
->>>>>>> 8548efb3
     }
   } catch (eos::MDException& e) {
     errno = e.getErrno();
