--- conflicted
+++ resolved
@@ -75,7 +75,8 @@
   //!
   //! @return true if entry should be filtered out, otherwise false
   //----------------------------------------------------------------------------
-  virtual bool FilterOutFile(const std::map<std::string, std::string>& entry_info) = 0 ;
+  virtual bool FilterOutFile(const std::map<std::string, std::string>& entry_info)
+    = 0 ;
 
   //----------------------------------------------------------------------------
   //! Filter the directory entry
@@ -96,12 +97,12 @@
   //----------------------------------------------------------------------------
   //! Constructor
   //----------------------------------------------------------------------------
-  ProcCommand ();
+  ProcCommand();
 
   //----------------------------------------------------------------------------
   //! Destructor
   //----------------------------------------------------------------------------
-  ~ProcCommand ();
+  ~ProcCommand();
 
   //----------------------------------------------------------------------------
   //! Open a proc command e.g. call the appropriate user or admin commmand and
@@ -115,8 +116,8 @@
   //!
   //! @return SFS_OK in any case
   //----------------------------------------------------------------------------
-  int open (const char* path, const char* info,
-            eos::common::Mapping::VirtualIdentity &vid, XrdOucErrInfo *error);
+  int open(const char* path, const char* info,
+           eos::common::Mapping::VirtualIdentity& vid, XrdOucErrInfo* error);
 
   //----------------------------------------------------------------------------
   //! Read a part of the result stream created during open
@@ -127,7 +128,7 @@
   //!
   //! @return number of bytes read
   //----------------------------------------------------------------------------
-  int read (XrdSfsFileOffset offset, char *buff, XrdSfsXferSize blen);
+  int read(XrdSfsFileOffset offset, char* buff, XrdSfsXferSize blen);
 
   //----------------------------------------------------------------------------
   //! Get the size of the result stream
@@ -136,7 +137,7 @@
   //!
   //! @return SFS_OK in any case
   //----------------------------------------------------------------------------
-  int stat (struct stat* buf);
+  int stat(struct stat* buf);
 
   //----------------------------------------------------------------------------
   //! Close the proc stream and store the clients comment for the command in the
@@ -144,13 +145,13 @@
   //!
   //! @return 0 if comment has been successfully stored otherwise != 0
   //----------------------------------------------------------------------------
-  int close ();
+  int close();
 
   //----------------------------------------------------------------------------
   //! Add stdout,stderr to an external stdout,stderr variable
   //----------------------------------------------------------------------------
   void
-  AddOutput (XrdOucString &lStdOut, XrdOucString &lStdErr)
+  AddOutput(XrdOucString& lStdOut, XrdOucString& lStdErr)
   {
     lStdOut += stdOut;
     lStdErr += stdErr;
@@ -161,13 +162,13 @@
   //!
   //! @return true if successful otherwise false
   //----------------------------------------------------------------------------
-  bool OpenTemporaryOutputFiles ();
+  bool OpenTemporaryOutputFiles();
 
   //----------------------------------------------------------------------------
   //! Get the return code of a proc command
   //----------------------------------------------------------------------------
   int
-  GetRetc ()
+  GetRetc()
   {
     return retc;
   }
@@ -183,54 +184,50 @@
   //----------------------------------------------------------------------------
   //! List of user proc commands
   //----------------------------------------------------------------------------
-  int Attr ();
+  int Attr();
   int Archive();
   int Backup();
-  int Cd ();
-  int Chmod ();
-  int DirInfo (const char* path);
-  int Find ();
-  int File ();
-  int Fileinfo ();
-  int FileInfo (const char* path);
-  int Fuse ();
-  int Ls ();
-  int Map ();
-  int Member ();
-  int Mkdir ();
-  int Motd ();
-  int Quota ();
-  int Recycle ();
-  int Rm ();
-  int Rmdir ();
-  int Version ();
-  int Who ();
-  int Whoami ();
+  int Cd();
+  int Chmod();
+  int DirInfo(const char* path);
+  int Find();
+  int File();
+  int Fileinfo();
+  int FileInfo(const char* path);
+  int Fuse();
+  int Ls();
+  int Map();
+  int Member();
+  int Mkdir();
+  int Motd();
+  int Quota();
+  int Recycle();
+  int Rm();
+  int Rmdir();
+  int Version();
+  int Who();
+  int Whoami();
 
   //----------------------------------------------------------------------------
   //! List of admin proc commands
   //----------------------------------------------------------------------------
-  int Access ();
-  int Chown ();
-  int Config ();
-  int Debug ();
-  int Fs ();
-  int Fsck ();
-<<<<<<< HEAD
-  int GeoSched ();
-=======
+  int Access();
+  int Chown();
+  int Config();
+  int Debug();
+  int Fs();
+  int Fsck();
   int GeoSched();
->>>>>>> 02c6173e
-  int Group ();
-  int Io ();
-  int Node ();
-  int Ns ();
-  int AdminQuota ();
-  int Rtlog ();
-  int Space ();
-  int Transfer ();
-  int Vid ();
-  int Vst ();
+  int Group();
+  int Io();
+  int Node();
+  int Ns();
+  int AdminQuota();
+  int Rtlog();
+  int Space();
+  int Transfer();
+  int Vid();
+  int Vst();
 
   //----------------------------------------------------------------------------
   //! Send command to archive daemon and collect the response
@@ -245,8 +242,7 @@
   //----------------------------------------------------------------------------
   //! Response structre holding information about the status of an archived dir
   //----------------------------------------------------------------------------
-  struct ArchDirStatus
-  {
+  struct ArchDirStatus {
     std::string mTime;
     std::string mUuid;
     std::string mPath;
@@ -259,7 +255,7 @@
     ArchDirStatus(const std::string& xtime, const std::string& uuid,
                   const std::string& path, const std::string& op,
                   const std::string& st):
-        mTime(xtime), mUuid(uuid), mPath(path), mOp(op), mStatus(st)
+      mTime(xtime), mUuid(uuid), mPath(path), mOp(op), mStatus(st)
     {};
 
     //--------------------------------------------------------------------------
@@ -438,14 +434,13 @@
   //----------------------------------------------------------------------------
   //! Create a result stream from stdOut, stdErr & retc
   //----------------------------------------------------------------------------
-  void MakeResult ();
+  void MakeResult();
 
   //----------------------------------------------------------------------------
   //! Helper function able to detect key value pair output and convert to http
   //! table format
   //----------------------------------------------------------------------------
-
-  bool KeyValToHttpTable(XrdOucString &stdOut);
+  bool KeyValToHttpTable(XrdOucString& stdOut);
 };
 
 
@@ -458,12 +453,12 @@
   //----------------------------------------------------------------------------
   //! Constructor
   //----------------------------------------------------------------------------
-  ProcInterface () {};
+  ProcInterface() {};
 
   //----------------------------------------------------------------------------
   //! Destructor
   //----------------------------------------------------------------------------
-  ~ProcInterface () {};
+  ~ProcInterface() {};
 
   //----------------------------------------------------------------------------
   //! Check if a path is requesting a proc commmand
@@ -472,7 +467,7 @@
   //!
   //! @return true if proc command otherwise false
   //----------------------------------------------------------------------------
-  static bool IsProcAccess (const char* path);
+  static bool IsProcAccess(const char* path);
 
   //----------------------------------------------------------------------------
   //! Check if a proc command contains a 'write' action on the instance
@@ -481,8 +476,8 @@
   //! @param info CGI for proc command
   //!
   //! @return true if write access otherwise false
-   //----------------------------------------------------------------------------
-  static bool IsWriteAccess (const char* path, const char* info);
+  //----------------------------------------------------------------------------
+  static bool IsWriteAccess(const char* path, const char* info);
 
   //----------------------------------------------------------------------------
   //! Authorize if the virtual ID can execute the requested command
@@ -494,9 +489,9 @@
   //!
   //! @return true if authorized otherwise false
   //----------------------------------------------------------------------------
-  static bool Authorize (const char* path, const char* info,
-                         eos::common::Mapping::VirtualIdentity &vid,
-                         const XrdSecEntity* entity);
+  static bool Authorize(const char* path, const char* info,
+                        eos::common::Mapping::VirtualIdentity& vid,
+                        const XrdSecEntity* entity);
 };
 
 EOSMGMNAMESPACE_END
