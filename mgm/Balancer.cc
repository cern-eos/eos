// ----------------------------------------------------------------------
// File: Balancer.cc
// Author: Andreas-Joachim Peters - CERN
// ----------------------------------------------------------------------

/************************************************************************
 * EOS - the CERN Disk Storage System                                   *
 * Copyright (C) 2011 CERN/Switzerland                                  *
 *                                                                      *
 * This program is free software: you can redistribute it and/or modify *
 * it under the terms of the GNU General Public License as published by *
 * the Free Software Foundation, either version 3 of the License, or    *
 * (at your option) any later version.                                  *
 *                                                                      *
 * This program is distributed in the hope that it will be useful,      *
 * but WITHOUT ANY WARRANTY; without even the implied warranty of       *
 * MERCHANTABILITY or FITNESS FOR A PARTICULAR PURPOSE.  See the        *
 * GNU General Public License for more details.                         *
 *                                                                      *
 * You should have received a copy of the GNU General Public License    *
 * along with this program.  If not, see <http://www.gnu.org/licenses/>.*
 ************************************************************************/

#include "mgm/Balancer.hh"
#include "mgm/FsView.hh"
#include "mgm/XrdMgmOfs.hh"
#include "common/StringConversion.hh"
#include "XrdSys/XrdSysTimer.hh"


EOSMGMNAMESPACE_BEGIN

//------------------------------------------------------------------------------
// Constructor
//------------------------------------------------------------------------------
Balancer::Balancer(const char* space_name):
  mSpaceName(space_name)
{
  XrdSysThread::Run(&mThread, Balancer::StaticBalance, static_cast<void*>(this),
                    XRDSYSTHREAD_HOLD, "Balancer Thread");
}

//------------------------------------------------------------------------------
// Destructor
//------------------------------------------------------------------------------
Balancer::~Balancer()
{
  Stop();

  if (!gOFS->Shutdown) {
    XrdSysThread::Join(mThread, NULL);
  }
}

//------------------------------------------------------------------------------
// Method use to stop balancing thread
//------------------------------------------------------------------------------
void
Balancer::Stop()
{
  XrdSysThread::Cancel(mThread);
}

//------------------------------------------------------------------------------
// Static function used to start thread
//------------------------------------------------------------------------------
void*
Balancer::StaticBalance(void* arg)
{
  return reinterpret_cast<Balancer*>(arg)->Balance();
}

//------------------------------------------------------------------------------
// Balancer implementation
//------------------------------------------------------------------------------
void*
Balancer::Balance(void)
{
  XrdSysThread::SetCancelOn();
  // Wait that the namespace is initialized
  bool go = false;

  do {
    XrdSysThread::SetCancelOff();
    {
      XrdSysMutexHelper(gOFS->InitializationMutex);

      if (gOFS->Initialized == gOFS->kBooted) {
        go = true;
      }
    }
    XrdSysThread::SetCancelOn();
    XrdSysTimer sleeper;
    sleeper.Wait(1000);
  } while (!go);

  // Loop forever until cancelled
  while (true) {
    bool IsSpaceBalancing = true;
    bool IsMaster = true;
    double SpaceDifferenceThreshold = 0;
    std::string SpaceNodeTransfers = "";
    std::string SpaceNodeTransferRate = "";
    std::string SpaceNodeThreshold = "";
    uint64_t timeout_ms = 100;

    // Try to read lock the mutex
    while (FsView::gFsView.ViewMutex.TimedRdLock(timeout_ms)) {
      XrdSysThread::CancelPoint();
    }

    XrdSysThread::SetCancelOff();

    if (!FsView::gFsView.mSpaceGroupView.count(mSpaceName.c_str())) {
      FsView::gFsView.ViewMutex.UnLockRead();
      break;
    }

    if (FsView::gFsView.mSpaceView[mSpaceName.c_str()]->GetConfigMember("balancer")
        == "on") {
      IsSpaceBalancing = true;
    } else {
      IsSpaceBalancing = false;
    }

    if (gOFS->MgmMaster.GetServiceDelay()) {
      eos_static_debug("msg=\"force balancing off due to slave-master transition\"");
      IsSpaceBalancing = false;
    }

    IsMaster = gOFS->MgmMaster.IsMaster();
    SpaceNodeThreshold = FsView::gFsView.mSpaceView[mSpaceName.c_str()]->\
                         GetConfigMember("balancer.threshold");
    SpaceDifferenceThreshold = strtod(SpaceNodeThreshold.c_str(), 0);
    SpaceNodeTransfers = FsView::gFsView.mSpaceView[mSpaceName.c_str()]->\
                         GetConfigMember("balancer.node.ntx");
    SpaceNodeTransferRate = FsView::gFsView.mSpaceView[mSpaceName.c_str()]->\
                            GetConfigMember("balancer.node.rate");

    if (IsMaster && IsSpaceBalancing) {
      size_t total_files; // number of files currently in transfer
      auto set_fsgrps = FsView::gFsView.mSpaceGroupView[mSpaceName.c_str()];

      // Loop over all groups
      for (auto git = set_fsgrps.begin(); git != set_fsgrps.end(); ++git) {
        // Need to make sure, nobody is drainig here, otherwise we can get
        // a scheduling interference between drain and balancing!
        bool has_drainjob = false;
        total_files = 0;

        for (auto it = (*git)->begin(); it != (*git)->end(); ++it) {
          if (FsView::gFsView.mIdView.count(*it)) {
            eos::common::FileSystem* fs = FsView::gFsView.mIdView[*it];
            total_files += fs->GetLongLong("stat.balancer.running");
            eos::common::FileSystem::fsstatus_t configstatus = fs->GetConfigStatus();

            if (((configstatus == eos::common::FileSystem::kDrain)
                 || (configstatus == eos::common::FileSystem::kDrainDead))) {
              has_drainjob = true;
            }
          }

          // Set transfer running by group
          char srunning[256];
          snprintf(srunning, sizeof(srunning) - 1, "%lu", (unsigned long) total_files);
          std::string brunning = srunning;

          if ((*git)->GetConfigMember("stat.balancing.running") != brunning) {
            (*git)->SetConfigMember("stat.balancing.running",
                                    brunning, false, "", true);
          }
        }

        double dev = 0;
        double avg = 0;
        double fsdev = 0;

        if ((dev = (*git)->MaxAbsDeviation("stat.statfs.filled", false)) >
            SpaceDifferenceThreshold) {
          avg = (*git)->AverageDouble("stat.statfs.filled", false);

          if (has_drainjob) {
            (*git)->SetConfigMember("stat.balancing", "drainwait", false,
                                    "", true);
          } else {
            (*git)->SetConfigMember("stat.balancing", "balancing", false,
                                    "", true);
          }

          for (auto fsit = (*git)->begin(); fsit != (*git)->end(); ++fsit) {
            FileSystem* fs = FsView::gFsView.mIdView[*fsit];

            if (fs) {
              FsNode* node = FsView::gFsView.mNodeView[fs->GetQueue()];

              if (node) {
                // Broadcast the rate & stream configuration if changed
                if (node->GetConfigMember("stat.balance.ntx") !=
                    SpaceNodeTransfers) {
                  node->SetConfigMember("stat.balance.ntx", SpaceNodeTransfers,
                                        false, "", true);
                }

                if (node->GetConfigMember("stat.balance.rate") !=
                    SpaceNodeTransferRate) {
                  node->SetConfigMember("stat.balance.rate", SpaceNodeTransferRate,
                                        false, "", true);
                }

                if (node->GetConfigMember("stat.balance.threshold") !=
                    SpaceNodeThreshold) {
                  node->SetConfigMember("stat.balance.threshold", SpaceNodeThreshold,
                                        false, "", true);
                }
              }

              // Broadcast the avg. value to all filesystems
              fsdev = fs->GetDouble("stat.nominal.filled");

              // If the value changes significantly, broadcast it
              if (fabs(fsdev - avg) > 0.1) {
                if (!has_drainjob) {
                  fs->SetDouble("stat.nominal.filled", avg, true);
                }
              }

              // Disable balancing on this filesystem if draining is running
              // in the group
              if (has_drainjob && fsdev) {
                fs->SetDouble("stat.nominal.filled", 0.0, true);
              }
            }
          }
        } else {
          for (auto fsit = (*git)->begin(); fsit != (*git)->end(); ++fsit) {
            FileSystem* fs = FsView::gFsView.mIdView[*fsit];

            if (fs) {
              std::string isset = fs->GetString("stat.nominal.filled");
              fsdev = fs->GetDouble("stat.nominal.filled");

              if ((fsdev > 0) || (!isset.length())) {
                // 0.0 indicates, that we are perfectly filled
                // (or the balancing is disabled)
                if (fsdev) {
                  fs->SetDouble("stat.nominal.filled", 0.0, true);
                }

                if ((*git)->GetConfigMember("stat.balancing") != "idle")
                  (*git)->SetConfigMember("stat.balancing", "idle",
                                          false, "", true);
              }
            }
          }
        }

        XrdOucString sizestring1;
        XrdOucString sizestring2;
        eos_static_debug("space=%-10s group=%-20s deviation=%-10s threshold=%-10s",
                         mSpaceName.c_str(), (*git)->GetMember("name").c_str(),
                         eos::common::StringConversion::GetReadableSizeString(sizestring1,
                             (unsigned long long) dev, "B"),
                         eos::common::StringConversion::GetReadableSizeString(sizestring2,
                             (unsigned long long) SpaceDifferenceThreshold, "B"));
      }
    } else {
      if (FsView::gFsView.mSpaceGroupView.count(mSpaceName.c_str())) {
        auto set_fsgrps = FsView::gFsView.mSpaceGroupView[mSpaceName.c_str()];

        for (auto git = set_fsgrps.begin(); git != set_fsgrps.end(); ++git) {
          if ((*git)->GetConfigMember("stat.balancing.running") != "0") {
            (*git)->SetConfigMember("stat.balancing.running", "0", false,
                                    "", true);
          }

          for (auto fsit = (*git)->begin(); fsit != (*git)->end(); ++fsit) {
            FileSystem* fs = FsView::gFsView.mIdView[*fsit];

            if (fs) {
              std::string isset = fs->GetString("stat.nominal.filled");
              double fsdev = fs->GetDouble("stat.nominal.filled");

              if ((fsdev > 0) || (!isset.length())) {
                // 0.0 indicates, that we are perfectly filled
                // (or the balancing is disabled)
                if (fsdev) {
                  fs->SetDouble("stat.nominal.filled", 0.0, true);
                }
              }
            }
          }

          if ((*git)->GetConfigMember("stat.balancing") != "idle") {
            (*git)->SetConfigMember("stat.balancing", "idle", false,
                                    "", true);
          }
        }
      }
    }
<<<<<<< HEAD

    FsView::gFsView.ViewMutex.UnLockRead();
    XrdSysThread::SetCancelOn();

    // Wait a while ...
    for (size_t i = 0; i < 10; ++i) {
      XrdSysTimer sleeper;
=======

    // hang a little bit around ...
    XrdSysThread::SetCancelOn();
    XrdSysTimer sleeper;

    for (size_t i = 0; i < 10; i++) {
>>>>>>> a08ecb33
      sleeper.Snooze(1);
      XrdSysThread::CancelPoint();
    }
  }

  return 0;
}

EOSMGMNAMESPACE_END<|MERGE_RESOLUTION|>--- conflicted
+++ resolved
@@ -297,22 +297,13 @@
         }
       }
     }
-<<<<<<< HEAD
 
     FsView::gFsView.ViewMutex.UnLockRead();
     XrdSysThread::SetCancelOn();
+    XrdSysTimer sleeper;
 
     // Wait a while ...
     for (size_t i = 0; i < 10; ++i) {
-      XrdSysTimer sleeper;
-=======
-
-    // hang a little bit around ...
-    XrdSysThread::SetCancelOn();
-    XrdSysTimer sleeper;
-
-    for (size_t i = 0; i < 10; i++) {
->>>>>>> a08ecb33
       sleeper.Snooze(1);
       XrdSysThread::CancelPoint();
     }
