// ----------------------------------------------------------------------
// File: TapeGc.cc
// Author: Steven Murray - CERN
// ----------------------------------------------------------------------

/************************************************************************
 * EOS - the CERN Disk Storage System                                   *
 * Copyright (C) 2011 CERN/Switzerland                                  *
 *                                                                      *
 * This program is free software: you can redistribute it and/or modify *
 * it under the terms of the GNU General Public License as published by *
 * the Free Software Foundation, either version 3 of the License, or    *
 * (at your option) any later version.                                  *
 *                                                                      *
 * This program is distributed in the hope that it will be useful,      *
 * but WITHOUT ANY WARRANTY; without even the implied warranty of       *
 * MERCHANTABILITY or FITNESS FOR A PARTICULAR PURPOSE.  See the        *
 * GNU General Public License for more details.                         *
 *                                                                      *
 * You should have received a copy of the GNU General Public License    *
 * along with this program.  If not, see <http://www.gnu.org/licenses/>.*
 ************************************************************************/

#include "common/ShellCmd.hh"
#include "mgm/proc/admin/StagerRmCmd.hh"
#include "mgm/FsView.hh"
#include "mgm/Policy.hh"
#include "mgm/tgc/Constants.hh"
#include "mgm/tgc/RealTapeGcMgm.hh"
#include "mgm/tgc/SpaceNotFound.hh"
#include "mgm/CtaUtils.hh"
#include "namespace/interface/IFileMDSvc.hh"
#include "namespace/ns_quarkdb/inspector/FileScanner.hh"
#include "namespace/ns_quarkdb/qclient/include/qclient/QClient.hh"
#include "namespace/Prefetcher.hh"

#include <sstream>
#include <stdexcept>

EOSTGCNAMESPACE_BEGIN

//------------------------------------------------------------------------------
// Constructor
//------------------------------------------------------------------------------
RealTapeGcMgm::RealTapeGcMgm(XrdMgmOfs& ofs): m_ofs(ofs)
{
}

//----------------------------------------------------------------------------
// Return the configuration of a tape-aware garbage collector
//----------------------------------------------------------------------------
SpaceConfig
RealTapeGcMgm::getTapeGcSpaceConfig(const std::string& spaceName)
{
  SpaceConfig config;
  config.queryPeriodSecs = getSpaceConfigMemberUint64(spaceName,
                           TGC_NAME_QRY_PERIOD_SECS, TGC_DEFAULT_QRY_PERIOD_SECS);
  config.availBytes = getSpaceConfigMemberUint64(spaceName, TGC_NAME_AVAIL_BYTES,
                      TGC_DEFAULT_AVAIL_BYTES);
  config.freeBytesScript = getSpaceConfigMemberString(spaceName,
                           TGC_NAME_FREE_BYTES_SCRIPT, TGC_DEFAULT_FREE_BYTES_SCRIPT);
  config.totalBytes = getSpaceConfigMemberUint64(spaceName, TGC_NAME_TOTAL_BYTES,
                      TGC_DEFAULT_TOTAL_BYTES);
  return config;
}

//----------------------------------------------------------------------------
// Return the value of the specified space configuration variable
//----------------------------------------------------------------------------
std::string
RealTapeGcMgm::getSpaceConfigMemberString(
  const std::string& spaceName,
  const std::string& memberName,
  const std::string defaultValue) noexcept
{
  try {
    std::string valueStr;
    {
      eos::common::RWMutexReadLock lock(FsView::gFsView.ViewMutex);
      const auto spaceItor = FsView::gFsView.mSpaceView.find(spaceName);

      if (FsView::gFsView.mSpaceView.end() == spaceItor) {
        throw std::exception();
      }

      if (nullptr == spaceItor->second) {
        throw std::exception();
      }

      const auto& space = *(spaceItor->second);
      valueStr = space.GetConfigMember(memberName);
    }

    if (valueStr.empty()) {
      throw std::exception();
    } else {
      return valueStr;
    }
  } catch (...) {
    return defaultValue;
  }
}

//----------------------------------------------------------------------------
// Return the value of the specified space configuration variable
//----------------------------------------------------------------------------
std::uint64_t
RealTapeGcMgm::getSpaceConfigMemberUint64(
  const std::string& spaceName,
  const std::string& memberName,
  const std::uint64_t defaultValue) noexcept
{
  try {
    std::string valueStr;
    {
      eos::common::RWMutexReadLock lock(FsView::gFsView.ViewMutex);
      const auto spaceItor = FsView::gFsView.mSpaceView.find(spaceName);

      if (FsView::gFsView.mSpaceView.end() == spaceItor) {
        throw std::exception();
      }

      if (nullptr == spaceItor->second) {
        throw std::exception();
      }

      const auto& space = *(spaceItor->second);
      valueStr = space.GetConfigMember(memberName);
    }

    if (valueStr.empty()) {
      throw std::exception();
    } else {
      return CtaUtils::toUint64(valueStr);
    }
  } catch (...) {
    return defaultValue;
  }
}

//----------------------------------------------------------------------------
// Determine if the specified file exists and is not scheduled for deletion
//----------------------------------------------------------------------------
bool RealTapeGcMgm::fileInNamespaceAndNotScheduledForDeletion(
  const IFileMD::id_t fid)
{
  // Prefetch before taking lock because metadata may not be in memory
  Prefetcher::prefetchFileMDAndWait(m_ofs.eosView, fid);
  common::RWMutexReadLock lock(m_ofs.eosViewRWMutex);
  const auto fmd = m_ofs.eosFileService->getFileMD(fid);
  // A file scheduled for deletion has a container ID of 0
  return nullptr != fmd && 0 != fmd->getContainerId();
}

//----------------------------------------------------------------------------
// Return statistics about the specified EOS space
//----------------------------------------------------------------------------
SpaceStats
RealTapeGcMgm::getSpaceStats(const std::string& space) const
{
  SpaceStats stats;
  // Policy::GetSpacePolicyLayout() implicitly takes a lock on FsView::gFsView.ViewMutex
  const auto layoutId = Policy::GetSpacePolicyLayout(space.c_str());
  {
    eos::common::RWMutexReadLock lock(FsView::gFsView.ViewMutex);

    if (FsView::gFsView.mSpaceView.count(space.c_str())) {
      stats.availBytes =
        FsView::gFsView.mSpaceView[space.c_str()]->SumLongLong("stat.statfs.freebytes?configstatus@rw",
            false);
      stats.totalBytes =
        FsView::gFsView.mSpaceView[space.c_str()]->SumLongLong("stat.statfs.capacity",
            false);
    }
  }

  // if there is a space policy layout defined we scale values to logical bytes
  if (layoutId) {
    const auto scalefactor = eos::common::LayoutId::GetSizeFactor(layoutId);

    if (scalefactor) {
      stats.availBytes /= scalefactor;
      stats.totalBytes /= scalefactor;
    }
  }

  return stats;
}

//----------------------------------------------------------------------------
// Return the size of the specified file
//----------------------------------------------------------------------------
std::uint64_t RealTapeGcMgm::getFileSizeBytes(const IFileMD::id_t fid)
{
  try {
    // Prefetch before taking lock because metadata may not be in memory
    Prefetcher::prefetchFileMDAndWait(m_ofs.eosView, fid);
  } catch (std::exception& ex) {
    std::ostringstream msg;
    msg << __FUNCTION__ << ": fid=" << fid << ": prefetchFileMDAndWait() failed: "
        << ex.what();
    throw FailedToGetFileSize(msg.str());
  } catch (...) {
    std::ostringstream msg;
    msg << __FUNCTION__ << ": fid=" << fid <<
        ": prefetchFileMDAndWait() failed: Unknown exception";
    throw FailedToGetFileSize(msg.str());
  }

  common::RWMutexReadLock lock(m_ofs.eosViewRWMutex);
  std::shared_ptr<eos::IFileMD> fmd;

  try {
    fmd = m_ofs.eosFileService->getFileMD(fid);
  } catch (std::exception& ex) {
    std::ostringstream msg;
    msg << __FUNCTION__ << ": fid=" << fid << ": getFileMD() failed: " << ex.what();
    throw FailedToGetFileSize(msg.str());
  } catch (...) {
    std::ostringstream msg;
    msg << __FUNCTION__ << ": fid=" << fid <<
        ": getFileMD() failed: Unknown exception";
    throw FailedToGetFileSize(msg.str());
  }

  if (nullptr == fmd) {
    std::ostringstream msg;
    msg << __FUNCTION__ << ": fid=" << fid << ": getFileMD() returned nullptr";
    throw FailedToGetFileSize(msg.str());
  }

  std::uint64_t fileSizeBytes = 0;

  try {
    fileSizeBytes = fmd->getSize();
  } catch (std::exception& ex) {
    std::ostringstream msg;
    msg << __FUNCTION__ << ": fid=" << fid << ": getSize() failed: " << ex.what();
    throw FailedToGetFileSize(msg.str());
  } catch (...) {
    std::ostringstream msg;
    msg << __FUNCTION__ << ": fid=" << fid <<
        ": getSize() failed: Unknown exception";
    throw FailedToGetFileSize(msg.str());
  }

  IContainerMD::id_t containerId = 0;

  try {
    containerId = fmd->getContainerId();
  } catch (std::exception& ex) {
    std::ostringstream msg;
    msg << __FUNCTION__ << ": fid=" << fid << ": getContainerId() failed: " <<
        ex.what();
    throw FailedToGetFileSize(msg.str());
  } catch (...) {
    std::ostringstream msg;
    msg << __FUNCTION__ << ": fid=" << fid <<
        ": getContainerId() failed: Unknown exception";
    throw FailedToGetFileSize(msg.str());
  }

  // A file scheduled for deletion has a container ID of 0
  if (0 == containerId) {
    std::ostringstream msg;
    msg << __FUNCTION__ << ": fid=" << fid <<
        ": File has been scheduled for deletion";
    throw FailedToGetFileSize(msg.str());
  }

  return fileSizeBytes;
}

//----------------------------------------------------------------------------
// Execute stagerrm as user root
//----------------------------------------------------------------------------
void
RealTapeGcMgm::stagerrmAsRoot(const IFileMD::id_t fid)
{
  eos::common::VirtualIdentity rootVid = eos::common::VirtualIdentity::Root();
  eos::console::RequestProto req;
  eos::console::StagerRmProto* stagerRm = req.mutable_stagerrm();
  auto file = stagerRm->add_file();
  file->set_fid(fid);
  StagerRmCmd cmd(std::move(req), rootVid);
  auto const result = cmd.ProcessRequest();

  if (result.retc()) {
    throw std::runtime_error(result.std_err());
  }
}

//----------------------------------------------------------------------------
// Return map from file system ID to EOS space name
//----------------------------------------------------------------------------
std::map<common::FileSystem::fsid_t, std::string>
RealTapeGcMgm::getFsIdToSpaceMap()
{
  std::map<common::FileSystem::fsid_t, std::string> fsIdToSpace;
  eos::common::RWMutexReadLock lock(FsView::gFsView.ViewMutex);
  const auto spaces = getSpaces();

  for (const auto& space : spaces) {
    const auto spaceItor = FsView::gFsView.mSpaceView.find(space);

    if (FsView::gFsView.mSpaceView.end() == spaceItor) {
      throw SpaceNotFound(std::string(__FUNCTION__) + ": Cannot find space " +
                          space + ": FsView does not know the space name");
    }

    if (nullptr == spaceItor->second) {
      throw SpaceNotFound(std::string(__FUNCTION__) + ": Cannot find space " +
                          space + ": Pointer to FsSpace is nullptr");
    }

    const FsSpace& fsSpace = *(spaceItor->second);

    for (const auto fsId : fsSpace) {
      const auto itor = fsIdToSpace.find(fsId);

      if (fsIdToSpace.end() != itor) {
        std::ostringstream msg;
        msg << __FUNCTION__ <<
            " failed: Found a filesystem in more than one EOS space: fsId=" << fsId <<
            " firstSpace=" << itor->second << " secondSpace=" << space;
        throw std::runtime_error(msg.str());
      }

      fsIdToSpace[fsId] = space;
    }
  }

  return fsIdToSpace;
}

//----------------------------------------------------------------------------
// Return a list of the names of all the EOS spaces
//----------------------------------------------------------------------------
std::set<std::string>
RealTapeGcMgm::getSpaces() const
{
  std::set<std::string> spaces;
  eos::common::RWMutexReadLock lock(FsView::gFsView.ViewMutex);

  for (const auto& nameAndSpace : FsView::gFsView.mSpaceView) {
    if (0 != spaces.count(nameAndSpace.first)) {
      std::ostringstream msg;
      msg << __FUNCTION__ <<
          " failed: Detected two EOS spaces with the same name: space=" <<
          nameAndSpace.first;
      throw std::runtime_error(msg.str());
    }

    spaces.insert(nameAndSpace.first);
  }

  return spaces;
}

//----------------------------------------------------------------------------
// Return map from EOS space name to disk replicas within that space
//----------------------------------------------------------------------------
std::map<std::string, std::set<ITapeGcMgm::FileIdAndCtime> >
RealTapeGcMgm::getSpaceToDiskReplicasMap(const std::set<std::string>&
    spacesToMap, std::atomic<bool>& stop,
    uint64_t& nbFilesScanned)
{
  nbFilesScanned = 0;

  if (m_ofs.mQdbContactDetails.members.empty()) {
    std::ostringstream msg;
    msg << __FUNCTION__ << " failed: QdbContactDetails.members is empty";
    eos_static_warning(msg.str().c_str());
    throw std::runtime_error(msg.str());
  }

  std::map<std::string, std::set<FileIdAndCtime> > spaceToReplicas;
  const auto fsIdToSpace = getFsIdToSpaceMap();
  qclient::QClient qdbClient(m_ofs.mQdbContactDetails.members,
                             m_ofs.mQdbContactDetails.constructOptions());
  FileScanner fileScanner(qdbClient);
  std::set<int> fsIdsWithNoSpace;

  while (fileScanner.valid()) {
    eos::ns::FileMdProto file;

    if (stop) {
      eos_static_info("The creation of the EOS space name to files map has been requested to stop");
      break;
    }

    if (!fileScanner.getItem(file)) {
      eos_static_warning("msg=\"fileScanner stopped iterating early\"");
      break;
    }

    const auto ctime = CtaUtils::bufToTimespec(file.ctime());
    const int locationsSize = file.locations_size();

    for (int locationIndex = 0; locationIndex < locationsSize; locationIndex++) {
      const int fsId = file.locations(locationIndex);
      const auto itor = fsIdToSpace.find(fsId);

      if (fsIdToSpace.end() == itor) {
        fsIdsWithNoSpace.insert(fsId);
      } else {
        const std::string& space = itor->second;

        if (spacesToMap.count(space)) {
          spaceToReplicas[space].emplace(file.id(), ctime);
        }
      }
    }

    nbFilesScanned++;
    fileScanner.next();
  }

  if (!fsIdsWithNoSpace.empty()) {
    std::ostringstream msg;
    msg << "msg=\"Found file system IDs with no EOS space\" fsIds=\"";
    bool isFirstFsId = true;

    for (const auto fsId : fsIdsWithNoSpace) {
      if (isFirstFsId) {
        isFirstFsId = false;
      } else {
        msg << ",";
      }

      msg << fsId;
    }

    eos_static_warning(msg.str().c_str());
  }

  return spaceToReplicas;
}

//----------------------------------------------------------------------------
// Get the stdout of the specified shell cmd as a string
//----------------------------------------------------------------------------
std::string
RealTapeGcMgm::getStdoutFromShellCmd(const std::string& cmdStr,
                                     const ssize_t maxLen) const
{
  common::ShellCmd cmd(cmdStr);
  const size_t timeoutSecs = 5;
  const auto cmdRc = cmd.wait(timeoutSecs);

  if (cmdRc.timed_out) {
    std::ostringstream msg;
    msg << "Execution of shell command timed out after " << timeoutSecs <<
        " seconds";
    throw std::runtime_error(msg.str());
  } else if (cmdRc.signaled) {
    std::ostringstream msg;
    msg << "Shell command received signal " << cmdRc.signo;
    throw std::runtime_error(msg.str());
  } else if (cmdRc.exited && cmdRc.exit_code) {
    std::ostringstream msg;
    msg << "Shell command exited with non-zero exit code " << cmdRc.exit_code;
    throw std::runtime_error(msg.str());
  } else if (cmdRc.exited && 0 == cmdRc.exit_code) {
    try {
<<<<<<< HEAD
      return Utils::readFdIntoStr(cmd.outfd, maxLen);
    } catch (std::exception& ex) {
=======
      return CtaUtils::readFdIntoStr(cmd.outfd, maxLen);
    } catch(std::exception &ex) {
>>>>>>> fca10abe
      std::ostringstream msg;
      msg << "Failed to read stdout from shell command: " << ex.what();
      throw std::runtime_error(msg.str());
    }
  }

  std::ostringstream msg;
  msg << "Shell command failed for unknown reason";
  throw std::runtime_error(msg.str());
}

EOSTGCNAMESPACE_END<|MERGE_RESOLUTION|>--- conflicted
+++ resolved
@@ -463,13 +463,8 @@
     throw std::runtime_error(msg.str());
   } else if (cmdRc.exited && 0 == cmdRc.exit_code) {
     try {
-<<<<<<< HEAD
-      return Utils::readFdIntoStr(cmd.outfd, maxLen);
+      return CtaUtils::readFdIntoStr(cmd.outfd, maxLen);
     } catch (std::exception& ex) {
-=======
-      return CtaUtils::readFdIntoStr(cmd.outfd, maxLen);
-    } catch(std::exception &ex) {
->>>>>>> fca10abe
       std::ostringstream msg;
       msg << "Failed to read stdout from shell command: " << ex.what();
       throw std::runtime_error(msg.str());
