// ----------------------------------------------------------------------
// File: XrdMgmOfs.hh
// Author: Andreas-Joachim Peters - CERN
// ----------------------------------------------------------------------

/************************************************************************
 * EOS - the CERN Disk Storage System                                   *
 * Copyright (C) 2011 CERN/Switzerland                                  *
 *                                                                      *
 * This program is free software: you can redistribute it and/or modify *
 * it under the terms of the GNU General Public License as published by *
 * the Free Software Foundation, either version 3 of the License, or    *
 * (at your option) any later version.                                  *
 *                                                                      *
 * This program is distributed in the hope that it will be useful,      *
 * but WITHOUT ANY WARRANTY; without even the implied warranty of       *
 * MERCHANTABILITY or FITNESS FOR A PARTICULAR PURPOSE.  See the        *
 * GNU General Public License for more details.                         *
 *                                                                      *
 * You should have received a copy of the GNU General Public License    *
 * along with this program.  If not, see <http://www.gnu.org/licenses/>.*
 ************************************************************************/

/*----------------------------------------------------------------------------*/
/**
 * @file   XrdMgmOfs.hh
 *
 * @brief  XRootD OFS plugin implementing metadata handling of EOS
 *
 * This class is the OFS plugin which implements the metadata and
 * management server part. To understand the functionality of the MGM you start
 * here. The class implements three objects, the MgmOfs object for generic
 * metadata operations, configuration and EOS thread daemon startup,
 * the MgmOfsFile class which implements operations on files - in the case of
 * an MGM this is mainly 'open' for redirection to an FST. There is one exception
 * the so called EOS 'proc' commands. Every EOS shell command is implemented as
 * an 'open for read', 'read', 'close' sequence where the open actually executes
 * an EOS shell command and the read streams the result back. For details of
 * this REST-like request/response format look at the ProcInterface class and
 * the implementations in the mgm/proc directory. The XrdMgmDirectory class
 * is provided to implement the POSIX like 'open', 'readdir', 'closedir' syntax.
 * The MGM code uses mainly three global mutexes given in the order they have
 * to be used:
 * - eos::common::RWMutexXXXLock lock(FsView::gFsView.ViewMutex)  : lock 1
 * - eos::common::RWMutexXXXLock lock(gOFS->eosViewRWMutex)       : lock 2
 * - eos::common::RWMutexXXXLock lock(Quota::pMapMutex)           : lock 3
 * The XXX is either Read or Write depending what has to be done on the
 * objects they are protecting. The first mutex is the file system view object
 * (FsView.cc) which contains the current state of the storage
 * filesystem/node/group/space configuration. The second mutex is protecting
 * the quota configuration and scheduling. The last mutex is protecting the
 * namespace.
 * The implementation uses a bunch of convenience macros to cut the code short.
 * These macro's filter/map path names, apply redirection, stalling rules and
 * require certain authentication credentials to be able to run some function.
 * The MgmOfs functions are always split into the main entry function e.g.
 * "::access" and an internal function "::_access". The main function applies
 * typically the mentioned macros and converts the XRootD client identity object
 * into an EOS virtual identity. The interal function requires an EOS virtual
 * identity and contains the full implementation. This allows to apply
 * mapping & stall/redirection rules once and use the interval function
 * implementation from other main functions e.g. the "rename" function can use
 * the "_access" internal function to check some permissions etc.
 * The MGM run's the following sub-services
 * (implemented by objects and threaded daemons):
 * - Fsck
 * - Balancer
 * - Iostat
 * - Messaging
 * - Deletion
 * - Filesystem Listener
 * - Httpd
 * - Recycler
 * - LRU
 * - WFE
 *
 * Many functions in the MgmOfs interface take CGI parameters. The supported
 * CGI parameter are:
 * "eos.ruid" - uid role the client wants
 * "eos.rgid" - gid role the client wants
 * "eos.space" - space a user wants to use for scheduling a write
 * "eos.checksum" - checksum a file should have
 * "eos.lfn" - use this name as path name not the path parameter (used by prefix
 * redirector MGM's ...
 * "eos.bookingsize" - reserve the requested bytes in a file placement
 * "eos.cli.access=pio" - ask for a parallel open (changes the response of an open for RAIN layouts)
 * "eos.app" - set the application name reported by monitoring
 * "eos.targetsize" - expected size of a file to be uploaded
 * "eos.blockchecksum=ignore" - disable block checksum verification
 *
 * All path related functions take as parameters 'inpath' and 'ininfo'. These
 * parameters are remapped by the NAMESPACEMAP macro to path & info variables
 * which are not visible in the declaration of each function!
 */
/*----------------------------------------------------------------------------*/

#ifndef __EOSMGM_MGMOFS__HH__
#define __EOSMGM_MGMOFS__HH__

#include "auth_plugin/Request.pb.h"
#include "common/Mapping.hh"
#include "common/Logging.hh"
#include "common/LinuxStat.hh"
#include "common/FileId.hh"
#include "common/FileSystem.hh"
#include "common/AssistedThread.hh"
#include "common/XrdConnPool.hh"
#include "common/MutexLatencyWatcher.hh"
#include "mq/XrdMqMessaging.hh"
#include "mgm/proc/ProcCommand.hh"
#include "mgm/proc/admin/SpaceCmd.hh"
#include "mgm/drain/Drainer.hh"
#include "mgm/convert/ConverterDriver.hh"
#include "mgm/IdTrackerWithValidity.hh"
#include "mgm/qos/QoSConfig.hh"
#include "mgm/qos/QoSClass.hh"
#include "mgm/IMaster.hh"
#include "namespace/interface/IContainerMD.hh"
#include "namespace/interface/IFileMD.hh"
#include "namespace/interface/INamespaceGroup.hh"
#include "namespace/ns_quarkdb/QdbContactDetails.hh"
#include "mgm/InFlightTracker.hh"
#include "mgm/namespacestats/NamespaceStats.hh"
#include "XrdAcc/XrdAccPrivs.hh"
#include <google/sparse_hash_map>
#include <chrono>
#include <mutex>

USE_EOSMGMNAMESPACE

//! Forward declaration
class XrdMgmOfsFile;
class XrdMgmOfsDirectory;
class XrdAccAuthorize;
class XrdMgmAuthz;

namespace eos
{
class IFsView;
class IFileMDSvc;
class IContainerMDSvc;
class IView;
class IFileMDChangeListener;
class IContainerMDChangeListener;
}

namespace eos::common
{
class CommentLog;
class JeMallocHandler;
}

namespace eos::mgm
{
class AdminSocket;
class IConfigEngine;
class HttpServer;
class GrpcServer;
class GrpcWncServer;
class Egroup;
class GeoTreeEngine;
class ZMQ;
class Recycle;
class Iostat;
class Stat;
class WFE;
class LRU;
class Fsck;
class FsckEntry;
class IMaster;
class Messaging;
class PathRouting;
class CommitHelper;
class ReplicationTracker;
class FileInspector;
class ConversionJob;
class ConverterDriver;
}

namespace eos::mgm::tgc
{
class RealTapeGcMgm;
class MultiSpaceTapeGc;
}

namespace eos::mgm::bulk
{
class ProcDirectoryBulkRequestLocations;
class BulkRequestProcCleaner;
}

namespace eos::mgm::rest
{
class RestApiManager;
}

namespace eos::auth
{
class RequestProto;
}

namespace zmq
{
class socket_t;
class context_t;
}

namespace eos::mq
{
class MessagingRealm;
}

enum class NamespaceState {
  kDown = 0,
  kBooting = 1,
  kBooted = 2,
  kFailed = 3,
  kCompacting = 4
};

//------------------------------------------------------------------------------
//! Convert NamespaceState to string
//------------------------------------------------------------------------------
std::string namespaceStateToString(NamespaceState st);

//------------------------------------------------------------------------------
//! Class implementing atomic meta data commands
//------------------------------------------------------------------------------
class XrdMgmOfs : public XrdSfsFileSystem, public eos::common::LogId
{
public:

  friend class XrdMgmOfsFile;
  friend class XrdMgmOfsDirectory;
  friend class eos::mgm::ProcCommand;
  friend class eos::mgm::CommitHelper;
  friend class eos::mgm::Drainer;
  friend class eos::mgm::DrainFs;
  friend class eos::mgm::DrainTransferJob;
  friend class eos::mgm::ConversionJob;
  friend class eos::mgm::ConverterDriver;
  friend class eos::mgm::SpaceCmd;
  friend class eos::mgm::FsckEntry;

  //----------------------------------------------------------------------------
  //! Constructor
  //----------------------------------------------------------------------------
  XrdMgmOfs(XrdSysError* lp);

  //----------------------------------------------------------------------------
  //! Destructor
  //---------------------------------------------------------------------------
  virtual ~XrdMgmOfs();

  // ---------------------------------------------------------------------------
  // Object Allocation Functions
  // ---------------------------------------------------------------------------

  //----------------------------------------------------------------------------
  //! Return a MGM directory object
  //!
  //! @param user user-name
  //! @param MonID monitor ID
  //!
  //! @return MGM directory object
  //----------------------------------------------------------------------------
  XrdSfsDirectory* newDir(char* user = 0, int MonID = 0) override;

  //----------------------------------------------------------------------------
  //! Return a MGM file object
  //!
  //! @param user user-name
  //! @param MonID monitor ID
  //!
  //! @return MGM file object
  //----------------------------------------------------------------------------
  XrdSfsFile* newFile(char* user = 0, int MonID = 0) override;

  //----------------------------------------------------------------------------
  //! Meta data functions
  //! - the _XYZ functions are the internal version of XYZ when XrdSecEntity
  //! - objects have been mapped to VirtualIdentity objects.
  //----------------------------------------------------------------------------

  //----------------------------------------------------------------------------
  //! Notify filesystem that a client has disconnected.
  //!
  //! @param client client's identify (see common description)
  //----------------------------------------------------------------------------
  virtual void Disc(const XrdSecEntity* client = 0) override;

  //----------------------------------------------------------------------------
  // Chmod by client
  //----------------------------------------------------------------------------
  int chmod(const char* Name,
            XrdSfsMode Mode,
            XrdOucErrInfo& out_error,
            const XrdSecEntity* client = 0,
            const char* opaque = 0) override;

  // ---------------------------------------------------------------------------
  // chmod by vid
  // ---------------------------------------------------------------------------
  int _chmod(const char* Name,
             XrdSfsMode& Mode,
             XrdOucErrInfo& out_error,
             eos::common::VirtualIdentity& vid,
             const char* opaque = 0);

  // ---------------------------------------------------------------------------
  // chown by vid
  // ---------------------------------------------------------------------------
  int _chown(const char* Name,
             uid_t uid,
             gid_t gid,
             XrdOucErrInfo& out_error,
             eos::common::VirtualIdentity& vid,
             const char* opaque = 0,
             bool nodereference = false);

  // ---------------------------------------------------------------------------
  // checksum by client
  // ---------------------------------------------------------------------------
  int chksum(XrdSfsFileSystem::csFunc Func,
             const char* csName,
             const char* Path,
             XrdOucErrInfo& out_error,
             const XrdSecEntity* client = 0,
             const char* opaque = 0) override;

  // ---------------------------------------------------------------------------
  // check if file exists by client
  // ---------------------------------------------------------------------------
  int exists(const char* fileName,
             XrdSfsFileExistence& exists_flag,
             XrdOucErrInfo& out_error,
             const XrdSecEntity* client = 0,
             const char* opaque = 0) override;

  // ---------------------------------------------------------------------------
  // check if file exists by client bypassing authorization/mapping/bouncing
  // ---------------------------------------------------------------------------
  int _exists(const char* fileName,
              XrdSfsFileExistence& exists_flag,
              XrdOucErrInfo& out_error,
              const XrdSecEntity* client = 0,
              const char* opaque = 0);

  // ---------------------------------------------------------------------------
  //! check if file exists by vid
  // ---------------------------------------------------------------------------
  int
  _exists(const char* fileName,
          XrdSfsFileExistence& exists_flag,
          XrdOucErrInfo& out_error,
          eos::common::VirtualIdentity& vid,
          const char* opaque = 0, bool take_lock = true);

  // ---------------------------------------------------------------------------
  // EOS plugin call fan-out function
  // ---------------------------------------------------------------------------
  int FSctl(const int cmd,
            XrdSfsFSctl& args,
            XrdOucErrInfo& error,
            const XrdSecEntity* client) override;

  // ---------------------------------------------------------------------------
  // fsctl
  // ---------------------------------------------------------------------------
  int fsctl(const int cmd,
            const char* args,
            XrdOucErrInfo& out_error,
            const XrdSecEntity* client = 0) override;

  // ---------------------------------------------------------------------------
  //! get stats function (fake ok)
  // ---------------------------------------------------------------------------

  int
  getStats(char* buff, int blen) override
  {
    return 0;
  }

  //----------------------------------------------------------------------------
  //! Return the version of the MGM software
  //!
  //! @return return a version string
  //----------------------------------------------------------------------------
  const char* getVersion() override;


  // ---------------------------------------------------------------------------
  // create directory
  // ---------------------------------------------------------------------------
  int mkdir(const char* dirName,
            XrdSfsMode Mode,
            XrdOucErrInfo& out_error,
            const XrdSecEntity* client = 0,
            const char* opaque = 0) override
  {
    return mkdir(dirName, Mode, out_error, client, opaque, 0);
  }

  int mkdir(const char* dirName,
            XrdSfsMode Mode,
            XrdOucErrInfo& out_error,
            const XrdSecEntity* client = 0,
            const char* opaque = 0,
            ino_t* outino = 0);

  // ---------------------------------------------------------------------------
  // create directory by vid
  // ---------------------------------------------------------------------------
  int _mkdir(const char* dirName,
             XrdSfsMode Mode,
             XrdOucErrInfo& out_error,
             eos::common::VirtualIdentity& vid,
             const char* opaque = 0,
             ino_t* outino = 0);

  //----------------------------------------------------------------------------
  //! Prepare a file or query the status of a previous prepare request
  //!
  //! @return SFS_OK   prepare request received, use request ID provided by XRootD framework
  //! @return SFS_DATA prepare request received, use request ID set by the MGM
  //----------------------------------------------------------------------------
  int prepare(XrdSfsPrep& pargs,
              XrdOucErrInfo& out_error,
              const XrdSecEntity* client = 0) override;

  //----------------------------------------------------------------------------
  //! Prepare a file
  //!
  //! @return SFS_OK   prepare request received, use request ID provided by XRootD framework
  //! @return SFS_DATA prepare request received, use request ID set by the MGM
  //----------------------------------------------------------------------------
  int _prepare(XrdSfsPrep& pargs,
               XrdOucErrInfo& out_error,
               const XrdSecEntity* client);

  //----------------------------------------------------------------------------
  //! Query the status of a prepare request
  //!
  //! @return SFS_DATA success
  //----------------------------------------------------------------------------
  int _prepare_query(XrdSfsPrep& pargs,
                     XrdOucErrInfo& out_error,
                     const XrdSecEntity* client);

  // ---------------------------------------------------------------------------
  // delete file
  // ---------------------------------------------------------------------------
  int rem(const char* path,
          XrdOucErrInfo& out_error,
          const XrdSecEntity* client = 0,
          const char* opaque = 0) override;

  // ---------------------------------------------------------------------------
  // delete file by vid
  // ---------------------------------------------------------------------------
  int _rem(const char* path,
           XrdOucErrInfo& out_error,
           eos::common::VirtualIdentity& vid,
           const char* opaque = 0,
           bool simulate = false,
           bool keepversion = false,
           bool no_recycling = false,
           bool no_quota_enforcement = false,
           bool fusexcast = true,
           bool no_workflow = false);

  //----------------------------------------------------------------------------
  //! Low-level namespace find command
  //!
  //! @param path path to start the sub-tree find
  //! @param stdErr stderr output string
  //! @param vid virtual identity of the client
  //! @param found result map/set of the find
  //! @param key search for a certain key in the extended attributes
  //! @param val search for a certain value in the extended attributes
  //!        (requires key)
  //! @param no_files if true returns only directories, otherwise files and
  //!         directories
  //! @param millisleep milli seconds to sleep between each directory scan
  //! @param nscounter if true update ns counters, otherwise don't
  //! @param maxdepth is the maximum search depth
  //! @param filematch is a pattern match for file names
  //! @param take_lock if true then take namespace lock, otherwise don't
  //!
  //! @note The find command distinguishes 'power' and 'normal' users. If the
  //! virtual identity indicates the root or admin user queries are unlimited.
  //! For others queries are by default limited to 50k directories and 100k
  //! files and an appropriate error/warning message is written to stdErr.
  //!
  //! @note Find limits can be (re-)defined in the access interface by using
  //! global rules:
  //! => access set limit 100000 rate:user:*:FindFiles
  //! => access set limit 50000 rate:user:*:FindDirs
  //! or individual rules
  //! => access set limit 100000000 rate:user:eosprod:FindFiles
  //! => access set limit 100000000 rate:user:eosprod:FindDirs
  //!
  //! @note If 'key' contains a wildcard character in the end find produces a
  //! list of directories containing an attribute starting with that key match
  //! like var=sys.policy.*
  //!
  //! @note The millisleep variable allows to slow down full scans to decrease
  //! the impact when doing large scans.
  // ---------------------------------------------------------------------------
  int _find(const char* path, XrdOucErrInfo& out_error, XrdOucString& stdErr,
            eos::common::VirtualIdentity& vid,
            std::map<std::string, std::set<std::string> >& found,
            const char* key = 0, const char* val = 0, bool no_files = false,
            time_t millisleep = 0, bool nscounter = true, int maxdepth = 0,
            const char* filematch = 0, bool take_lock = true, bool json_output = false,
            FILE* fstdout = NULL,
            time_t max_ctime_dir = 0,
            time_t max_ctime_file = 0,
            std::map<std::string, time_t>* found_ctime_sec = 0);

  // ---------------------------------------------------------------------------
  // delete dir
  // ---------------------------------------------------------------------------
  int remdir(const char* dirName,
             XrdOucErrInfo& out_error,
             const XrdSecEntity* client = 0,
             const char* opaque = 0) override;

  // ---------------------------------------------------------------------------
  // delete dir by vid
  // ---------------------------------------------------------------------------
  int _remdir(const char* dirName,
              XrdOucErrInfo& out_error,
              eos::common::VirtualIdentity& vid,
              const char* opaque = 0,
              bool simulate = false);

  // ---------------------------------------------------------------------------
  // rename file
  // ---------------------------------------------------------------------------
  int rename(const char* oldFileName,
             const char* newFileName,
             XrdOucErrInfo& out_error,
             const XrdSecEntity* client = 0,
             const char* opaqueO = 0,
             const char* opaqueN = 0) override;

  // ---------------------------------------------------------------------------
  // rename file by vid
  // ---------------------------------------------------------------------------
  int rename(const char* oldFileName,
             const char* newFileName,
             XrdOucErrInfo& out_error,
             eos::common::VirtualIdentity& vid,
             const char* opaqueO = 0,
             const char* opaqueN = 0,
             bool overwrite = false);

  // ---------------------------------------------------------------------------
  // rename file by vid
  // ---------------------------------------------------------------------------
  int _rename(const char* oldFileName,
              const char* newFileName,
              XrdOucErrInfo& out_error,
              eos::common::VirtualIdentity& vid,
              const char* opaqueO = 0,
              const char* opaqueN = 0,
              bool updateCTime = false,
              bool checkQuota = false,
              bool overwrite = false,
              bool fusexcast = true);

  // ---------------------------------------------------------------------------
  // symlink file/dir
  // ---------------------------------------------------------------------------
  int symlink(const char* sourceName,
              const char* targetName,
              XrdOucErrInfo& out_error,
              const XrdSecEntity* client = 0,
              const char* opaqueO = 0,
              const char* opaqueN = 0);

  // ---------------------------------------------------------------------------
  // symlink file/dir by vid
  // ---------------------------------------------------------------------------
  int symlink(const char* sourceName,
              const char* targetName,
              XrdOucErrInfo& out_error,
              eos::common::VirtualIdentity& vid,
              const char* opaqueO = 0,
              const char* opaqueN = 0,
              bool overwrite = false);

  // ---------------------------------------------------------------------------
  // symlink file/dir by vid
  // ---------------------------------------------------------------------------
  int _symlink(const char* sourceName,
               const char* targetName,
               XrdOucErrInfo& out_error,
               eos::common::VirtualIdentity& vid,
               const char* opaqueO = 0,
               const char* opaqueN = 0);

  // ---------------------------------------------------------------------------
  // read symbolic link
  // ---------------------------------------------------------------------------
  int readlink(const char* name,
               XrdOucErrInfo& out_error,
               XrdOucString& link,
               const XrdSecEntity* client = 0,
               const char* info = 0
              );

  // ---------------------------------------------------------------------------
  // read symbolic link
  // ---------------------------------------------------------------------------
  int _readlink(const char* name,
                XrdOucErrInfo& out_error,
                eos::common::VirtualIdentity& vid,
                XrdOucString& link
               );


  // ---------------------------------------------------------------------------
  // stat file
  // ---------------------------------------------------------------------------
  int stat(const char* Name,
           struct stat* buf,
           XrdOucErrInfo& out_error,
           std::string* etag,
           const XrdSecEntity* client = 0,
           const char* opaque = 0,
           bool follow = true,
           std::string* uri = 0,
           std::string* cks = 0
          );

  int stat(const char* Name,
           struct stat* buf,
           XrdOucErrInfo& out_error,
           const XrdSecEntity* client = 0,
           const char* opaque = 0) override;

  // ---------------------------------------------------------------------------
  // stat file and get the checksum info
  // ---------------------------------------------------------------------------
  int _getchecksum(const char* Name,
                   XrdOucErrInfo& out_error,
                   std::string* xstype,
                   std::string* xs,
                   const XrdSecEntity* client = 0,
                   const char* opaque = 0,
                   bool follow = true
                  );
  // ---------------------------------------------------------------------------
  // stat file by vid
  // ---------------------------------------------------------------------------
  int _stat(const char* Name,
            struct stat* buf,
            XrdOucErrInfo& out_error,
            eos::common::VirtualIdentity& vid,
            const char* opaque = 0,
            std::string* etag = 0,
            bool follow = true,
            std::string* uri = 0,
            std::string* cks = 0);
  // ---------------------------------------------------------------------------
  // set XRDSFS_OFFLINE and XRDSFS_HASBKUP flags
  // ---------------------------------------------------------------------------
  void _stat_set_flags(struct stat* buf);

  // ---------------------------------------------------------------------------
  // stat file to retrieve mode
  // ---------------------------------------------------------------------------

  int
  stat(const char* Name,
       mode_t& mode,
       XrdOucErrInfo& out_error,
       const XrdSecEntity* client = nullptr,
       const char* opaque = nullptr) override
  {
    struct stat bfr;
    int rc = stat(Name, &bfr, out_error, client, opaque);

    if (!rc) {
      mode = bfr.st_mode;
    }

    return rc;
  }

  // ---------------------------------------------------------------------------
  // stat link
  // ---------------------------------------------------------------------------
  int lstat(const char* Name,
            struct stat* buf,
            XrdOucErrInfo& out_error,
            const XrdSecEntity* client = 0,
            const char* opaque = 0);

  //----------------------------------------------------------------------------
  //! Truncate a file (not supported in EOS, only via the file interface)
  //!
  //! @return SFS_ERROR and EOPNOTSUPP
  //----------------------------------------------------------------------------
  int truncate(const char*, XrdSfsFileOffset, XrdOucErrInfo&, const XrdSecEntity*,
               const char*) override;

  // ---------------------------------------------------------------------------
  // check access permissions
  // ---------------------------------------------------------------------------
  int access(const char*, int mode, XrdOucErrInfo&, const XrdSecEntity*,
             const char*);

  // ---------------------------------------------------------------------------
  // check access permissions by vid
  // ---------------------------------------------------------------------------
  int _access(const char*, int mode, XrdOucErrInfo&,
              eos::common::VirtualIdentity& vid, const char*, bool lock = true);

  //----------------------------------------------------------------------------
  //! @brief define access permissions for files/directories
  //!
  //! @param path path to access
  //! @param error object
  //! @param virtual ID of the client
  //! @param accperm - return string defining access permission
  //! @return SFS_OK if found, otherwise SFS_ERR
  //!
  //! Definition of accperm see here:
  //! Code  Resource         Description
  //! S       File or Folder       is shared
  //! R       File or Folder       can share (includes reshare)
  //! M       File or Folder       is mounted (like on DropBox, Samba, etc.)
  //! W       File             can write file
  //! C       Folder           can create file in folder
  //! K       Folder           can create folder (mkdir)
  //! D       File or Folder   can delete file or folder
  //! N     File or Folder   can rename file or folder
  //! V     File or Folder   can move file or folder
  //----------------------------------------------------------------------------
  int acc_access(const char* path, XrdOucErrInfo& error,
                 eos::common::VirtualIdentity& vid, std::string& accperm);

  //----------------------------------------------------------------------------
  //! Test if this is eosnobody accessing a squashfs file
  //!
  //! @param path path to access
  //! @param vid virtual identity of the user
  //!
  //! @return 0 if no squashfs access, 1 if squashfs but not allowed 2 if squashfs and allowed
  //---------------------------------------------------------------------------
  int is_squashfs_access(const char* path,
                         eos::common::VirtualIdentity& vid);

  //----------------------------------------------------------------------------
  //! Test if public access is allowed in a given path
  //!
  //! @param path path to access
  //! @param vid virtual identity of the user
  //!
  //! @return true if access is allowed, otherwise false
  //----------------------------------------------------------------------------
  bool allow_public_access(const char* path, eos::common::VirtualIdentity& vid);

  //----------------------------------------------------------------------------
  //! Get the allowed XrdAccPrivs i.e. allowed operations on the given path
  //! for the client in the XrdSecEntity
  //!
  //! @param path accessed path
  //! @param client client identity
  //!
  //! @return XrdAccPrivs flags for the path and user combinatino
  //----------------------------------------------------------------------------
  XrdAccPrivs GetXrdAccPrivs(const std::string& path,
                             const XrdSecEntity* client, XrdOucEnv* env);

  // ---------------------------------------------------------------------------
  // set utimes
  // ---------------------------------------------------------------------------
  int utimes(const char*, struct timespec* tvp, XrdOucErrInfo&,
             const XrdSecEntity*, const char*);
  // ---------------------------------------------------------------------------
  // set utimes by vid
  // ---------------------------------------------------------------------------
  int _utimes(const char*, struct timespec* tvp, XrdOucErrInfo&,
              eos::common::VirtualIdentity& vid, const char* opaque = 0);

  // ---------------------------------------------------------------------------
  // touch a file
  // ---------------------------------------------------------------------------
  int _touch(const char* path,
             XrdOucErrInfo& error,
             eos::common::VirtualIdentity& vid,
             const char* ininfo = 0,
             bool doLock = true,
             bool useLayout = false,
             bool truncate = false,
             size_t size = 0);

  //----------------------------------------------------------------------------
  //! List extended attributes for a given file/directory - high-level API.
  //! See _attr_ls for details.
  //!
  //! @param path file/directory name to list attributes
  //! @param out_error error object
  //! @param client XRootD authentication object
  //! @param opaque CGI
  //! @param map return object with the extended attributes, key-value map
  //!
  //! @return SFS_OK if success otherwise SFS_ERROR
  //----------------------------------------------------------------------------
  int attr_ls(const char* path, XrdOucErrInfo& out_error,
              const XrdSecEntity* client, const char* opaque,
              eos::IContainerMD::XAttrMap& map);

  //----------------------------------------------------------------------------
  //! List extended attributes for a given file/directory - low-level API.
  //!
  //! @param path file/directory name to list attributes
  //! @param out_error error object
  //! @param vid virtual identity of the client
  //! @param client XRootD authentication object
  //! @param opaque CGI
  //! @param map return object with the extended attributes, key-value map
  //! @param lock if true take the namespace lock, otherwise don't
  //! @param link if true honour sys.link attribute, otherwise don't
  //!
  //! @return SFS_OK if success otherwise SFS_ERROR
  //----------------------------------------------------------------------------
  int _attr_ls(const char* path, XrdOucErrInfo& out_error,
               const eos::common::VirtualIdentity& vid,
               const char* opaque, eos::IContainerMD::XAttrMap& map,
               bool take_lock = true, bool links = false);


  //----------------------------------------------------------------------------
  //! Set an extended attribute for a given file/directory - high-level API.
  //! See _attr_set for details.
  //!
  //! @param path file/directory name to set attribute
  //! @param out_error error object
  //! @param client XRootD authentication object
  //! @param opaque CGI
  //! @param key key to set
  //! @param value value to set for key
  //!
  //! @return SFS_OK if success otherwise SFS_ERROR
  //----------------------------------------------------------------------------
  int attr_set(const char* path, XrdOucErrInfo& out_error,
               const XrdSecEntity* client, const char* opaque,
               const char* key, const char* value);

  // ---------------------------------------------------------------------------
  //! Set an extended attribute for a given file/directory - low-level API.
  //!
  //! @param path file/directory name to set attribute
  //! @param out_error error object
  //! @param vid virtual identity of the client
  //! @param opaque CGI
  //! @param key key to set
  //! @param value value to set for key
  //! @param take_lock if true take namespace lock, otherwise don't
  //! @param exlusive only create attribute if it does not exist
  //!
  //! @return SFS_OK if success otherwise SFS_ERROR
  // ---------------------------------------------------------------------------
  int _attr_set(const char* path, XrdOucErrInfo& out_error,
                eos::common::VirtualIdentity& vid,
                const char* opaque, const char* key, const char* value,
                bool take_lock = true,
                bool exclusive = false);

  //----------------------------------------------------------------------------
  //! Get an extended attribute for a given entry by key - high-level API.
  //! @note Normal POSIX R_OK & X_OK permissions are required to retrieve a key
  //!
  //! @param path directory name to get attribute
  //! @param out_error error object
  //! @param client XRootD authentication object
  //! @param opaque CGI
  //! @param key key to get
  //! @param value value returned
  //!
  //! @return SFS_OK if success otherwise SFS_ERROR
  //----------------------------------------------------------------------------
  int attr_get(const char* path, XrdOucErrInfo& out_error,
               const XrdSecEntity* client, const char* opaque,
               const char* key, XrdOucString& value);

  //----------------------------------------------------------------------------
  //! Get an extended attribute for a given ContainerMD - low-level API.
  //!
  //! @param cmd directory to get attribute
  //! @param key key to get
  //! @param value value returned
  //!
  //! @return true if attribute was found, false otherwise
  //----------------------------------------------------------------------------
  bool _attr_get(eos::IContainerMD& cmd, std::string key, std::string& rvalue);

  //----------------------------------------------------------------------------
  //! Get an extended attribute for a given FileMD - low-level API.
  //!
  //! @param fmd file to get attribute
  //! @param key key to get
  //! @param value value returned
  //!
  //! @return true if attribute was found, false otherwise
  //----------------------------------------------------------------------------
  bool _attr_get(eos::IFileMD& fmd, std::string key, std::string& rvalue);

  //----------------------------------------------------------------------------
  //! Get an extended attribute for a given entry by key - low-level API.
  //!
  //! @param path directory name to get attribute
  //! @param out_error error object
  //! @param vid virtual identity of the client
  //! @param opaque CGI
  //! @param key key to get
  //! @param value value returned
  //! @param take_lock if true take namespace lock, otherwise don't
  //!
  //! @return SFS_OK if success, otherwise SFS_ERROR
  //----------------------------------------------------------------------------
  int _attr_get(const char* path, XrdOucErrInfo& out_error,
                eos::common::VirtualIdentity& vid, const char* opaque,
                const char* key, XrdOucString& value, bool take_lock = true);

  //----------------------------------------------------------------------------
  //! Remove an extended attribute for a given entry - high-level API.
  //! See _attr_rem for details.
  //!
  //! @param path file/directory name to delete attribute
  //! @param out_error error object
  //! @param client XRootD authentication object
  //! @param opaque CGI
  //! @param key key to delete
  //!
  //! @return SFS_OK if success, otherwise SFS_ERROR
  //----------------------------------------------------------------------------
  int attr_rem(const char* path, XrdOucErrInfo& out_error,
               const XrdSecEntity* client, const char* opaque, const char* key);

  //----------------------------------------------------------------------------
  //! Remove an extended attribute for a given entry - low-level API.
  //!
  //! @param path file/directory name to delete attribute
  //! @param out_error error object
  //! @param vid virtual identity of the client
  //! @param opaque CGI
  //! @param key key to delete
  //!
  //! @return SFS_OK if success, otherwise SFS_ERROR
  //----------------------------------------------------------------------------
  int _attr_rem(const char* path, XrdOucErrInfo& out_error,
                eos::common::VirtualIdentity& vid,
                const char* opaque, const char* key);

  //----------------------------------------------------------------------------
  //! Remove all extended attributes for a given file/directory - low-level API.
  //! @note Only the owner of a directory can delete extended attributes with
  //! user prefix. sys prefix attributes can be deleted only by sudo'ers or root.
  //!
  //! @param path entry path
  //! @param out_error error object
  //! @param vid virtual identity of the client
  //! @param opaque CGI
  //! @param keep_acls if true ACLs don't get cleared
  //!
  //! @return SFS_OK if success otherwise SFS_ERROR
  //----------------------------------------------------------------------------
  int _attr_clear(const char* path, XrdOucErrInfo& out_error,
                  eos::common::VirtualIdentity& vid,
                  const char* opaque,
                  bool keep_acls = false);

  //----------------------------------------------------------------------------
  //! List QoS properties for a given entry - low-level API
  //!
  //! @param path entry path
  //! @param out_error error object
  //! @param vid virtual identity of the client
  //! @param map map containing all QoS values
  //! @param only_cdmi flag to list only CDMI-specific QoS properties
  //!
  //! @return SFS_OK if success, otherwise SFS_ERROR
  //----------------------------------------------------------------------------
  int _qos_ls(const char* path, XrdOucErrInfo& out_error,
              eos::common::VirtualIdentity& vid,
              eos::IFileMD::QoSAttrMap& map,
              bool only_cdmi = false);

  //----------------------------------------------------------------------------
  //! Get QoS property for a given entry by key - low-level API
  //!
  //! @param path entry path
  //! @param out_error error object
  //! @param vid virtual identity of the client
  //! @param key QoS key to retrieve
  //! @param value QoS value
  //!
  //! @return SFS_OK if success, otherwise SFS_ERROR
  //----------------------------------------------------------------------------
  int _qos_get(const char* path, XrdOucErrInfo& out_error,
               eos::common::VirtualIdentity& vid,
               const char* key,
               XrdOucString& value);

  //----------------------------------------------------------------------------
  //! Schedule QoS properties for a given entry - low-level API
  //! If no value is provided for a QoS property, it will be left unchanged.
  //!
  //! @param path the entry path
  //! @param out_error error object
  //! @param vid virtual identity of the client
  //! @param qos desired QoS class
  //! @param conversion_id will hold the name of the conversion file
  //!
  //! @return SFS_OK if success, otherwise SFS_ERROR
  //----------------------------------------------------------------------------
  int _qos_set(const char* path, XrdOucErrInfo& out_error,
               eos::common::VirtualIdentity& vid,
               const eos::mgm::QoSClass& qos,
               std::string& conversion_id);

  // ---------------------------------------------------------------------------
  // drop stripe by vid
  // ---------------------------------------------------------------------------
  int _dropstripe(const char* path,
                  eos::common::FileId::fileid_t fid,
                  XrdOucErrInfo& error,
                  eos::common::VirtualIdentity& vid,
                  unsigned long fsid,
                  bool forceRemove = false);

  // ---------------------------------------------------------------------------
  // drop all stripes of a file
  // ---------------------------------------------------------------------------
  int _dropallstripes(const char* path,
                      XrdOucErrInfo& error,
                      eos::common::VirtualIdentity& vid,
                      bool forceRemove = false);

  // ---------------------------------------------------------------------------
  // verify stripe by vid
  // ---------------------------------------------------------------------------
  int _verifystripe(const char* path,
                    XrdOucErrInfo& error,
                    eos::common::VirtualIdentity& vid,
                    unsigned long fsid,
                    XrdOucString options);

  // ---------------------------------------------------------------------------
  // move stripe by vid
  // ---------------------------------------------------------------------------
  int _movestripe(const char* path,
                  XrdOucErrInfo& error,
                  eos::common::VirtualIdentity& vid,
                  unsigned long sourcefsid,
                  unsigned long targetfsid,
                  bool expressflag = false);

  // ---------------------------------------------------------------------------
  // copy stripe by vid
  // ---------------------------------------------------------------------------
  int _copystripe(const char* path,
                  XrdOucErrInfo& error,
                  eos::common::VirtualIdentity& vid,
                  unsigned long sourcefsid,
                  unsigned long targetfsid,
                  bool expressflag = false);

  // ---------------------------------------------------------------------------
  // replicate stripe by vid
  // ---------------------------------------------------------------------------
  int _replicatestripe(const char* path,
                       XrdOucErrInfo& error,
                       eos::common::VirtualIdentity& vid,
                       unsigned long sourcefsid,
                       unsigned long targetfsid,
                       bool dropstripe = false,
                       bool expressflag = false);

  // ---------------------------------------------------------------------------
  // replicate stripe providing file meta data by vid
  // ---------------------------------------------------------------------------
  int _replicatestripe(eos::IFileMD* fmd,
                       const char* path,
                       XrdOucErrInfo& error,
                       eos::common::VirtualIdentity& vid,
                       unsigned long sourcefsid,
                       unsigned long targetfsid,
                       bool dropstripe = false,
                       bool expressflag = false);

  // ---------------------------------------------------------------------------
  // create a versioned file
  // ---------------------------------------------------------------------------

  int Version(eos::common::FileId::fileid_t fileid,
              XrdOucErrInfo& error,
              eos::common::VirtualIdentity& vid,
              int max_versions,
              XrdOucString* versionedname = 0,
              bool simulate = false);

  // ---------------------------------------------------------------------------
  // purge versioned files to max_versions
  // ---------------------------------------------------------------------------

  int PurgeVersion(const char* versiondir,
                   XrdOucErrInfo& error,
                   int max_versions);

  //----------------------------------------------------------------------------
  //! Send query (XrdFileSystem::Query) to the given endpoint and collect the
  //! repsonse
  //!
  //! @param hostname endpoint hostname
  //! @param port endpoint port
  //! @param request string encoded request
  //! @param response string encoded reponse
  //! @param timeout request timeout
  //!
  //! @return 0 if successful, otherwise errno
  //----------------------------------------------------------------------------
  int SendQuery(const std::string& hostname, int port,
                const std::string& request, std::string& response,
                uint16_t timeout = 5);

  //----------------------------------------------------------------------------
  //! Broadcast query (XrdFileSystem::Query) to the given endpoints and collect
  //! the repsonses
  //!
  //! @param request string encoded request
  //! @param set of endpoints, if empty then send to all registered FSTs
  //! @param map of responses from each individual endpoint
  //! @param timeout optional timeout value for the request, 0 no timeout
  //!
  //! @return 0 if successful, otherwise 1 if any reply had errors
  //----------------------------------------------------------------------------
  int BroadcastQuery(const std::string& request,
                     std::set<std::string>& endpoints,
                     std::map<std::string, std::pair<int, std::string>>&
                     reponses,
                     uint16_t timeout = 0);

  //----------------------------------------------------------------------------
  //! @brief Send a resync command for a file identified by id and filesystem.
  //! A resync synchronizes the cache DB on the FST with the meta data on disk
  //! and on the MGM and flags files accordingly with size/checksum errors.
  //!
  //! @param fid file id to be resynced
  //! @param fsid filesystem id where the file should be resynced
  //! @param force if true force creation of the local entry in the DB
  //!
  //! @return true if successfully send otherwise false
  //----------------------------------------------------------------------------
  int QueryResync(eos::common::FileId::fileid_t fid,
                  eos::common::FileSystem::fsid_t fsid, bool force = false);

  //----------------------------------------------------------------------------
  //! Remove file/container metadata object that was already deleted before
  //! but it's still in the namespace detached from any parent
  //!
  //! @param id file/container id
  //! @param is_dir if true id refers to a container, otherwise a file object
  //! @param force if set then force remove unlinked locations even if they
  //!        were not properly deleted from the diskserver
  //! @param msg outcome information forwarded to the client
  //!
  //! @return true if deletion successful, otherwise false
  //----------------------------------------------------------------------------
  bool RemoveDetached(uint64_t id, bool is_dir, bool force,
                      std::string& msg) const;

  // ---------------------------------------------------------------------------
  // static Mkpath is not supported
  // ---------------------------------------------------------------------------

  static int
  Mkpath(const char* path,
         mode_t mode,
         const char* info = 0,
         XrdSecEntity* client = 0,
         XrdOucErrInfo* error = 0)
  {
    return SFS_ERROR;
  }

  // ---------------------------------------------------------------------------
  // make a file sharing path with signature
  // ---------------------------------------------------------------------------

  std::string CreateSharePath(const char* path,
                              const char* info,
                              time_t expires,
                              XrdOucErrInfo& error,
                              eos::common::VirtualIdentity& vid);

  // ---------------------------------------------------------------------------
  // verify a file sharing path with signature
  // ---------------------------------------------------------------------------

  bool VerifySharePath(const char* path,
                       XrdOucEnv* opaque);


  // ---------------------------------------------------------------------------
  // create Ofs error message
  // ---------------------------------------------------------------------------
  int Emsg(const char*, XrdOucErrInfo&, int, const char* x,
           const char* y = "");

  // ---------------------------------------------------------------------------
  // Configuration routine
  // ---------------------------------------------------------------------------
  virtual int Configure(XrdSysError&);

  //----------------------------------------------------------------------------
  //! Init function
  //!
  //! This is just kept to be compatible with standard OFS plugins, but it is
  //! not used for the moment.
  //!
  //----------------------------------------------------------------------------
  virtual bool Init(XrdSysError&);

  //----------------------------------------------------------------------------
  // Create Stall response
  //!
  //! @param error error object with text/code
  //! @param stime seconds to stall
  //! @param msg message for the client
  //!
  //! @return number of seconds of stalling
  //----------------------------------------------------------------------------
  int Stall(XrdOucErrInfo& error, int stime, const char* msg);

  //----------------------------------------------------------------------------
  //! Create Redirection response
  //!
  //! @param error error object with text/code
  //! @param host redirection target host
  //! @param port redirection target port
  //! @param path
  //! @param collapse should the redirect collpase
  //!---------------------------------------------------------------------------
  int Redirect(XrdOucErrInfo& error, const char* host, int& port, const char* path="", bool collapse=false);

  //----------------------------------------------------------------------------
  //! Function to test if a client based on the called function and his
  //! identity should be stalled
  //!
  //! @param function name of the function to check
  //! @param accessmode macro generated parameter defining if this is a reading
  //! or writing (namespace modifying) function
  //! @param stalltime returns the time for a stall
  //! @param stallmsg returns the message to be displayed to the user
  //!
  //! @return true if client should get a stall, otherwise false
  //!
  //! @note  The stall rules are defined by globals in the Access object
  //! (see Access.cc)
  //----------------------------------------------------------------------------
  bool ShouldStall(const char* function, int accessmode,
                   eos::common::VirtualIdentity& vid,
                   int& stalltime, XrdOucString& stallmsg);

  //----------------------------------------------------------------------------
  //! @brief Check if a client based on the called function and his
  //! identity should be redirected. The redirection rules are defined by
  //! globals in the Access object (see Access.cc)
  //!
  //! @param function name of the function to check
  //! @param __AccessMode__ macro generated parameter defining if this is a
  //!reading or writing (namespace modifying) function
  //! @param host returns the target host of a redirection
  //! @param port returns the target port of a redirection
  //! @param collapse returns if the redirection should collapse
  //! @return true if client should get a redirected otherwise false
  //!
  //----------------------------------------------------------------------------
  bool ShouldRedirect(const char* function, int accessmode,
                      eos::common::VirtualIdentity& vid,
                      std::string& host, int& port, bool& collapse);

  //----------------------------------------------------------------------------
  //! @brief Test if a client based on the called function and his identity
  //! should be re-routed.
  //!
  //! @param function name of the function to check
  //! @param accessmode macro generated parameter defining if this is a
  //!        reading or writing (namespace modifying) function
  //! @param vid virtual identity
  //! @param host target host of a redirection
  //! @param port target port of a redirection
  //! @param stall_timeout timeout value in case stalling is required
  //!
  //! @return true if client should get a redirected otherwise false
  //----------------------------------------------------------------------------
  bool ShouldRoute(const char* function, int accessmode,
                   eos::common::VirtualIdentity& vid,
                   const char* path, const char* info,
                   std::string& host, int& port, int& stall_timeout);

  //----------------------------------------------------------------------------
  //! Test if there is stall configured for the given rule
  //!
  //! @param path the path where the rule should be checked (currently unused)
  //! @param rule the rule to check e.g. rule = "ENOENT:*" meaning we send a
  //!         stall if an entry is missing
  //! @param stalltime returns the configured time to stall
  //! @param stallmsg returns the message displayed to the client during a stall
  //! @return true if there is a stall configured otherwise false
  //!
  //! The interface is generic to check for individual paths, but currently we
  //! just implemented global rules for any paths. See Access.cc for details.
  //----------------------------------------------------------------------------
  bool HasStall(const char* path,
                const char* rule,
                int& stalltime,
                XrdOucString& stallmsg);

  //----------------------------------------------------------------------------
  //! Test if there is redirect configured for a given rule
  //!
  //! @param path the path where the rule should be checked (currently unused)
  //! @param rule the rule to check e.g. rule = "ENOENT:*" meaning we send a
  //!        redirect if an entry is missing
  //! @param host returns the redirection target host
  //! @param port returns the redirection target port
  //! @return true if there is a redirection configured otherwise false
  //!
  //! The interface is generic to check for individual paths, but currently we
  //! just implemented global rules for any paths. See Access.cc for details.
  //----------------------------------------------------------------------------
  bool HasRedirect(const char* path, const char* rule, std::string& host,
                   int& port);

  //----------------------------------------------------------------------------
  //! Check if name space is booted
  //!
  //! @return true if booted, otherwise false
  //----------------------------------------------------------------------------
  bool IsNsBooted() const;

  // ---------------------------------------------------------------------------
  // Retrieve a mapping for a given path
  // ---------------------------------------------------------------------------
  void PathRemap(const char* inpath,
                 XrdOucString& outpath);  // global namespace remapping

  //----------------------------------------------------------------------------
  //! Allows to map paths like e.g. /store/ to /eos/instance/store/ to provide
  //! an unprefixed global namespace in a storage federation. It is used by
  //! the Configuration Engine to apply a mapping from a configuration file.
  //!
  //! @parma source mapping source
  //! @param target mapping target
  //! @param store_config if true also store mapping in the configuration,
  //!        otherwise don't
  //----------------------------------------------------------------------------
  bool AddPathMap(const char* source, const char* target,
                  bool store_config = true);

  // ---------------------------------------------------------------------------
  // Reset path mapping
  // ---------------------------------------------------------------------------
  void ResetPathMap();  // reset/empty the path map

  //----------------------------------------------------------------------------
  //! Send an explicit deletion message to any fsid/fid pair. This routine
  //! signs a deletion message for the given file id and sends it to the
  //! referenced file system.
  //!
  //! @param fsid file system id where to run a deletion
  //! @param fid file id to be deleted
  //!
  //! @result true if successfully sent otherwise false
  //-----------------------------------------------------------------------------
  bool DeleteExternal(eos::common::FileSystem::fsid_t fsid,
                      unsigned long long fid);

  //----------------------------------------------------------------------------
  //! Authentication master thread function - accepts requests from EOS AUTH
  //! plugins which he then forwards to worker threads.
  //!
  //! @param assistant thread doing the work
  //----------------------------------------------------------------------------
  void AuthMasterThread(ThreadAssistant& assistant) noexcept;

  //----------------------------------------------------------------------------
  //! Authentication worker thread startup static function
  //!
  //! @param pp pointer to the XrdMgmOfs class
  //!
  //----------------------------------------------------------------------------
  static void* StartAuthWorkerThread(void* pp);

  //----------------------------------------------------------------------------
  //! Authentication worker thread function - accepts requests from the master,
  //! executed the proper action and replies with the result.
  //----------------------------------------------------------------------------
  void AuthWorkerThread();

  //----------------------------------------------------------------------------
  //! Reconnect zmq::socket object
  //!
  //! @param socket zmq socket
  //!
  //! @return true if successful, otherwise false
  //----------------------------------------------------------------------------
  bool ConnectToBackend(zmq::socket_t*& socket);

  // ---------------------------------------------------------------------------
  // Signal handler for signal 40 to start profiling the heap
  // ---------------------------------------------------------------------------
  static void StartHeapProfiling(int);

  // ---------------------------------------------------------------------------
  // Signal handler for signal 41 to stop profiling the heap
  // ---------------------------------------------------------------------------
  static void StopHeapProfiling(int);

  // ---------------------------------------------------------------------------
  // Signal handler for signal 42 to dump the heap profile
  // ---------------------------------------------------------------------------
  static void DumpHeapProfile(int);

  // ---------------------------------------------------------------------------
  // Filesystem error and configuration change listener thread function
  // ---------------------------------------------------------------------------
  void FsConfigListener(ThreadAssistant& assistant) noexcept;

  //----------------------------------------------------------------------------
  // A thread monitoring for important key-value changes in filesystems
  //----------------------------------------------------------------------------
  void FileSystemMonitorThread(ThreadAssistant& assistant) noexcept;

  //----------------------------------------------------------------------------
  // Get key from MGM config queue
  //----------------------------------------------------------------------------
  bool getMGMConfigValue(const std::string& key, std::string& value);

  //----------------------------------------------------------------------------
  // Process incoming MGM configuration change
  //----------------------------------------------------------------------------
  void processIncomingMgmConfigurationChange(const std::string& key);

  //----------------------------------------------------------------------------
  //! Process geotag change on the specified filesystem
  //!
  //! @param queue file system queue path
  //----------------------------------------------------------------------------
  void ProcessGeotagChange(const std::string& queue);

  //------------------------------------------------------------------------------
  //! Add backup job to the queue to be picked up by the archive/backup submitter
  //! thread.
  //!
  //! @param job_opaque string representing the opaque information necessary for
  //!        the backup operation to be executed
  //! @return true if submission successful, otherwise false
  //------------------------------------------------------------------------------
  bool SubmitBackupJob(const std::string& job_opaque);

  //------------------------------------------------------------------------------
  //! Get set of pending backups i.e. return the path of the backup operations
  //! that are still pending at the MGM.
  //!
  //! @return vector of ArchDirStatus object representing the status of the
  //!         pending backup operations
  //------------------------------------------------------------------------------
  std::vector<ProcCommand::ArchDirStatus>
  GetPendingBkps();

  //------------------------------------------------------------------------------
  //! Discover/search for a service provided to the plugins by the platform
  //!
  //! @param svc_name name of the service the plugin wants to use
  //! @param opaque parameter for the service or reference to returned discovery
  //!        service info
  //!
  //! @return 0 if successful, otherwise errno
  //------------------------------------------------------------------------------
  static int32_t DiscoverPlatformServices(const char* svc_name, void* opaque);

  //------------------------------------------------------------------------------
  //! Write an report log record about final deletion
  //!
  //! @param fmd meta data
  //------------------------------------------------------------------------------
  void WriteRmRecord(const std::shared_ptr<eos::IFileMD>& fmd);

  //------------------------------------------------------------------------------
  //! Write an report log record about deletion into recycle bin
  //!
  //! @param fmd meta data
  //------------------------------------------------------------------------------
  void WriteRecycleRecord(const std::shared_ptr<eos::IFileMD>& fmd);

  //----------------------------------------------------------------------------
  //! Check if a host was tried in an URL already with the given error
  //----------------------------------------------------------------------------
  bool Tried(XrdCl::URL& url, std::string& host, const char* serr);

  //----------------------------------------------------------------------------
  //! Wait until namespace is initialized - thread cancellation point
  //----------------------------------------------------------------------------
  void WaitUntilNamespaceIsBooted();

  //----------------------------------------------------------------------------
  //! Wait until namespace is initialized - thread cancellation point
  //!
  //! @param assistant reference to thread executing the job
  //----------------------------------------------------------------------------
  void WaitUntilNamespaceIsBooted(ThreadAssistant& assistant);

  //----------------------------------------------------------------------------
  //! Set up global config
  //----------------------------------------------------------------------------
  void SetupGlobalConfig();

  //----------------------------------------------------------------------------
  // Configuration variables
  //----------------------------------------------------------------------------
  char* ConfigFN; ///< name of the configuration file
  IConfigEngine* ConfEngine; ///< storing/restoring configuration
  std::chrono::seconds mCapabilityValidity; ///< Capability validity duration
  XrdOucString MgmOfsBroker; ///< Url of the message broker without MGM subject
  XrdOucString MgmOfsBrokerUrl; ///< Url of the message broker with MGM subject
  XrdOucString MgmArchiveDstUrl; ////< URL where all archives are saved
  XrdOucString MgmArchiveSvcClass; ////< CASTOR svcClass for archive transfers
  Messaging* MgmOfsMessaging; ///< messaging interface class
  //! Queue where we are sending to by default
  XrdOucString MgmDefaultReceiverQueue;
  XrdOucString MgmOfsName; ///< mount point of the filesystem
  XrdOucString MgmOfsAlias; ///< alias of this MGM instance
  //! Xrootd port where redirections go on the FSTs -default is 1094
  XrdOucString MgmOfsTargetPort;
  XrdOucString MgmOfsQueue; ///< our mgm queue name
  XrdOucString MgmOfsInstanceName; ///< name of the EOS instance
  ///< Name of the automatically loaded configuration file
  XrdOucString MgmConfigAutoLoad;
  //! Directory where tmp. archive transfer files are saved
  XrdOucString MgmArchiveDir;
  XrdOucString MgmQoSDir; ///< Directory where QoS config files are stored
  XrdOucString MgmQoSConfigFile; ///< Name of the QoS config file
  XrdOucString MgmProcPath; ///< Directory with proc files
  //! Directory with conversion files (used as temporary files when a layout
  //! is changed using third party copy)
  XrdOucString MgmProcConversionPath;
  XrdOucString MgmProcWorkflowPath; ///< Directory with workflows
  XrdOucString
  MgmProcTrackerPath; ///< Directory with file creations which are not consistent (yet)
  XrdOucString
  MgmProcTokenPath; ///< Directory storing the token generation as ext attribute and vouchers
  XrdOucString MgmProcBulkRequestPath; ///< Directory storing the bulk requests
  //! Full path to the master indication proc file
  XrdOucString MgmProcMasterPath;
  XrdOucString MgmProcArchivePath; ///< EOS directory where archive dir inodes
  ///< are saved for fast find functionality
  //! Path to namespace changelog file for files
  XrdOucString MgmNsFileChangeLogFile;
  ///< Path to namespace changelog file for directories
  XrdOucString MgmNsDirChangeLogFile;
  XrdOucString MgmConfigQueue; ///< name of the mgm-wide broadcasted shared hash
  //!  Directory containing the transfer database and archive
  XrdOucString MgmTxDir;
  XrdOucString MgmAuthDir; ///< Directory containing exported authentication token
  XrdOucString ManagerId; ///< manager id in <host>:<port> format
  XrdOucString ManagerIp; ///< manager ip in <xxx.yyy.zzz.vvv> format
  int ManagerPort; ///< manager port as number e.g. 1094
<<<<<<< HEAD
=======
  uint16_t XrdHttpPort; ///< The port on which the XrdHttp server is running
  XrdOucString MgmOfsConfigEngineType; //type of ConfigEngine ( file or quarkdb)
>>>>>>> 35017584
  std::string
  ProtoWFEndPoint; ///< host and port of service to communicate with in case of proto workflows (typically CTA frontend)
  std::string
  ProtoWFResource; ///< endpoint of SSI service to communicate with in case of proto workflows (typically CTA frontend)
  //! Process state after namespace load time
  eos::common::LinuxStat::linux_stat_t LinuxStatsStartup;
  char* HostName; ///< our hostname as derived in XrdOfs
  char* HostPref; ///< our hostname as derived in XrdOfs without domain

  static XrdSysError* eDest; ///< error routing object

  //----------------------------------------------------------------------------
  // Namespace specific variables
  //----------------------------------------------------------------------------
  //! Initialization state of the namespace
  std::atomic<NamespaceState> mNamespaceState;
  std::atomic<time_t> mFileInitTime; ///< Time for the file initialization
  std::atomic<time_t> mTotalInitTime; ///< Time for entire initialization
  std::atomic<time_t> mStartTime; ///< Timestamp when daemon started
  bool Shutdown; ///< true if the shutdown function was called => avoid to join some threads
  //! Const strings to print the namespace boot state as in eNamespace

  //----------------------------------------------------------------------------
  // State variables
  //----------------------------------------------------------------------------
  //! Next free file id after namespace boot
  std::atomic<uint64_t> mBootFileId;
  ///< Next free container id after namespace boot
  std::atomic<uint64_t> mBootContainerId;
  bool IsFileSystem2; // true if plugin was loaded with "xrootd.fslib -2 libXrdEosMgm.so"
  bool IsRedirect; ///< true if the Redirect function should be called to redirect
  bool IsStall; ///< true if the Stall function should be called to send a wait
  bool mAuthorize; ///< Determine if the authorization should be applied or not
  std::string mAuthLib; ///< Path to authorization library
  bool mTapeEnabled; ///< True if support for tape is enabled
  std::string
  mPrepareDestSpace; ///< Space to be used when retrieving files from tape
  //!  Acts only as a redirector, disables many components in the MGM
  bool MgmRedirector;
  //! Mgm writes error log with cluster collected file into
  //! /var/log/eos/error.log if <true>
  bool ErrorLog;
  bool MgmQoSEnabled; ///< True if QoS support is enabled

  //----------------------------------------------------------------------------
  // Namespace variables
  //----------------------------------------------------------------------------
  std::unique_ptr<eos::INamespaceGroup> namespaceGroup;

  eos::IContainerMDSvc* eosDirectoryService; ///< changelog for directories
  eos::IFileMDSvc* eosFileService; ///< changelog for files
  eos::IView* eosView; ///< hierarchical view of the namespace
  eos::IFsView* eosFsView; ///< filesystem view of the namespace
  eos::IFileMDChangeListener* eosContainerAccounting; ///< subtree accounting
  //! Subtree mtime propagation
  eos::IContainerMDChangeListener* eosSyncTimeAccounting;
  eos::mgm::NamespaceStats mNamespaceStats; //namespace-related stats operation
  eos::common::RWMutex eosViewRWMutex; ///< RW namespace mutex
  XrdOucString
  MgmMetaLogDir; ///<  Directory containing the meta data (change) log files
  eos::common::MutexLatencyWatcher mViewMutexWatcher;

  // ---------------------------------------------------------------------------
  // Thread variables
  // ---------------------------------------------------------------------------
  AssistedThread mStatsTid; ///< Stats thread
  AssistedThread mFsConfigTid; ///< Fs listener/config change thread
  AssistedThread mAuthMasterTid; ///< Thread Id of the authentication thread
  AssistedThread
  mFilesystemMonitorThread; ///< Thread to listen for significant filesystem changes

  std::vector<pthread_t> mVectTid; ///< vector of auth worker threads ids

  //----------------------------------------------------------------------------
  // Authentication plugin variables like the ZMQ front end port number and the
  // number of worker threads available at the MGM
  //----------------------------------------------------------------------------
  unsigned int mFrontendPort; ///< frontend port number for incoming requests
  unsigned int mNumAuthThreads; ///< max number of auth worker threads
  zmq::context_t* mZmqContext; ///< ZMQ context for all the sockets
  ZMQ* zMQ; ///< ZMQ processor

  //! Authentication response time statistics
  struct AuthStats {
    std::int64_t mNumSamples;
    std::int64_t mMax; ///< Max milliseconds
    std::int64_t mMin; ///< Min milliseconds
    double mVariance;
    double mMean;
  };

  std::mutex mAuthStatsMutex; ///< Mutex protecting authentication stats
  //! Map of operation types to duration
  std::map<eos::auth::RequestProto_OperationType,
      std::list<std::int64_t> > mAuthSamples;
  //! Map of operation types to aggregate info response times
  std::chrono::steady_clock::time_point mLastTimestamp;
  std::map<eos::auth::RequestProto_OperationType, AuthStats>
  mAuthAggregate;

  //----------------------------------------------------------------------------
  //! Collect statistics for authentication response times
  //!
  //! @param op operation type
  //! @param duration request duration
  //----------------------------------------------------------------------------
  void AuthCollectInfo(eos::auth::RequestProto_OperationType op,
                       std::int64_t ms_duration);

  //----------------------------------------------------------------------------
  //! Compute stats for the provided samples
  //!
  //! @param lst_samples list of samples
  //!
  //! @return statistics structure
  //----------------------------------------------------------------------------
  AuthStats AuthComputeStats(const std::list<std::int64_t>&
                             lst_samples) const;

  //----------------------------------------------------------------------------
  //! Update aggregate info with the latest samples
  //!
  //! @param stats statistics structure to be updated
  //! @param lst_samples list of samples
  //----------------------------------------------------------------------------
  void AuthUpdateAggregate(AuthStats& stats, const
                           std::list<std::int64_t>& lst_samples) const;

  //----------------------------------------------------------------------------
  //! Print statistics about authentication performance - needs to be called
  //! with the mutex lock
  //!
  //! @return statistics data
  //----------------------------------------------------------------------------
  std::string AuthPrintStatistics() const;

  //----------------------------------------------------------------------------
  //! Cast a change message to all fusex clients regarding a file change
  //!
  //! @param id file identifier
  //----------------------------------------------------------------------------
  void FuseXCastFile(eos::FileIdentifier id);

  //----------------------------------------------------------------------------
  //! Cast a change message to all fusex clients regarding a container change
  //!
  //! @param id container identifier
  //----------------------------------------------------------------------------
  void FuseXCastContainer(eos::ContainerIdentifier id);

  //----------------------------------------------------------------------------
  //! Cast a change message to all fusex clients regarding deletion of a name
  //!
  //! @param id container identifier
  //! @param name directory/file name to delete
  //----------------------------------------------------------------------------
  void FuseXCastDeletion(eos::ContainerIdentifier id,
                         const std::string& name);

  //----------------------------------------------------------------------------
  //! Cast a refresh message to all fusex clients regarding a meta data refresh
  //!
  //! @param id container identifier
  //----------------------------------------------------------------------------
  void FuseXCastRefresh(eos::ContainerIdentifier id,
                        eos::ContainerIdentifier parentid);

  //----------------------------------------------------------------------------
  //! Cast a refresh message to all fusex clients regarding a meta data refresh
  //!
  //! @param id file identifier
  //----------------------------------------------------------------------------
  void FuseXCastRefresh(eos::FileIdentifier id,
                        eos::ContainerIdentifier parentid);

  //----------------------------------------------------------------------------
  //! Setup /eos/<instance>/proc files
  //----------------------------------------------------------------------------
  void SetupProcFiles();

  //----------------------------------------------------------------------------
  //! Method called during shutdown to destroy the rest of the objects and
  //! clean up the threads.
  //----------------------------------------------------------------------------
  void OrderlyShutdown();

  //----------------------------------------------------------------------------
  //! Populate file error object with redirection information that can be
  //! longer than 2kb. For this we need to use the XrdOucBuffer interface.
  //!
  //! @param err_obj file error object to populate with redirection info
  //! @param rdr_info string holding the redirection host and opaque data
  //! @param rdr_port redirection port
  //!
  //! @return true if successful, otherwise false. If there is any error then
  //!         the err_obj is properly populated with the relevant error msg.
  //----------------------------------------------------------------------------
  bool SetRedirectionInfo(XrdOucErrInfo& err_obj,
                          const std::string& rdr_info, int rdr_port);

  //----------------------------------------------------------------------------
  //! Set token authorization handler - this is called by the HTTP external
  //! handler which is responsible for loading the authorization plugin from
  //! the corresponding XrdMacaroons or XrdSciTokens libraries.
  //!
  //! @param token_authz pointer to the token authorization plugin
  //----------------------------------------------------------------------------
  inline void SetTokenAuthzHandler(XrdAccAuthorize* token_authz)
  {
    mTokenAuthz = token_authz;
  }

  //----------------------------------------------------------------------------
  // Class objects
  //----------------------------------------------------------------------------
  //! Authorization module used by external plugins to retrieve and/or check
  //! access permissions for users and paths
  XrdMgmAuthz* mMgmAuthz {nullptr};
  XrdAccAuthorize* mTokenAuthz {nullptr}; ///< Token authz handler
  XrdAccAuthorize* mExtAuthz {nullptr}; ///< Authorization service

  //! Mgm Namespace Statistics
  std::unique_ptr<Stat> MgmStatsPtr;
  Stat& MgmStats;
  std::unique_ptr<Iostat> IoStats; ///<  Mgm IO Statistics

  //! Mgm IO Report store path by default is /var/tmp/eos/report
  XrdOucString IoReportStorePath;

  //! Mgm tmp find output path by default is /var/tmp/eos/mgm/
  XrdOucString TmpStorePath;

  //! Class implementing comment log: mgm writes all proc commands with a
  //! comment into /var/log/eos/comments.log
  std::unique_ptr<eos::common::CommentLog> mCommentLog;

  std::unique_ptr<eos::common::CommentLog> mFusexStackTraces;
  std::unique_ptr<eos::common::CommentLog> mFusexLogTraces;

  //! Class tracking file creations for sanity
  std::unique_ptr<eos::mgm::ReplicationTracker> mReplicationTracker;

  //! GeoTreeEngine
  std::unique_ptr<eos::mgm::GeoTreeEngine> mGeoTreeEngine;

  //! Class inspecting files in the namespace for statistics
  std::unique_ptr<eos::mgm::FileInspector> mFileInspector;

  std::unique_ptr<Fsck> mFsckEngine; ///< Fsck functionality

  //! Master/Slave configuration/failover class
  std::unique_ptr<IMaster> mMaster;

  //! Map storing the last time of a filesystem dump, this information is used
  //! to track filesystems which have not been checked decentral by an FST.
  //! It is filled in the 'dumpmd' function defined in ProcInterface
  std::map<eos::common::FileSystem::fsid_t, time_t> DumpmdTimeMap;
  XrdSysMutex DumpmdTimeMapMutex; ///< mutex protecting the 'dumpmd' time

  //! Global path remapping
  std::map<std::string, std::string> PathMap;
  eos::common::RWMutex PathMapMutex; ///< mutex protecting the path map

  //! Global path routing
  std::unique_ptr<PathRouting> mRouting; ///< Path routing mechanism

  //! Global QoS Classes map
  std::map<std::string, eos::mgm::QoSClass> mQoSClassMap;

  XrdMqSharedObjectManager ObjectManager; ///< Shared Hash/Queue ObjectManager
  //! Shared Hash/Queue Object Change Notifier
  XrdMqSharedObjectChangeNotifier ObjectNotifier;

  std::unique_ptr<eos::mq::MessagingRealm> mMessagingRealm;
  Drainer mDrainEngine; ///< Centralized draining
  std::unique_ptr<ConverterDriver> mConverterDriver; ///< Converter driver
  std::unique_ptr<HttpServer> mHttpd; ///<  Http daemon if available

  std::unique_ptr<GrpcServer> GRPCd; ///< GRPC server
  std::unique_ptr<GrpcWncServer> WNCd; ///< GRPC server for EOS Wnc

  //! LRU object running the LRU policy engine
  std::unique_ptr<LRU> mLRUEngine;

  //! WFE object running the WFE engine
  std::unique_ptr<WFE> WFEPtr;
  WFE& WFEd;

  //!  Admin socket
  std::unique_ptr<AdminSocket> AdminSocketServer;

  //!  Egroup refresh object running asynchronous Egroup fetch thread
  std::unique_ptr<Egroup> EgroupRefresh;
  //!  Recycle object running the recycle bin deletion thread
  std::unique_ptr<Recycle> Recycler;

  //!  Variable enforcing a globally applied recycle bin policy
  std::atomic<bool> enforceRecycleBin;

  bool UTF8; ///< true if running in less restrictive character set mode

  std::string mArchiveEndpoint; ///< archive ZMQ connection endpoint
  std::string mFstGwHost; ///< FST gateway redirect fqdn host
  int mFstGwPort; ///< FST gateway redirect port, default 1094
  std::string mQdbCluster; ///< Quarkdb cluster info host1:port1 host2:port2 ..
  std::string mQdbPassword; ///< Quarkdb cluster password
  eos::QdbContactDetails mQdbContactDetails; ///< QuarkDB contact details
  int mHttpdPort; ///< port of the http server, default 8000
  int mFusexPort; ///< port of the FUSEX broadcast MQZ, default 1100
  int mGRPCPort; ///< port of the GRPC server, default 50051
  int mWncPort; ///< port of the GRPC server for EOS Wnc, default 50052
  eos::common::XrdConnPool mXrdConnPool; ///< XRD connection pool
  //! Tracker for requests which are currently executing MGM code
  eos::mgm::InFlightTracker mTracker;
  //! The tape-aware garbage collector's interface to the EOS MGM
  std::unique_ptr<tgc::RealTapeGcMgm> mTapeGcMgm;
  //! Multi-space tape-aware garbage collector
  std::unique_ptr<tgc::MultiSpaceTapeGc> mTapeGc;
  //! EOS spaces for which tape-aware garbage collection should be enabled
  std::set<std::string> mTapeGcSpaces;
  //! Tracker for drain, balance and convert fids
  eos::mgm::IdTrackerWithValidity<eos::IFileMD::id_t> mFidTracker;
  //! The class holding the paths where the bulk-requets will be persisted
  std::unique_ptr<eos::mgm::bulk::ProcDirectoryBulkRequestLocations>
  mProcDirectoryBulkRequestLocations;
  //! The class holding the paths where the bulk-requests coming from the HTTP tape REST API will be persisted
  std::unique_ptr<eos::mgm::bulk::ProcDirectoryBulkRequestLocations>
  mProcDirectoryBulkRequestTapeRestApiLocations;

  //! BulkRequestProcCleaner
  std::unique_ptr<bulk::BulkRequestProcCleaner> mBulkReqProcCleaner;

  //! REST API manager
  std::unique_ptr<rest::RestApiManager> mRestApiManager;
  //! HTTP TAPE REST API BulkRequestProcCleaner
  std::unique_ptr<bulk::BulkRequestProcCleaner>
  mHttpTapeRestApiBulkReqProcCleaner;

  //----------------------------------------------------------------------------
  //! Return string representation of prepare options
  //----------------------------------------------------------------------------
  static std::string prepareOptsToString(const int opts);

  uint64_t getFuseBookingSize()
  {
    return mFusePlacementBooking;
  }
protected:
  std::atomic<bool> mDoneOrderlyShutdown; ///< Mark for orderly shutdown

private:
  //! XrdOucBuffPool object for managing buffers >= 2kb
  XrdOucBuffPool mXrdBuffPool;
  ///< uuid to directory obj. mapping
  std::map<std::string, XrdMgmOfsDirectory*> mMapDirs;
  std::map<std::string, XrdMgmOfsFile*> mMapFiles; ///< uuid to file obj. mapping
  XrdSysMutex mMutexDirs; ///< mutex for protecting the access at the dirs map
  XrdSysMutex mMutexFiles; ///< mutex for protecting the access at the files map
  AssistedThread mSubmitterTid; ///< Archive submitter thread
  XrdSysMutex mJobsQMutex; ///< Mutex for archive/backup job queue
  std::list<std::string> mPendingBkps; ///< Backup jobs queueRequest
  //! Manage heap profiling
  std::unique_ptr<eos::common::JeMallocHandler> mJeMallocHandler;
  bool mTpcRedirect {false}; ///< Mark if tpc rdr enabled
  //! Map for delegated/undelegated TPC redirection info
  std::map<bool, std::pair<std::string, int>> mTpcRdrInfo;
  static thread_local eos::common::LogId tlLogId;
  //! Space/quota which is requested when placing a file via FUSE(x)
  uint64_t mFusePlacementBooking;

  //----------------------------------------------------------------------------
  //! Check that the auth ProtocolBuffer request has not been tampered with
  //!
  //! @param reqProto request ProtocolBuffer from an authentication plugin
  //!
  //! @return true if request is valid, otherwise false
  //----------------------------------------------------------------------------
  bool ValidAuthRequest(eos::auth::RequestProto* reqProto);

  //----------------------------------------------------------------------------
  //! Initialize MGM statistics to 0
  //----------------------------------------------------------------------------
  void InitStats();

  //----------------------------------------------------------------------------
  //! Start a thread that will queue, build and submit backup operations to
  //! the archiver daemon.
  //!
  //! @param arg mgm object
  //----------------------------------------------------------------------------
  void StartArchiveSubmitter(ThreadAssistant& assistant) noexcept;

  static std::string MacroStringError(int errcode);

  //----------------------------------------------------------------------------
  // FS control functions
  // These functions are used in EOS to implement many stateless operations
  // such as commit/drop a replica, stat a file/directory,
  // create a directory listing for FUSE, chmod, chown, access, utimes
  // get checksum, schedule drain/balance/delete, etc.
  //
  // All of these functions will receive the following parameters:
  //
  // @param path   - path associated with this request
  // @param ininfo - opaque info associated with this request
  // @param env    - environment constructed from opaque info
  // @param error  - error reporting object
  // @param LogId  - thread logging object
  // @param vid    - mapped virtual identity
  // @param client - client security entity object
  //----------------------------------------------------------------------------

  //----------------------------------------------------------------------------
  //! Check access rights
  //----------------------------------------------------------------------------
  int Access(const char* path,
             const char* ininfo,
             XrdOucEnv& env,
             XrdOucErrInfo& error,
             eos::common::VirtualIdentity& vid,
             const XrdSecEntity* client);

  //----------------------------------------------------------------------------
  //! Adjust replica (repairOnClose from FST)
  //----------------------------------------------------------------------------
  int AdjustReplica(const char* path,
                    const char* ininfo,
                    XrdOucEnv& env,
                    XrdOucErrInfo& error,
                    eos::common::VirtualIdentity& vid,
                    const XrdSecEntity* client);

  //----------------------------------------------------------------------------
  //! Get checksum of file
  //----------------------------------------------------------------------------
  int Checksum(const char* path,
               const char* ininfo,
               XrdOucEnv& env,
               XrdOucErrInfo& error,
               eos::common::VirtualIdentity& vid,
               const XrdSecEntity* client);

  //----------------------------------------------------------------------------
  //! Chmod of a directory
  //----------------------------------------------------------------------------
  int Chmod(const char* path,
            const char* ininfo,
            XrdOucEnv& env,
            XrdOucErrInfo& error,
            eos::common::VirtualIdentity& vid,
            const XrdSecEntity* client);

  //----------------------------------------------------------------------------
  //! Chown of a file or directory
  //----------------------------------------------------------------------------
  int Chown(const char* path,
            const char* ininfo,
            XrdOucEnv& env,
            XrdOucErrInfo& error,
            eos::common::VirtualIdentity& vid,
            const XrdSecEntity* client);

  //----------------------------------------------------------------------------
  //! Commit a replica
  //----------------------------------------------------------------------------
  int Commit(const char* path,
             const char* ininfo,
             XrdOucEnv& env,
             XrdOucErrInfo& error,
             eos::common::VirtualIdentity& vid,
             const XrdSecEntity* client);

  //----------------------------------------------------------------------------
  //! Drop a replica
  //----------------------------------------------------------------------------
  int Drop(const char* path,
           const char* ininfo,
           XrdOucEnv& env,
           XrdOucErrInfo& error,
           eos::common::VirtualIdentity& vid,
           const XrdSecEntity* client);

  //----------------------------------------------------------------------------
  //! Trigger an event
  //----------------------------------------------------------------------------
  int Event(const char* path,
            const char* ininfo,
            XrdOucEnv& env,
            XrdOucErrInfo& error,
            eos::common::VirtualIdentity& vid,
            const XrdSecEntity* client);

  //----------------------------------------------------------------------------
  //! Stat a file or directory.
  //! Will redirect to the RW master.
  //----------------------------------------------------------------------------
  int FuseStat(const char* path,
               const char* ininfo,
               XrdOucEnv& env,
               XrdOucErrInfo& error,
               eos::common::VirtualIdentity& vid,
               const XrdSecEntity* client);

  //----------------------------------------------------------------------------
  //! Fuse extension.
  //! Will redirect to the RW master.
  //----------------------------------------------------------------------------
  int Fusex(const char* path,
            const char* ininfo,
            std::string protobuf,
            XrdOucEnv& env,
            XrdOucErrInfo& error,
            eos::common::VirtualIdentity& vid,
            const XrdSecEntity* client);

  //----------------------------------------------------------------------------
  //! Return metadata in env representation
  //----------------------------------------------------------------------------
  int Getfmd(const char* path,
             const char* ininfo,
             XrdOucEnv& env,
             XrdOucErrInfo& error,
             eos::common::VirtualIdentity& vid,
             const XrdSecEntity* client);

  //----------------------------------------------------------------------------
  //! Return metadata for a fusex client
  //----------------------------------------------------------------------------
  int GetFusex(const char* path,
               const char* ininfo,
               XrdOucEnv& env,
               XrdOucErrInfo& error,
               eos::common::VirtualIdentity& vid,
               const XrdSecEntity* client);

  //----------------------------------------------------------------------------
  //! Query to determine if current node is acting as master
  //----------------------------------------------------------------------------
  int IsMaster(const char* path,
               const char* ininfo,
               XrdOucEnv& env,
               XrdOucErrInfo& error,
               eos::common::VirtualIdentity& vid,
               const XrdSecEntity* client);

  //----------------------------------------------------------------------------
  //! Make a directory and return its inode
  //----------------------------------------------------------------------------
  int Mkdir(const char* path,
            const char* ininfo,
            XrdOucEnv& env,
            XrdOucErrInfo& error,
            eos::common::VirtualIdentity& vid,
            const XrdSecEntity* client);

  //----------------------------------------------------------------------------
  //! Parallel IO mode open
  //----------------------------------------------------------------------------
  int Open(const char* path,
           const char* ininfo,
           XrdOucEnv& env,
           XrdOucErrInfo& error,
           eos::common::VirtualIdentity& vid,
           const XrdSecEntity* client);

  //----------------------------------------------------------------------------
  //! Resolve symbolic link
  //----------------------------------------------------------------------------
  int Readlink(const char* path,
               const char* ininfo,
               XrdOucEnv& env,
               XrdOucErrInfo& error,
               eos::common::VirtualIdentity& vid,
               const XrdSecEntity* client);

  //----------------------------------------------------------------------------
  //! Get open redirect
  //----------------------------------------------------------------------------
  int Redirect(const char* path,
               const char* ininfo,
               XrdOucEnv& env,
               XrdOucErrInfo& error,
               eos::common::VirtualIdentity& vid,
               const XrdSecEntity* client);

  //----------------------------------------------------------------------------
  //! Repair file.
  //! Used to repair after scan error (E.g.: use the converter to rewrite)
  //----------------------------------------------------------------------------
  int Rewrite(const char* path,
              const char* ininfo,
              XrdOucEnv& env,
              XrdOucErrInfo& error,
              eos::common::VirtualIdentity& vid,
              const XrdSecEntity* client);

  //----------------------------------------------------------------------------
  //! Get source file system for balancing jobs given the target fs
  //!
  //! @param tgt_fsid target file system id requesting a file to balance
  //! @param tgt_snapshot target file system snapshot
  //! @param src_snapshot source file system snapshot
  //! @param error error object
  //!
  //! @return SFS_OK if a suitable source file system is found and the
  //!         src_snapshot is properly populated, SFS_DATA if data (already
  //!         put in the error object) needs to be returned to the client,
  //!         otherwise SFS_ERROR
  //----------------------------------------------------------------------------
  int BalanceGetFsSrc(eos::common::FileSystem::fsid_t tgt_fsid,
                      eos::common::FileSystem::fs_snapshot_t& tgt_snapshot,
                      eos::common::FileSystem::fs_snapshot_t& src_snapshot,
                      XrdOucErrInfo& error);


  //----------------------------------------------------------------------------
  //! Schedule a balance transfer
  //----------------------------------------------------------------------------
  int Schedule2Balance(const char* path,
                       const char* ininfo,
                       XrdOucEnv& env,
                       XrdOucErrInfo& error,
                       eos::common::VirtualIdentity& vid,
                       const XrdSecEntity* client);

  //----------------------------------------------------------------------------
  //! Schedule deletion for FSTs
  //----------------------------------------------------------------------------
  int Schedule2Delete(const char* path,
                      const char* ininfo,
                      XrdOucEnv& env,
                      XrdOucErrInfo& error,
                      eos::common::VirtualIdentity& vid,
                      const XrdSecEntity* client);

  //----------------------------------------------------------------------------
  //! Virtual filesystem stat
  //----------------------------------------------------------------------------
  int Statvfs(const char* path,
              const char* ininfo,
              XrdOucEnv& env,
              XrdOucErrInfo& error,
              eos::common::VirtualIdentity& vid,
              const XrdSecEntity* client);

  //----------------------------------------------------------------------------
  //! Create symbolic link
  //----------------------------------------------------------------------------
  int Symlink(const char* path,
              const char* ininfo,
              XrdOucEnv& env,
              XrdOucErrInfo& error,
              eos::common::VirtualIdentity& vid,
              const XrdSecEntity* client);

  //----------------------------------------------------------------------------
  //! Set transfer state and log
  //----------------------------------------------------------------------------
  int Txstate(const char* path,
              const char* ininfo,
              XrdOucEnv& env,
              XrdOucErrInfo& error,
              eos::common::VirtualIdentity& vid,
              const XrdSecEntity* client);

  //----------------------------------------------------------------------------
  //! Set utimes
  //----------------------------------------------------------------------------
  int Utimes(const char* path,
             const char* ininfo,
             XrdOucEnv& env,
             XrdOucErrInfo& error,
             eos::common::VirtualIdentity& vid,
             const XrdSecEntity* client);

  //----------------------------------------------------------------------------
  //! Get EOS version and features
  //----------------------------------------------------------------------------
  int Version(const char* path,
              const char* ininfo,
              XrdOucEnv& env,
              XrdOucErrInfo& error,
              eos::common::VirtualIdentity& vid,
              const XrdSecEntity* client);

  //----------------------------------------------------------------------------
  //! Extended attribute operations
  //----------------------------------------------------------------------------
  int Xattr(const char* path,
            const char* ininfo,
            XrdOucEnv& env,
            XrdOucErrInfo& error,
            eos::common::VirtualIdentity& vid,
            const XrdSecEntity* client);

  // ---------------------------------------------------------------------------
  //! Handle an SFS_FSCTL_PLUGIO command
  // ---------------------------------------------------------------------------
  int dispatchSFS_FSCTL_PLUGIO(XrdSfsFSctl& args,
                               XrdOucErrInfo& error,
                               eos::common::VirtualIdentity& vid,
                               const XrdSecEntity* client);
};

extern XrdMgmOfs* gOFS; //< global handle to XrdMgmOfs object

#endif<|MERGE_RESOLUTION|>--- conflicted
+++ resolved
@@ -1249,7 +1249,8 @@
   //! @param path
   //! @param collapse should the redirect collpase
   //!---------------------------------------------------------------------------
-  int Redirect(XrdOucErrInfo& error, const char* host, int& port, const char* path="", bool collapse=false);
+  int Redirect(XrdOucErrInfo& error, const char* host, int& port,
+               const char* path = "", bool collapse = false);
 
   //----------------------------------------------------------------------------
   //! Function to test if a client based on the called function and his
@@ -1575,11 +1576,7 @@
   XrdOucString ManagerId; ///< manager id in <host>:<port> format
   XrdOucString ManagerIp; ///< manager ip in <xxx.yyy.zzz.vvv> format
   int ManagerPort; ///< manager port as number e.g. 1094
-<<<<<<< HEAD
-=======
   uint16_t XrdHttpPort; ///< The port on which the XrdHttp server is running
-  XrdOucString MgmOfsConfigEngineType; //type of ConfigEngine ( file or quarkdb)
->>>>>>> 35017584
   std::string
   ProtoWFEndPoint; ///< host and port of service to communicate with in case of proto workflows (typically CTA frontend)
   std::string
