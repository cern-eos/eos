#include "mgm/GroupDrainer.hh"
#include "mgm/convert/ConversionInfo.hh"
#include "mgm/convert/ConverterDriver.hh"
#include "mgm/groupbalancer/StdDrainerEngine.hh"
#include "mgm/groupbalancer/ConverterUtils.hh"
#include "mgm/XrdMgmOfs.hh"
#include "mgm/IMaster.hh"
#include "mgm/groupbalancer/GroupsInfoFetcher.hh"
#include "common/utils/ContainerUtils.hh"
#include "common/StringUtils.hh"
#include "common/table_formatter/TableFormatterBase.hh"
#include "namespace/interface/IFsView.hh"
#include "mgm/FsView.hh"
#include "common/FileSystem.hh"
#include "mgm/utils/FileSystemStatusUtils.hh"


namespace eos::mgm
{

using group_balancer::eosGroupsInfoFetcher;
using group_balancer::GroupStatus;
using group_balancer::getFileProcTransferNameAndSize;

static const std::string format_s = "-s";
static const std::string format_l = "l";
static const std::string format_f = "f";

GroupDrainer::GroupDrainer(std::string_view spacename) : mMaxTransfers(10000),
  mSpaceName(spacename),
  mEngine(std::make_unique<group_balancer::StdDrainerEngine>())
{
  mThread.reset(&GroupDrainer::GroupDrain, this);
}

GroupDrainer::~GroupDrainer()
{
  mThread.join();
}

void
GroupDrainer::GroupDrain(ThreadAssistant& assistant) noexcept
{
  eosGroupsInfoFetcher fetcher(mSpaceName,
  [](GroupStatus s) {
    return s == GroupStatus::DRAIN || s == GroupStatus::ON;
  });
  mRefreshGroups = true;
  bool config_status = false;
  eos::common::observer_tag_t observer_tag {};
  eos_info("%s", "msg=\"starting group drainer thread\"");

  while (!assistant.terminationRequested()) {
    if (!gOFS->mMaster->IsMaster()) {
      assistant.wait_for(std::chrono::seconds(60));
      eos_debug("%s", "msg=\"GroupDrainer disabled for slave\"");
      continue;
    }

    bool expected_reconfiguration = true;

    if (mDoConfigUpdate.compare_exchange_strong(expected_reconfiguration, false,
        std::memory_order_acq_rel)) {
      config_status = Configure(mSpaceName);
      mRefreshGroups = config_status;
    }

    if (!gOFS->mConverterDriver || !config_status) {
      // wait for a few seconds before trying to see for reconfiguration in order
      // to not simply always check the atomic in an inf loop
      eos_info("msg=\"Invalid GroupDrainer Configuration or Converter "
               "not enabled, sleeping 30s!\" config_status=%d", config_status);
      assistant.wait_for(std::chrono::seconds(30));
      continue;
    }

    if (!observer_tag) {
      // Safe to access gOFS->mConverterDriver as config_status would've failed
      // before this!
      if (auto mgr = gOFS->mConverterDriver->getObserverMgr()) {
        observer_tag = mgr->addObserver([this](
                                          ConverterDriver::JobStatusT status,
        std::string tag) {
          auto info = ConversionInfo::parseConversionString(tag);

          if (!info) {
            eos_crit("Unable to parse conversion info from tag=%s",
                     tag.c_str());
            return;
          }

          switch (status) {
          case ConverterDriver::JobStatusT::DONE:
            this->dropTransferEntry(info->mFid);
            eos_info("msg=\"Dropping completed entry\" fid=%lu tag=%s",
                     info->mFid, tag.c_str());
            break;

          case ConverterDriver::JobStatusT::FAILED:
            eos_info("msg=\"Tracking failed transfer\" fid=%lu tag=%s",
                     info->mFid, tag.c_str());
            this->addFailedTransferEntry(info->mFid, std::move(tag));
            break;

          default:
            eos_debug("Handler not applied");
          }
        });
      } else {
        // We're reaching here as the converter is still initializing, wait a few seconds
        eos_info("%s",
                 "msg=\"Couldn't register observers on Converter, trying again after 30s\"");
        assistant.wait_for(std::chrono::seconds(30));
        continue;
      }
    }

    if (isTransfersFull()) {
      // We are currently full, wait for a few seconds before pruning & trying
      // again
      eos_info("msg=\"transfer queue full, pausing before trying again\"");
      assistant.wait_for(std::chrono::seconds(30));
      continue;
    }

    if (isUpdateNeeded(mLastUpdated, mRefreshGroups)) {
      mEngine->configure(mDrainerEngineConf);
      mEngine->populateGroupsInfo(fetcher.fetch());
      pruneTransfers();
    }

    if (!mEngine->canPick()) {
      eos_info("msg=\"Cannot pick, Empty source or target groups, check status "
               "if this is not expected\", %s",
               mEngine->get_status_str(false, true).c_str());
      assistant.wait_for(std::chrono::seconds(60));
      continue;
    }

    prepareTransfers();

    if (mPauseExecution) {
      assistant.wait_for(std::chrono::seconds(60));
    }
  }
}

bool
<<<<<<< HEAD
GroupDrainer::isUpdateNeeded(std::chrono::time_point<std::chrono::steady_clock>&
                             tp,
                             bool force)
=======
GroupDrainer::isUpdateNeeded(std::chrono::time_point<std::chrono::steady_clock>& tp,
                             bool& force)
>>>>>>> f10dc183
{
  using namespace std::chrono_literals;
  auto now = chrono::steady_clock::now();

  if (force) {
    tp = now;
    force = false;
    return true;
  }
<<<<<<< HEAD

  auto elapsed = chrono::duration_cast<chrono::seconds>(now - mLastUpdated);

=======
  auto elapsed = chrono::duration_cast<chrono::seconds>(now - tp);
>>>>>>> f10dc183
  if (elapsed > mCacheExpiryTime) {
    tp = now;
    return true;
  }

  return false;
}

// Prune all transfers which are done by Converter, since the converter will
// pop entries off FidTracker once done, this should give us an idea of our
// queued transfers being actually realized
void
GroupDrainer::pruneTransfers()
{
  size_t prune_count {0};
  {
    std::lock_guard lg(mTransfersMtx);
    prune_count = eos::common::erase_if(mTransfers, [](const auto & p) {
      return !gOFS->mFidTracker.HasEntry(p);
    });
  }

  if (prune_count > 0)
    eos_info("msg=\"pruned %lu transfers, transfers in flight=%lu\"",
             prune_count, mTransfers.size());
}

void
GroupDrainer::prepareTransfers()
{
  uint64_t allowed_tx = mMaxTransfers - mTransfers.size();

  try {
    for (uint64_t i = 0; i < allowed_tx; ++i) {
      prepareTransfer(i);

      if (mRefreshGroups) {
        return;
      }
    }
  } catch (std::exception& ec) {
    // Very unlikely to reach here, since we already x-check that we don't supply
    // empty containers to RR picker, but in the rare case, just force a refresh of
    // our cached groups info
    eos_crit("msg=\"Got an exception while creating transfers=%s\"", ec.what());
    mRefreshGroups = true;
  }
}

void
GroupDrainer::prepareTransfer(uint64_t index)
{
  auto [grp_drain_from, grp_drain_to] = mEngine->pickGroupsforTransfer(index);

  if (grp_drain_from.empty() || grp_drain_to.empty()) {
    // will not be likely reached, as Engine->canPick shouldn't reply earlier
    eos_static_info("msg=\"engine gave us empty groups skipping\"");
    return;
  }

  eos_debug("msg=\"Doing transfer \" index=%d", index);
  // No need for lock here as if there is a write it is serial here and sync., the UI
  // call from another thread doesn't do modifications! Also we expect the failure
  // conditions to only happen during the initial phases when we haven't yet filled the
  // various drain Fs Maps or during periodic intervals when we run out files to
  // transfer!
  auto fsids = mDrainFsMap.find(grp_drain_from);

  if (fsids == mDrainFsMap.end() ||
      isUpdateNeeded(mDrainMapLastUpdated, mRefreshFSMap)) {
    {
      std::scoped_lock slock(mDrainFsMapMtx);
      std::tie(fsids, std::ignore) = mDrainFsMap.insert_or_assign(grp_drain_from,
                                     fsutils::FsidsinGroup(grp_drain_from));
    }
    mDrainMapLastUpdated = chrono::steady_clock::now();

    if (fsids->second.empty()) {
      // We reach here when all the FSes in the group are either offline or empty!
      // force a refresh of Groups Info for the next cycle, in that case the new
      // Groups Info will have 0 capacity groups and the engine will find that it
      // has no more targets to pick effectively stopping any further processing
      // other than the Groups Refresh every few minutes to check any new drain states
      eos_debug("msg=\"Encountered group with no online FS\" group_name=%s",
                grp_drain_from.c_str());
      mRefreshGroups = setDrainCompleteStatus(grp_drain_from,
                                              checkGroupDrainStatus(grp_drain_from));

      if (mRefreshGroups) {
        eos_info("msg=\"Group completed drain!\" group=%s",
                 grp_drain_from.c_str());
        return;
      }

      // Check if only one source group is involved; then we're sure that this status
      // will only change once a while. We don't need to keep checking this in a
      // tight loop anymore
      if (mEngine->sourceGroupCount() == 1) {
        mPauseExecution = true;
      }

      return;
    }
<<<<<<< HEAD

    mRefreshFSMap = false;
=======
>>>>>>> f10dc183
    mPauseExecution = false;
  }

  auto fsid = eos::common::pickIndexRR(fsids->second, index);
  auto fids = mCacheFileList.find(fsid);

  if (fids == mCacheFileList.end() || fids->second.empty()) {
    bool status;
    std::tie(status, fids) = populateFids(fsid);

    if (!status) {
      eos_info("\"Refreshing FS drain statuses\"")
      mRefreshFSMap = true;
      return;
    }
  }

  // Cross check that we do have a valid iterator anyway!
  if (fids != mCacheFileList.end()) {
    if (fids->second.size() > 0) {
      scheduleTransfer(fids->second.back(), grp_drain_from, grp_drain_to);
      mDrainProgressTracker.increment(fsid);
      fids->second.pop_back();
    } else {
      eos_debug("%s", "Got a valid iter but empty files!");
    }
  } else {
    eos_debug("\"msg=couldn't find files in fsid=%d\"", fsid);
  }
}

void
GroupDrainer::scheduleTransfer(eos::common::FileId::fileid_t fid,
                               const string& src_grp, const string& tgt_grp)
{
  if (src_grp.empty() || tgt_grp.empty()) {
    eos_err("msg=\"Got empty transfer groups!\"");
  }

  uint64_t filesz;
  auto conv_tag = getFileProcTransferNameAndSize(fid, tgt_grp, &filesz);
  conv_tag += "^groupdrainer^";
  conv_tag.erase(0, gOFS->MgmProcConversionPath.length() + 1);

  if (gOFS->mConverterDriver->ScheduleJob(fid, conv_tag)) {
    eos_info("msg=\"group drainer scheduled job file=\"%s\" "
             "src_grp=\"%s\" dst_grp=\"%s\"", conv_tag.c_str(),
             src_grp.c_str(), tgt_grp.c_str());
    mTransfers.emplace(fid);
  } else {
    // TODO have a routine to handle this!
    mFailedTransfers.emplace(fid, std::move(conv_tag));
  }
}

std::pair<bool, GroupDrainer::cache_fid_map_t::iterator>
GroupDrainer::populateFids(eos::common::FileSystem::fsid_t fsid)
{
  eos_debug("%s", "populating FIDS");
  //TODO: mark FSes in RO after threshold percent drain
  auto total_files = gOFS->eosFsView->getNumFilesOnFs(fsid);

  if (total_files == 0) {
    fsutils::ApplyDrainedStatus(fsid);
    mCacheFileList.erase(fsid);
    return {false, mCacheFileList.end()};
  }

  mDrainProgressTracker.setTotalFiles(fsid, total_files);
  std::vector<eos::common::FileId::fileid_t> local_fids;
  std::vector<eos::common::FileId::fileid_t> failed_fids;
  uint32_t ctr = 0;
  {
    std::scoped_lock slock(mTransfersMtx, mFailedTransfersMtx);

    for (auto it_fid = gOFS->eosFsView->getStreamingFileList(fsid);
         it_fid && it_fid->valid() && ctr < FID_CACHE_LIST_SZ;
         it_fid->next()) {
      auto fid = it_fid->getElement();

      if (mFailedTransfers.count(fid)) {
        failed_fids.emplace_back(fid);
      } else if (!mTransfers.count(fid)) {
        local_fids.emplace_back(fid);
        ++ctr;
      }
    }
  }

  if (local_fids.empty() && !failed_fids.empty()) {
    eos_debug("msg=\"Handling Retries for\" fsid=%lu", fsid);
    return handleRetries(fsid, std::move(failed_fids));
  }

  auto [it, _] = mCacheFileList.insert_or_assign(fsid, std::move(local_fids));
  return {true, it};
}

bool
GroupDrainer::Configure(const string& spaceName)
{
  using eos::common::StringToNumeric;
  eos::common::RWMutexReadLock vlock(FsView::gFsView.ViewMutex);
  FsSpace* space = nullptr;

  if (auto kv = FsView::gFsView.mSpaceView.find(spaceName);
      kv != FsView::gFsView.mSpaceView.end()) {
    space = kv->second;
  }

  if (space == nullptr) {
    eos_err("msg=\"No such space found\" space=%s", spaceName.c_str());
    return false;
  }

  bool is_enabled = space->GetConfigMember("groupdrainer") == "on";
  bool is_conv_enabled = space->GetConfigMember("converter") == "on";

  if (!is_enabled || !is_conv_enabled) {
    eos_info("msg=\"group drainer or converter not enabled\""
             " space=%s drainer_status=%d converter_status=%d",
             mSpaceName.c_str(), is_enabled, is_conv_enabled);
    return false;
  }

  eos::common::StringToNumeric(
    space->GetConfigMember("groupdrainer.ntx"), mMaxTransfers,
    DEFAULT_NUM_TX);
  eos::common::StringToNumeric(
    space->GetConfigMember("groupdrainer.retry_interval"), mRetryInterval,
    DEFAULT_RETRY_INTERVAL);
  eos::common::StringToNumeric(
    space->GetConfigMember("groupdrainer.retry_count"), mRetryCount,
    MAX_RETRIES);
  uint64_t cache_expiry_time;
  bool status = eos::common::StringToNumeric(
                  space->GetConfigMember("groupdrainer.group_refresh_interval"),
                  cache_expiry_time, DEFAULT_CACHE_EXPIRY_TIME);

  if (status) {
    mCacheExpiryTime = std::chrono::seconds(cache_expiry_time);
  }

  auto threshold_str = space->GetConfigMember("groupdrainer.threshold");

  if (!threshold_str.empty()) {
    mDrainerEngineConf.insert_or_assign("threshold", std::move(threshold_str));
  }

  return true;
}

std::pair<bool, GroupDrainer::cache_fid_map_t::iterator>
GroupDrainer::handleRetries(eos::common::FileSystem::fsid_t fsid,
                            std::vector<eos::common::FileId::fileid_t>&& fids)
{
  auto tracker = mFsidRetryCtr[fsid];

  if (tracker.count > mRetryCount) {
    fsutils::ApplyFailedDrainStatus(fsid, fids.size());
    mCacheFileList.erase(fsid);
    return {false, mCacheFileList.end()};
  }

  if (tracker.need_update(mRetryInterval)) {
    mFsidRetryCtr[fsid].update();
    eos_info("msg=\"Retrying failed transfers for\" fsid=%lu, count=%lu retry_count=%d",
             fsid, fids.size(), tracker.count);
    auto [it, _] = mCacheFileList.insert_or_assign(fsid, std::move(fids));
    return {true, it};
  }

  eos_debug("%s", "Nothing to do here, returning empty!");
  return {true, mCacheFileList.end()};
}

GroupStatus
GroupDrainer::checkGroupDrainStatus(const fsutils::fs_status_map_t& fs_map)
{
  uint16_t total_fs = 0, failed_fs = 0, drained_fs = 0;

  for (const auto& kv : fs_map) {
    if (kv.second.active_status == eos::common::ActiveStatus::kOffline) {
      return GroupStatus::OFF;
    }

    ++total_fs;

    switch (kv.second.drain_status) {
    case eos::common::DrainStatus::kDrainFailed:
      ++failed_fs;
      break;

    case eos::common::DrainStatus::kDrained:
      ++drained_fs;
      break;

    case eos::common::DrainStatus::kNoDrain:
      [[fallthrough]];

    default:
      // We've reached here because the fs is in one of the
      // regular draining states and not one from GroupDrainer, this means
      // the FS is either actually draining or in a state we don't recognize
      return GroupStatus::ON;
    }
  }

  if (failed_fs + drained_fs != total_fs) {
    // Unlikely to reach!
    eos_static_crit("msg=\"some FSes in unrecognized state\" total_fs=%d, "
                    "failed_fs=%d drained_fs=%d", total_fs, failed_fs,
                    drained_fs);
    return GroupStatus::ON;
  }

  if (failed_fs > 0) {
    return GroupStatus::DRAINFAILED;
  }

  return GroupStatus::DRAINCOMPLETE;
}


GroupStatus
GroupDrainer::checkGroupDrainStatus(const string& groupname)
{
  auto fs_map = fsutils::GetGroupFsStatus(groupname);
  return checkGroupDrainStatus(fs_map);
}

bool
GroupDrainer::setDrainCompleteStatus(const std::string& groupname,
                                     GroupStatus s)
{
  if (!isValidDrainCompleteStatus(s)) {
    return false;
  }

  eos::common::RWMutexWriteLock lock(FsView::gFsView.ViewMutex);
  auto group_it = FsView::gFsView.mGroupView.find(groupname);

  if (group_it == FsView::gFsView.mGroupView.end()) {
    return false;
  }

  return group_it->second->SetConfigMember("status",
         group_balancer::GroupStatusToStr(s));
}

static TableRow
generate_progress_row(eos::common::FileSystem::fsid_t fsid,
                      float drain_percent, uint64_t file_ctr,
                      uint64_t total_files)
{
  TableRow row;
  row.emplace_back(fsid, format_l);
  row.emplace_back((double)drain_percent, format_f);
  row.emplace_back((long long)file_ctr, format_l);
  row.emplace_back((long long)total_files, format_l);
  return row;
}

std::string
GroupDrainer::getStatus() const
{
  auto tx_sz = mTransfers.size();
  auto failed_tx_sz = mFailedTransfers.size();
  std::stringstream ss;
  ss << "Transfers in Queue     : " << tx_sz << "\n";
  ss << "Transfers Failed       : " << failed_tx_sz << "\n";
  ss << mEngine->get_status_str();

  if (mDrainFsMap.empty()) {
    return ss.str();
  }

  {
    std::scoped_lock sl(mDrainFsMapMtx);

    for (const auto& kv : mDrainFsMap) {
      ss << "Group: " << kv.first << "\n";
      TableFormatterBase table_fs_status(true);
      TableData table_data;
      table_fs_status.SetHeader({
        {"fsid", 10, format_l},
        {"Drain Progress", 10 , format_f},
        {"Total Transfers", 10, format_l},
        {"Total files", 10, format_l}
      });

      for (const auto& fsid : kv.second) {
        table_data.emplace_back(generate_progress_row(fsid,
                                mDrainProgressTracker.getDrainStatus(fsid),
                                mDrainProgressTracker.getFileCounter(fsid),
                                mDrainProgressTracker.getTotalFiles(fsid)));
      }

      table_fs_status.AddRows(table_data);
      ss << table_fs_status.GenerateTable() << "\n";
    }
  }

  return ss.str();
}



} // eos::mgm<|MERGE_RESOLUTION|>--- conflicted
+++ resolved
@@ -146,14 +146,9 @@
 }
 
 bool
-<<<<<<< HEAD
 GroupDrainer::isUpdateNeeded(std::chrono::time_point<std::chrono::steady_clock>&
                              tp,
-                             bool force)
-=======
-GroupDrainer::isUpdateNeeded(std::chrono::time_point<std::chrono::steady_clock>& tp,
                              bool& force)
->>>>>>> f10dc183
 {
   using namespace std::chrono_literals;
   auto now = chrono::steady_clock::now();
@@ -163,13 +158,9 @@
     force = false;
     return true;
   }
-<<<<<<< HEAD
-
-  auto elapsed = chrono::duration_cast<chrono::seconds>(now - mLastUpdated);
-
-=======
+
   auto elapsed = chrono::duration_cast<chrono::seconds>(now - tp);
->>>>>>> f10dc183
+
   if (elapsed > mCacheExpiryTime) {
     tp = now;
     return true;
@@ -273,11 +264,7 @@
 
       return;
     }
-<<<<<<< HEAD
-
-    mRefreshFSMap = false;
-=======
->>>>>>> f10dc183
+
     mPauseExecution = false;
   }
 
