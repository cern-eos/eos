--- conflicted
+++ resolved
@@ -194,11 +194,7 @@
 void
 GroupDrainer::prepareTransfers()
 {
-<<<<<<< HEAD
-  uint64_t allowed_tx = mMaxTransfers - mTransfers.size();
-=======
   uint64_t allowed_tx = getAllowedTransfers();
->>>>>>> 04f4d553
 
   try {
     for (uint64_t i = 0; i < allowed_tx; ++i) {
@@ -313,15 +309,9 @@
 
   if (gOFS->mConverterDriver->ScheduleJob(fid, conv_tag)) {
     eos_info("msg=\"group drainer scheduled job file=\"%s\" "
-<<<<<<< HEAD
              "src_grp=\"%s\" dst_grp=\"%s\"", conv_tag.c_str(),
              src_grp.c_str(), tgt_grp.c_str());
-    mTransfers.emplace(fid);
-=======
-                    "src_grp=\"%s\" dst_grp=\"%s\"", conv_tag.c_str(),
-                    src_grp.c_str(), tgt_grp.c_str());
     addTransferEntry(fid);
->>>>>>> 04f4d553
   } else {
     addFailedTransferEntry(fid, std::move(conv_tag));
   }
@@ -409,17 +399,13 @@
              mSpaceName.c_str(), is_enabled, is_conv_enabled);
     return false;
   }
-<<<<<<< HEAD
-=======
 
   {
     std::scoped_lock slock(mTransfersMtx);
     eos::common::StringToNumeric(
-        space->GetConfigMember("groupdrainer.ntx"), mMaxTransfers,
-        DEFAULT_NUM_TX);
-  }
-
->>>>>>> 04f4d553
+      space->GetConfigMember("groupdrainer.ntx"), mMaxTransfers,
+      DEFAULT_NUM_TX);
+  }
 
   eos::common::StringToNumeric(
     space->GetConfigMember("groupdrainer.ntx"), mMaxTransfers,
@@ -568,20 +554,12 @@
   }
 
   std::stringstream ss;
-
   {
     std::scoped_lock sl(mTransfersMtx);
     ss << "Max allowed Transfers  : " << mMaxTransfers << "\n"
        << "Transfers in Queue     : " << mTransfers.size() << "\n";
   }
-
   auto failed_tx_sz = mFailedTransfers.size();
-<<<<<<< HEAD
-  std::stringstream ss;
-  ss << "Transfers in Queue     : " << tx_sz << "\n";
-=======
-
->>>>>>> 04f4d553
   ss << "Transfers Failed       : " << failed_tx_sz << "\n";
   ss << mEngine->get_status_str();
 
