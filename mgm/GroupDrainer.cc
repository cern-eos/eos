--- conflicted
+++ resolved
@@ -26,15 +26,10 @@
 static const std::string format_l = "l";
 static const std::string format_f = "f";
 
-<<<<<<< HEAD
-GroupDrainer::GroupDrainer(std::string_view spacename) : mMaxTransfers(10000),
+GroupDrainer::GroupDrainer(std::string_view spacename):
+  mMaxTransfers(DEFAULT_NUM_TX),
   mSpaceName(spacename),
   mEngine(std::make_unique<group_balancer::StdDrainerEngine>())
-=======
-GroupDrainer::GroupDrainer(std::string_view spacename) : mMaxTransfers(DEFAULT_NUM_TX),
-                                                         mSpaceName(spacename),
-                                                         mEngine(std::make_unique<group_balancer::StdDrainerEngine>())
->>>>>>> 35017584
 {
   mThread.reset(&GroupDrainer::GroupDrain, this);
 }
@@ -146,7 +141,7 @@
     prepareTransfers();
 
     if (mPauseExecution) {
-      eos_info("%s","msg=\"Pausing Execution for 30s!\"");
+      eos_info("%s", "msg=\"Pausing Execution for 30s!\"");
       assistant.wait_for(std::chrono::seconds(30));
     }
   }
@@ -202,14 +197,9 @@
 
   try {
     for (uint64_t i = 0; i < allowed_tx; ++i) {
-<<<<<<< HEAD
-      prepareTransfer(i);
-
-      if (mRefreshGroups) {
-=======
       prepareTransfer(mRRSeed++);
+
       if (mRefreshGroups || mPauseExecution) {
->>>>>>> 35017584
         return;
       }
     }
@@ -247,12 +237,8 @@
     {
       std::scoped_lock slock(mDrainFsMapMtx);
       std::tie(fsids, std::ignore) = mDrainFsMap.insert_or_assign(grp_drain_from,
-<<<<<<< HEAD
                                      fsutils::FsidsinGroup(grp_drain_from));
-=======
-                                                                  fsutils::FsidsinGroup(grp_drain_from));
       mPauseExecution = isDrainFSMapEmpty(mDrainFsMap);
->>>>>>> 35017584
     }
     mDrainMapLastUpdated = chrono::steady_clock::now();
 
@@ -272,26 +258,10 @@
       if (mRefreshGroups) {
         eos_info("msg=\"Group completed drain!\" group=%s",
                  grp_drain_from.c_str());
-<<<<<<< HEAD
-        return;
       }
 
-      // Check if only one source group is involved; then we're sure that this status
-      // will only change once a while. We don't need to keep checking this in a
-      // tight loop anymore
-      if (mEngine->sourceGroupCount() == 1) {
-        mPauseExecution = true;
-=======
->>>>>>> 35017584
-      }
-
       return;
     }
-<<<<<<< HEAD
-
-    mPauseExecution = false;
-=======
->>>>>>> 35017584
   }
 
   auto fsid = eos::common::pickIndexRR(fsids->second, index);
@@ -302,7 +272,7 @@
     std::tie(status, fids) = populateFids(fsid);
 
     if (!status) {
-      eos_debug("%s","\"Refreshing FS drain statuses\"");
+      eos_debug("%s", "\"Refreshing FS drain statuses\"");
       mRefreshFSMap = true;
       return;
     }
@@ -359,19 +329,15 @@
     return {false, mCacheFileList.end()};
   }
 
-<<<<<<< HEAD
-  mDrainProgressTracker.setTotalFiles(fsid, total_files);
-=======
   if (auto kv = mFsidRetryCtr.find(fsid);
       kv != mFsidRetryCtr.end()) {
     if (!kv->second.need_update(mRetryInterval)) {
-      eos_debug("msg=\"skipping retries as retry_interval hasn't passed\", fsid=%d",
-                fsid);
+      eos_debug("msg=\"skipping retries as retry_interval hasn't passed\", "
+                " fsid=%d", fsid);
       return {false, mCacheFileList.end()};
     }
   }
 
->>>>>>> 35017584
   std::vector<eos::common::FileId::fileid_t> local_fids;
   std::vector<eos::common::FileId::fileid_t> failed_fids;
   uint32_t ctr = 0;
@@ -585,18 +551,12 @@
     return ss.str();
   }
 
-  if (status_fmt == StatusFormat::DETAIL)
-  {
+  if (status_fmt == StatusFormat::DETAIL) {
     std::scoped_lock sl(mDrainFsMapMtx);
-<<<<<<< HEAD
-=======
+
     if (isDrainFSMapEmpty(mDrainFsMap)) {
       return ss.str();
     }
-
-    for (const auto& kv: mDrainFsMap) {
-      ss << "Group: " << kv.first << "\n";
->>>>>>> 35017584
 
     for (const auto& kv : mDrainFsMap) {
       ss << "Group: " << kv.first << "\n";
@@ -647,9 +607,9 @@
 GroupDrainer::isDrainFSMapEmpty(const drain_fs_map_t& drainFsMap)
 {
   return std::all_of(drainFsMap.begin(), drainFsMap.end(),
-                     [](const auto& p) {
-                       return p.second.empty();
-                     });
+  [](const auto & p) {
+    return p.second.empty();
+  });
 }
 
 } // eos::mgm