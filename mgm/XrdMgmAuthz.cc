--- conflicted
+++ resolved
@@ -120,14 +120,9 @@
 {
   using eos::common::SecEntity;
   int envlen;
-<<<<<<< HEAD
-  eos_static_info("path=\"%s\" opaque=\"%s\" client_info=\"%s\"",
-                  path, Env->Env(envlen),
-                  (Entity ? SecEntity::ToString(Entity, "").c_str() : "none"));
-=======
-  eos_static_debug("path=\"%s\" opaque=\"%s\"", path,
-                   (Env ? Env->Env(envlen) : "none"));
->>>>>>> 489e1ac3
+  eos_static_debug("path=\"%s\" opaque=\"%s\" client_info=\"%s\"", path,
+                   (Env ? Env->Env(envlen) : "none"),
+                   (Entity ? SecEntity::ToString(Entity, "").c_str() : "none"));
 
   if (eos::common::EosTok::IsEosToken(Env)) {
     return XrdAccPriv_All;
@@ -144,14 +139,7 @@
                      (has_user ? user_value.c_str() : ""));
   }
 
-<<<<<<< HEAD
   if ((Entity == nullptr) || ((Entity->name == nullptr) && !has_user)) {
-=======
-// When a bearer token is already supplied the token library is responsible
-// for deciding the access permissions therefore, in this case the MGM Authz
-// module will not give any additional permissions.
-  if (Env && Env->Get("authz")) {
->>>>>>> 489e1ac3
     return XrdAccPriv_None;
   }
 
