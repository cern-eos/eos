--- conflicted
+++ resolved
@@ -1344,38 +1344,23 @@
   }
 
   size_t n_wait = 0;
-<<<<<<< HEAD
 
   // Wait that the follower reaches the offset seen now
   while (dynamic_cast<eos::IChLogFileMDSvc*>
          (gOFS->eosFileService)->getFollowOffset() <
-         (uint64_t)size_local_dir_changelog) {
+         (uint64_t)size_local_file_changelog) {
     XrdSysTimer sleeper;
     sleeper.Wait(5000);
     eos_static_info("msg=\"waiting for the namespace to reach the follow "
                     "point\" is-offset=%llu follow-offset=%llu",
                     dynamic_cast<eos::IChLogFileMDSvc*>
                     (gOFS->eosFileService)->getFollowOffset(),
-                    (uint64_t) size_local_dir_changelog);
+                    (uint64_t) size_local_file_changelog);
 
     if (n_wait > 12) {
       MasterLog(eos_crit("slave=>master transition aborted since we didn't "
                          "reach the follow point in 60 seconds - you may retry"));
       fRunningState = Run::State::kIsRunningSlave;
-=======
-  // wait that the follower reaches the offset seen now                                                                                    
-  while (gOFS->eosFileService->getFollowOffset() < (uint64_t) size_local_file_changelog)
-  {
-    XrdSysTimer sleeper;
-    sleeper.Wait(5000);
-    eos_static_info("msg=\"waiting for the namespace to reach the follow point\" is-offset=%llu follow-offset=%llu", 
-		    gOFS->eosFileService->getFollowOffset(), (uint64_t) size_local_file_changelog);
-
-    if (n_wait > 12)
-    {
-      MasterLog(eos_crit("slave=>master transition aborted since we didn't reach the follow point in 60 seconds - you may retry"));
-      fRunningState = kIsRunningSlave;
->>>>>>> 033fc254
       return false;
     }
 
