--- conflicted
+++ resolved
@@ -1517,10 +1517,11 @@
   }
 
   // get eossync up if it is not up
-  eos::common::ShellCmd scmd4(". /etc/sysconfig/eos; service eossync status || service eossync start ");
+  eos::common::ShellCmd
+  scmd4(". /etc/sysconfig/eos; service eossync status || service eossync start ");
   rc = scmd4.wait(30);
-  if (rc.exit_code)
-  {
+
+  if (rc.exit_code) {
     MasterLog(eos_warning("failed to start eossync services - %d", rc.exit_code));
   }
 
@@ -1844,16 +1845,9 @@
     ns_preset = true;
   }
 
-<<<<<<< HEAD
   if (getenv("EOS_NS_FILE_SIZE")) {
     contSettings["ns_size"] = getenv("EOS_NS_FILE_SIZE");
     ns_preset = true;
-=======
-  if (getenv("EOS_NS_FILE_SIZE"))
-  {
-    fileSettings["ns_size"] = getenv("EOS_NS_FILE_SIZE");
-    ns_preset=true;
->>>>>>> ff87b862
   }
 
   if (ns_preset) {
