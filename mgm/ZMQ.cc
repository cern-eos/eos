// ----------------------------------------------------------------------
// File: ZMQ.cc
// Author: Andreas-Joachim Peters - CERN
// ----------------------------------------------------------------------

/************************************************************************
 * EOS - the CERN Disk Storage System                                   *
 * Copyright (C) 2011 CERN/Switzerland                                  *
 *                                                                      *
 * This program is free software: you can redistribute it and/or modify *
 * it under the terms of the GNU General Public License as published by *
 * the Free Software Foundation, either version 3 of the License, or    *
 * (at your option) any later version.                                  *
 *                                                                      *
 * This program is distributed in the hope that it will be useful,      *
 * but WITHOUT ANY WARRANTY; without even the implied warranty of       *
 * MERCHANTABILITY or FITNESS FOR A PARTICULAR PURPOSE.  See the        *
 * GNU General Public License for more details.                         *
 *                                                                      *
 * You should have received a copy of the GNU General Public License    *
 * along with this program.  If not, see <http://www.gnu.org/licenses/>.*
 ************************************************************************/
<<<<<<< HEAD
=======

/*----------------------------------------------------------------------------*/

>>>>>>> b909b4a4
#include "mgm/ZMQ.hh"
#include "mgm/fusex.pb.h"
#include <thread>
#include "common/Logging.hh"

EOSMGMNAMESPACE_BEGIN

FuseServer ZMQ::gFuseServer;

/*----------------------------------------------------------------------------*/
<<<<<<< HEAD
ZMQ::ZMQ(const char* URL) : eos::common::ZMQ(URL) { }

/*----------------------------------------------------------------------------*/
void
ZMQ::Process(zmq::socket_t& socket, zmq::message_t& request)
{
  // send reply
  zmq::message_t reply(5);
  memcpy((void*) reply.data(), "World", 5);
  (void) socket.send(reply);
}

EOSMGMNAMESPACE_END
=======
ZMQ::ZMQ (const char* URL) : task(0), bindUrl(URL)
{
}

/*----------------------------------------------------------------------------*/
void
ZMQ::ServeFuse()
/*----------------------------------------------------------------------------*/
{
  task = new Task(bindUrl);
  std::thread t1(&Task::run, task);
  t1.detach();
}

/*----------------------------------------------------------------------------*/
void
ZMQ::Worker::work()
/*----------------------------------------------------------------------------*/
{
  worker_.connect("inproc://backend");

  eos::fusex::container hb;

  try
  {
    while (true)
    {
      zmq::message_t identity;
      zmq::message_t msg;
      zmq::message_t copied_id;
      zmq::message_t copied_msg;
      worker_.recv(&identity);
      worker_.recv(&msg);

      std::string id((const char*) identity.data(), identity.size());
      std::string s((const char*) msg.data(), msg.size());

      hb.Clear();

      if (hb.ParseFromString(s))
      {
        switch (hb.type()) {

        case hb.HEARTBEAT:
        {
          struct timespec tsnow;
          eos::common::Timing::GetTimeSpec(tsnow);

          hb.mutable_heartbeat_()->set_delta(tsnow.tv_sec - hb.heartbeat_().clock() +
                                             (((int64_t) tsnow.tv_nsec - (int64_t) hb.heartbeat_().clock_ns())*1.0 / 1000000000.0));

          
          if (gFuseServer.Client().Dispatch(id,*(hb.mutable_heartbeat_())))
          {
            eos_static_info("msg=\"received new heartbeat\" identity=%s type=%d", (id.length() < 256) ? id.c_str() : "-illegal-", hb.type());
          }
          else
          {
            eos_static_info("msg=\"received heartbeat\" identity=%s type=%d", (id.length() < 256) ? id.c_str() : "-illegal-", hb.type());
          }
	  break;
        }
        case hb.STATISTICS:
	{
          gFuseServer.Client().HandleStatistics(id, hb.statistics_());
        }
	break;
        case hb.MD:
        {
          gFuseServer.HandleMD(id, hb.md_());
        }
	break;
        case hb.DIR:
        {
          gFuseServer.HandleDir(id,hb.dir_());
        }
	break;
        default:
          eos_static_err("msg=\"message type unknown");
        }
      }
      else
      {
        eos_static_err("msg=\"unable to parse message\"");
      }
    }
  }
  catch (std::exception &e)
  {
  }
}

EOSMGMNAMESPACE_END



>>>>>>> b909b4a4
<|MERGE_RESOLUTION|>--- conflicted
+++ resolved
@@ -20,131 +20,97 @@
  * You should have received a copy of the GNU General Public License    *
  * along with this program.  If not, see <http://www.gnu.org/licenses/>.*
  ************************************************************************/
-<<<<<<< HEAD
-=======
 
-/*----------------------------------------------------------------------------*/
-
->>>>>>> b909b4a4
 #include "mgm/ZMQ.hh"
 #include "mgm/fusex.pb.h"
+#include "common/Logging.hh"
 #include <thread>
-#include "common/Logging.hh"
 
 EOSMGMNAMESPACE_BEGIN
 
 FuseServer ZMQ::gFuseServer;
 
-/*----------------------------------------------------------------------------*/
-<<<<<<< HEAD
-ZMQ::ZMQ(const char* URL) : eos::common::ZMQ(URL) { }
+//------------------------------------------------------------------------------
+//
+//------------------------------------------------------------------------------
+ZMQ::ZMQ(const char* URL) : task(0), bindUrl(URL) {}
 
-/*----------------------------------------------------------------------------*/
-void
-ZMQ::Process(zmq::socket_t& socket, zmq::message_t& request)
-{
-  // send reply
-  zmq::message_t reply(5);
-  memcpy((void*) reply.data(), "World", 5);
-  (void) socket.send(reply);
-}
-
-EOSMGMNAMESPACE_END
-=======
-ZMQ::ZMQ (const char* URL) : task(0), bindUrl(URL)
-{
-}
-
-/*----------------------------------------------------------------------------*/
+//------------------------------------------------------------------------------
+//
+//------------------------------------------------------------------------------
 void
 ZMQ::ServeFuse()
-/*----------------------------------------------------------------------------*/
 {
   task = new Task(bindUrl);
   std::thread t1(&Task::run, task);
   t1.detach();
 }
 
-/*----------------------------------------------------------------------------*/
+//------------------------------------------------------------------------------
+//
+//------------------------------------------------------------------------------
 void
 ZMQ::Worker::work()
-/*----------------------------------------------------------------------------*/
 {
   worker_.connect("inproc://backend");
-
   eos::fusex::container hb;
 
-  try
-  {
-    while (true)
-    {
+  try {
+    while (true) {
       zmq::message_t identity;
       zmq::message_t msg;
       zmq::message_t copied_id;
       zmq::message_t copied_msg;
       worker_.recv(&identity);
       worker_.recv(&msg);
-
       std::string id((const char*) identity.data(), identity.size());
       std::string s((const char*) msg.data(), msg.size());
-
       hb.Clear();
 
-      if (hb.ParseFromString(s))
-      {
+      if (hb.ParseFromString(s)) {
         switch (hb.type()) {
-
-        case hb.HEARTBEAT:
-        {
+        case hb.HEARTBEAT: {
           struct timespec tsnow;
           eos::common::Timing::GetTimeSpec(tsnow);
+          hb.mutable_heartbeat_()->set_delta(tsnow.tv_sec - hb.heartbeat_().clock() +
+                                             (((int64_t) tsnow.tv_nsec - (int64_t) hb.heartbeat_().clock_ns()) * 1.0 /
+                                              1000000000.0));
 
-          hb.mutable_heartbeat_()->set_delta(tsnow.tv_sec - hb.heartbeat_().clock() +
-                                             (((int64_t) tsnow.tv_nsec - (int64_t) hb.heartbeat_().clock_ns())*1.0 / 1000000000.0));
+          if (gFuseServer.Client().Dispatch(id, *(hb.mutable_heartbeat_()))) {
+            eos_static_info("msg=\"received new heartbeat\" identity=%s type=%d",
+                            (id.length() < 256) ? id.c_str() : "-illegal-", hb.type());
+          } else {
+            eos_static_info("msg=\"received heartbeat\" identity=%s type=%d",
+                            (id.length() < 256) ? id.c_str() : "-illegal-", hb.type());
+          }
 
-          
-          if (gFuseServer.Client().Dispatch(id,*(hb.mutable_heartbeat_())))
-          {
-            eos_static_info("msg=\"received new heartbeat\" identity=%s type=%d", (id.length() < 256) ? id.c_str() : "-illegal-", hb.type());
-          }
-          else
-          {
-            eos_static_info("msg=\"received heartbeat\" identity=%s type=%d", (id.length() < 256) ? id.c_str() : "-illegal-", hb.type());
-          }
-	  break;
+          break;
         }
-        case hb.STATISTICS:
-	{
+
+        case hb.STATISTICS: {
           gFuseServer.Client().HandleStatistics(id, hb.statistics_());
         }
-	break;
-        case hb.MD:
-        {
+        break;
+
+        case hb.MD: {
           gFuseServer.HandleMD(id, hb.md_());
         }
-	break;
-        case hb.DIR:
-        {
-          gFuseServer.HandleDir(id,hb.dir_());
+        break;
+
+        case hb.DIR: {
+          gFuseServer.HandleDir(id, hb.dir_());
         }
-	break;
+        break;
+
         default:
           eos_static_err("msg=\"message type unknown");
         }
-      }
-      else
-      {
+      } else {
         eos_static_err("msg=\"unable to parse message\"");
       }
     }
-  }
-  catch (std::exception &e)
-  {
+  } catch (std::exception& e) {
   }
 }
 
-EOSMGMNAMESPACE_END
-
-
-
->>>>>>> b909b4a4
+EOSMGMNAMESPACE_END