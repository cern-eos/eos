//------------------------------------------------------------------------------
// File: GroupBalancer.hh
// Author: Joaquim Rocha - CERN
//------------------------------------------------------------------------------

/************************************************************************
 * EOS - the CERN Disk Storage System                                   *
 * Copyright (C) 2011 CERN/Switzerland                                  *
 *                                                                      *
 * This program is free software: you can redistribute it and/or modify *
 * it under the terms of the GNU General Public License as published by *
 * the Free Software Foundation, either version 3 of the License, or    *
 * (at your option) any later version.                                  *
 *                                                                      *
 * This program is distributed in the hope that it will be useful,      *
 * but WITHOUT ANY WARRANTY; without even the implied warranty of       *
 * MERCHANTABILITY or FITNESS FOR A PARTICULAR PURPOSE.  See the        *
 * GNU General Public License for more details.                         *
 *                                                                      *
 * You should have received a copy of the GNU General Public License    *
 * along with this program.  If not, see <http://www.gnu.org/licenses/>.*
 ************************************************************************/

#pragma once
#include "mgm/Namespace.hh"
#include "common/FileId.hh"
#include "common/AssistedThread.hh"
#include "common/RWMutex.hh"
#include <vector>
#include <string>
#include <cstring>
#include <ctime>
#include <map>
#include <unordered_set>
#include "mgm/groupbalancer/BalancerEngine.hh"

EOSMGMNAMESPACE_BEGIN

class FsGroup;
class FsSpace;
static constexpr uint64_t GROUPBALANCER_MIN_FILE_SIZE = 1ULL << 30;
static constexpr uint64_t GROUPBALANCER_MAX_FILE_SIZE = 16ULL << 30;
static constexpr int GROUPBALANCER_FILE_ATTEMPTS = 50;
using eos::mgm::group_balancer::GroupSize;
//------------------------------------------------------------------------------
//! @brief Class running the balancing among groups
//! For it to work, the Converter also needs to be enabled.
//------------------------------------------------------------------------------
class GroupBalancer
{
public:
  //----------------------------------------------------------------------------
  //! Constructor (per space)
  //
  //! @param spacename name of the associated space
  //----------------------------------------------------------------------------
  GroupBalancer(const char* spacename);

  //----------------------------------------------------------------------------
  //! Destructor
  //----------------------------------------------------------------------------
  ~GroupBalancer();

  //----------------------------------------------------------------------------
  //! Stop group balancing thread
  //----------------------------------------------------------------------------
  void Stop();

  //----------------------------------------------------------------------------
  // Service implementation e.g. eternal conversion loop running third-party
  // conversion
  //----------------------------------------------------------------------------
  void GroupBalance(ThreadAssistant& assistant) noexcept;


  struct Config {
    bool is_enabled;
    bool is_conv_enabled;
    int num_tx;
    uint64_t mMinFileSize; ///< Min size of files to be picked
    uint64_t mMaxFileSize; ///< Max size of files to be picked
    uint64_t file_attempts;
    group_balancer::BalancerEngineT engine_type;

    Config(): is_enabled(true), is_conv_enabled(true), num_tx(0),
      mMinFileSize(GROUPBALANCER_MIN_FILE_SIZE),
      mMaxFileSize(GROUPBALANCER_MAX_FILE_SIZE),
      engine_type(group_balancer::BalancerEngineT::stddev)
    {}
  };

  struct FileInfo {
    eos::common::FileId::fileid_t fid;
    std::string filename;
    uint64_t filesize;

    FileInfo() = default;
    FileInfo(eos::common::FileId::fileid_t _fid,
             std::string&& _fname, uint64_t _fsize) : fid(_fid),
      filename(std::move(_fname)),
      filesize(_fsize)
    {}

    // Check if both fid && filename are set, 0 size is valid
    operator bool() const
    {
      return fid != 0  && !filename.empty();
    }
  };

  //----------------------------------------------------------------------------
  //! Apply configuration stored at the space level
  //!
  //! @param space the space to configure
  //! @param cfg the GroupBalancer::Config struct
  //!
  //! @return boolean based on valid configuration
  //----------------------------------------------------------------------------
  bool Configure(FsSpace* const space, Config& cfg);

  std::string Status(bool detail = false, bool monitoring = false) const;

  static bool is_valid_engine(std::string_view engine_name);


  //----------------------------------------------------------------------------
  //! Ask the engine to reconfigure itself
  //! NOTE: Internally this is done by setting an atomic reconfigure flag
  //! While technically due to conf being already synchronised internally with a
  //! mutex, even with relaxed memory ordering we'll see the changes, but a stronger
  //! release/acquire semantic is to ensure that we don't wait on the conf mutex
  //! If you're changing this please make sure to change the corresponding acquire
  //! call in the GroupBalance routine.
  //----------------------------------------------------------------------------
  inline void reconfigure()
  {
    mDoConfigUpdate.store(true, std::memory_order_release);
  }

private:
  AssistedThread mThread; ///< Thread scheduling jobs
  std::string mSpaceName; ///< Attached space name
  Config mCfg;

  std::atomic<bool> mDoConfigUpdate {true};

  mutable eos::common::RWMutexW mEngineMtx;
  std::unique_ptr<group_balancer::BalancerEngine> mEngine;

  /// last time the groups' real used space was checked
  time_t mLastCheck;
  //! Scheduled transfers (maps fid to path in proc)
  std::map<eos::common::FileId::fileid_t, std::string> mTransfers;
  group_balancer::engine_conf_t mEngineConf;
  //----------------------------------------------------------------------------
  //! Produces a file conversion path to be placed in the proc directory taking
  //! into account the given group and also returns its size
  //!
  //! @param fid the file ID
  //! @param group the group to which the file will be transferred
  //! @param size return address for the size of the file
  //!
  //! @return name of the proc transfer file
  //----------------------------------------------------------------------------
  static std::string
  getFileProcTransferNameAndSize(eos::common::FileId::fileid_t fid,
                                 FsGroup* group, uint64_t* size);

  //----------------------------------------------------------------------------
  //! Chooses a random file ID from a random filesystem in the given group
  //!
  //! @param group the group from which the file id will be chosen
  //!
  //! @return the chosen file ID
  //----------------------------------------------------------------------------
  eos::common::FileId::fileid_t chooseFidFromGroup(FsGroup* group);

  //----------------------------------------------------------------------------
  //! Chooses a random file from a random filesystem in the given group, but makes
  //! a few attempts to pick a file within the configured size limits.
  //! @param from_group the group from which the file id will be chosen
  //! @param to_group the group to which file will be moved to
  //! @param no of attempts (default :50)
  //!
  //! @return FileInfo for the chosen file
  //----------------------------------------------------------------------------
<<<<<<< HEAD
  FileInfo chooseFileFromGroup(FsGroup* group, int attempts);
=======
  GroupBalancer::FileInfo chooseFileFromGroup(FsGroup* from_group,
                                              FsGroup* to_group, int attempts);
>>>>>>> d0354795

  void prepareTransfers(int nrTransfers);

  //----------------------------------------------------------------------------
  //! Picks two groups (source and target) randomly and schedule a file ID
  //! to be transferred
  //----------------------------------------------------------------------------
  void prepareTransfer(void);

  //----------------------------------------------------------------------------
  //! Creates the conversion file in proc for the file ID, from the given
  //! sourceGroup, to the targetGroup (and updates the cache structures)
  //!
  //! @param file_info, the FileInfo struct of the file to be transferred
  //! @param sourceGroup the group where the file is currently located
  //! @param targetGroup the group to which the file is will be transferred
  //----------------------------------------------------------------------------
  void scheduleTransfer(const FileInfo& file_info,
                        FsGroup* sourceGroup, FsGroup* targetGroup);

  //----------------------------------------------------------------------------
  //! Check if the sizes cache should be updated (based on the time passed since
  //! they were last updated)
  //!
  //! @return whether the cache expired or not
  //----------------------------------------------------------------------------
  bool cacheExpired(void);

  //----------------------------------------------------------------------------
  //! For each entry in mTransfers, check if the file was transfered and remove
  //! it from the list
  //----------------------------------------------------------------------------
  void UpdateTransferList(void);
};

EOSMGMNAMESPACE_END<|MERGE_RESOLUTION|>--- conflicted
+++ resolved
@@ -184,12 +184,8 @@
   //!
   //! @return FileInfo for the chosen file
   //----------------------------------------------------------------------------
-<<<<<<< HEAD
-  FileInfo chooseFileFromGroup(FsGroup* group, int attempts);
-=======
   GroupBalancer::FileInfo chooseFileFromGroup(FsGroup* from_group,
-                                              FsGroup* to_group, int attempts);
->>>>>>> d0354795
+      FsGroup* to_group, int attempts);
 
   void prepareTransfers(int nrTransfers);
 
