// ----------------------------------------------------------------------
// File: GrpcNsInterface.hh
// Author: Andreas-Joachim Peters - CERN
// ----------------------------------------------------------------------

/************************************************************************
 * EOS - the CERN Disk Storage System                                   *
 * Copyright (C) 2018 CERN/Switzerland                                  *
 *                                                                      *
 * This program is free software: you can redistribute it and/or modify *
 * it under the terms of the GNU General Public License as published by *
 * the Free Software Foundation, either version 3 of the License, or    *
 * (at your option) any later version.                                  *
 *                                                                      *
 * This program is distributed in the hope that it will be useful,      *
 * but WITHOUT ANY WARRANTY; without even the implied warranty of       *
 * MERCHANTABILITY or FITNESS FOR A PARTICULAR PURPOSE.  See the        *
 * GNU General Public License for more details.                         *
 *                                                                      *
 * You should have received a copy of the GNU General Public License    *
 * along with this program.  If not, see <http://www.gnu.org/licenses/>.*
 ************************************************************************/

#pragma once

#ifdef EOS_GRPC
#include "common/Mapping.hh"
#include "mgm/Namespace.hh"
#include "namespace/interface/IFileMD.hh"
#include "namespace/interface/IContainerMD.hh"
#include "namespace/interface/IView.hh"
#include "GrpcServer.hh"
#include "proto/Rpc.grpc.pb.h"
#include <grpc++/grpc++.h>

/*----------------------------------------------------------------------------*/

EOSMGMNAMESPACE_BEGIN

/**
 * @file   GrpcNsInterface.hh
 *
 * @brief  This class bridges namespace to gRPC requests
 *
 */


class GrpcNsInterface
{
public:

  static bool Filter(std::shared_ptr<eos::IFileMD> fmd,
                     const eos::rpc::MDSelection& filter);

  static bool Filter(std::shared_ptr<eos::IContainerMD> cmd,
                     const eos::rpc::MDSelection& filter);


  static grpc::Status GetMD(eos::common::VirtualIdentity& vid,
                            grpc::ServerWriter<eos::rpc::MDResponse>* writer,
<<<<<<< HEAD
                            const eos::rpc::MDRequest* request, bool check_perms = true,
                            bool lock = true);
=======
                            const eos::rpc::MDRequest* request, bool check_perms = true, 
			    bool lock=true, 
			    bool access_self=false);
>>>>>>> d0354795

  static grpc::Status Stat(eos::common::VirtualIdentity& vid,
                           grpc::ServerWriter<eos::rpc::MDResponse>* writer,
                           const eos::rpc::MDRequest* request);

  static grpc::Status StreamMD(eos::common::VirtualIdentity& vid,
                               grpc::ServerWriter<eos::rpc::MDResponse>* writer,
                               const eos::rpc::MDRequest* request,
                               bool streamparent = true,
                               std::vector<uint64_t>* childdirs = 0);

  static grpc::Status Find(eos::common::VirtualIdentity& vid,
                           grpc::ServerWriter<eos::rpc::MDResponse>* writer,
                           const eos::rpc::FindRequest* request);

  static grpc::Status NsStat(eos::common::VirtualIdentity& vid,
                             eos::rpc::NsStatResponse* reply,
                             const eos::rpc::NsStatRequest* request);

  static grpc::Status FileInsert(eos::common::VirtualIdentity& vid,
                                 eos::rpc::InsertReply* reply,
                                 const eos::rpc::FileInsertRequest* request);

  static grpc::Status ContainerInsert(eos::common::VirtualIdentity& vid,
                                      eos::rpc::InsertReply* reply,
                                      const eos::rpc::ContainerInsertRequest* request);

  static grpc::Status Exec(eos::common::VirtualIdentity& vid,
                           eos::rpc::NSResponse* reply,
                           const eos::rpc::NSRequest* request);

  static grpc::Status Mkdir(eos::common::VirtualIdentity& vid,
                            eos::rpc::NSResponse::ErrorResponse* reply,
                            const eos::rpc::NSRequest::MkdirRequest* request);

  static grpc::Status Rmdir(eos::common::VirtualIdentity& vid,
                            eos::rpc::NSResponse::ErrorResponse* reply,
                            const eos::rpc::NSRequest::RmdirRequest* request);

  static grpc::Status Touch(eos::common::VirtualIdentity& vid,
                            eos::rpc::NSResponse::ErrorResponse* reply,
                            const eos::rpc::NSRequest::TouchRequest* request);

  static grpc::Status Unlink(eos::common::VirtualIdentity& vid,
                             eos::rpc::NSResponse::ErrorResponse* reply,
                             const eos::rpc::NSRequest::UnlinkRequest* request);

  static grpc::Status Rm(eos::common::VirtualIdentity& vid,
                         eos::rpc::NSResponse::ErrorResponse* reply,
                         const eos::rpc::NSRequest::RmRequest* request);

  static grpc::Status Rename(eos::common::VirtualIdentity& vid,
                             eos::rpc::NSResponse::ErrorResponse* reply,
                             const eos::rpc::NSRequest::RenameRequest* request);

  static grpc::Status Symlink(eos::common::VirtualIdentity& vid,
                              eos::rpc::NSResponse::ErrorResponse* reply,
                              const eos::rpc::NSRequest::SymlinkRequest* request);

  static grpc::Status SetXAttr(eos::common::VirtualIdentity& vid,
                               eos::rpc::NSResponse::ErrorResponse* reply,
                               const eos::rpc::NSRequest::SetXAttrRequest* request);

  static grpc::Status Version(eos::common::VirtualIdentity& vid,
                              eos::rpc::NSResponse::VersionResponse* reply,
                              const eos::rpc::NSRequest::VersionRequest* request);

  static grpc::Status Recycle(eos::common::VirtualIdentity& vid,
                              eos::rpc::NSResponse::RecycleResponse* reply,
                              const eos::rpc::NSRequest::RecycleRequest* request);

  static grpc::Status Chown(eos::common::VirtualIdentity& vid,
                            eos::rpc::NSResponse::ErrorResponse* reply,
                            const eos::rpc::NSRequest::ChownRequest* request);

  static grpc::Status Chmod(eos::common::VirtualIdentity& vid,
                            eos::rpc::NSResponse::ErrorResponse* reply,
                            const eos::rpc::NSRequest::ChmodRequest* request);

  static grpc::Status Acl(eos::common::VirtualIdentity& vid,
                          eos::rpc::NSResponse::AclResponse* reply,
                          const eos::rpc::NSRequest::AclRequest* request);


  static grpc::Status Token(eos::common::VirtualIdentity& vid,
                            eos::rpc::NSResponse::ErrorResponse* reply,
                            const eos::rpc::NSRequest::TokenRequest* request);

  static grpc::Status Quota(eos::common::VirtualIdentity& vid,
                            eos::rpc::NSResponse::QuotaResponse* reply,
                            const eos::rpc::NSRequest::QuotaRequest* request);

  static bool Access(eos::common::VirtualIdentity& vid, int mode,
                     std::shared_ptr<eos::IContainerMD> cmd,
		     eos::IFileMD::XAttrMap* attrmapF = 0);

};

EOSMGMNAMESPACE_END
#endif<|MERGE_RESOLUTION|>--- conflicted
+++ resolved
@@ -58,14 +58,9 @@
 
   static grpc::Status GetMD(eos::common::VirtualIdentity& vid,
                             grpc::ServerWriter<eos::rpc::MDResponse>* writer,
-<<<<<<< HEAD
                             const eos::rpc::MDRequest* request, bool check_perms = true,
-                            bool lock = true);
-=======
-                            const eos::rpc::MDRequest* request, bool check_perms = true, 
-			    bool lock=true, 
-			    bool access_self=false);
->>>>>>> d0354795
+                            bool lock = true,
+                            bool access_self = false);
 
   static grpc::Status Stat(eos::common::VirtualIdentity& vid,
                            grpc::ServerWriter<eos::rpc::MDResponse>* writer,
@@ -160,7 +155,7 @@
 
   static bool Access(eos::common::VirtualIdentity& vid, int mode,
                      std::shared_ptr<eos::IContainerMD> cmd,
-		     eos::IFileMD::XAttrMap* attrmapF = 0);
+                     eos::IFileMD::XAttrMap* attrmapF = 0);
 
 };
 
