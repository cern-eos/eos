--- conflicted
+++ resolved
@@ -248,12 +248,7 @@
     std::string tag = prefix + eos::common::FileId::Fid2Hex(fmd->getId());
     std::string uri = gOFS->eosView->getUri(fmd.get());
     std::shared_ptr<eos::IFileMD> entry_fmd;
-<<<<<<< HEAD
-    eos::common::RWMutexWriteLock nslock(gOFS->eosViewRWMutex, __FUNCTION__,
-                                         __LINE__, __FILE__);
-=======
     eos::common::RWMutexWriteLock nslock(gOFS->eosViewRWMutex);
->>>>>>> 8548efb3
 
     try {
       entry_fmd = gOFS->eosView->getFile(tag);
@@ -430,12 +425,7 @@
         std::shared_ptr<eos::IContainerMD> dmd;
         eos::IContainerMD::ctime_t ctime;
         // delete this directory if it is older than atomic_age
-<<<<<<< HEAD
-        eos::common::RWMutexWriteLock viewWriteLock;
-        viewWriteLock.Grab(gOFS->eosViewRWMutex, __FUNCTION__, __LINE__, __FILE__);
-=======
         eos::common::RWMutexWriteLock viewWriteLock(gOFS->eosViewRWMutex);
->>>>>>> 8548efb3
 
         try {
           dmd = gOFS->eosView->getContainer(rfoundit->first);
@@ -473,11 +463,7 @@
           eos::IFileMD::ctime_t ctime;
           // reference by fxid
           eos::Prefetcher::prefetchFileMDAndWait(gOFS->eosView, fid);
-<<<<<<< HEAD
-          viewReadLock.Grab(gOFS->eosViewRWMutex, __FUNCTION__, __LINE__, __FILE__);
-=======
           viewReadLock.Grab(gOFS->eosViewRWMutex);
->>>>>>> 8548efb3
 
           try {
             fmd = gOFS->eosFileService->getFileMD(fid);
@@ -559,12 +545,7 @@
           }
 
           if (cleanup && flag_deletion) {
-<<<<<<< HEAD
-            eos::common::RWMutexWriteLock viewWriteLock;
-            viewWriteLock.Grab(gOFS->eosViewRWMutex, __FUNCTION__, __LINE__, __FILE__);
-=======
             eos::common::RWMutexWriteLock viewWriteLock(gOFS->eosViewRWMutex);
->>>>>>> 8548efb3
 
             // cleanup the tag entry
             try {
