--- conflicted
+++ resolved
@@ -827,16 +827,10 @@
   mBalancer = new Balancer(name);
   mGroupBalancer = new GroupBalancer(name);
   mGeoBalancer = new GeoBalancer(name);
-<<<<<<< HEAD
+  mGroupDrainer.reset(new GroupDrainer(name));
 
   // Start old converter if the new one is disabled on purpose
   if (getenv("EOS_FORCE_DISABLE_NEW_CONVERTER")) {
-=======
-  mGroupDrainer.reset(new GroupDrainer(name));
-  // Start old converter if we're using the in-memory NS or if the new one
-  // is disabled on purpose
-  if (!gOFS->NsInQDB || getenv("EOS_FORCE_DISABLE_NEW_CONVERTER")) {
->>>>>>> 7b3781ff
     eos_static_info("%s", "msg=\"start the old converter\"");
     mConverter = new Converter(name);
   } else {
@@ -2407,6 +2401,7 @@
 
           std::string group = fs->GetString("schedgroup");
           bool is_group_active = false;
+
           if (auto group_key = FsView::gFsView.mGroupView.find(group);
               group_key != FsView::gFsView.mGroupView.end()) {
             auto group_status = group_key->second->GetConfigMember("status");
