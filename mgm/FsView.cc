//------------------------------------------------------------------------------
// File: FsView.cc
// Author: Andreas-Joachim Peters - CERN
//------------------------------------------------------------------------------

/************************************************************************
 * EOS - the CERN Disk Storage System                                   *
 * Copyright (C) 2011 CERN/Switzerland                                  *
 *                                                                      *
 * This program is free software: you can redistribute it and/or modify *
 * it under the terms of the GNU General Public License as published by *
 * the Free Software Foundation, either version 3 of the License, or    *
 * (at your option) any later version.                                  *
 *                                                                      *
 * This program is distributed in the hope that it will be useful,      *
 * but WITHOUT ANY WARRANTY; without even the implied warranty of       *
 * MERCHANTABILITY or FITNESS FOR A PARTICULAR PURPOSE.  See the        *
 * GNU General Public License for more details.                         *
 *                                                                      *
 * You should have received a copy of the GNU General Public License    *
 * along with this program.  If not, see <http://www.gnu.org/licenses/>.*
 ************************************************************************/

#include <cfloat>
#include <curl/curl.h>
#include "common/config/ConfigParsing.hh"
#include "mgm/XrdMgmOfs.hh"
#include "mgm/FsView.hh"
#include "mgm/GeoBalancer.hh"
#include "mgm/Balancer.hh"
#include "mgm/GroupBalancer.hh"
#include "mgm/GroupDrainer.hh"
#include "mgm/GeoTreeEngine.hh"
#include "mgm/balancer/FsBalancer.hh"
#include "mgm/config/IConfigEngine.hh"
#include "mgm/tgc/Constants.hh"
#include "mgm/http/rest-api/Constants.hh"
#include "mgm/ZMQ.hh"
#include "common/table_formatter/TableFormatterBase.hh"
#include "common/StringConversion.hh"
#include "common/Assert.hh"
#include "common/InstanceName.hh"
#include "mq/SharedHashWrapper.hh"
#include "common/Constants.hh"
#include "common/token/EosTok.hh"
#include "common/TransferQueue.hh"

using eos::common::RWMutexReadLock;

EOSMGMNAMESPACE_BEGIN

FsView FsView::gFsView;
std::atomic<bool> FsSpace::gDisableDefaults {false};


//------------------------------------------------------------------------------
// Check if given heartbeat timestamp is recent enough
//------------------------------------------------------------------------------
inline bool isHeartbeatRecent(time_t heartbeatTime)
{
  time_t now = time(NULL);

  if ((now - heartbeatTime) < 60) {
    return true;
  }

  return false;
}

//------------------------------------------------------------------------------
// Destructor - destructs all the branches starting at this node
//------------------------------------------------------------------------------
GeoTreeElement::~GeoTreeElement()
{
  for (auto it = mSons.begin(); it != mSons.end(); it++) {
    delete it->second;
  }
}

//------------------------------------------------------------------------------
// Constructor
//------------------------------------------------------------------------------
GeoTree::GeoTree() : pLevels(8)
{
  pLevels.resize(1);
  pRoot = new GeoTreeElement;
  pLevels[0].insert(pRoot);
  pRoot->mTagToken = "<ROOT>";
  pRoot->mFullTag = "<ROOT>";
  pRoot->mFather = NULL;
}

//------------------------------------------------------------------------------
// Destructor
//------------------------------------------------------------------------------
GeoTree::~GeoTree()
{
  delete pRoot;
}

//------------------------------------------------------------------------------
// Insert a FileSystem into the tree
//------------------------------------------------------------------------------
bool GeoTree::insert(const fsid_t& fs)
{
  if (pLeaves.count(fs)) {
    return false;
  }

  std::string geotag = getGeoTag(fs);
  // Tokenize the geotag (geo tag is like adas::acsd::csdw::fee)
  std::vector<std::string> geotokens;
  eos::common::StringConversion::EmptyTokenize(geotag, geotokens, ":");
  size_t s;
  s = geotokens.size();

  for (size_t i = 0; i < s; i++) {
    if (geotokens[i].size()) {
      geotokens.push_back(geotokens[i]);
    }
  }

  geotokens.erase(geotokens.begin(), geotokens.begin() + s);

  if (geotokens.empty()) {
    geotokens.push_back("");  // geotag is not provided
  }

  GeoTreeElement* father = pRoot;
  std::string fulltag = pRoot->mFullTag;
  // Insert all the geotokens in the tree
  GeoTreeElement* currentnode = pRoot;
  GeoTreeElement* currentleaf = NULL;

  for (int i = 0; i < (int)geotokens.size() - 1; i++) {
    const std::string& geotoken = geotokens[i];

    if (currentnode->mSons.count(geotoken)) {
      currentnode = father->mSons[geotoken];

      if (!fulltag.empty()) {
        fulltag += "::";
      }

      fulltag += geotoken;
    } else {
      currentnode = new GeoTreeElement;
      currentnode->mTagToken = geotoken;

      if (!fulltag.empty()) {
        fulltag += "::";
      }

      fulltag += geotoken;
      currentnode->mFullTag = fulltag;
      currentnode->mFather = father;
      father->mSons[geotoken] = currentnode;

      if ((int)pLevels.size() < i + 2) {
        pLevels.resize(i + 2);
      }

      pLevels[i + 1].insert(currentnode);
    }

    father = currentnode;
  }

  // Finally, insert the fs
  if (!father->mSons.count(geotokens.back())) {
    currentleaf = new GeoTreeElement;
    currentleaf->mFather = father;
    currentleaf->mTagToken = geotokens.back();

    if (!fulltag.empty()) {
      fulltag += "::";
    }

    fulltag += geotokens.back();
    currentleaf->mFullTag = fulltag;
    father->mSons[geotokens.back()] = currentleaf;

    if (pLevels.size() < geotokens.size() + 1) {
      pLevels.resize(geotokens.size() + 1);
    }

    pLevels[geotokens.size()].insert(currentleaf);
  } else {
    // assert(father->mSons[geotokens.back()]->mIsLeaf);
    currentleaf = father->mSons[geotokens.back()];
  }

  if (!currentleaf->mFsIds.count(fs)) {
    currentleaf->mFsIds.insert(fs);
    pLeaves[fs] = currentleaf;
  } else {
    return false;
  }

  return true;
}

//------------------------------------------------------------------------------
// Get number of file systems in the tree
//------------------------------------------------------------------------------
size_t GeoTree::size() const
{
  return pLeaves.size();
}

//------------------------------------------------------------------------------
// Remove a file system from the tree
//------------------------------------------------------------------------------
bool GeoTree::erase(const fsid_t& fs)
{
  GeoTreeElement* leaf;

  if (!pLeaves.count(fs)) {
    return false;
  } else {
    leaf = pLeaves[fs];
  }

  pLeaves.erase(fs);
  leaf->mFsIds.erase(fs);
  GeoTreeElement* father = leaf;

  if (leaf->mFsIds.empty() && leaf->mSons.empty()) {
    // Compute the depth for the current father
    int depth = -1;

    for (int i = (int)pLevels.size() - 1; i >= 0; i--) {
      if (pLevels[i].count(father)) {
        depth = i;
        break;
      }
    }

    assert(depth >= 0); // consistency check

    if (depth < 0) {
      return false;
    }

    // Go uproot until there is more than one branch
    while (father->mFather && father->mFather->mSons.size() == 1 &&
           father->mFather->mFsIds.empty()) {
      if (father->mFather == pRoot) {
        break;
      }

      pLevels[depth--].erase(father);
      // We don't update the father's sons list on purpose in order to keep
      // the reference for the destruction
      father = father->mFather;
    }

    // Erase the full branch
    if (father->mFather) {
      father->mFather->mSons.erase(father->mTagToken);
    }

    pLevels[depth].erase(father);
    delete father;
    // Update the pLevels size if needed
    int count = 0;

    for (auto it = pLevels.rbegin(); it != pLevels.rend(); it++) {
      if (!it->empty()) {
        if (count) {
          pLevels.resize(pLevels.size() - count);
        }

        break;
      }

      count++;
    }
  }

  return true;
}

//------------------------------------------------------------------------------
// Get the geotag at which the fs is stored if found
//------------------------------------------------------------------------------
bool GeoTree::getGeoTagInTree(const fsid_t& fs, std::string& geoTag)
{
  if (!pLeaves.count(fs)) {
    return false;
  } else {
    geoTag = pLeaves[fs]->mFullTag;
  }

  return true;
}

//------------------------------------------------------------------------------
// Get file system geotag
//------------------------------------------------------------------------------
std::string GeoTree::getGeoTag(const fsid_t& fs) const
{
  FileSystem* entry = FsView::gFsView.mIdView.lookupByID(fs);

  if (!entry) {
    return "";
  }

  return entry->GetString("stat.geotag");
}

//------------------------------------------------------------------------------
//               * * *   Class GeoTree::const_iterator * * *
//------------------------------------------------------------------------------

//------------------------------------------------------------------------------
// Copy assignment operator
//------------------------------------------------------------------------------
GeoTree::const_iterator&
GeoTree::const_iterator::operator= (const const_iterator& it)
{
  if (this != &it) {
    mIt = it.mIt;
    mCont = it.mCont;
  }

  return *this;
}

//------------------------------------------------------------------------------
// ++ operator pre-increment
//------------------------------------------------------------------------------
GeoTree::const_iterator&
GeoTree::const_iterator::operator++()
{
  if (mIt != mCont->end()) {
    ++mIt;
  }

  return *this;
}

//------------------------------------------------------------------------------
// ++ operator post-increment
//------------------------------------------------------------------------------
GeoTree::const_iterator
GeoTree::const_iterator::operator++(int)
{
  GeoTree::const_iterator it(*this);

  if (mIt != mCont->end()) {
    ++mIt;
  }

  return it;
}

//------------------------------------------------------------------------------
// -- operator pre-decrement
//------------------------------------------------------------------------------
GeoTree::const_iterator&
GeoTree::const_iterator::operator--()
{
  if (mIt != mCont->begin()) {
    --mIt;
  }

  return *this;
}

//------------------------------------------------------------------------------
// -- operator post-decrement
//------------------------------------------------------------------------------
GeoTree::const_iterator
GeoTree::const_iterator::operator--(int)
{
  GeoTree::const_iterator it(*this);

  if (mIt != mCont->begin()) {
    --mIt;
  }

  return it;
}

//------------------------------------------------------------------------------
// Indirection operator
//------------------------------------------------------------------------------
const eos::common::FileSystem::fsid_t&
GeoTree::const_iterator::operator*() const
{
  return mIt->first;
}

//------------------------------------------------------------------------------
// fsid_iterator: Iterate either over a given subset, or the pLeaves map.
// Yes this is weird, but we need it for certain BaseView functions.
//------------------------------------------------------------------------------
class fsid_iterator
{
public:
  //----------------------------------------------------------------------------
  // Constructor. Iterate through subset: if subset is nullptr, iterate through
  // tree instead.
  //----------------------------------------------------------------------------
  fsid_iterator(const std::set<eos::common::FileSystem::fsid_t>* subset,
                GeoTree* tree)
  {
    subsetValid = subset != nullptr;

    if (subsetValid) {
      subsetIter = subset->begin();
      subsetEnd = subset->end();
    } else {
      geotreeIter = tree->begin();
      geotreeEnd = tree->end();
    }
  }

  //----------------------------------------------------------------------------
  // Is the iterator still valid?
  //----------------------------------------------------------------------------
  bool valid() const
  {
    if (subsetValid) {
      return subsetIter != subsetEnd;
    }

    return geotreeIter != geotreeEnd;
  }

  //----------------------------------------------------------------------------
  // Advance
  //----------------------------------------------------------------------------
  void next()
  {
    if (!valid()) {
      return;
    }

    if (subsetValid) {
      subsetIter++;
    } else {
      geotreeIter++;
    }
  }

  eos::common::FileSystem::fsid_t operator*() const
  {
    if (subsetValid) {
      return *subsetIter;
    }

    return *geotreeIter;
  }

private:
  bool subsetValid;
  std::set<eos::common::FileSystem::fsid_t>::const_iterator subsetIter;
  std::set<eos::common::FileSystem::fsid_t>::const_iterator subsetEnd;

  GeoTree::const_iterator geotreeIter;
  GeoTree::const_iterator geotreeEnd;
};

//------------------------------------------------------------------------------
// Run an aggregator through the tree
//------------------------------------------------------------------------------
bool GeoTree::runAggregator(GeoTreeAggregator* aggregator) const
{
  if (pLevels.empty()) {
    return false;
  }

  // Build the GeoTags and the depth indexes
  size_t elemCount = 0;
  std::vector<std::string> geotags;
  std::vector<size_t> depthlevelsendindexes;

  for (auto itl = pLevels.begin(); itl != pLevels.end(); itl++) {
    geotags.resize(geotags.size() + itl->size());

    for (auto ite = itl->rbegin(); ite != itl->rend(); ite++) {
      // could be made faster and more complex but probably not necessary for the moment
      geotags[elemCount] = (*ite)->mTagToken;
      GeoTreeElement* element = *ite;

      while (element->mFather) {
        element = element->mFather;
        geotags[elemCount] = element->mTagToken + "::" + geotags[elemCount];
      }

      elemCount++;
    }

    depthlevelsendindexes.push_back(elemCount);
  }

  aggregator->init(geotags, depthlevelsendindexes);
  elemCount--;

  for (auto itl = pLevels.rbegin(); itl != pLevels.rend(); itl++) {
    for (auto ite = itl->begin(); ite != itl->end(); ite++) {
      (*ite)->mId = elemCount;

      if (!aggregator->aggregateLeavesAndNodes((*ite)->mFsIds, (*ite)->mSons,
          elemCount--)) {
        return false;
      }
    }
  }

  return true;
}

//------------------------------------------------------------------------------
// @brief Get the sums at each tree element
//------------------------------------------------------------------------------
const std::vector<double>* DoubleAggregator::getSums() const
{
  return &pSums;
}

//------------------------------------------------------------------------------
// @brief Get the averages at each tree element
//------------------------------------------------------------------------------
const std::vector<double>* DoubleAggregator::getMeans() const
{
  return &pMeans;
}

//------------------------------------------------------------------------------
// @brief Get the maximum deviations at each tree element
//------------------------------------------------------------------------------
const std::vector<double>* DoubleAggregator::getMaxAbsDevs() const
{
  return &pMaxAbsDevs;
}

//------------------------------------------------------------------------------
// @brief Get the standard deviations at each tree element
//------------------------------------------------------------------------------
const std::vector<double>* DoubleAggregator::getStdDevs() const
{
  return &pStdDevs;
}

//------------------------------------------------------------------------------
// Get the geotags at each tree element
//------------------------------------------------------------------------------
const std::vector<std::string>* DoubleAggregator::getGeoTags() const
{
  return &pGeoTags;
}

//------------------------------------------------------------------------------
// @brief Get the end index (excluded) for a given depth level
// @param depth the maximum depth to be reached (-1 for unlimited)
// @return the index of the first element in the vectors being deeper that depth
//------------------------------------------------------------------------------
size_t DoubleAggregator::getEndIndex(int depth) const
{
  if (depth < 0 || depth > (int)pDepthLevelsIndexes.size() - 1) {
    depth = pDepthLevelsIndexes.size() - 1;
  }

  return pDepthLevelsIndexes[depth];
};

//------------------------------------------------------------------------------
// @brief Constructor
// @param param Name of the parameter statistics have to be computed for
//------------------------------------------------------------------------------
DoubleAggregator::DoubleAggregator(const char* param):
  pParam(param), pView(NULL)
{}

//------------------------------------------------------------------------------
// Destructor
//------------------------------------------------------------------------------
DoubleAggregator::~DoubleAggregator()
{}

//------------------------------------------------------------------------------
// @brief Set the view ordering the statistics. Needs to be set before running
// the aggregator.
// @param view Pointer to the view ordering the statistics
//------------------------------------------------------------------------------
void DoubleAggregator::setView(BaseView* view)
{
  pView = view;
}

//------------------------------------------------------------------------------
// Initialize
//------------------------------------------------------------------------------
bool
DoubleAggregator::init(const std::vector<std::string>& geotags,
                       const std::vector<size_t>& depthLevelsIndexes)
{
  // Check that the view is defined, this is necessary for the subsequent calls
  // to AggregateXXX.
  assert(pView);
  pGeoTags = geotags;
  pDepthLevelsIndexes = depthLevelsIndexes;
  return true;
}

//------------------------------------------------------------------------------
// Aggregate leaves
//------------------------------------------------------------------------------
bool
DoubleAggregator::aggregateLeaves(
  const std::set<eos::common::FileSystem::fsid_t>& leaves, const size_t& idx)
{
  // The following should happen only at the first call
  if ((int)idx > (int)pMeans.size() - 1) {
    pSums.resize(idx + 1);
    pMeans.resize(idx + 1);
    pMaxDevs.resize(idx + 1);
    pMinDevs.resize(idx + 1);
    pMaxAbsDevs.resize(idx + 1);
    pStdDevs.resize(idx + 1);
    pNb.resize(idx + 1);
  }

  pNb[idx] = pView->ConsiderCount(false, &leaves);

  if (pNb[idx]) {
    pSums[idx] = pView->SumDouble(pParam.c_str(), false, &leaves);
    pMeans[idx] = pView->AverageDouble(pParam.c_str(), false, &leaves);
    pMaxDevs[idx] = (pNb[idx] == 1) ? 0 : pView->MaxDeviation(pParam.c_str(), false,
                    &leaves);
    pMinDevs[idx] = (pNb[idx] == 1) ? 0 : pView->MinDeviation(pParam.c_str(), false,
                    &leaves);
    pStdDevs[idx] = (pNb[idx] == 1) ? 0 : pView->SigmaDouble(pParam.c_str(), false,
                    &leaves);
    pMaxAbsDevs[idx] = (pNb[idx] == 1) ? 0 : std::max(abs(pMaxDevs[idx]),
                       abs(pMinDevs[idx]));
  } else {
    pSums[idx] = 0;
    pMeans[idx] = 0;
    pMaxDevs[idx] = 0;
    pMinDevs[idx] = 0;
    pStdDevs[idx] = 0;
    pMaxAbsDevs[idx] = 0;
  }

  return true;
}

//------------------------------------------------------------------------------
// Aggregate nodes
//------------------------------------------------------------------------------
bool
DoubleAggregator::aggregateNodes(
  const std::map<std::string, GeoTreeElement*>& nodes,
  const size_t& idx, bool includeSelf)
{
  double pS, pM, pMAD, pSD, pMiD, pMaD;
  pS = pM = pMAD = pSD = 0;
  pMiD = DBL_MAX;
  pMaD = -DBL_MAX;
  long long pN = 0;

  for (auto it = nodes.begin(); it != nodes.end(); it++) {
    size_t i = it->second->mId;
    pS += pSums[i];
    pN += pNb[i];
  }

  if (pN) {
    pM = pS / pN;
  }

  for (auto it = nodes.begin(); it != nodes.end(); it++) {
    size_t i = it->second->mId;

    if (pNb[i]) { // consider this only if there is something there
      pMiD = std::min(pMiD, std::min((pMinDevs[i] + pMeans[i]) - pM,
                                     (pMaxDevs[i] + pMeans[i]) - pM));
      pMaD = std::max(pMaD, std::max((pMinDevs[i] + pMeans[i]) - pM,
                                     (pMaxDevs[i] + pMeans[i]) - pM));
      pSD += pNb[i] * (pStdDevs[i] * pStdDevs[i] + pMeans[i] * pMeans[i]);
    }
  }

  if (pN) {
    pSD = sqrt(pSD / pN - pM * pM);
    pMAD = std::max(fabs(pMaD), fabs(pMiD));
  }

  if (includeSelf) {
    pS += pSums[idx];
    pN += pNb[idx];

    if (pN) {
      pM = pS / pN;
    }

    pMiD = std::min(pMiD,
                    std::min((pMinDevs[idx] + pMeans[idx]) - pM,
                             (pMaxDevs[idx] + pMeans[idx]) - pM));
    pMaD = std::max(pMaD,
                    std::max((pMinDevs[idx] + pMeans[idx]) - pM,
                             (pMaxDevs[idx] + pMeans[idx]) - pM));
    pSD += pNb[idx] * (pStdDevs[idx] * pStdDevs[idx] + pMeans[idx] * pMeans[idx]);

    if (pN) {
      pSD = sqrt(pSD / pN - pM * pM);
      pMAD = std::max(fabs(pMaD), fabs(pMiD));
    }
  }

  pSums[idx] = pS;
  pMeans[idx] = pM;
  pMaxAbsDevs[idx] = pMAD;
  pStdDevs[idx] = pSD;
  pMinDevs[idx] = pMiD;
  pMaxDevs[idx] = pMaD;
  pNb[idx] = pN;
  return true;
}

//------------------------------------------------------------------------------
// @brief Constructor
// @param param Name of the parameter statistics have to be computed for
//------------------------------------------------------------------------------
LongLongAggregator::LongLongAggregator(const char* param):
  pParam(param), pView(NULL)
{}

//------------------------------------------------------------------------------
// @brief Destructor
//------------------------------------------------------------------------------
LongLongAggregator::~LongLongAggregator()
{}

//------------------------------------------------------------------------------
// @brief Set the view ordering the statistics. Needs to be set before running
//        the aggregator
// @param view Pointer to the view ordering the statistics
//------------------------------------------------------------------------------
void LongLongAggregator::setView(BaseView* view)
{
  pView = view;
}

//------------------------------------------------------------------------------
// Initialize
//------------------------------------------------------------------------------
bool
LongLongAggregator::init(const std::vector<std::string>& geotags,
                         const std::vector<size_t>& depthLevelsIndexes)
{
  assert(pView);
  pGeoTags = geotags;
  pDepthLevelsIndexes = depthLevelsIndexes;
  return true;
}

//------------------------------------------------------------------------------
//@brief Get the sums at each tree element
//------------------------------------------------------------------------------
const std::vector<long long>* LongLongAggregator::getSums() const
{
  return &pSums;
}

//------------------------------------------------------------------------------
// @brief Get the geotags at each tree element
//------------------------------------------------------------------------------
const std::vector<std::string>* LongLongAggregator::getGeoTags() const
{
  return &pGeoTags;
}

//------------------------------------------------------------------------------
// @brief Get the end index (excluded) for a given depth level
// @param depth the maximum depth to be reached (-1 for unlimited)
// @return the index of the first element in the vectors being deeper that depth
//------------------------------------------------------------------------------
size_t LongLongAggregator::getEndIndex(int depth) const
{
  if (depth < 0 || depth > (int)pDepthLevelsIndexes.size() - 1) {
    depth = pDepthLevelsIndexes.size() - 1;
  }

  return pDepthLevelsIndexes[depth];
};

//------------------------------------------------------------------------------
// Aggregate leaves
//------------------------------------------------------------------------------
bool
LongLongAggregator::aggregateLeaves(
  const std::set<eos::common::FileSystem::fsid_t>& leaves,
  const size_t& idx)
{
  // The following should happen only at the first call
  if ((int)idx > (int)pSums.size() - 1) {
    pSums.resize(idx + 1);
  }

  pSums[idx] = 0;
  pSums[idx] = pView->SumLongLong(pParam.c_str(), false, &leaves);
  return true;
}

//------------------------------------------------------------------------------
// Aggregate nodes
//------------------------------------------------------------------------------
bool
LongLongAggregator::aggregateNodes(
  const std::map<std::string, GeoTreeElement*>& nodes, const size_t& idx,
  bool includeSelf)
{
  long long pS = 0;

  for (auto it = nodes.begin(); it != nodes.end(); it++) {
    size_t i = it->second->mId;
    pS += pSums[i];
  }

  if (includeSelf) {
    pS += pSums[idx];
  }

  pSums[idx] = pS;
  return true;
};

//----------------------------------------------------------------------------
// Constructor
//----------------------------------------------------------------------------
FsSpace::FsSpace(const char* name)
<<<<<<< HEAD
  : BaseView(common::SharedHashLocator::makeForSpace(name))
=======
  : BaseView(common::SharedHashLocator::makeForSpace(name)),
    mFsBalancer(nullptr), mConverter(nullptr)
>>>>>>> 43e8ae7b
{
  mName = name;
  mType = "spaceview";

  // Use central balancer if requested
  if (getenv("EOS_USE_CENTRAL_BALANCER")) {
    mFsBalancer.reset(new FsBalancer(name));
    mBalancer = nullptr;
  } else {
    mBalancer = new Balancer(name);
  }

  mGroupBalancer = new GroupBalancer(name);
  mGeoBalancer = new GeoBalancer(name);
  mGroupDrainer.reset(new GroupDrainer(name));
<<<<<<< HEAD
=======

  // Start old converter if we're using the in-memory NS or if the new one
  // is disabled on purpose
  if (!gOFS->NsInQDB || getenv("EOS_FORCE_DISABLE_NEW_CONVERTER")) {
    eos_static_info("%s", "msg=\"start the old converter\"");
    mConverter = new Converter(name);
  } else {
    eos_static_info("%s", "msg=\"skip starting the old converter\"");
  }
>>>>>>> 43e8ae7b

  if (!gDisableDefaults) {
    // Disable balancing by default
    if (GetConfigMember("balancer").empty()) {
      SetConfigMember("balancer", "off");
    }

    // Set deviation treshold
    if (GetConfigMember("balancer.threshold").empty()) {
      SetConfigMember("balancer.threshold", "20");
    }

    // Set balancing rate per balancing stream
    if (GetConfigMember("balancer.node.rate").empty()) {
      SetConfigMember("balancer.node.rate", "25");
    }

    // Set parallel balancing streams per node
    if (GetConfigMember("balancer.node.ntx").empty()) {
      SetConfigMember("balancer.node.ntx", "2");
    }

    // Set drain rate per drain stream
    if (GetConfigMember("drain.node.rate").empty()) {
      SetConfigMember("drainer.node.rate", "25");
    }

    // Set parallel draining streams per node
    if (GetConfigMember("drainer.node.ntx").empty()) {
      SetConfigMember("drainer.node.ntx", "2");
    }

    // Set the grace period before drain start on opserror to 1 day
    if (GetConfigMember("graceperiod").empty()) {
      SetConfigMember("graceperiod", "86400");
    }

    // Set the time for a drain by default to 1 day
    if (GetConfigMember("drainperiod").empty()) {
      SetConfigMember("drainperiod", "86400");
    }

    // Set the scan IO rate by default to 100 MB/s
    if (GetConfigMember(eos::common::SCAN_IO_RATE_NAME).empty()) {
      SetConfigMember(eos::common::SCAN_IO_RATE_NAME, "100");
    }

    // Set the scan entry interval by default to 1 week
    if (GetConfigMember(eos::common::SCAN_ENTRY_INTERVAL_NAME).empty()) {
      SetConfigMember(eos::common::SCAN_ENTRY_INTERVAL_NAME, "604800");
    }

    // Set the scan disk rerun interval by default to 4 hours
    if (GetConfigMember(eos::common::SCAN_DISK_INTERVAL_NAME).empty()) {
      SetConfigMember(eos::common::SCAN_DISK_INTERVAL_NAME, "14400");
    }

    // Set the scan ns rate by default to 50 entries per second
    if (GetConfigMember(eos::common::SCAN_NS_RATE_NAME).empty()) {
      SetConfigMember(eos::common::SCAN_NS_RATE_NAME, "50");
    }

    // Set the scan ns rerun interval by default to 3 days
    if (GetConfigMember(eos::common::SCAN_NS_INTERVAL_NAME).empty()) {
      SetConfigMember(eos::common::SCAN_NS_INTERVAL_NAME, "259200");
    }

    // Set the fsck refresh interval by default to 2 hours
    if (GetConfigMember(eos::common::FSCK_REFRESH_INTERVAL_NAME).empty()) {
      SetConfigMember(eos::common::FSCK_REFRESH_INTERVAL_NAME, "7200");
    }

    // Disable quota by default
    if (GetConfigMember("quota").empty()) {
      SetConfigMember("quota", "off");
    }

    // Set the group modulo to 0
    if (GetConfigMember("groupmod").empty()) {
      SetConfigMember("groupmod", "0");
    }

    // Set the group size to 0
    if (GetConfigMember("groupsize").empty()) {
      SetConfigMember("groupsize", "0");
    }

    // Disable converter by default
    if (GetConfigMember("converter").empty()) {
      SetConfigMember("converter", "off");
    }

    // Set two converter streams by default
    if (GetConfigMember("converter.ntx").empty()) {
      SetConfigMember("converter.ntx", "2");
    }

    if (GetConfigMember("groupbalancer").empty()) {
      SetConfigMember("groupbalancer", "off");
    }

    // Set the groupbalancer max number of scheduled files by default
    if (GetConfigMember("groupbalancer.ntx").empty()) {
      SetConfigMember("groupbalancer.ntx", "10");
    }

    // Set the groupbalancer threshold by default
    if (GetConfigMember("groupbalancer.threshold").empty()) {
      SetConfigMember("groupbalancer.threshold", "5");
    }

    // Set the groupbalancer min file size by default
    if (GetConfigMember("groupbalancer.min_file_size").empty()) {
      SetConfigMember("groupbalancer.min_file_size", "1G");
    }

    // Set the groupbalancer max file size by default
    if (GetConfigMember("groupbalancer.max_file_size").empty()) {
      SetConfigMember("groupbalancer.max_file_size", "16G");
    }

    if (GetConfigMember("groupbalancer.file_attempts").empty()) {
      SetConfigMember("groupbalancer.file_attempts", "50");
    }

    // Set the default group balancer engine
    if (GetConfigMember("groupbalancer.engine").empty()) {
      SetConfigMember("groupbalancer.engine", "std");
    }

    if (GetConfigMember("groupbalancer.min_threshold").empty()) {
      SetConfigMember("groupbalancer.min_threshold", "0");
    }

    if (GetConfigMember("groupbalancer.max_threshold").empty()) {
      SetConfigMember("groupbalancer.max_threshold", "0");
    }

    if (GetConfigMember("geobalancer").empty()) {
      SetConfigMember("geobalancer", "off");
    }

    // Set the geobalancer max number of scheduled files by default
    if (GetConfigMember("geobalancer.ntx").empty()) {
      SetConfigMember("geobalancer.ntx", "10");
    }

    // Set the geobalancer threshold by default
    if (GetConfigMember("geobalancer.threshold").empty()) {
      SetConfigMember("geobalancer.threshold", "5");
    }

    // Disable lru by default
    if (GetConfigMember("lru").empty()) {
      SetConfigMember("converter", "off");
    }

    // Set one week lru interval by default
    if (GetConfigMember("lru.interval") == "604800") {
      SetConfigMember("converter.ntx", "2");
    }

    // Set the wfe off by default
    if (GetConfigMember("wfe").empty()) {
      SetConfigMember("wfe", "off");
    }

    // Set the wfe interval by default
    if (GetConfigMember("wfe.interval").empty()) {
      SetConfigMember("wfe.interval", "10");
    }

    // Set the wfe ntx by default
    if (GetConfigMember("wfe.ntx").empty()) {
      SetConfigMember("wfe.ntx", "1");
    }

    // Disable the 'file archived' garbage collector by default
    if (GetConfigMember("filearchivedgc").empty()) {
      SetConfigMember("filearchivedgc", "off");
    }

    // Set the default delay in seconds between queries from the tape-aware GC
    if (GetConfigMember(tgc::TGC_NAME_QRY_PERIOD_SECS).empty()) {
      SetConfigMember(tgc::TGC_NAME_QRY_PERIOD_SECS,
                      std::to_string(tgc::TGC_DEFAULT_QRY_PERIOD_SECS));
    }

    // Set the default number of available bytes the garbage collector is targetting
    if (GetConfigMember(tgc::TGC_NAME_AVAIL_BYTES).empty()) {
      SetConfigMember(tgc::TGC_NAME_AVAIL_BYTES,
                      std::to_string(tgc::TGC_DEFAULT_AVAIL_BYTES));
    }

    // Set the default of the script used to determine the number of free bytes in a given EOS space
    if (GetConfigMember(tgc::TGC_NAME_FREE_BYTES_SCRIPT).empty()) {
      SetConfigMember(tgc::TGC_NAME_FREE_BYTES_SCRIPT,
                      tgc::TGC_DEFAULT_FREE_BYTES_SCRIPT);
    }

    // Set the default total number of bytes that must be available before
    // garbage collection can start
    if (GetConfigMember(tgc::TGC_NAME_TOTAL_BYTES).empty()) {
      SetConfigMember(tgc::TGC_NAME_TOTAL_BYTES,
                      std::to_string(tgc::TGC_DEFAULT_TOTAL_BYTES));
    }

    //Switch off the tape REST API by default
    if (GetConfigMember(rest::TAPE_REST_API_SWITCH_ON_OFF).empty()) {
      SetConfigMember(rest::TAPE_REST_API_SWITCH_ON_OFF,
                      "off");
    }

    //Switch off the tape REST API STAGE resource by default
    if (GetConfigMember(rest::TAPE_REST_API_STAGE_SWITCH_ON_OFF).empty()) {
      SetConfigMember(rest::TAPE_REST_API_STAGE_SWITCH_ON_OFF,
                      "off");
    }
  }

  if (mName == std::string("default")) {
    // Disable tracker by default
    if (GetConfigMember("tracker").empty()) {
      SetConfigMember("tracker", "off");
    }
  }
}

//----------------------------------------------------------------------------
// Destructor
//----------------------------------------------------------------------------
FsSpace::~FsSpace()
{
  if (mBalancer) {
    delete mBalancer;
  }

  if (mGroupBalancer) {
    delete mGroupBalancer;
  }

  if (mGeoBalancer) {
    delete mGeoBalancer;
  }

  mBalancer = nullptr;
  mGroupBalancer = nullptr;
  mGeoBalancer = nullptr;
}

//----------------------------------------------------------------------------
// Stop function stopping threads before destruction
//----------------------------------------------------------------------------
void FsSpace::Stop()
{
  if (mBalancer) {
    mBalancer->Stop();
  }

  if (mGroupBalancer) {
    mGroupBalancer->Stop();
  }

  if (mGeoBalancer) {
    mGeoBalancer->Stop();
  }
}

//------------------------------------------------------------------------------
// Check if quota is enabled for space
//-----------------------------------------------------------------------------
bool FsView::IsQuotaEnabled(const std::string& space)
{
  bool is_enabled = false;
  std::string key = "quota";

  if (mSpaceView.count(space)) {
    std::string is_on = mSpaceView[space]->GetConfigMember(key);
    is_enabled = (is_on == "on");
  }

  return is_enabled;
}


//----------------------------------------------------------------------------
//! Physical bytes available
//----------------------------------------------------------------------------
bool FsView::UnderNominalQuota(const std::string& space, bool isroot)
{
  if (isroot) {
    return true;
  }

  time_t now = time(NULL);
  {
    XrdSysMutexHelper scope_lock(mUsageMutex);
    {
      // return cached value
      auto it = mUsageOk.find(space);

      if (it != mUsageOk.end()) {
        if (it->second.second > now) {
          return it->second.first;
        }
      }
    }
  }
  {
    auto spaceobj = mSpaceView.find(space);

    if (spaceobj == mSpaceView.end()) {
      // no space, we don't block by nominal quota
      return true;
    }

    // refresh the nominal value
    std::string nominal = spaceobj->second->GetMember("cfg.nominalsize");

    if (nominal == "???") {
      // no setting, quota is fine
      return true;
    }

    uint64_t nominalbytes = strtoul(nominal.c_str(), 0, 10);
    uint64_t usedbytes = 0 ;

    for (auto fs = mIdView.begin(); fs != mIdView.end(); ++fs) {
      if (fs->second->GetSpace() != space) {
        // only account the requested space
        continue;
      }

      usedbytes += fs->second->GetUsedbytes();
    }

    bool usage_ok = false;

    if (usedbytes < nominalbytes) {
      usage_ok = true;
    }

    // store the current values
    XrdSysMutexHelper scope_lock(mUsageMutex);
    mUsageOk[space].first = usage_ok;
    mUsageOk[space].second = now + 30; // cache for 30 seconds
    return usage_ok;
  }
}


//------------------------------------------------------------------------------
// @brief return's the printout format for a given option
// @param option see the implementation for valid options
// @return std::string with format line passed to the printout routine
//------------------------------------------------------------------------------
std::string
FsView::GetNodeFormat(std::string option)
{
  std::string format;

  if (option == "m") {
    // monitoring format
    format = "member=type:format=os|";
    format += "member=hostport:format=os|";
    format += "member=status:format=os|";
    format += "member=cfg.status:format=os|";
    format += "member=cfg.txgw:format=os|";
    format += "member=heartbeatdelta:format=os|";
    format += "member=nofs:format=ol|";
    format += "avg=stat.disk.load:format=of|";
    format += "sig=stat.disk.load:format=of|";
    format += "sum=stat.disk.readratemb:format=ol|";
    format += "sum=stat.disk.writeratemb:format=ol|";
    format += "member=cfg.stat.net.ethratemib:format=ol|";
    format += "member=cfg.stat.net.inratemib:format=ol|";
    format += "member=cfg.stat.net.outratemib:format=ol|";
    format += "sum=stat.ropen:format=ol|";
    format += "sum=stat.wopen:format=ol|";
    format += "sum=stat.statfs.freebytes:format=ol|";
    format += "sum=stat.statfs.usedbytes:format=ol|";
    format += "sum=stat.statfs.capacity:format=ol|";
    format += "sum=stat.usedfiles:format=ol|";
    format += "sum=stat.statfs.ffree:format=ol|";
    format += "sum=stat.statfs.fused:format=ol|";
    format += "sum=stat.statfs.files:format=ol|";
    format += "sum=stat.balancer.running:format=ol:tag=stat.balancer.running|";
    format += "member=stat.gw.queued:format=os:tag=stat.gw.queued|";
    format += "member=cfg.stat.sys.vsize:format=ol|";
    format += "member=cfg.stat.sys.rss:format=ol|";
    format += "member=cfg.stat.sys.threads:format=ol|";
    format += "member=cfg.stat.sys.sockets:format=os|";
    format += "member=cfg.stat.sys.eos.version:format=os|";
    format += "member=cfg.stat.sys.xrootd.version:format=os|";
    format += "member=cfg.stat.sys.kernel:format=os|";
    format += "member=cfg.stat.sys.eos.start:format=os|";
    format += "member=cfg.stat.sys.uptime:format=os|";
    format += "sum=stat.disk.iops?configstatus@rw:format=ol|";
    format += "sum=stat.disk.bw?configstatus@rw:format=ol|";
    format += "member=cfg.stat.geotag:format=os|";
    format += "member=cfg.gw.rate:format=os|";
    format += "member=cfg.gw.ntx:format=os";
  } else if (option == "io") {
    // io format
    format = "header=1:member=hostport:width=32:format=-sS|";
    format += "member=cfg.stat.geotag:width=16:format=s|";
    format += "avg=stat.disk.load:width=10:format=f:tag=diskload|";
    format += "sum=stat.disk.readratemb:width=12:format=+l:tag=diskr-MB/s|";
    format += "sum=stat.disk.writeratemb:width=12:format=+l:tag=diskw-MB/s|";
    format += "member=cfg.stat.net.ethratemib:width=10:format=l:tag=eth-MiB/s|";
    format += "member=cfg.stat.net.inratemib:width=10:format=l:tag=ethi-MiB|";
    format += "member=cfg.stat.net.outratemib:width=10:format=l:tag=etho-MiB|";
    format += "sum=stat.ropen:width=6:format=l:tag=ropen|";
    format += "sum=stat.wopen:width=6:format=l:tag=wopen|";
    format += "sum=stat.statfs.usedbytes:width=12:format=+l:unit=B:tag=used-bytes|";
    format += "sum=stat.statfs.capacity:width=12:format=+l:unit=B:tag=max-bytes|";
    format += "sum=stat.usedfiles:width=12:format=+l:tag=used-files|";
    format += "sum=stat.statfs.files:width=11:format=+l:tag=max-files|";
    format += "sum=stat.balancer.running:width=10:format=l:tag=bal-shd|";
    format += "member=inqueue:width=10:format=s:tag=gw-queue|";
    format += "sum=stat.disk.iops?configstatus@rw:width=6:format=l:tag=iops|";
    format += "sum=stat.disk.bw?configstatus@rw:width=9:format=l:unit=MB:tag=bw";
  } else if (option == "sys") {
    // system format
    format = "header=1:member=hostport:width=32:format=-sS|";
    format += "member=cfg.stat.geotag:width=16:format=s|";
    format += "member=cfg.stat.sys.vsize:width=12:format=+l:tag=vsize|";
    format += "member=cfg.stat.sys.rss:width=12:format=+l:tag=rss|";
    format += "member=cfg.stat.sys.threads:width=12:format=+l:tag=threads|";
    format += "member=cfg.stat.sys.sockets:width=10:format=s:tag=sockets|";
    format += "member=cfg.stat.sys.eos.version:width=12:format=s:tag=eos|";
    format += "member=cfg.stat.sys.xrootd.version:width=12:format=s:tag=xrootd|";
    format += "member=cfg.stat.sys.kernel:width=30:format=s:tag=kernel version|";
    format += "member=cfg.stat.sys.eos.start:width=32:format=s:tag=start|";
    format += "member=cfg.stat.sys.uptime:width=80:format=s:tag=uptime";
  } else if (option == "fsck") {
    // filesystem check statistics format
    format = "header=1:member=hostport:width=32:format=-sS|";
    format += "sum=stat.fsck.mem_n:width=8:format=l:tag=n(mem)|";
    format += "sum=stat.fsck.d_sync_n:width=8:format=l:tag=n(disk)|";
    format += "sum=stat.fsck.m_sync_n:width=8:format=l:tag=n(mgm)|";
    format += "sum=stat.fsck.orphans_n:width=12:format=l:tag=e(orph)|";
    format += "sum=stat.fsck.unreg_n:width=12:format=l:tag=e(unreg)|";
    format += "sum=stat.fsck.rep_diff_n:width=12:format=l:tag=e(layout)|";
    format += "sum=stat.fsck.rep_missing_n:width=12:format=l:tag=e(miss)|";
    format += "sum=stat.fsck.d_mem_sz_diff:width=12:format=l:tag=e(disksize)|";
    format += "sum=stat.fsck.m_mem_sz_diff:width=12:format=l:tag=e(mgmsize)|";
    format += "sum=stat.fsck.d_cx_diff:width=12:format=l:tag=e(disk-cx)|";
    format += "sum=stat.fsck.m_cx_diff:width=12:format=l:tag=e(mgm-cx)";
  } else if (option == "l") {
    // long format
    format = "header=1:member=type:width=10:format=-s|";
    format += "member=hostport:width=32:format=sS|";
    format += "member=cfg.stat.geotag:width=16:format=s|";
    format += "member=status:width=10:format=s|";
    format += "member=cfg.status:width=12:format=s:tag=activated|";
    format += "member=cfg.txgw:width=6:format=s|";
    format += "member=heartbeatdelta:width=16:format=s|";
    format += "member=nofs:width=5:format=s|";
    format += "sum=stat.balancer.running:width=10:format=l:tag=balan-shd|";
    format += "member=inqueue:width=10:format=s:tag=gw-queue";
  } else {
    // default format
    format = "header=1:member=type:width=10:format=-s|";
    format += "member=hostport:width=32:format=sS|";
    format += "member=cfg.stat.geotag:width=16:format=s|";
    format += "member=status:width=10:format=s|";
    format += "member=cfg.status:width=12:format=s:tag=activated|";
    format += "member=cfg.txgw:width=6:format=s|";
    format += "member=inqueue:width=10:format=s:tag=gw-queued|";
    format += "member=cfg.gw.ntx:width=8:format=s:tag=gw-ntx|";
    format += "member=cfg.gw.rate:width=8:format=s:tag=gw-rate|";
    format += "member=heartbeatdelta:width=16:format=s|";
    format += "member=nofs:width=5:format=s";
  }

  return format;
}

//------------------------------------------------------------------------------
// @brief return's the printout format for a given option
// @param option see the implementation for valid options
// @return std;:string with format line passed to the printout routine
//------------------------------------------------------------------------------
std::string
FsView::GetFileSystemFormat(std::string option)
{
  std::string format;

  if (option == "m") {
    // monitoring format
    format = "key=host:format=os|";
    format += "key=port:format=os|";
    format += "key=id:format=os|";
    format += "key=uuid:format=os|";
    format += "key=path:format=os|";
    format += "key=schedgroup:format=os|";
    format += "key=stat.boot:format=os|";
    format += "key=configstatus:format=os|";
    format += "key=headroom:format=os|";
    format += "key=stat.errc:format=os|";
    format += "key=stat.errmsg:format=oqs|";
    format += "key=stat.disk.load:format=of|";
    format += "key=stat.disk.readratemb:format=ol|";
    format += "key=stat.disk.writeratemb:format=ol|";
    format += "key=stat.net.ethratemib:format=ol|";
    format += "key=stat.net.inratemib:format=ol|";
    format += "key=stat.net.outratemib:format=ol|";
    format += "key=stat.ropen:format=ol|";
    format += "key=stat.wopen:format=ol|";
    format += "key=stat.statfs.freebytes:format=ol|";
    format += "key=stat.statfs.usedbytes:format=ol|";
    format += "key=stat.statfs.capacity:format=ol|";
    format += "key=stat.usedfiles:format=ol|";
    format += "key=stat.statfs.ffree:format=ol|";
    format += "key=stat.statfs.fused:format=ol|";
    format += "key=stat.statfs.files:format=ol|";
    format += "key=local.drain:format=os|";
    format += "key=local.drain.progress:format=ol:tag=progress|";
    format += "key=local.drain.files:format=ol|";
    format += "key=local.drain.bytesleft:format=ol|";
    format += "key=local.drain.failed:format=ol|";
    format += "key=local.drain.timeleft:format=ol|";
    format += "key=graceperiod:format=ol|";
    format += "key=drainperiod:format=ol|";
    format += "key=stat.active:format=os|";
    format += "key=scaninterval:format=os|";
    format += "key=scanreruninterval:format=os|";
    format += "key=stat.balancer.running:format=ol:tag=stat.balancer.running|";
    format += "key=stat.disk.iops:format=ol|";
    format += "key=stat.disk.bw:format=of|";
    format += "key=stat.geotag:format=os|";
    format += "key=stat.health:format=os|";
    format += "key=stat.health.redundancy_factor:format=os|";
    format += "key=stat.health.drives_failed:format=os|";
    format += "key=stat.health.drives_total:format=os|";
    format += "key=stat.health.indicator:format=os";
  } else if (option == "io") {
    // io format
    format = "header=1:key=hostport:width=32:format=-s|";
    format += "key=id:width=6:format=s|";
    format += "key=schedgroup:width=16:format=s|";
    format += "key=stat.geotag:width=16:format=s|";
    format += "key=stat.disk.load:width=10:format=f:tag=diskload|";
    format += "key=stat.disk.readratemb:width=12:format=f:tag=diskr-MB/s|";
    format += "key=stat.disk.writeratemb:width=12:format=f:tag=diskw-MB/s|";
    format += "key=stat.net.ethratemib:width=10:format=l:tag=eth-MiB/s|";
    format += "key=stat.net.inratemib:width=10:format=l:tag=ethi-MiB|";
    format += "key=stat.net.outratemib:width=10:format=l:tag=etho-MiB|";
    format += "key=stat.ropen:width=6:format=l:tag=ropen|";
    format += "key=stat.wopen:width=6:format=l:tag=wopen|";
    format += "compute=usage:width=6:format=f|";
    format += "key=stat.statfs.usedbytes:width=12:format=+l:unit=B:tag=used-bytes|";
    format += "key=stat.statfs.capacity:width=12:format=+l:unit=B:tag=max-bytes|";
    format += "key=stat.usedfiles:width=12:format=+l:tag=used-files|";
    format += "key=stat.statfs.files:width=11:format=+l:tag=max-files|";
    format += "key=stat.balancer.running:width=10:format=l:tag=bal-shd|";
    format += "key=stat.disk.iops:width=6:format=l:tag=iops|";
    format += "key=stat.disk.bw:width=9:format=l:unit=MB:tag=bw";
  } else if (option == "fsck") {
    // filesystem check statistics format
    format = "header=1:key=hostport:width=32:format=-s|";
    format += "key=id:width=6:format=s|";
    format += "key=stat.fsck.mem_n:width=8:format=l:tag=n(mem)|";
    format += "key=stat.fsck.d_sync_n:width=8:format=l:tag=n(disk)|";
    format += "key=stat.fsck.m_sync_n:width=8:format=l:tag=n(mgm)|";
    format += "key=stat.fsck.orphans_n:width=12:format=l:tag=e(orph)|";
    format += "key=stat.fsck.unreg_n:width=12:format=l:tag=e(unreg)|";
    format += "key=stat.fsck.rep_diff_n:width=12:format=l:tag=e(layout)|";
    format += "key=stat.fsck.rep_missing_n:width=12:format=l:tag=e(miss)|";
    format += "key=stat.fsck.d_mem_sz_diff:width=12:format=l:tag=e(disksize)|";
    format += "key=stat.fsck.m_mem_sz_diff:width=12:format=l:tag=e(mgmsize)|";
    format += "key=stat.fsck.d_cx_diff:width=12:format=l:tag=e(disk-cx)|";
    format += "key=stat.fsck.m_cx_diff:width=12:format=l:tag=e(mgm-cx)";
  } else if (option == "d") {
    // drain format
    format = "header=1:key=host:width=24:format=-S:condition=local.drain=!nodrain|";
    format += "key=port:width=4:format=s|";
    format += "key=id:width=6:format=s|";
    format += "key=path:width=32:format=s|";
    format += "key=local.drain:width=12:format=s|";
    format += "key=local.drain.progress:width=12:format=l:tag=progress|";
    format += "key=local.drain.files:width=12:format=+l:tag=files|";
    format += "key=local.drain.bytesleft:width=12:format=+l:tag=bytes-left:unit=B|";
    format += "key=local.drain.timeleft:width=11:format=l:tag=timeleft|";
    format += "key=local.drain.failed:width=12:format=+l:tag=failed";
  } else if (option == "l") {
    // long format
    format = "header=1:key=host:width=24:format=-S|";
    format += "key=port:width=4:format=s|";
    format += "key=id:width=6:format=s|";
    format += "key=uuid:width=36:format=s|";
    format += "key=path:width=32:format=s|";
    format += "key=schedgroup:width=16:format=s|";
    format += "key=headroom:width=10:format=+f|";
    format += "key=stat.boot:width=12:format=s|";
    format += "key=configstatus:width=14:format=s|";
    format += "key=local.drain:width=12:format=s|";
    format += "compute=usage:width=6:format=f|";
    format += "key=stat.active:width=8:format=s|";
    format += "key=scaninterval:width=14:format=s|";
    format += "key=stat.health:width=16:format=s|";
    format += "key=statuscomment:width=24:format=s";
  } else if (option == "e") {
    // error format
    format = "header=1:key=host:width=24:format=-S:condition=stat.errc=!0|";
    format += "key=id:width=6:format=s|";
    format += "key=path:width=32:format=s|";
    format += "key=stat.boot:width=12:format=s|";
    format += "key=configstatus:width=14:format=s|";
    format += "key=local.drain:width=12:format=s|";
    format += "key=stat.errc:width=3:format=s|";
    format += "key=stat.errmsg:width=0:format=s";
  } else {
    // default format
    format = "header=1:key=host:width=24:format=-S|";
    format += "key=port:width=4:format=s|";
    format += "key=id:width=6:format=s|";
    format += "key=path:width=32:format=s|";
    format += "key=schedgroup:width=16:format=s|";
    format += "key=stat.geotag:width=16:format=s|";
    format += "key=stat.boot:width=12:format=s|";
    format += "key=configstatus:width=14:format=s|";
    format += "key=local.drain:width=12:format=s|";
    format += "compute=usage:width=6:format=f|";
    format += "key=stat.active:width=8:format=s|";
    format += "key=stat.health:width=16:format=s";
  }

  return format;
}

//------------------------------------------------------------------------------
// @brief return's the printout format for a given option
// @param option see the implementation for valid options
// @return std;:string with format line passed to the printout routine
//------------------------------------------------------------------------------
std::string
FsView::GetSpaceFormat(std::string option)
{
  std::string format;

  if (option == "m") {
    // monitoring format
    format = "member=type:format=os|";
    format += "member=name:format=os|";
    format += "member=cfg.groupsize:format=ol|";
    format += "member=cfg.groupmod:format=ol|";
    format += "member=nofs:format=ol|";
    format += "avg=stat.disk.load:format=of|";
    format += "sig=stat.disk.load:format=of|";
    format += "sum=stat.disk.readratemb:format=ol|";
    format += "sum=stat.disk.writeratemb:format=ol|";
    format += "sum=stat.net.ethratemib:format=ol|";
    format += "sum=stat.net.inratemib:format=ol|";
    format += "sum=stat.net.outratemib:format=ol|";
    format += "sum=stat.ropen:format=ol|";
    format += "sum=stat.wopen:format=ol|";
    format += "sum=stat.statfs.usedbytes:format=ol|";
    format += "sum=stat.statfs.freebytes:format=ol|";
    format += "sum=stat.statfs.freebytes?configstatus@rw:format=ol|";
    format += "sum=stat.statfs.capacity:format=ol|";
    format += "sum=stat.usedfiles:format=ol|";
    format += "sum=stat.statfs.ffiles:format=ol|";
    format += "sum=stat.statfs.files:format=ol|";
    format += "geosched=totalspace:format=ol:tag=sched.capacity|";
    format += "sum=stat.statfs.capacity?configstatus@rw:format=ol|";
    format += "sum=<n>?configstatus@rw:format=ol|";
    format += "member=cfg.quota:format=os|";
    format += "member=cfg.nominalsize:format=ol|";
    format += "member=cfg.balancer:format=os|";
    format += "member=cfg.balancer.threshold:format=ol|";
    format += "sum=stat.balancer.running:format=ol:tag=stat.balancer.running|";
    format += "sum=stat.disk.iops?configstatus@rw:format=ol|";
    format += "sum=stat.disk.bw?configstatus@rw:format=ol";
  } else if (option == "io") {
    // io format
    format = "header=1:member=name:width=10:format=-s|";
    format += "avg=stat.geotag:width=32:format=-s|";
    format += "avg=stat.disk.load:width=10:format=f:tag=diskload|";
    format += "sum=stat.disk.readratemb:width=12:format=+l:tag=diskr-MB/s|";
    format += "sum=stat.disk.writeratemb:width=12:format=+l:tag=diskw-MB/s|";
    format += "sum=stat.net.ethratemib:width=10:format=l:tag=eth-MiB/s|";
    format += "sum=stat.net.inratemib:width=10:format=l:tag=ethi-MiB|";
    format += "sum=stat.net.outratemib:width=10:format=l:tag=etho-MiB|";
    format += "sum=stat.ropen:width=6:format=l:tag=ropen|";
    format += "sum=stat.wopen:width=6:format=l:tag=wopen|";
    format += "sum=stat.statfs.usedbytes:width=12:format=+l:unit=B:tag=used-bytes|";
    format += "sum=stat.statfs.capacity:width=12:format=+l:unit=B:tag=max-bytes|";
    format += "sum=stat.usedfiles:width=12:format=+l:tag=used-files|";
    format += "sum=stat.statfs.files:width=11:format=+l:tag=max-files|";
    format += "sum=stat.balancer.running:width=10:format=l:tag=bal-shd";
  } else if (option == "fsck") {
    // filesystem check statistics format
    format = "header=1:member=name:width=10:format=-s|";
    format += "avg=stat.geotag:width=32:format=-s|";
    format += "sum=stat.fsck.mem_n:width=8:format=l:tag=n(mem)|";
    format += "sum=stat.fsck.d_sync_n:width=8:format=l:tag=n(disk)|";
    format += "sum=stat.fsck.m_sync_n:width=8:format=l:tag=n(mgm)|";
    format += "sum=stat.fsck.orphans_n:width=12:format=l:tag=e(orph)|";
    format += "sum=stat.fsck.unreg_n:width=12:format=l:tag=e(unreg)|";
    format += "sum=stat.fsck.rep_diff_n:width=12:format=l:tag=e(layout)|";
    format += "sum=stat.fsck.rep_missing_n:width=12:format=l:tag=e(miss)|";
    format += "sum=stat.fsck.d_mem_sz_diff:width=12:format=l:tag=e(disksize)|";
    format += "sum=stat.fsck.m_mem_sz_diff:width=12:format=l:tag=e(mgmsize)|";
    format += "sum=stat.fsck.d_cx_diff:width=12:format=l:tag=e(disk-cx)|";
    format += "sum=stat.fsck.m_cx_diff:width=12:format=l:tag=e(mgm-cx)";
  } else if (option == "l") {
    // long output format
    format = "header=1:member=type:width=10:format=-s|";
    format += "member=name:width=16:format=s|";
    format += "avg=stat.geotag:width=32:format=-s|";
    format += "member=cfg.groupsize:width=12:format=s|";
    format += "member=cfg.groupmod:width=12:format=s|";
    format += "sum=<n>?*@*:width=6:format=l:tag=N(fs)|";
    format += "sum=<n>?configstatus@rw:width=9:format=l:tag=N(fs-rw)|";
    format += "sum=stat.statfs.usedbytes:width=15:format=+l:unit=B|";
    format += "sum=stat.statfs.capacity:width=14:format=+l:unit=B|";
    format += "sum=stat.statfs.capacity?configstatus@rw:width=13:format=+l:tag=capacity(rw):unit=B|";
    format += "member=cfg.nominalsize:width=13:format=+l:tag=nom.capacity:unit=B|";
    format += "member=cfg.quota:width=6:format=s";
  } else {
    // default format
    format = "header=1:member=type:width=10:format=-s|";
    format += "member=name:width=16:format=s|";
    format += "avg=stat.geotag:width=32:format=-s|";
    format += "member=cfg.groupsize:width=12:format=s|";
    format += "member=cfg.groupmod:width=12:format=s|";
    format += "member=nofs:width=6:format=s:tag=N(fs)|";
    format += "sum=<n>?configstatus@rw:width=9:format=l:tag=N(fs-rw)|";
    format += "sum=stat.statfs.usedbytes:width=15:format=+l:unit=B|";
    format += "sum=stat.statfs.capacity:width=14:format=+l:unit=B|";
    format += "sum=stat.statfs.capacity?configstatus@rw:width=13:format=+l:tag=capacity(rw):unit=B|";
    format += "member=cfg.nominalsize:width=13:format=+l:tag=nom.capacity:unit=B|";
    format += "geosched=totalspace:width=14:format=+l:tag=sched.capacity:unit=B|";
    format += "member=cfg.quota:width=6:format=s|";
    format += "member=cfg.balancer:width=10:format=s:tag=balancing|";
    format += "member=cfg.balancer.threshold:width=11:format=+l:tag=threshold|";
    format += "member=cfg.converter:width=11:format=s:tag=converter|";
    format += "member=cfg.converter.ntx:width=6:format=+l:tag=ntx|";
    format += "member=cfg.stat.converter.active:width=8:format=+l:tag=active|";
    format += "member=cfg.wfe:width=11:format=s:tag=wfe|";
    format += "member=cfg.wfe.ntx:width=6:format=+l:tag=ntx|";
    format += "member=cfg.stat.wfe.active:width=8:format=+l:tag=active|";
    format += "member=cfg.groupbalancer:width=11:format=s:tag=intergroup";
  }

  return format;
}

//------------------------------------------------------------------------------
// @brief return's the printout format for a given option
// @param option see the implementation for valid options
// @return std;:string with format line passed to the printout routine
//------------------------------------------------------------------------------
std::string
FsView::GetGroupFormat(std::string option)
{
  std::string format;

  if (option == "m") {
    // monitoring format
    format = "member=type:format=os|";
    format += "member=cfg.status:format=os|";
    format += "member=name:format=os|";
    format += "member=nofs:format=os|";
    format += "avg=stat.disk.load:format=of|";
    format += "sig=stat.disk.load:format=of|";
    format += "sum=stat.disk.readratemb:format=ol|";
    format += "sum=stat.disk.writeratemb:format=ol|";
    format += "sum=stat.net.ethratemib:format=ol|";
    format += "sum=stat.net.inratemib:format=ol|";
    format += "sum=stat.net.outratemib:format=ol|";
    format += "sum=stat.ropen:format=ol|";
    format += "sum=stat.wopen:format=ol|";
    format += "sum=stat.statfs.usedbytes:format=ol|";
    format += "sum=stat.statfs.freebytes:format=ol|";
    format += "sum=stat.statfs.capacity:format=ol|";
    format += "sum=stat.usedfiles:format=ol|";
    format += "sum=stat.statfs.ffree:format=ol|";
    format += "sum=stat.statfs.files:format=ol|";
    format += "maxdev=stat.statfs.filled:format=of|";
    format += "avg=stat.statfs.filled:format=of|";
    format += "sig=stat.statfs.filled:format=of|";
    format += "member=cfg.stat.balancing:format=os:tag=stat.balancing|";
    format += "sum=stat.balancer.running:format=ol:tag=stat.balancer.running|";
  } else if (option == "io") {
    // io format
    format = "header=1:member=name:width=16:format=-s|";
    format += "avg=stat.geotag:width=32:format=s|";
    format += "avg=stat.disk.load:width=10:format=f:tag=diskload|";
    format += "sum=stat.disk.readratemb:width=12:format=+l:tag=diskr-MB/s|";
    format += "sum=stat.disk.writeratemb:width=12:format=+l:tag=diskw-MB/s|";
    format += "sum=stat.net.ethratemib:width=10:format=l:tag=eth-MiB/s|";
    format += "sum=stat.net.inratemib:width=10:format=l:tag=ethi-MiB|";
    format += "sum=stat.net.outratemib:width=10:format=l:tag=etho-MiB|";
    format += "sum=stat.ropen:width=6:format=l:tag=ropen|";
    format += "sum=stat.wopen:width=6:format=l:tag=wopen|";
    format += "sum=stat.statfs.usedbytes:width=12:format=+l:unit=B:tag=used-bytes|";
    format += "sum=stat.statfs.capacity:width=12:format=+l:unit=B:tag=max-bytes|";
    format += "sum=stat.usedfiles:width=12:format=+l:tag=used-files|";
    format += "sum=stat.statfs.files:width=11:format=+l:tag=max-files|";
    format += "sum=stat.balancer.running:width=10:format=l:tag=bal-shd|";
  } else if (option == "l") {
    // long format
    format = "header=1:member=type:width=10:format=-s|";
    format += "member=name:width=16:format=s|";
    format += "member=cfg.status:width=12:format=s|";
    format += "avg=stat.geotag:width=32:format=s|";
    format += "key=stat.geotag:width=16:format=s|";
    format += "sum=<n>?*@*:width=6:format=l:tag=N(fs)";
  } else {
    // default format
    format = "header=1:member=type:width=10:format=-s|";
    format += "member=name:width=16:format=s|";
    format += "member=cfg.status:width=12:format=s|";
    format += "avg=stat.geotag:width=32:format=s|";
    format += "sum=<n>?*@*:width=6:format=l:tag=N(fs)|";
    format += "maxdev=stat.statfs.filled:width=12:format=f|";
    format += "avg=stat.statfs.filled:width=12:format=f|";
    format += "sig=stat.statfs.filled:width=12:format=f|";
    format += "member=cfg.stat.balancing:width=10:format=s|";
    format += "sum=stat.balancer.running:width=10:format=l:tag=bal-shd|";
  }

  return format;
}

//------------------------------------------------------------------------------
// Register a filesystem object in the filesystem view
//------------------------------------------------------------------------------
bool
FsView::Register(FileSystem* fs, const common::FileSystemCoreParams& coreParams,
                 bool registerInGeoTreeEngine)
{
  if (!fs) {
    return false;
  }

  // Check for queuepath collision
  if (mIdView.lookupByQueuePath(coreParams.getQueuePath())) {
    eos_err("msg=\"queuepath already registered\" qpath=\"%s\"",
            coreParams.getQueuePath().c_str());
    return false;
  }

  eos::common::FileSystem::fs_snapshot_t snapshot;

  if (fs->SnapShotFileSystem(snapshot)) {
    // Check if this is already in the view
    if (mIdView.lookupByPtr(fs) != 0) {
      // This filesystem is already there, this might be an update
      eos::common::FileSystem::fsid_t fsid = mIdView.lookupByPtr(fs);

      if (fsid != coreParams.getId()) {
        // Remove previous mapping
        mIdView.eraseById(fsid);
        // Setup new two way mapping
        mIdView.registerFileSystem(coreParams.getLocator(), coreParams.getId(), fs);
        eos_debug("updating mapping %u<=>%lld", coreParams.getId(), fs);
      }
    } else {
      mIdView.registerFileSystem(coreParams.getLocator(), coreParams.getId(), fs);
      eos_debug("registering mapping %u<=>%lld", coreParams.getId(), fs);
    }

    // Align view by nodename (= MQ queue) e.g. /eos/<host>:<port>/fst
    // Check if we have already a node view
    if (mNodeView.count(coreParams.getFSTQueue())) {
      mNodeView[coreParams.getFSTQueue()]->insert(coreParams.getId());
      eos_debug("inserting into node view %s<=>%u", coreParams.getFSTQueue().c_str(),
                coreParams.getId());
    } else {
      FsNode* node = new FsNode(coreParams.getFSTQueue().c_str());
      mNodeView[coreParams.getFSTQueue()] = node;
      node->insert(coreParams.getId());
      node->SetNodeConfigDefault();
      eos_debug("creating/inserting into node view %s<=>%u",
                coreParams.getFSTQueue().c_str(),
                coreParams.getId());
    }

    // Align view by groupname
    // Check if we have already a group view
    if (mGroupView.count(coreParams.getGroup())) {
      mGroupView[coreParams.getGroup()]->insert(coreParams.getId());
      eos_debug("inserting into group view %s<=>%u", coreParams.getGroup().c_str(),
                coreParams.getId());
    } else {
      FsGroup* group = new FsGroup(coreParams.getGroup().c_str());
      mGroupView[coreParams.getGroup()] = group;
      group->insert(coreParams.getId());
      group->mIndex = coreParams.getGroupLocator().getIndex();
      eos_debug("creating/inserting into group view %s<=>%u",
                coreParams.getGroup().c_str(),
                coreParams.getId());
    }

    if (registerInGeoTreeEngine &&
        !gOFS->mGeoTreeEngine->insertFsIntoGroup(fs, mGroupView[coreParams.getGroup()],
            coreParams)) {
      // Roll back the changes
      if (UnRegister(fs, false)) {
        eos_err("could not insert insert fs %u into GeoTreeEngine : fs was "
                "unregistered and consistency is KEPT between FsView and "
                "GeoTreeEngine", coreParams.getId());
      } else {
        eos_crit("could not insert insert fs %u into GeoTreeEngine : fs could "
                 "not be unregistered and consistency is BROKEN between FsView "
                 "and GeoTreeEngine", coreParams.getId());
      }

      return false;
    }

    mSpaceGroupView[coreParams.getSpace()].insert(
      mGroupView[coreParams.getGroup()]);

    // Align view by spacename
    // Check if we have already a space view
    if (mSpaceView.count(coreParams.getSpace())) {
      mSpaceView[coreParams.getSpace()]->insert(coreParams.getId());
      eos_debug("inserting into space view %s<=>%u %x", coreParams.getSpace().c_str(),
                coreParams.getId(), fs);
    } else {
      FsSpace* space = new FsSpace(coreParams.getSpace().c_str());
      std::string grp_sz = "0";
      std::string grp_mod = "24";

      // Special case of spare space with has size 0 and mod 0
      if (coreParams.getSpace() == eos::common::EOS_SPARE_GROUP) {
        grp_mod = "0";
      }

      // Set new space default parameters
      if ((!space->SetConfigMember(std::string("groupsize"), grp_sz, true)) ||
          (!space->SetConfigMember(std::string("groupmod"), grp_mod, true))) {
        eos_err("failed setting space %s default config values",
                coreParams.getSpace().c_str());
        return false;
      }

      mSpaceView[coreParams.getSpace()] = space;
      space->insert(coreParams.getId());
      eos_debug("creating/inserting into space view %s<=>%u %x",
                coreParams.getSpace().c_str(), coreParams.getId(), fs);
    }
  }

  fs->applyCoreParams(coreParams);
  StoreFsConfig(fs);
  return true;
}

//------------------------------------------------------------------------------
// Store the filesystem configuration in the configuration engine
//------------------------------------------------------------------------------
void
FsView::StoreFsConfig(FileSystem* fs, bool save_config)
{
  if (fs) {
    std::string key, val;
    fs->CreateConfig(key, val);

    if (gOFS->mMaster->IsMaster() && FsView::gFsView.mConfigEngine &&
        !key.empty() && !val.empty()) {
      FsView::gFsView.mConfigEngine->SetConfigValue("fs", key.c_str(), val.c_str(),
          true, save_config);
    }
  }
}

//------------------------------------------------------------------------------
// Move a filesystem in to a target group
//------------------------------------------------------------------------------
bool
FsView::MoveGroup(FileSystem* fs, std::string group)
{
  if (!fs) {
    return false;
  }

  eos::common::FileSystem::fs_snapshot_t snapshot1;
  eos::common::FileSystem::fs_snapshot_t snapshot;

  if (fs->SnapShotFileSystem(snapshot1)) {
    fs->SetString("schedgroup", group.c_str());
    FsGroup* oldgroup = mGroupView.count(snapshot1.mGroup) ?
                        mGroupView[snapshot1.mGroup] : NULL;

    if (fs->SnapShotFileSystem(snapshot)) {
      // Remove from the original space
      if (mSpaceView.count(snapshot1.mSpace)) {
        FsSpace* space = mSpaceView[snapshot1.mSpace];
        space->erase(snapshot1.mId);
        eos_debug("unregister space %s from space view",
                  space->GetMember("name").c_str());

        if (!space->size()) {
          mSpaceView.erase(snapshot1.mSpace);
          delete space;
        }
      }

      // Remove from the original group
      if (mGroupView.count(snapshot1.mGroup)) {
        FsGroup* group = mGroupView[snapshot1.mGroup];

        if (!gOFS->mGeoTreeEngine->removeFsFromGroup(fs, group, false)) {
          // roll-back
          if (mSpaceView.count(snapshot1.mSpace)) {
            mSpaceView[snapshot1.mSpace]->insert(snapshot1.mId);
            eos_debug("inserting into space view %s<=>%u %x",
                      snapshot1.mSpace.c_str(), snapshot1.mId, fs);
          } else {
            FsSpace* space = new FsSpace(snapshot1.mSpace.c_str());
            mSpaceView[snapshot1.mSpace] = space;
            space->insert(snapshot1.mId);
            eos_debug("creating/inserting into space view %s<=>%u %x",
                      snapshot1.mSpace.c_str(), snapshot1.mId, fs);
          }

          eos_err("could not remove fs %u from GeoTreeEngine : fs was "
                  "registered back and consistency is KEPT between FsView"
                  " and GeoTreeEngine", snapshot.mId);
          return false;
        }

        group->erase(snapshot1.mId);
        eos_debug("unregister group %s from group view",
                  group->GetMember("name").c_str());

        if (!group->size()) {
          if (mSpaceGroupView.count(snapshot1.mSpace)) {
            mSpaceGroupView[snapshot1.mSpace].erase(mGroupView[snapshot1.mGroup]);
          }

          mGroupView.erase(snapshot1.mGroup);
          delete group;
        }
      }

      // Check if we have already a group view
      if (mGroupView.count(snapshot.mGroup)) {
        mGroupView[snapshot.mGroup]->insert(snapshot.mId);
        eos_debug("inserting into group view %s<=>%u",
                  snapshot.mGroup.c_str(), snapshot.mId, fs);
      } else {
        FsGroup* group = new FsGroup(snapshot.mGroup.c_str());
        mGroupView[snapshot.mGroup] = group;
        group->insert(snapshot.mId);
        group->mIndex = snapshot.mGroupIndex;
        group->SetConfigMember("status", "on");
        eos_debug("creating/inserting into group view %s<=>%u",
                  snapshot.mGroup.c_str(), snapshot.mId, fs);
      }

      if (!gOFS->mGeoTreeEngine->insertFsIntoGroup(fs, mGroupView[group],
          fs->getCoreParams())) {
        if (fs->SetString("schedgroup", group.c_str()) && UnRegister(fs, false)) {
          if (oldgroup && fs->SetString("schedgroup", oldgroup->mName.c_str()) &&
              Register(fs, fs->getCoreParams())) {
            eos_err("while moving fs, could not insert fs %u in group %s. fs "
                    "was registered back to group %s and consistency is KEPT "
                    "between FsView and GeoTreeEngine",
                    snapshot.mId, mGroupView[group]->mName.c_str(),
                    oldgroup->mName.c_str());
          } else {
            eos_err("while moving fs, could not insert fs %u in group %s. fs "
                    "was unregistered and consistency is KEPT between FsView "
                    "and GeoTreeEngine", snapshot.mId, mGroupView[group]->mName.c_str());
          }
        } else {
          eos_crit("while moving fs, could not insert fs %u in group %s. fs "
                   "could not be unregistered and consistency is BROKEN between "
                   "FsView and GeoTreeEngine", snapshot.mId, mGroupView[group]->mName.c_str());
        }

        return false;
      }

      mSpaceGroupView[snapshot.mSpace].insert(mGroupView[snapshot.mGroup]);

      // Check if we have already a space view
      if (mSpaceView.count(snapshot.mSpace)) {
        mSpaceView[snapshot.mSpace]->insert(snapshot.mId);
        eos_debug("inserting into space view %s<=>%u %x",
                  snapshot.mSpace.c_str(), snapshot.mId, fs);
      } else {
        FsSpace* space = new FsSpace(snapshot.mSpace.c_str());
        mSpaceView[snapshot.mSpace] = space;
        space->insert(snapshot.mId);
        eos_debug("creating/inserting into space view %s<=>%u %x",
                  snapshot.mSpace.c_str(), snapshot.mId, fs);
      }

      return true;
    }
  }

  return false;
}

//------------------------------------------------------------------------------
// Remove a file system
//------------------------------------------------------------------------------
bool
FsView::UnRegister(FileSystem* fs, bool unreg_from_geo_tree,
                   bool notify_fst)
{
  if (!fs) {
    return false;
  }

  // Delete in the configuration engine
  std::string key = fs->GetQueuePath();

  if (gOFS->mMaster->IsMaster() && FsView::gFsView.mConfigEngine) {
    FsView::gFsView.mConfigEngine->DeleteConfigValue("fs", key.c_str());
  }

  eos::common::FileSystem::fs_snapshot_t snapshot;

  if (fs->SnapShotFileSystem(snapshot)) {
    // Remove fs from node view & evt. remove node view
    if (mNodeView.count(snapshot.mQueue)) {
      FsNode* node = mNodeView[snapshot.mQueue];
      node->erase(snapshot.mId);

      if (node->size() == 0) {
        eos_debug("unregister node %s from node view", node->GetMember("name").c_str());
        mNodeView.erase(snapshot.mQueue);
        delete node;
      }
    }

    // Remove fs from group view & evt. remove group view
    if (mGroupView.count(snapshot.mGroup)) {
      FsGroup* group = mGroupView[snapshot.mGroup];

      if (unreg_from_geo_tree
          && !gOFS->mGeoTreeEngine->removeFsFromGroup(fs, group, false)) {
        if (Register(fs, fs->getCoreParams(), false)) {
          eos_err("could not remove fs %u from GeoTreeEngine : fs was "
                  "registered back and consistency is KEPT between FsView "
                  "and GeoTreeEngine", snapshot.mId);
        } else {
          eos_crit("could not remove fs %u from GeoTreeEngine : fs could not "
                   "be registered back and consistency is BROKEN between "
                   "FsView and GeoTreeEngine", snapshot.mId);
        }

        return false;
      }

      group->erase(snapshot.mId);
      eos_debug("msg=\"unregister group %s from group view\"",
                group->GetMember("name").c_str());

      if (!group->size()) {
        mSpaceGroupView[snapshot.mSpace].erase(mGroupView[snapshot.mGroup]);
        mGroupView.erase(snapshot.mGroup);
        delete group;
      }
    }

    // Remove fs from space view & evt. remove space view
    if (mSpaceView.count(snapshot.mSpace)) {
      FsSpace* space = mSpaceView[snapshot.mSpace];
      space->erase(snapshot.mId);
      eos_debug("msg=\"unregister space %s from space view\"",
                space->GetMember("name").c_str());

      if (!space->size()) {
        mSpaceView.erase(snapshot.mSpace);
        delete space;
      }
    }

    // Remove view by filesystem object and filesystem id
    if (!mIdView.eraseByPtr(fs)) {
      eos_static_crit("msg=\"no such file system to unregister\" ptr=%x fsid=%lu",
                      fs,  snapshot.mId);
    }

    // Remove mapping
    RemoveMapping(snapshot.mId, snapshot.mUuid);

    // Notify the FST to delete the fs object from local maps
    if (notify_fst) {
      fs->DeleteSharedHash();
    }

    delete fs;
    return true;
  }

  return false;
}

//------------------------------------------------------------------------------
// Checks if a node has already a filesystem registered
//------------------------------------------------------------------------------
bool
FsView::ExistsQueue(std::string queue, std::string queuepath)
{
  if (mNodeView.count(queue)) {
    // Loop over all attached filesystems and compare the queue path
    for (auto it = mNodeView[queue]->begin(); it != mNodeView[queue]->end(); ++it) {
      FileSystem* fs = FsView::gFsView.mIdView.lookupByID(*it);

      if (fs && (fs->GetQueuePath() == queuepath)) {
        // This queuepath exists already, we cannot register
        return true;
      }
    }
  }

  return false;
}

//------------------------------------------------------------------------------
// Add view by nodename (= MQ queue) e.g. /eos/<host>:<port>/fst
//------------------------------------------------------------------------------
bool
FsView::RegisterNode(const char* nodename)
{
  std::string nodequeue = nodename;

  if (mNodeView.count(nodequeue)) {
    eos_debug("msg=\"node already exists\" info=\"%s\"", nodequeue.c_str());
    return false;
  } else {
    FsNode* node = new FsNode(nodequeue.c_str());
    mNodeView[nodequeue] = node;
    node->SetNodeConfigDefault();
    eos_debug("msg=\"creating node\" info=\"%s\"", nodequeue.c_str());
    return true;
  }
}

//------------------------------------------------------------------------------
// Remove view by nodename (= MQ queue) e.g. /eos/<host>:<port>/fst - we have
// to remove all the connected filesystems via UnRegister(fs) to keep the
// space, group and node views in sync.
//------------------------------------------------------------------------------
bool
FsView::UnRegisterNode(const char* nodename)
{
  bool retc = true;
  bool has_fs = false;

  if (mNodeView.count(nodename)) {
    while (mNodeView.count(nodename) &&
           (mNodeView[nodename]->begin() != mNodeView[nodename]->end())) {
      eos::common::FileSystem::fsid_t fsid = *(mNodeView[nodename]->begin());
      FileSystem* fs = mIdView.lookupByID(fsid);

      if (fs) {
        has_fs = true;
        eos_static_debug("Unregister filesystem fsid=%llu node=%s queue=%s",
                         (unsigned long long) fsid, nodename, fs->GetQueue().c_str());
        retc |= UnRegister(fs);
      }
    }

    // Explicitly remove the node from the view here because no fs was removed
    if (!has_fs) {
      delete mNodeView[nodename];
      retc = (mNodeView.erase(nodename) ? true : false);
    }
  }

  return retc;
}

//------------------------------------------------------------------------------
// Add view by spacename (= MQ queue) e.g. /eos/<host>:<port>/fst
//------------------------------------------------------------------------------
bool
FsView::RegisterSpace(const char* spacename)
{
  std::string spacequeue = spacename;

  if (mSpaceView.count(spacequeue)) {
    eos_debug("space is existing");
    return false;
  } else {
    FsSpace* space = new FsSpace(spacequeue.c_str());
    mSpaceView[spacequeue] = space;
    eos_debug("creating space view %s", spacequeue.c_str());
    return true;
  }
}

//------------------------------------------------------------------------------
// Remove view by spacename (= MQ queue) e.g. /eos/<host>:<port>/fst
//------------------------------------------------------------------------------
bool
FsView::UnRegisterSpace(const char* spacename)
{
  // We have to remove all the connected filesystems via UnRegister(fs) to keep
  // space, group and fs views in sync
  bool retc = true;
  bool has_fs = false;

  if (mSpaceView.count(spacename)) {
    while (mSpaceView.count(spacename) && mSpaceView[spacename]->size()) {
      eos::common::FileSystem::fsid_t fsid = *(mSpaceView[spacename]->begin());
      FileSystem* fs = mIdView.lookupByID(fsid);

      if (fs) {
        has_fs = true;
        eos_static_debug("Unregister filesystem fsid=%llu space=%s queue=%s",
                         (unsigned long long) fsid, spacename, fs->GetQueue().c_str());
        retc |= UnRegister(fs);
      }

      if (mSpaceView.count(spacename) == 0) {
        return true;
      }
    }

    if (!has_fs) {
      // We have to explicitly remove the space from the view here because no
      // fs was removed
      if (mSpaceView.count(spacename)) {
        delete mSpaceView[spacename];
        retc = (mSpaceView.erase(spacename) ? true : false);
      }
    }
  }

  return retc;
}

//------------------------------------------------------------------------------
// Add view by groupname  e.g. default or default.0
//------------------------------------------------------------------------------
bool
FsView::RegisterGroup(const char* groupname)
{
  std::string groupqueue = groupname;

  if (mGroupView.count(groupqueue)) {
    eos_debug("group is existing");
    return false;
  } else {
    FsGroup* group = new FsGroup(groupqueue.c_str());
    mGroupView[groupqueue] = group;
    eos_debug("creating group view %s", groupqueue.c_str());
    return true;
  }
}

//------------------------------------------------------------------------------
// Remove view by groupname e.g. default or default.0
//------------------------------------------------------------------------------
bool
FsView::UnRegisterGroup(const char* groupname)
{
  // We have to remove all the connected filesystems via UnRegister(fs) to keep
  // the group view in sync.
  bool retc = true;
  bool has_fs = false;

  if (mGroupView.count(groupname)) {
    while (mGroupView.count(groupname) &&
           (mGroupView[groupname]->begin() != mGroupView[groupname]->end())) {
      eos::common::FileSystem::fsid_t fsid = *(mGroupView[groupname]->begin());
      FileSystem* fs = mIdView.lookupByID(fsid);

      if (fs) {
        has_fs = true;
        eos_static_debug("Unregister filesystem fsid=%llu group=%s queue=%s",
                         (unsigned long long) fsid, groupname, fs->GetQueue().c_str());
        retc |= UnRegister(fs);
      }
    }

    if (!has_fs) {
      std::string sgroupname = groupname;
      std::string spacename = "";
      std::string index = "";

      // remove the direct group reference here
      if (mSpaceGroupView.count(spacename)) {
        mSpaceGroupView[spacename].erase(mGroupView[groupname]);
      }

      // We have to explicitly remove the group from the view here because no
      // fs was removed
      delete mGroupView[groupname];
      retc = (mGroupView.erase(groupname) ? true : false);
      eos::common::StringConversion::SplitByPoint(groupname, spacename, index);
    }
  }

  return retc;
}

//------------------------------------------------------------------------------
// Remove all filesystems by erasing all spaces
//------------------------------------------------------------------------------
void
FsView::Reset()
{
  {
    eos::common::RWMutexReadLock viewlock(ViewMutex);

    // Stop all the threads while taking only the read lock
    for (auto it = mSpaceView.begin(); it != mSpaceView.end(); ++it) {
      it->second->Stop();
    }
  }
  eos::common::RWMutexWriteLock viewlock(ViewMutex);

  while (mSpaceView.size()) {
    std::string name = mSpaceView.begin()->first;
    UnRegisterSpace(name.c_str());
  }

  // Remove all mappings
  mFilesystemMapper.clear();
  // Although this shouldn't be necessary, better run an additional cleanup
  mSpaceView.clear();
  mGroupView.clear();
  mNodeView.clear();
  {
    eos::common::RWMutexWriteLock gwlock(GwMutex);
    mGwNodes.clear();
  }
  mIdView.clear();
}


//------------------------------------------------------------------------------
// Clear all maps and delete all filesystem/group/space objects
//------------------------------------------------------------------------------
void
FsView::Clear()
{
  {
    eos::common::RWMutexReadLock rd_view_lock(ViewMutex);

    // Stop all the threads while taking only thre read lock
    for (auto it = mSpaceView.begin(); it != mSpaceView.end(); it++) {
      it->second->Stop();
    }
  }
  eos::common::RWMutexWriteLock wr_view_lock(ViewMutex);

  while (mSpaceView.size()) {
    UnRegisterSpace(mSpaceView.begin()->first.c_str());
  }

  mFilesystemMapper.clear();
  {
    // Remove all gateway nodes
    eos::common::RWMutexWriteLock wr_gw_lock(GwMutex);
    mGwNodes.clear();
  }
  mSpaceView.clear();
  mGroupView.clear();
  mNodeView.clear();
  mIdView.clear();
}

//------------------------------------------------------------------------------
// Find a filesystem specifying a queuepath
//------------------------------------------------------------------------------
FileSystem*
FsView::FindByQueuePath(std::string& queuepath)
{
  // Needs an external ViewMutex lock !!!!
  for (auto it = mIdView.begin(); it != mIdView.end(); ++it) {
    if (it->second && it->second->GetQueuePath() == queuepath) {
      return it->second;
    }
  }

  return 0;
}

//------------------------------------------------------------------------------
// Set global config
//------------------------------------------------------------------------------
bool
FsView::SetGlobalConfig(const std::string& key, const std::string& value)
{
  if (gOFS != NULL) {
    std::string ckey = SSTR(common::InstanceName::getGlobalMgmConfigQueue()
                            << "#" << key);

    if (value.empty()) {
      mq::SharedHashWrapper::makeGlobalMgmHash(gOFS->mMessagingRealm.get()).del(key);
    } else {
      mq::SharedHashWrapper::makeGlobalMgmHash(gOFS->mMessagingRealm.get()).set(key,
          value);
    }

    if (FsView::gFsView.mConfigEngine) {
      if (value.empty()) {
        FsView::gFsView.mConfigEngine->DeleteConfigValue("global", ckey.c_str());
      } else {
        FsView::gFsView.mConfigEngine->SetConfigValue("global", ckey.c_str(),
            value.c_str());
      }
    }
  }

  return true;
}

//------------------------------------------------------------------------------
// Get global config
//------------------------------------------------------------------------------
std::string
FsView::GetGlobalConfig(const std::string& key)
{
  if (gOFS != NULL) {
    return mq::SharedHashWrapper::makeGlobalMgmHash(
             gOFS->mMessagingRealm.get()).get(key);
  }

  return "";
}

//------------------------------------------------------------------------------
// Heart beat checker set's filesystem to down if the heart beat is missing
//------------------------------------------------------------------------------
void
FsView::HeartBeatCheck(ThreadAssistant& assistant) noexcept
{
  while (!assistant.terminationRequested()) {
    assistant.wait_for(std::chrono::seconds(10));
    eos::common::RWMutexReadLock lock(ViewMutex);

    // Loop over all the nodes and update their status
    for (auto it_node = mNodeView.begin();
         it_node != mNodeView.end(); ++it_node) {
      if (it_node->second == nullptr) {
        continue;
      }

      auto* node = it_node->second;

      if (node->HasHeartbeat()) {
        if (node->GetActiveStatus() != eos::common::ActiveStatus::kOnline) {
          node->SetActiveStatus(eos::common::ActiveStatus::kOnline);
        }

        // Loop over all files sysytems in the current node and update status
        for (auto it_fsid = node->begin(); it_fsid != node->end(); ++it_fsid) {
          FileSystem* fs = FsView::gFsView.mIdView.lookupByID(*it_fsid);

          if (fs == nullptr) {
            continue;
          }

          std::string group = fs->GetString("schedgroup");
          bool is_group_active = false;

          if (auto group_key = FsView::gFsView.mGroupView.find(group);
              group_key != FsView::gFsView.mGroupView.end()) {
            auto group_status = group_key->second->GetConfigMember("status");
            is_group_active = group_status == "on" || group_status == "drain";
          }

          if ((node->GetConfigMember("status") == "on") &&
              is_group_active) {
            ssize_t max_ropen = fs->GetLongLong("max.ropen");
            ssize_t max_wopen = fs->GetLongLong("max.wopen");
            bool overloaded = ((max_ropen &&
                                (max_ropen <= fs->GetLongLong("stat.ropen"))) ||
                               (max_wopen && (max_wopen <= fs->GetLongLong("stat.wopen"))));

            if (!overloaded) {
              if (fs->GetActiveStatus() != eos::common::ActiveStatus::kOnline) {
                fs->SetActiveStatus(eos::common::ActiveStatus::kOnline);
              }
            } else {
              if (fs->GetActiveStatus() != eos::common::ActiveStatus::kOverload) {
                fs->SetActiveStatus(eos::common::ActiveStatus::kOverload);
              }
            }
          } else {
            if (fs->GetActiveStatus() != eos::common::ActiveStatus::kOffline) {
              fs->SetActiveStatus(eos::common::ActiveStatus::kOffline);
            }
          }
        }
      } else {
        if (node->GetActiveStatus() != eos::common::ActiveStatus::kOffline) {
          node->SetActiveStatus(eos::common::ActiveStatus::kOffline);
        }

        // Loop over all files sysytems in the current node and update status
        for (auto it_fsid = node->begin(); it_fsid != node->end(); ++it_fsid) {
          FileSystem* fs = FsView::gFsView.mIdView.lookupByID(*it_fsid);

          if (fs == nullptr) {
            continue;
          }

          if (fs->GetActiveStatus() != eos::common::ActiveStatus::kOffline) {
            fs->SetActiveStatus(eos::common::ActiveStatus::kOffline);
          }
        }
      }
    }
  }
}

//------------------------------------------------------------------------------
// Re-apply drain status for file systems to re-trigger draining
//------------------------------------------------------------------------------
void
FsView::ReapplyDrainStatus()
{
  eos::common::RWMutexReadLock fs_rd_lock(ViewMutex);

  for (auto it = mIdView.begin(); it != mIdView.end(); ++it) {
    eos::common::ConfigStatus cs = it->second->GetConfigStatus();

    if ((cs == eos::common::ConfigStatus::kDrain) ||
        (cs == eos::common::ConfigStatus::kDrainDead) ||
        (cs == eos::common::ConfigStatus::kGroupDrain)) {
      it->second->SetConfigStatus(cs);
    }
  }
}

//------------------------------------------------------------------------------
// Return a view member variable
//------------------------------------------------------------------------------
std::string
BaseView::GetMember(const std::string& member) const
{
  if (member == "name") {
    return mName;
  }

  if (member == "type") {
    return mType;
  }

  if (member == "nofs") {
    char line[1024];
    snprintf(line, sizeof(line) - 1, "%llu", (unsigned long long) size());
    return std::string(line);
  }

  if (member == "inqueue") {
    XrdOucString s = "";
    s += (int) mInQueue;
    return s.c_str();
  }

  if (member == "heartbeat") {
    char line[1024];
    snprintf(line, sizeof(line) - 1, "%llu", (unsigned long long) mHeartBeat);
    return std::string(line);
  }

  if (member == "heartbeatdelta") {
    char line[1024];

    if (labs(time(NULL) - mHeartBeat) > 86400) {
      snprintf(line, sizeof(line) - 1, "~");
    } else {
      snprintf(line, sizeof(line) - 1, "%llu",
               (unsigned long long)(time(NULL) - mHeartBeat));
    }

    return std::string(line);
  }

  if (member == "status") {
    return mStatus;
  }

  // Check for global config value
  const std::string tag = "cfg.";

  if (member.find(tag) == 0) {
    std::string cfg_member = member;
    std::string val = "???";
    cfg_member.erase(0, tag.length());
    std::string value = GetConfigMember(cfg_member);

    if (!value.empty()) {
      val = value;
    }

    // It's otherwise hard to get the default into place
    if ((member == "cfg.stat.balancing") && ((val == "") || (val == "???"))) {
      val = "idle";
    }

    if ((member == "cfg.status") && val.empty()) {
      val = "off";
    }

    return val;
  }

  return "";
}

//------------------------------------------------------------------------------
// Constructor
//------------------------------------------------------------------------------
FsNode::FsNode(const char* name) : BaseView(
    common::SharedHashLocator::makeForNode(name))
{
  mName = name;
  mType = "nodesview";
  SetConfigMember("stat.hostport", GetMember("hostport"), false);
  mGwQueue = new eos::common::TransferQueue(
    eos::common::TransferQueueLocator(mName, "txq"),
    gOFS->mMessagingRealm.get(), false);
  eos_static_info("msg=\"FsNode constructor\" name=\"%s\" ptr=%p",
                  mName.c_str(), this);
}

//------------------------------------------------------------------------------
// Destructor
//------------------------------------------------------------------------------
FsNode::~FsNode()
{
  if (mGwQueue) {
    delete mGwQueue;
  }

  FsView::gFsView.mGwNodes.erase(mName); // unregister evt. gateway node
  eos_static_info("msg=\"FsNode destructor\" name=\"%s\" ptr=%p",
                  mName.c_str(), this);
}

//------------------------------------------------------------------------------
// Set the configuration default values for a node
//------------------------------------------------------------------------------
void
FsNode::SetNodeConfigDefault()
{
  eos_static_info("msg=\"set defaults\" node=%s", mName.c_str());

  // Define the manager ID
  if (!(GetConfigMember("manager").length())) {
    SetConfigMember("manager", gOFS->mMaster->GetMasterId(), true);
  }

  // By default set 2 balancing streams per node
  if (!(GetConfigMember("stat.balance.ntx").length())) {
    SetConfigMember("stat.balance.ntx", "2", true);
  }

  // By default set 25 MB/s stream balancing rate
  if (!(GetConfigMember("stat.balance.rate").length())) {
    SetConfigMember("stat.balance.rate", "25", true);
  }

  // Set the default sym key from the sym key store
  eos::common::SymKey* symkey = eos::common::gSymKeyStore.GetCurrentKey();

  // Store the sym key as configuration member
  if (!(GetConfigMember("symkey").length())) {
    SetConfigMember("symkey", symkey->GetKey64(), true);
  }

  // Set the default debug level to notice
  if (!(GetConfigMember("debug.level").length())) {
    SetConfigMember("debug.level", "info", true);
  }

  // Set by default as no transfer gateway
  if ((GetConfigMember("txgw") != "on") && (GetConfigMember("txgw") != "off")) {
    SetConfigMember("txgw", "off", true);
  }

  // set by default 10 transfers per gateway node
  if ((strtol(GetConfigMember("gw.ntx").c_str(), 0, 10) == 0) ||
      (strtol(GetConfigMember("gw.ntx").c_str(), 0, 10) == LONG_MAX)) {
    SetConfigMember("gw.ntx", "10", true);
  }

  // Set by default the gateway stream transfer speed to 120 Mb/s
  if ((strtol(GetConfigMember("gw.rate").c_str(), 0, 10) == 0) ||
      (strtol(GetConfigMember("gw.rate").c_str(), 0, 10) == LONG_MAX)) {
    SetConfigMember("gw.rate", "120", true);
  }

  // Set by default the MGM domain e.g. same geographical position as the MGM
  if (!(GetConfigMember("domain").length())) {
    SetConfigMember("domain", "MGM", true);
  }
}

//------------------------------------------------------------------------------
// Get member
//------------------------------------------------------------------------------
std::string
FsNode::GetMember(const std::string& member) const
{
  if (member == "hostport") {
    std::string hostport =
      eos::common::StringConversion::GetStringHostPortFromQueue(mName.c_str());
    return hostport;
  } else {
    return BaseView::GetMember(member);
  }
}

//------------------------------------------------------------------------------
// Get node active status
//------------------------------------------------------------------------------
eos::common::ActiveStatus
FsNode::GetActiveStatus()
{
  if (GetStatus() == "online") {
    return eos::common::ActiveStatus::kOnline;
  } else {
    return eos::common::ActiveStatus::kOffline;
  }
}

//------------------------------------------------------------------------------
// Set node active status
//------------------------------------------------------------------------------
bool
FsNode::SetActiveStatus(eos::common::ActiveStatus active)
{
  if (active == eos::common::ActiveStatus::kOnline) {
    SetStatus("online");
    return SetConfigMember("stat.active", "online", true);
  } else {
    SetStatus("offline");
    return SetConfigMember("stat.active", "offline", true);
  }
}

//------------------------------------------------------------------------------
// Check if node has a recent enough heartbeat ie. less then 60 seconds
//------------------------------------------------------------------------------
bool FsNode::HasHeartbeat() const
{
  if (mHeartBeat == 0) {
    return false;
  }

  return isHeartbeatRecent(mHeartBeat.load());
}

//------------------------------------------------------------------------------
// Set a configuration member variable (stored in the config engine)
// If 'isstatus'=true we just store the value in the shared hash but don't flush
// it into the configuration engine.
// => is used to set status variables on config queues (baseview queues)
//------------------------------------------------------------------------------
bool
BaseView::SetConfigMember(std::string key, std::string value,
                          bool isstatus)
{
  bool success = mq::SharedHashWrapper(gOFS->mMessagingRealm.get(),
                                       mLocator).set(key, value);

  if (key == "txgw") {
    eos::common::RWMutexWriteLock gwlock(FsView::gFsView.GwMutex);

    if (value == "on") {
      // we have to register this queue into the gw set for fast lookups
      FsView::gFsView.mGwNodes.insert(mLocator.getBroadcastQueue());
      // clear the queue if a machine is enabled
      // @todo (esindril): Clear also takes the HashMutex lock again - this
      // is undefined behaviour !!!
      FsView::gFsView.mNodeView[mLocator.getBroadcastQueue()]->mGwQueue->Clear();
    } else {
      FsView::gFsView.mGwNodes.erase(mLocator.getBroadcastQueue());
    }
  }

  // Register in the configuration engine
  if (gOFS->mMaster->IsMaster() && (!isstatus) && FsView::gFsView.mConfigEngine) {
    std::string node_cfg_name = mLocator.getConfigQueue();
    node_cfg_name += "#";
    node_cfg_name += key;
    std::string confval = value;
    FsView::gFsView.mConfigEngine->SetConfigValue("global", node_cfg_name.c_str(),
        confval.c_str());
  }

  return success;
}

//------------------------------------------------------------------------------
// Get a configuration member variable (stored in the config engine)
//------------------------------------------------------------------------------
std::string
BaseView::GetConfigMember(std::string key) const
{
  return mq::SharedHashWrapper(gOFS->mMessagingRealm.get(), mLocator).get(key);
}

//------------------------------------------------------------------------------
// Get a list of configuration member variables from config engine
//------------------------------------------------------------------------------
bool
BaseView::GetConfigMembers(const std::vector<std::string>& keys,
                           std::map<std::string, std::string>& out) const
{
  return mq::SharedHashWrapper(gOFS->mMessagingRealm.get(), mLocator).get(keys,
         out);
}

//------------------------------------------------------------------------------
// Get a list of local configuration member variables from config engine
//------------------------------------------------------------------------------
bool
BaseView::GetLocalConfigMembers(const std::vector<std::string>& keys,
                                std::map<std::string, std::string>& out) const
{
  return mq::SharedHashWrapper(gOFS->mMessagingRealm.get(),
                               mLocator).getLocal(keys, out);
}

//------------------------------------------------------------------------------
// Delete a configuration member variable (stored in the config engine)
//------------------------------------------------------------------------------
bool
BaseView::DeleteConfigMember(std::string key) const
{
  bool deleted = mq::SharedHashWrapper(gOFS->mMessagingRealm.get(),
                                       mLocator).del(key);

  // Delete in the configuration engine
  if (gOFS->mMaster->IsMaster() && FsView::gFsView.mConfigEngine) {
    std::string node_cfg_name = mLocator.getConfigQueue();
    node_cfg_name += "#";
    node_cfg_name += key;
    FsView::gFsView.mConfigEngine->DeleteConfigValue("global",
        node_cfg_name.c_str());
  }

  return deleted;
}

//------------------------------------------------------------------------------
// GetConfigKeys
//------------------------------------------------------------------------------
bool
BaseView::GetConfigKeys(std::vector<std::string>& keys)
{
  return mq::SharedHashWrapper(gOFS->mMessagingRealm.get(),
                               mLocator).getKeys(keys);
}

//------------------------------------------------------------------------------
// Class ConfigResetMonitor
//------------------------------------------------------------------------------

//------------------------------------------------------------------------------
// Constructor
//------------------------------------------------------------------------------
ConfigResetMonitor::ConfigResetMonitor():
  mOrigConfEngine(nullptr)
{
  std::swap(mOrigConfEngine, FsView::gFsView.mConfigEngine);
}

//------------------------------------------------------------------------------
// Destructor
//------------------------------------------------------------------------------
ConfigResetMonitor::~ConfigResetMonitor()
{
  if (mOrigConfEngine == nullptr) {
    FsView::gFsView.mConfigEngine = gOFS->ConfEngine;
  } else {
    std::swap(FsView::gFsView.mConfigEngine, mOrigConfEngine);
  }
}

//------------------------------------------------------------------------------
// Class FsView
//------------------------------------------------------------------------------

//------------------------------------------------------------------------------
// Creates a new filesystem id based on a uuid
//------------------------------------------------------------------------------
eos::common::FileSystem::fsid_t
FsView::CreateMapping(std::string fsuuid)
{
  return mFilesystemMapper.allocate(fsuuid);
}

//------------------------------------------------------------------------------
// Adds a fsid=uuid pair to the mapping
//------------------------------------------------------------------------------
bool
FsView::ProvideMapping(std::string fsuuid, eos::common::FileSystem::fsid_t fsid)
{
  return mFilesystemMapper.injectMapping(fsid, fsuuid);
}

//------------------------------------------------------------------------------
// Return a fsid for a uuid
//------------------------------------------------------------------------------
eos::common::FileSystem::fsid_t
FsView::GetMapping(std::string fsuuid)
{
  return mFilesystemMapper.lookup(fsuuid);
}

//------------------------------------------------------------------------------
// Removes a mapping entry by fsid
//------------------------------------------------------------------------------
bool
FsView::RemoveMapping(eos::common::FileSystem::fsid_t fsid)
{
  return mFilesystemMapper.remove(fsid);
}

//------------------------------------------------------------------------------
// Removes a mapping entry by providing fsid + uuid
//------------------------------------------------------------------------------
bool
FsView::RemoveMapping(eos::common::FileSystem::fsid_t fsid, std::string fsuuid)
{
  return mFilesystemMapper.remove(fsid) | mFilesystemMapper.remove(fsuuid);
}

//------------------------------------------------------------------------------
// Print space information
//------------------------------------------------------------------------------
void
FsView::PrintSpaces(std::string& out, const std::string& table_format,
                    const std::string& table_mq_format, unsigned int outdepth,
                    const char* selection, const std::string& filter, const bool dont_color)
{
  std::vector<std::string> selections;
  std::string selected = selection ? selection : "";

  if (selection) {
    eos::common::StringConversion::Tokenize(selected, selections, ",");
  }

  TableFormatterBase table(dont_color);

  for (auto it = mSpaceView.begin(); it != mSpaceView.end(); ++it) {
    it->second->Print(table, table_format, table_mq_format, outdepth, filter,
                      dont_color);
  }

  out = table.GenerateTable(HEADER, selections);
}

//----------------------------------------------------------------------------
// Print group information
//----------------------------------------------------------------------------
void
FsView::PrintGroups(std::string& out, const std::string& table_format,
                    const std::string& table_mq_format, unsigned int outdepth,
                    const char* selection, const bool dont_color)
{
  std::vector<std::string> selections;
  std::string selected = selection ? selection : "";

  if (selection) {
    eos::common::StringConversion::Tokenize(selected, selections, ",");
  }

  TableFormatterBase table(dont_color);

  for (auto it = mGroupView.begin(); it != mGroupView.end(); ++it) {
    it->second->Print(table, table_format, table_mq_format, outdepth,
                      std::string(""), dont_color);
  }

  out = table.GenerateTable(HEADER, selections);
}

//------------------------------------------------------------------------------
// Print node information
//------------------------------------------------------------------------------
void
FsView::PrintNodes(std::string& out, const std::string& table_format,
                   const std::string& table_mq_format, unsigned int outdepth,
                   const char* selection, const bool dont_color)
{
  std::vector<std::string> selections;
  std::string selected = selection ? selection : "";

  if (selection) {
    eos::common::StringConversion::Tokenize(selected, selections, ",");
  }

  TableFormatterBase table(dont_color);

  for (auto it = mNodeView.begin(); it != mNodeView.end(); ++it) {
    it->second->Print(table, table_format, table_mq_format, outdepth,
                      std::string(""), dont_color);
  }

  out = table.GenerateTable(HEADER, selections);
}

//------------------------------------------------------------------------------
// Converts a config engine definition for a filesystem into the FsView
// representation.
// @note This method needs to be called with the ViewMutex locked for write
//------------------------------------------------------------------------------
bool
FsView::ApplyFsConfig(const char* inkey, const std::string& val,
                      bool first_unregister)
{
  std::map<std::string, std::string> configmap;

  if (!common::ConfigParsing::parseFilesystemConfig(val, configmap)) {
    eos_err("msg=\"failed parsing fs config entry\" data=\"%s\"",
            val.c_str());
    return false;
  }

  common::FileSystemLocator locator;

  if (!common::FileSystemLocator::fromQueuePath(configmap["queuepath"],
      locator)) {
    eos_crit("msg=\"failed parsing queuepath: %s", configmap["queuepath"].c_str());
    return false;
  }

  const auto it = configmap.find("id");

  if (it == configmap.end()) {
    eos_static_err("msg=\"missing id from fs config entry\" value=\"%s\"",
                   val.c_str());
    return false;
  }

  eos::common::FileSystem::fsid_t fsid =
    eos::common::FileSystem::ConvertToFsid(it->second);

  if (fsid == 0ul) {
    eos_static_err("msg=\"no such fsid 0\" value=\"%s\"", it->second.c_str());
    return false;
  }

  FileSystem* fs = FsView::gFsView.mIdView.lookupByID(fsid);

  if (first_unregister && fs) {
    if (!UnRegister(fs)) {
      eos_static_warning("msg=\"failed to unregister file system\" fsid=%lu",
                         fsid);
    }

    fs = nullptr;
  }

  // Apply only the registration for a new filesystem if it does not exist
  if (fs == nullptr) {
    fs = new FileSystem(locator, gOFS->mMessagingRealm.get());
  }

  common::FileSystemUpdateBatch batch;
  batch.setId(fsid);
  batch.setStringDurable("uuid", configmap["uuid"]);

  for (auto it = configmap.begin(); it != configmap.end(); it++) {
    // Set config parameters except for the "configstatus" which can trigger a
    // drain job. This in turn could try to update the status of the file
    // system and will deadlock trying to get the transaction mutex. Therefore,
    // we update the configstatus outside this transaction.
    if (it->first != "configstatus") {
      batch.setStringDurable(it->first, it->second);
    }
  }

  fs->applyBatch(batch);
  auto it_cfg = configmap.find("configstatus");

  if (it_cfg != configmap.end()) {
    fs->SetString(it_cfg->first.c_str(), it_cfg->second.c_str());
  }

  if (!Register(fs, fs->getCoreParams())) {
    eos_err("msg=\"cannot register filesystem name=%s from configuration\"",
            configmap["queuepath"].c_str());
    return false;
  }

  // insert into the mapping
  FsView::gFsView.ProvideMapping(configmap["uuid"], fsid);
  return true;
}

//------------------------------------------------------------------------------
// Converts a config engine definition of a global variable into the FsView
// representation.
//------------------------------------------------------------------------------
bool
FsView::ApplyGlobalConfig(const char* key, std::string& val)
{
  // global variables are stored like key='<queuename>:<variable>' val='<val>'
  std::string configqueue = key;
  std::vector<std::string> tokens;
  std::vector<std::string> paths;
  std::string delimiter = "#";
  std::string pathdelimiter = "/";
  eos::common::StringConversion::Tokenize(configqueue, tokens, delimiter);
  eos::common::StringConversion::Tokenize(configqueue, paths, pathdelimiter);

  if (tokens.size() != 2) {
    eos_static_err("the key definition of config <%s> is invalid", key);
    return false;
  }

  if (paths.size() < 1) {
    eos_static_err("the queue name does not contain any /");
    return false;
  }

  // apply a new token generation value
  if (tokens[1] == "token.generation") {
    eos_static_info("token-generation := %s", val.c_str());
    eos::common::EosTok::sTokenGeneration = strtoull(val.c_str(), 0, 10);
  }  else if (tokens[1] == "policy.recycle") {
    eos_static_info("policy-recycle := %s", val.c_str());

    if (val == "on") {
      gOFS->enforceRecycleBin = true;
    } else {
      gOFS->enforceRecycleBin = false;
    }
  } else if (tokens[1] == "fusex.hbi") {
    gOFS->zMQ->gFuseServer.Client().SetHeartbeatInterval(atoi(val.c_str()));
  } else if (tokens[1] == "fusex.qti") {
    gOFS->zMQ->gFuseServer.Client().SetQuotaCheckInterval(atoi(val.c_str()));
  } else if (tokens[1] == "fusex.bca") {
    gOFS->zMQ->gFuseServer.Client().SetBroadCastMaxAudience(atoi(val.c_str()));
  } else if (tokens[1] == "fusex.bca_match") {
    gOFS->zMQ->gFuseServer.Client().SetBroadCastAudienceSuppressMatch(val.c_str());
  }

  common::SharedHashLocator locator;

  if (!common::SharedHashLocator::fromConfigQueue(tokens[0], locator)) {
    eos_static_err("could not understand global configuration: %s",
                   tokens[0].c_str());
    return false;
  }

  mq::SharedHashWrapper hash(gOFS->mMessagingRealm.get(), locator);
  bool success = hash.set(tokens[1].c_str(), val.c_str());
  hash.releaseLocks();

  // Here we build a set with the gw nodes for fast lookup in the TransferEngine
  if ((tokens[0].find("/node/")) != std::string::npos) {
    if (tokens[1] == "txgw") {
      std::string broadcast = "/eos/";
      broadcast += paths[paths.size() - 1];
      size_t dashpos = 0;

      // Remote the #<variable>
      if ((dashpos = broadcast.find("#")) != std::string::npos) {
        broadcast.erase(dashpos);
      }

      broadcast += "/fst";
      // The node might not yet exist!
      FsView::gFsView.RegisterNode(broadcast.c_str());
      eos::common::RWMutexWriteLock gwlock(GwMutex);

      if (val == "on") {
        // we have to register this queue into the gw set for fast lookups
        FsView::gFsView.mGwNodes.insert(broadcast.c_str());
      } else {
        FsView::gFsView.mGwNodes.erase(broadcast.c_str());
      }
    }
  }

  return success;
}

//------------------------------------------------------------------------------
// Broadcast new manager id to all the FST nodes
//------------------------------------------------------------------------------
void
FsView::BroadcastMasterId(const std::string master_id)
{
  eos::common::RWMutexReadLock lock(FsView::gFsView.ViewMutex);

  for (auto it = FsView::gFsView.mNodeView.begin();
       it != FsView::gFsView.mNodeView.end(); ++it) {
    it->second->SetConfigMember("manager", master_id, true);
  }
}

//------------------------------------------------------------------------------
// Collect all endpoints (<hostname>:<port>) matching the given queue or pattern
//------------------------------------------------------------------------------
std::set<std::string>
FsView::CollectEndpoints(const std::string& queue) const
{
  int fst_port;
  std::string fst_host;
  std::set<std::string> endpoints;
  eos::common::RWMutexReadLock fs_rd_lock(FsView::gFsView.ViewMutex);

  for (const auto& elem : FsView::gFsView.mIdView) {
    FileSystem* fs = elem.second;

    if (fs == nullptr) {
      eos_static_err("msg=\"file system null\" fsid=%u", elem.first);
      continue;
    }

    if (queue == "*") {
      if (fs->GetActiveStatus() != eos::common::ActiveStatus::kOnline) {
        eos_static_err("msg=\"file system not online\" fsid=%u", elem.first);
        continue;
      }
    } else {
      if (queue != fs->GetQueue()) {
        continue;
      } else {
        if (fs->GetActiveStatus() != eos::common::ActiveStatus::kOnline) {
          eos_static_err("msg=\"file system not online\" fsid=%u", elem.first);
          break;
        }
      }
    }

    fst_host = fs->GetHost();
    fst_port = fs->getCoreParams().getLocator().getPort();
    endpoints.insert(SSTR(fst_host << ":" << fst_port));
  }

  return endpoints;
}

//------------------------------------------------------------------------------
// Get set of unbalanced groups given the threshold
//------------------------------------------------------------------------------
std::map<std::string, double>
FsView::GetUnbalancedGroups(const std::string& space_name,
                            double threshold) const
{
  static const std::string metric = "stat.statfs.filled";
  std::map<std::string, double> unbalanced;
  eos::common::RWMutexReadLock fs_rd_lock(ViewMutex);
  auto it = mSpaceGroupView.find(space_name);

  if (it == mSpaceGroupView.end()) {
    return unbalanced;
  }

  const auto& set_groups = it->second;

  for (auto* group : set_groups) {
    double dev = group->MaxAbsDeviation(metric.c_str(), false);
    eos_static_info("msg=\"collect group info\" group=%s max_dev=%.02f "
                    "threshold=%.02f", group->mName.c_str(), dev, threshold);

    if (dev > threshold) {
      unbalanced.emplace(group->mName, dev);
    }
  }

  return unbalanced;
}

//------------------------------------------------------------------------------
// Get sets of file systems from given group which are above/below the average
// given the threshold
//------------------------------------------------------------------------------
FsPrioritySets
FsView::GetFsToBalance(const std::string& group_name, double threshold) const
{
  static const std::string metric = "stat.statfs.filled";
  std::set<FsBalanceInfo> prio_fs_above, fs_above, fs_below, prio_fs_below;
  eos::common::RWMutexReadLock fs_rd_lock(ViewMutex);
  const auto it = mGroupView.find(group_name);

  if (it == mGroupView.end()) {
    return std::make_tuple(prio_fs_below, fs_below, fs_above, prio_fs_above);
  }

  auto* group = it->second;
  double average = group->AverageDouble(metric.c_str(), false);

  for (auto it_fs = group->begin(); it_fs != group->end(); ++it_fs) {
    auto* fs = mIdView.lookupByID(*it_fs);

    if (fs && BaseView::ConsiderForStatistics(fs)) {
      const std::string node_port = fs->getCoreParams().getHostPort();
      double fs_filled = fs->GetDouble(metric.c_str());

      if (fs_filled < average) {
        if (average - fs_filled > threshold) {
          prio_fs_below.emplace(*it_fs, node_port);
        } else {
          fs_below.emplace(*it_fs, node_port);
        }
      } else {
        if (fs_filled - average > threshold) {
          prio_fs_above.emplace(*it_fs, node_port);
        } else {
          fs_above.emplace(*it_fs, node_port);
        }
      }
    }
  }

  return std::make_tuple(prio_fs_below, fs_below, fs_above, prio_fs_above);
}

//------------------------------------------------------------------------------
// Should the provided fsid participate in statistics calculations?
// Yes, if:
// - The filesystem exists (duh)
// - The filesystem is at-least-RO, booted and online
//
// Call with fsview lock at-least-read locked.
//------------------------------------------------------------------------------
bool BaseView::ConsiderForStatistics(FileSystem* fs)
{
  if (!fs) {
    return false;
  }

  if (fs->GetConfigStatus() < eos::common::ConfigStatus::kRO) {
    return false;
  }

  if (fs->GetStatus() != eos::common::BootStatus::kBooted) {
    return false;
  }

  if (fs->GetActiveStatus() == eos::common::ActiveStatus::kOffline) {
    return false;
  }

  return true;
}

//------------------------------------------------------------------------------
// Computes the sum for <param> as long
// param="<param>[?<key>=<value] allows to select with matches
//------------------------------------------------------------------------------
long long
BaseView::SumLongLong(const char* param, bool lock,
                      const std::set<eos::common::FileSystem::fsid_t>* subset)
{
  eos::common::RWMutexReadLock fs_rd_lock;

  if (lock) {
    fs_rd_lock.Grab(FsView::gFsView.ViewMutex);
  }

  long long sum = 0;
  std::string sparam = param;
  size_t qpos = 0;
  std::string key = "";
  std::string value = "";
  bool isquery = false;

  if ((qpos = sparam.find("?")) != std::string::npos) {
    std::string query = sparam;
    query.erase(0, qpos + 1);
    sparam.erase(qpos);
    std::vector<std::string> token;
    std::string delimiter = "@";
    eos::common::StringConversion::Tokenize(query, token, delimiter);
    key = token[0];
    value = token[1];
    isquery = true;
  }

  if (isquery && key == "*" && value == "*") {
    // we just count the number of entries
    if (subset) {
      return subset->size();
    } else {
      return size();
    }
  }

  std::set<std::string> used_nodes;
  fsid_iterator it(subset, this);
  std::set<std::string> unique_fs;

  for (; it.valid(); it.next()) {
    FileSystem* fs = FsView::gFsView.mIdView.lookupByID(*it);

    if (!fs) {
      continue;
    }

    if (fs->getSharedFs() != "" &&
        fs->getSharedFs() != "none" &&
        (
          (sparam == "stat.statfs.usedbytes") ||
          (sparam == "stat.statfs.capacity") ||
          (sparam == "stat.usedfiles") ||
          (sparam == "stat.statfs.files") ||
          (sparam == "stat.statfs.ffiles") ||
          (sparam == "stat.statfs.freebytes") ||
          (sparam == "stat.totalspace")) &&
        unique_fs.count(fs->getSharedFs())) {
      // don't account shared fs more than once for these keys
      continue;
    }

    // for query sum's we always fold in that a group and host has to be enabled
    if (!key.length() || fs->GetString(key.c_str()) == value) {
      if (isquery &&
          ((eos::common::FileSystem::GetActiveStatusFromString(
              fs->GetString("stat.active").c_str())
            == eos::common::ActiveStatus::kOffline) ||
           (eos::common::FileSystem::GetStatusFromString(
              fs->GetString("stat.boot").c_str()) !=
            eos::common::BootStatus::kBooted))) {
        continue;
      }

      if (sparam.compare(0, 8, "stat.net") == 0) {
        const std::string hostname = fs->getCoreParams().getHost();

        if (used_nodes.find(hostname) == used_nodes.end()) {
          used_nodes.insert(hostname);
          const std::string fst_queue = fs->GetQueue();
          auto it = FsView::gFsView.mNodeView.find(fst_queue);

          if (it != FsView::gFsView.mNodeView.end()) {
            try {
              sum += std::stoll(it->second->GetConfigMember(sparam.c_str()));
            } catch (...) {}
          }
        }
      } else {
        long long v = fs->GetLongLong(sparam.c_str());

        if (isquery && v && (sparam == "stat.statfs.capacity")) {
          // Correct the capacity(rw) value for headroom
          v -= fs->GetLongLong("headroom");
        }

        sum += v;
      }
    }

    unique_fs.insert(fs->getSharedFs());
  }

  return sum;
}

//------------------------------------------------------------------------------
// Computes the sum for <param> as double
//------------------------------------------------------------------------------
double
BaseView::SumDouble(const char* param, bool lock,
                    const std::set<eos::common::FileSystem::fsid_t>* subset)
{
  eos::common::RWMutexReadLock fs_rd_lock;

  if (lock) {
    fs_rd_lock.Grab(FsView::gFsView.ViewMutex);
  }

  double sum = 0;
  fsid_iterator it(subset, this);

  for (; it.valid(); it.next()) {
    FileSystem* fs = FsView::gFsView.mIdView.lookupByID(*it);

    if (fs) {
      sum += fs->GetDouble(param);
    }
  }

  return sum;
}

//------------------------------------------------------------------------------
// Computes the average for <param>
//------------------------------------------------------------------------------
// @todo (esindril) The lock parameter should be removed as this function is
// never called without the lock taken
double
BaseView::AverageDouble(const char* param, bool lock,
                        const std::set<eos::common::FileSystem::fsid_t>* subset)
{
  eos::common::RWMutexReadLock fs_rd_lock;

  if (lock) {
    fs_rd_lock.Grab(FsView::gFsView.ViewMutex);
  }

  double sum = 0;
  int cnt = 0;
  fsid_iterator it(subset, this);

  for (; it.valid(); it.next()) {
    bool consider = true;
    FileSystem* fs = FsView::gFsView.mIdView.lookupByID(*it);

    if (fs == nullptr) {
      continue;
    }

    if (mType == "groupview") {
      consider = ConsiderForStatistics(fs);
    }

    if (consider) {
      cnt++;
      sum += fs->GetDouble(param);
    }
  }

  return (cnt) ? (double)(1.0 * sum / cnt) : 0;
}

//------------------------------------------------------------------------------
// Computes the maximum absolute deviation of <param> from the avg of <param>
//------------------------------------------------------------------------------
double
BaseView::MaxAbsDeviation(const char* param, bool lock,
                          const std::set<eos::common::FileSystem::fsid_t>* subset)
{
  eos::common::RWMutexReadLock fs_rd_lock;

  if (lock) {
    fs_rd_lock.Grab(FsView::gFsView.ViewMutex);
  }

  double avg = AverageDouble(param, false);
  double maxabsdev = 0;
  double dev = 0;
  fsid_iterator it(subset, this);

  for (; it.valid(); it.next()) {
    bool consider = true;
    FileSystem* fs = FsView::gFsView.mIdView.lookupByID(*it);

    if (fs == nullptr) {
      continue;
    }

    if (mType == "groupview") {
      consider = ConsiderForStatistics(fs);
    }

    if (consider) {
      dev = fabs(avg - fs->GetDouble(param));

      if (dev > maxabsdev) {
        maxabsdev = dev;
      }
    }
  }

  return maxabsdev;
}


//------------------------------------------------------------------------------
// Computes the maximum deviation of <param> from the avg of <param>
//------------------------------------------------------------------------------
double
BaseView::MaxDeviation(const char* param, bool lock,
                       const std::set<eos::common::FileSystem::fsid_t>* subset)
{
  eos::common::RWMutexReadLock fs_rd_lock;

  if (lock) {
    fs_rd_lock.Grab(FsView::gFsView.ViewMutex);
  }

  double avg = AverageDouble(param, false);
  double maxdev = -DBL_MAX;
  double dev = 0;
  fsid_iterator it(subset, this);

  for (; it.valid(); it.next()) {
    bool consider = true;
    FileSystem* fs = FsView::gFsView.mIdView.lookupByID(*it);

    if (fs == nullptr) {
      continue;
    }

    if (mType == "groupview") {
      consider = ConsiderForStatistics(fs);
    }

    if (consider) {
      dev = -(avg - fs->GetDouble(param));

      if (dev > maxdev) {
        maxdev = dev;
      }
    }
  }

  return maxdev;
}

//------------------------------------------------------------------------------
// Computes the minimum deviation of <param> from the avg of <param>
//------------------------------------------------------------------------------
double
BaseView::MinDeviation(const char* param, bool lock,
                       const std::set<eos::common::FileSystem::fsid_t>* subset)
{
  eos::common::RWMutexReadLock fs_rd_lock;

  if (lock) {
    fs_rd_lock.Grab(FsView::gFsView.ViewMutex);
  }

  double avg = AverageDouble(param, false);
  double mindev = DBL_MAX;
  double dev = 0;
  fsid_iterator it(subset, this);

  for (; it.valid(); it.next()) {
    bool consider = true;
    FileSystem* fs = FsView::gFsView.mIdView.lookupByID(*it);

    if (fs == nullptr) {
      continue;
    }

    if (mType == "groupview") {
      consider = ConsiderForStatistics(fs);
    }

    if (consider) {
      dev = -(avg - fs->GetDouble(param));

      if (dev < mindev) {
        mindev = dev;
      }
    }
  }

  return mindev;
}

//------------------------------------------------------------------------------
// Computes the sigma for <param>
//------------------------------------------------------------------------------
double
BaseView::SigmaDouble(const char* param, bool lock,
                      const std::set<eos::common::FileSystem::fsid_t>* subset)
{
  eos::common::RWMutexReadLock fs_rd_lock;

  if (lock) {
    fs_rd_lock.Grab(FsView::gFsView.ViewMutex);
  }

  double avg = AverageDouble(param, false);
  double sumsquare = 0;
  int cnt = 0;
  fsid_iterator it(subset, this);

  for (; it.valid(); it.next()) {
    bool consider = true;
    FileSystem* fs = FsView::gFsView.mIdView.lookupByID(*it);

    if (fs == nullptr) {
      continue;
    }

    if (mType == "groupview") {
      consider = ConsiderForStatistics(fs);
    }

    if (consider) {
      cnt++;
      sumsquare += pow((avg - fs->GetDouble(param)), 2);
    }
  }

  sumsquare = (cnt) ? sqrt(sumsquare / cnt) : 0;
  return sumsquare;
}

//------------------------------------------------------------------------------
// Computes the considered count
//------------------------------------------------------------------------------
long long
BaseView::ConsiderCount(bool lock,
                        const std::set<eos::common::FileSystem::fsid_t>* subset)
{
  eos::common::RWMutexReadLock fs_rd_lock;

  if (lock) {
    fs_rd_lock.Grab(FsView::gFsView.ViewMutex);
  }

  long long cnt = 0;
  fsid_iterator it(subset, this);

  for (; it.valid(); it.next()) {
    bool consider = true;
    FileSystem* fs = FsView::gFsView.mIdView.lookupByID(*it);

    if (fs == nullptr) {
      continue;
    }

    if (mType == "groupview") {
      consider = ConsiderForStatistics(fs);
    }

    if (consider) {
      cnt++;
    }
  }

  return cnt;
}

//------------------------------------------------------------------------------
// Print user defined format to out
//
// table_format
//-------------
// format has to be provided as a chain (separated by "|" ) of the following tags
// "member=<key>:width=<width>:format=[+][-][so]:unit=<unit>:tag=<tag>"
//  -> to print a member variable of the view
// "avg=<key>:width=<width>:format=[fo]"   -> to print the average
// "sum=<key>:width=<width>:format=[lo]    -> to print a sum
// "sig=<key>:width=<width>:format=[lo]    -> to print the standard deviation
// "maxdev=<key>:width=<width>;format=[lo] -> to print the maxdeviation
// "tag=<tag>"                             -> use tag as header not the variable name
// "header=1" -> put a header with description on top!
//               This must be the first format tag!!!
//
// table_mq_format
//-----------
// format has to be provided as a chain (separated by "|" ) of the following tags
// "key=<key>:width=<width>:format=[+][-][slfo]:unit=<unit>:tag=<tag>"
//  -> to print a key of the attached children
// "header=1" -> put a header with description on top
//               This must be the first format tag!!!
// the formats are:
// 's' : print as string
// 'S' : print as short string
// 'l' : print as long long
// 'f' : print as double
// 'o' : print as <key>=<val>
// '-' : left align the printout
// '+' : convert numbers into k,M,G,T,P ranges
// the unit is appended to every number:
// e.g. 1500 with unit=B would end up as '1.5 kB'
// the command only appends to <out> and DOES NOT initialize it
// "tag=<tag>" -> use tag as header not the variable name
//------------------------------------------------------------------------------
void
BaseView::Print(TableFormatterBase& table, std::string table_format,
                const std::string& table_mq_format, unsigned outdepth,
                const std::string& filter, const bool dont_color)
{
  // Since we don't display the members with geodepth option, we proceed with
  // the non geodepth display first.
  if (outdepth > 0) {
    Print(table, table_format, table_mq_format, 0, filter, dont_color);

    // We force-print the header
    if (table_format.find("header=1") == std::string::npos) {
      if (table_format.find("header=0") != std::string::npos) {
        table_format.replace(table_format.find("header=0"), 8, "header=1");
      }

      table_format = "header=1:" + table_format;
    }
  }

  std::vector<std::string> formattoken;
  class DoubleAggregatedStats : public std::map<std::string, DoubleAggregator*>
  {
    BaseView* pThis;

  public:
    DoubleAggregatedStats(BaseView* This) : pThis(This) {}
    DoubleAggregator* operator[](const char* param)
    {
      if (!count(param)) {
        DoubleAggregator* aggreg = new DoubleAggregator(param);
        aggreg->setView(pThis);
        pThis->runAggregator(aggreg);
        insert(std::make_pair(param, aggreg));
      }

      return find(param)->second;
    }

    ~DoubleAggregatedStats()
    {
      for (auto it = begin(); it != end(); it++) {
        delete it->second;
      }
    }
  };
  class LongLongAggregatedStats : public
    std::map<std::string, LongLongAggregator*>
  {
    BaseView* pThis;
  public:
    LongLongAggregatedStats(BaseView* This) : pThis(This) {}

    LongLongAggregator* operator[](const char* param)
    {
      if (!count(param)) {
        LongLongAggregator* aggreg = new LongLongAggregator(param);
        aggreg->setView(pThis);
        pThis->runAggregator(aggreg);
        insert(std::make_pair(param, aggreg));
      }

      return find(param)->second;
    }

    ~LongLongAggregatedStats()
    {
      for (auto it = begin(); it != end(); it++) {
        delete it->second;
      }
    }
  };
  LongLongAggregatedStats longStats(this);
  DoubleAggregatedStats doubleStats(this);
  unsigned int nLines = 0;

  if (outdepth > 0) {
    nLines = longStats["lastHeartBeat"]->getGeoTags()->size();
    nLines = longStats["lastHeartBeat"]->getEndIndex(outdepth);
  } else {
    nLines = 1;
  }

  eos::common::StringConversion::Tokenize(table_format, formattoken, "|");
  TableHeader table_header;
  TableData table_data;
  TableHeader table_mq_header;
  TableData table_mq_data;

  for (unsigned int l = 0; l < nLines; l++) {
    table_data.emplace_back();
    table_header.clear();

    for (unsigned int i = 0; i < formattoken.size(); i++) {
      std::vector<std::string> tagtoken;
      std::map<std::string, std::string> formattags;
      eos::common::StringConversion::Tokenize(formattoken[i], tagtoken, ":");

      for (unsigned int j = 0; j < tagtoken.size(); j++) {
        std::vector<std::string> keyval;
        eos::common::StringConversion::Tokenize(tagtoken[j], keyval, "=");

        if (keyval.size() != 2) {
          eos_static_err("failed parsing \"%s\", expected 2 tokens");
          continue;
        }

        formattags[keyval[0]] = keyval[1];
      }

      // To save display space, we don't print out members with geodepth option
      if (outdepth > 0 && formattags.count("member")) {
        continue;
      }

      if (formattags.count("format")) {
        std::string header = "";
        std::string format = formattags["format"];
        unsigned int width = (formattags.count("width") ?
                              atoi(formattags["width"].c_str()) : 0);
        std::string unit = (formattags.count("unit") ? formattags["unit"] : "");

        if (formattags.count("geosched")) {
          if (formattags["geosched"] == "totalspace") {
            std::string nogroup;
            table_data.back().push_back(
              TableCell((long long)gOFS->mGeoTreeEngine->placementSpace(mName, nogroup),
                        format, unit));
            table_header.push_back(std::make_tuple("sched.capacity", width, format));
          }
        }

        // Normal member printout
        if (formattags.count("member")) {
          if ((format.find("+") != std::string::npos) &&
              (format.find("s") == std::string::npos)) {
            table_data.back().push_back(
              TableCell(strtoll(GetMember(formattags["member"]).c_str(), 0, 10),
                        format, unit));
          } else {
            std::string member = GetMember(formattags["member"]).c_str();

            if ((format.find("S") != std::string::npos)) {
              size_t colon = member.find(":");
              size_t dot = member.find(".");

              if (dot != std::string::npos) {
                member.erase(dot, (colon != std::string::npos) ? colon - dot : colon);
              }
            }

            table_data.back().push_back(TableCell(member, format));
          }

          // Header
          XrdOucString pkey = formattags["member"].c_str();

          if ((format.find("o") == std::string::npos)) { //for table output
            pkey.replace("stat.statfs.", "");
            pkey.replace("stat.", "");
            pkey.replace("cfg.", "");

            if (formattags.count("tag")) {
              pkey = formattags["tag"].c_str();
            }
          }

          header = pkey.c_str();
        }

        // Sum printout
        if (formattags.count("sum")) {
          if (!outdepth) {
            table_data.back().push_back(
              TableCell(SumLongLong(formattags["sum"].c_str(), false),
                        format, unit));
          } else {
            table_data.back().push_back(
              TableCell((*longStats[formattags["sum"].c_str()]->getSums())[l],
                        format, unit));
          }

          // Header
          XrdOucString pkey = formattags["sum"].c_str();

          if ((format.find("o") == std::string::npos)) {
            pkey.replace("stat.statfs.", "");
            pkey.replace("stat.", "");
            pkey.replace("cfg.", "");

            if (!formattags.count("tag")) {
              header = "sum(";
              header += pkey.c_str();
              header += ")";
            } else {
              header = formattags["tag"].c_str();
            }
          } else { //for monitoring output
            header = "sum.";
            header += pkey.c_str();
          }
        }

        // Avg printout
        if (formattags.count("avg")) {
          if (formattags["avg"] == "stat.geotag") {
            if (outdepth) {
              // This average means anything only when displaying along the
              // topology tree
              table_data.back().push_back(
                TableCell((*longStats["lastHeartBeat"]->getGeoTags())[l].c_str(),
                          format));
              // Header
              XrdOucString pkey = formattags["avg"].c_str();

              if ((format.find("o") == std::string::npos)) {
                pkey.replace("stat.statfs.", "");
                pkey.replace("stat.", "");
                pkey.replace("cfg.", "");
                header = pkey.c_str();
              } else { //for monitoring output
                header = "avg.";
                header += pkey.c_str();
              }
            }
          } else { // If not geotag special case
            if (!outdepth) {
              table_data.back().push_back(
                TableCell(AverageDouble(formattags["avg"].c_str(), false),
                          format, unit));
            } else {
              table_data.back().push_back(
                TableCell((*doubleStats[formattags["avg"].c_str()]->getMeans())[l],
                          format, unit));
            }

            // Header
            XrdOucString pkey = formattags["avg"].c_str();

            if ((format.find("o") == std::string::npos)) {
              pkey.replace("stat.statfs.", "");
              pkey.replace("stat.", "");
              pkey.replace("cfg.", "");

              if (!formattags.count("tag")) {
                header = "avg(";
                header += pkey.c_str();
                header += ")";
              } else {
                header = formattags["tag"].c_str();
              }
            } else { //for monitoring output
              header = "avg.";
              header += pkey.c_str();
            }
          } // end not geotag case
        }

        // Sig printout
        if (formattags.count("sig")) {
          if (!outdepth) {
            table_data.back().push_back(
              TableCell(SigmaDouble(formattags["sig"].c_str(), false),
                        format, unit));
          } else {
            table_data.back().push_back(
              TableCell((*doubleStats[formattags["sig"].c_str()]->getStdDevs())[l],
                        format, unit));
          }

          // Header
          XrdOucString pkey = formattags["sig"].c_str();

          if ((format.find("o") == std::string::npos)) {
            pkey.replace("stat.statfs.", "");
            pkey.replace("stat.", "");
            pkey.replace("cfg.", "");

            if (!formattags.count("tag")) {
              header = "sig(";
              header += pkey.c_str();
              header += ")";
            } else {
              header = formattags["tag"].c_str();
            }
          } else { //for monitoring output
            header = "sig.";
            header += pkey.c_str();
          }
        }

        // MaxDev printout
        if (formattags.count("maxdev")) {
          if (!outdepth) {
            table_data.back().push_back(
              TableCell(MaxAbsDeviation(formattags["maxdev"].c_str(), false),
                        format, unit));
          } else {
            table_data.back().push_back(
              TableCell((*doubleStats[formattags["maxdev"].c_str()]->getMaxAbsDevs())[l],
                        format, unit));
          }

          // Header
          XrdOucString pkey = formattags["maxdev"].c_str();

          if ((format.find("o") == std::string::npos)) {
            pkey.replace("stat.statfs.", "");
            pkey.replace("stat.", "");
            pkey.replace("cfg.", "");

            if (!formattags.count("tag")) {
              header = "dev(";
              header += pkey.c_str();
              header += ")";
            } else {
              header = formattags["tag"].c_str();
            }
          } else { //for monitoring output
            header = "dev.";
            header += pkey.c_str();
          }
        }

        // Build header
        if (!header.empty()) {
          table_header.push_back(std::make_tuple(header, width, format));
        }
      }
    }
  } // l from 0 to nLines

  if (outdepth > 0) {
    // Print table for geotag
    TableFormatterBase table_geo(dont_color);
    table_geo.SetHeader(table_header);
    table_geo.AddRows(table_data);
    table.AddString(table_geo.GenerateTable(HEADER).c_str());
  } else {
    //Get table from MQ side (second table)
    if (table_mq_format.length()) {
      // If a format was given for the filesystem children, forward it
      for (auto it = begin(); it != end(); ++it) {
        // auto it_fs = FsView::gFsView.mIdView.find(*it);
        FileSystem* fs = FsView::gFsView.mIdView.lookupByID(*it);

        if (fs) {
          table_mq_header.clear();
          fs->Print(table_mq_header, table_mq_data, table_mq_format, filter);
        }
      }
    }

    // Print table with information from MGM
    if (table_format.length() && !table_mq_format.length()) {
      table.SetHeader(table_header);
      table.AddRows(table_data);
    }

    // Print table with information from MGM and MQ. (Option "-l")
    if (table_format.length() && table_mq_format.length()) {
      table.SetHeader(table_header);
      table.AddRows(table_data);
//      TableFormatterBase table_mq;
      TableFormatterBase table_mq(dont_color);
      table_mq.SetHeader(table_mq_header);
      table_mq.AddRows(table_mq_data);
      table.AddString(table_mq.GenerateTable(HEADER).c_str());
    }

    // Print table with information only from MQ. (e.g. "fs ls")
    if (!table_format.length() && table_mq_format.length()) {
      table.SetHeader(table_mq_header);
      table.AddSeparator();
      table.AddRows(table_mq_data);
    }
  }
}

//------------------------------------------------------------------------------
// If a filesystem has not yet these parameters defined, we inherit them from
// the space configuration. This function has to be called with the a read lock
// on the View Mutex! It return true if the fs was modified and the caller should
// evt. store the modification to the config
//------------------------------------------------------------------------------
bool
FsSpace::ApplySpaceDefaultParameters(eos::mgm::FileSystem* fs, bool force)
{
  if (!fs) {
    return false;
  }

  bool modified = false;
  eos::common::FileSystem::fs_snapshot_t snapshot;

  if (fs->SnapShotFileSystem(snapshot, false)) {
    if (force || (!snapshot.mScanIoRate)) {
      if (GetConfigMember(eos::common::SCAN_IO_RATE_NAME).length()) {
        fs->SetString(eos::common::SCAN_IO_RATE_NAME,
                      GetConfigMember(eos::common::SCAN_IO_RATE_NAME).c_str());
        modified = true;
      }
    }

    if (force || (!snapshot.mScanEntryInterval)) {
      // try to apply the default
      if (GetConfigMember(eos::common::SCAN_ENTRY_INTERVAL_NAME).length()) {
        modified = true;
        fs->SetString(eos::common::SCAN_ENTRY_INTERVAL_NAME,
                      GetConfigMember(eos::common::SCAN_ENTRY_INTERVAL_NAME).c_str());
      }
    }

    if (force || (!snapshot.mScanDiskInterval)) {
      if (GetConfigMember(eos::common::SCAN_DISK_INTERVAL_NAME).length()) {
        modified = true;
        fs->SetString(eos::common::SCAN_DISK_INTERVAL_NAME,
                      GetConfigMember(eos::common::SCAN_DISK_INTERVAL_NAME).c_str());
      }
    }

    if (force || (!snapshot.mScanNsInterval)) {
      if (GetConfigMember(eos::common::SCAN_NS_INTERVAL_NAME).length()) {
        modified = true;
        fs->SetString(eos::common::SCAN_NS_INTERVAL_NAME,
                      GetConfigMember(eos::common::SCAN_NS_INTERVAL_NAME).c_str());
      }
    }

    if (force || (!snapshot.mScanNsRate)) {
      if (GetConfigMember(eos::common::SCAN_NS_RATE_NAME).length()) {
        fs->SetString(eos::common::SCAN_NS_RATE_NAME,
                      GetConfigMember(eos::common::SCAN_NS_RATE_NAME).c_str());
        modified = true;
      }
    }

    if (force || (!snapshot.mFsckRefreshInterval)) {
      if (GetConfigMember(eos::common::FSCK_REFRESH_INTERVAL_NAME).length()) {
        fs->SetString(eos::common::FSCK_REFRESH_INTERVAL_NAME,
                      GetConfigMember(eos::common::FSCK_REFRESH_INTERVAL_NAME).c_str());
        modified = true;
      }
    }

    if (force || (!snapshot.mGracePeriod)) {
      // try to apply the default
      if (GetConfigMember("graceperiod").length()) {
        fs->SetString("graceperiod", GetConfigMember("graceperiod").c_str());
        modified = true;
      }
    }

    if (force || (!snapshot.mDrainPeriod)) {
      // try to apply the default
      if (GetConfigMember("drainperiod").length()) {
        fs->SetString("drainperiod", GetConfigMember("drainperiod").c_str());
        modified = true;
      }
    }

    if (force || (!snapshot.mHeadRoom)) {
      // try to apply the default
      if (GetConfigMember("headroom").length()) {
        fs->SetString("headroom", GetConfigMember("headroom").c_str());
        modified = true;
      }
    }
  }

  return modified;
}

//------------------------------------------------------------------------------
// Re-evaluates the draining state in all groups and resets the state
//------------------------------------------------------------------------------
void
FsSpace::ResetDraining()
{
  eos_static_info("msg=\"reset drain state\" space=\"%s\"", mName.c_str());
  eos::common::RWMutexReadLock lock(FsView::gFsView.ViewMutex);

  // Iterate over all groups in this space
  for (auto sgit = FsView::gFsView.mSpaceGroupView[mName].begin();
       sgit != FsView::gFsView.mSpaceGroupView[mName].end();
       sgit++) {
    bool setactive = false;
    std::string lGroup = (*sgit)->mName;
    FsGroup::const_iterator git;

    for (git = (*sgit)->begin();
         git != (*sgit)->end(); git++) {
      FileSystem* entry = FsView::gFsView.mIdView.lookupByID(*git);

      if (entry) {
        eos::common::DrainStatus drainstatus =
          (eos::common::FileSystem::GetDrainStatusFromString(
             entry->GetString("local.drain").c_str()));

        if ((drainstatus == eos::common::DrainStatus::kDraining) ||
            (drainstatus == eos::common::DrainStatus::kDrainStalling)) {
          // if any mGroup filesystem is draining, all the others have
          // to enable the pull for draining!
          setactive = true;
        }
      }
    }

    // if the mGroup get's disabled we stop the draining
    if (FsView::gFsView.mGroupView[lGroup]->GetConfigMember("status") != "on") {
      setactive = false;
    }

    for (git = (*sgit)->begin(); git != (*sgit)->end(); git++) {
      eos::mgm::FileSystem* fs = FsView::gFsView.mIdView.lookupByID(*git);

      if (fs) {
        if (setactive) {
          if (fs->GetString("stat.drainer") != "on") {
            fs->SetString("stat.drainer", "on");
          }
        } else {
          if (fs->GetString("stat.drainer") != "off") {
            fs->SetString("stat.drainer", "off");
          }
        }

        eos_static_info("fsid=%05d state=%s", fs->GetId(),
                        fs->GetString("stat.drainer").c_str());
      }
    }
  }
}

EOSMGMNAMESPACE_END<|MERGE_RESOLUTION|>--- conflicted
+++ resolved
@@ -834,12 +834,8 @@
 // Constructor
 //----------------------------------------------------------------------------
 FsSpace::FsSpace(const char* name)
-<<<<<<< HEAD
-  : BaseView(common::SharedHashLocator::makeForSpace(name))
-=======
   : BaseView(common::SharedHashLocator::makeForSpace(name)),
     mFsBalancer(nullptr), mConverter(nullptr)
->>>>>>> 43e8ae7b
 {
   mName = name;
   mType = "spaceview";
@@ -855,8 +851,6 @@
   mGroupBalancer = new GroupBalancer(name);
   mGeoBalancer = new GeoBalancer(name);
   mGroupDrainer.reset(new GroupDrainer(name));
-<<<<<<< HEAD
-=======
 
   // Start old converter if we're using the in-memory NS or if the new one
   // is disabled on purpose
@@ -866,7 +860,6 @@
   } else {
     eos_static_info("%s", "msg=\"skip starting the old converter\"");
   }
->>>>>>> 43e8ae7b
 
   if (!gDisableDefaults) {
     // Disable balancing by default
