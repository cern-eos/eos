--- conflicted
+++ resolved
@@ -90,31 +90,9 @@
   return {*over_it, *under_it};
 }
 
-<<<<<<< HEAD
-template <typename C>
-static std::string pprint(const C& c, uint8_t items_per_line)
-{
-  std::stringstream ss;
-  ss << "[\n";
-  uint8_t ctr = 0;
-
-  for (const auto& it : c) {
-    ss << it << ", ";
-
-    if (++ctr % items_per_line == 0) {
-      ss << "\n";
-    }
-  }
-
-  ss << "]\n";
-  return ss.str();
-}
 
 std::string BalancerEngine::generate_table(const threshold_group_set& groups)
 const
-=======
-std::string BalancerEngine::generate_table(const threshold_group_set& groups) const
->>>>>>> 8548efb3
 {
   TableFormatterBase table_threshold_groups(true);
   std::string format_s = "-s";
