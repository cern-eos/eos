--- conflicted
+++ resolved
@@ -195,12 +195,7 @@
 
   // Prefetch path
   eos::Prefetcher::prefetchItemAndWait(gOFS->eosView, cPath.GetPath(), follow);
-<<<<<<< HEAD
-  eos::common::RWMutexReadLock lock(gOFS->eosViewRWMutex, __FUNCTION__, __LINE__,
-                                    __FILE__);
-=======
   eos::common::RWMutexReadLock lock(gOFS->eosViewRWMutex);
->>>>>>> 8548efb3
 
   try {
     if (strncmp(cPath.GetPath(), "/.fxid:", 7) == 0) {
@@ -398,12 +393,7 @@
   std::shared_ptr<eos::IFileMD> fmd;
   eos::common::Path cPath(Name);
   eos::Prefetcher::prefetchFileMDAndWait(gOFS->eosView, cPath.GetPath(), follow);
-<<<<<<< HEAD
-  eos::common::RWMutexReadLock lock(gOFS->eosViewRWMutex, __FUNCTION__, __LINE__,
-                                    __FILE__);
-=======
   eos::common::RWMutexReadLock lock(gOFS->eosViewRWMutex);
->>>>>>> 8548efb3
 
   try {
     fmd = gOFS->eosView->getFile(cPath.GetPath(), follow);
