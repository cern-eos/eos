--- conflicted
+++ resolved
@@ -566,9 +566,6 @@
 		}
 		newdir->notifyMTimeChange( gOFS->eosDirectoryService );
 		eosView->updateContainerStore(newdir);
-<<<<<<< HEAD
-              }
-=======
 	      }
 
 
@@ -576,8 +573,6 @@
 		// update to recursive accounting if enabled
 		
 	      }
-	    }
->>>>>>> 04aeb71c
 	  }
 	}
 
