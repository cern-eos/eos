// ----------------------------------------------------------------------
// File: Rename.cc
// Author: Andreas-Joachim Peters - CERN
// ----------------------------------------------------------------------

/************************************************************************
 * EOS - the CERN Disk Storage System                                   *
 * Copyright (C) 2011 CERN/Switzerland                                  *
 *                                                                      *
 * This program is free software: you can redistribute it and/or modify *
 * it under the terms of the GNU General Public License as published by *
 * the Free Software Foundation, either version 3 of the License, or    *
 * (at your option) any later version.                                  *
 *                                                                      *
 * This program is distributed in the hope that it will be useful,      *
 * but WITHOUT ANY WARRANTY; without even the implied warranty of       *
 * MERCHANTABILITY or FITNESS FOR A PARTICULAR PURPOSE.  See the        *
 * GNU General Public License for more details.                         *
 *                                                                      *
 * You should have received a copy of the GNU General Public License    *
 * along with this program.  If not, see <http://www.gnu.org/licenses/>.*
 ************************************************************************/


// -----------------------------------------------------------------------
// This file is included source code in XrdMgmOfs.cc to make the code more
// transparent without slowing down the compilation time.
// -----------------------------------------------------------------------

/*----------------------------------------------------------------------------*/
int
XrdMgmOfs::rename(const char* old_name,
                  const char* new_name,
                  XrdOucErrInfo& error,
                  const XrdSecEntity* client,
                  const char* infoO,
                  const char* infoN)
/*----------------------------------------------------------------------------*/
/*
 * @brief rename a file or directory
 *
 * @param old_name old name
 * @param new_name new name
 * @param error error object
 * @param client XRootD authentication object
 * @param infoO CGI of the old name
 * @param infoN CGI of the new name
 * @return SFS_OK on success otherwise SFS_ERROR
 *
 * There are three flavours of rename function, two external and one internal
 * implementation. See the internal implementation _rename for details.
 */
/*----------------------------------------------------------------------------*/
{
  static const char* epname = "rename";
  const char* tident = error.getErrUser();
  // use a thread private vid
  eos::common::Mapping::VirtualIdentity vid;
  XrdSecEntity mappedclient;
  EXEC_TIMING_BEGIN("IdMap");
  eos::common::Mapping::IdMap(client, infoO, tident, vid);
  EXEC_TIMING_END("IdMap");
  eos_info("old-name=%s new-name=%s", old_name, new_name);
  gOFS->MgmStats.Add("IdMap", vid.uid, vid.gid, 1);
  errno = 0;
  XrdOucString source, destination;
  XrdOucEnv renameo_Env(infoO);
  XrdOucEnv renamen_Env(infoN);
  XrdOucString oldn = old_name;
  XrdOucString newn = new_name;

  if (!renameo_Env.Get("eos.encodepath")) {
    oldn.replace("#space#", " ");
  }

  if (!renamen_Env.Get("eos.encodepath")) {
    newn.replace("#space#", " ");
  }

  if ((oldn.find(EOS_COMMON_PATH_VERSION_PREFIX) != STR_NPOS) ||
      (newn.find(EOS_COMMON_PATH_VERSION_PREFIX) != STR_NPOS)) {
    errno = EINVAL;
    return Emsg(epname, error, EINVAL,
                "rename version files - use 'file versions' !");
  }

  const char* inpath = 0;
  const char* ininfo = 0;
  {
    inpath = oldn.c_str();
    ininfo = infoO;
    AUTHORIZE(client, &renameo_Env, AOP_Delete, "rename", inpath, error);
    NAMESPACEMAP;
    BOUNCE_ILLEGAL_NAMES;
    oldn = path;
    info = 0;
  }
  {
    inpath = newn.c_str();
    ininfo = infoN;
    AUTHORIZE(client, &renamen_Env, AOP_Update, "rename", inpath, error);
    NAMESPACEMAP;
    BOUNCE_ILLEGAL_NAMES;
    newn = path;
    info = 0;
  }
  BOUNCE_NOT_ALLOWED;
  ACCESSMODE_W;
  MAYSTALL;
  MAYREDIRECT;
  return rename(oldn.c_str(), newn.c_str(), error, vid, infoO, infoN, true);
}

/*----------------------------------------------------------------------------*/
int
XrdMgmOfs::rename(const char* old_name,
                  const char* new_name,
                  XrdOucErrInfo& error,
                  eos::common::Mapping::VirtualIdentity& vid,
                  const char* infoO,
                  const char* infoN,
                  bool overwrite)
/*----------------------------------------------------------------------------*/
/*
 * @brief rename a file or directory
 *
 * @param old_name old name
 * @param new_name new name
 * @param error error object
 * @param vid virtual identity of the client
 * @param infoO CGI of the old name
 * @param infoN CGI of the new name
 * @return SFS_OK on success otherwise SFS_ERROR
 *
 * There are three flavours of rename function, two external and one internal
 * implementation. See the internal implementation _rename for details.
 */
/*----------------------------------------------------------------------------*/
{
  static const char* epname = "rename";
  errno = 0;
  XrdOucString source, destination;
  XrdOucEnv renameo_Env(infoO);
  XrdOucEnv renamen_Env(infoN);
  XrdOucString oldn = old_name;
  XrdOucString newn = new_name;
  const char* inpath = 0;
  const char* ininfo = 0;
  {
    inpath = old_name;
    ininfo = infoO;
    NAMESPACEMAP;
    BOUNCE_ILLEGAL_NAMES;
    oldn = path;
    info = 0;
  }
  {
    inpath = new_name;
    ininfo = infoN;
    NAMESPACEMAP;
    BOUNCE_ILLEGAL_NAMES;
    newn = path;
    info = 0;
  }
  BOUNCE_NOT_ALLOWED;
  ACCESSMODE_W;
  MAYSTALL;
  MAYREDIRECT;

  // check access permissions on source
  if ((_access(oldn.c_str(), W_OK, error, vid, infoO) != SFS_OK)) {
    return SFS_ERROR;
  }

  // check access permissions on target
  if ((_access(newn.c_str(), W_OK, error, vid, infoN) != SFS_OK)) {
    return SFS_ERROR;
  }

  return _rename(oldn.c_str(), newn.c_str(), error, vid, infoO, infoN, false,
                 false, overwrite);
}

/*----------------------------------------------------------------------------*/
/* Rename a file or directory
 *
 * @param old_name old name
 * @param new_name new name
 * @param error error object
 * @param vid virtual identity of the client
 * @param infoO CGI of the old name
 * @param infoN CGI of the new name
 * @param updateCTime indicates to update the change time of a directory
 * @param checkQuota indicates to check the quota during a rename operation
 * @param overwrite indicates if the target name can be overwritten
 * @return SFS_OK on success otherwise SFS_ERROR
 *
 * There are three flavours of rename function, two external and one internal
 * implementation.
 * Rename within a directory is simple since the quota accounting has not to
 * be modified. Rename of directories between quota nodes need to recompute
 * all the quota of the subtree which is moving and in case reject the operation
 * if there is not enough quota left. Overall it is a quite complex function.
 */
/*----------------------------------------------------------------------------*/
int
XrdMgmOfs::_rename(const char* old_name,
                   const char* new_name,
                   XrdOucErrInfo& error,
                   eos::common::Mapping::VirtualIdentity& vid,
                   const char* infoO,
                   const char* infoN,
                   bool updateCTime,
                   bool checkQuota,
                   bool overwrite)
{
  static const char* epname = "_rename";
  eos_info("source=%s target=%s overwrite=%d", old_name, new_name, overwrite);
  errno = 0;
  EXEC_TIMING_BEGIN("Rename");
  eos::common::Path oPath(old_name);
  eos::common::Path nPath(new_name);
  std::string oP = oPath.GetParentPath();
  std::string nP = nPath.GetParentPath();

  if ((!old_name) || (!new_name)) {
    errno = EINVAL;
    return Emsg(epname, error, EINVAL, "rename - 0 source or target name");
  }

  // If source and target are the same return success
  if (!strcmp(old_name, new_name)) {
    return SFS_OK;
  }

  gOFS->MgmStats.Add("Rename", vid.uid, vid.gid, 1);
  std::shared_ptr<eos::IContainerMD> dir = std::shared_ptr<eos::IContainerMD>((
        eos::IContainerMD*)0);
  std::shared_ptr<eos::IContainerMD> newdir = std::shared_ptr<eos::IContainerMD>((
        eos::IContainerMD*)0);
  std::shared_ptr<eos::IContainerMD> rdir = std::shared_ptr<eos::IContainerMD>((
        eos::IContainerMD*)0);
  std::shared_ptr<eos::IFileMD> file = std::shared_ptr<eos::IFileMD>((
                                         eos::IFileMD*)0);
  bool renameFile = false;
  bool renameDir = false;
  bool renameVersion = false;
  bool findOk = false;
  XrdSfsFileExistence file_exists;

  if (_exists(old_name, file_exists, error, vid, infoN)) {
    errno = ENOENT;
    return Emsg(epname, error, ENOENT, "rename - source does not exist");
  } else {
    if (file_exists == XrdSfsFileExistNo) {
      errno = ENOENT;
      return Emsg(epname, error, ENOENT, "rename - source does not exist");
    }

    if (file_exists == XrdSfsFileExistIsFile) {
      XrdSfsFileExistence version_exists;
      renameFile = true;
      XrdOucString vpath = nPath.GetPath();

      if ((!_exists(oPath.GetVersionDirectory(), version_exists, error, vid,
                    infoN)) &&
          (version_exists == XrdSfsFileExistIsDirectory) &&
          (!vpath.beginswith(oPath.GetVersionDirectory())) &&
          (!vpath.beginswith(Recycle::gRecyclingPrefix.c_str()))) {
        renameVersion = true;
      }
    }

    if (file_exists == XrdSfsFileExistIsDirectory) {
      std::string n_path = nPath.GetPath();
      std::string o_path = oPath.GetPath();

      if ((n_path.at(n_path.length() - 1) != '/')) {
        n_path += "/";
      }

      if ((o_path.at(o_path.length() - 1) != '/')) {
        o_path += "/";
      }

      renameDir = true;

      // Check if old path is a subpath of new path
      if ((n_path.length() > o_path.length()) &&
          (!n_path.compare(0, o_path.length(), o_path))) {
        errno = EINVAL;
        return Emsg(epname, error, EINVAL, "rename - old path is subpath of new path");
      }

      // Check if old path is a quota node - this is forbidden
      try {
        eos::common::RWMutexReadLock lock(gOFS->eosViewRWMutex);
        rdir = eosView->getContainer(oPath.GetPath());

        if (rdir->getFlags() & eos::QUOTA_NODE_FLAG) {
          errno = EACCES;
          return Emsg(epname, error, EACCES, "rename - source is a quota node");
        }
      } catch (eos::MDException& e) {
        errno = ENOENT;
        return Emsg(epname, error, ENOENT, "rename - source does not exist");
      }
    }
  }

  if (!_exists(new_name, file_exists, error, vid, infoN)) {
    if (file_exists == XrdSfsFileExistIsFile) {
      if (overwrite && renameFile) {
        // Check if we are renaming a version to the primary copy
        bool keepversion = false;
        {
          XrdOucString op = oPath.GetParentPath();
          XrdOucString vp = nPath.GetVersionDirectory();

          if (op == vp) {
            keepversion = true;
          }
        }

        // Delete the existing target
        if (gOFS->_rem(new_name, error, vid, infoN, false, keepversion)) {
          return SFS_ERROR;
        }
      } else {
        errno = EEXIST;
        return Emsg(epname, error, EEXIST, "rename - target file name exists");
      }
    }

    if (file_exists == XrdSfsFileExistIsDirectory) {
      errno = EEXIST;
      return Emsg(epname, error, EEXIST, "rename - target directory name exists");
    }
  }

  // List of source files if a directory is renamed
  std::map<std::string, std::set<std::string> > found;

  if (renameDir) {
    // For directory renaming which move into a different directory, we build
    // the list of files which we are moving
    if (oP != nP) {
      XrdOucString stdErr;

      if (!gOFS->_find(oPath.GetFullPath().c_str(), error, stdErr, vid, found)) {
        findOk = true;
      } else {
        return Emsg(epname, error, errno,
                    "rename - cannot do 'find' inside the source tree");
      }
    }
  }

  {
<<<<<<< HEAD
    eos::common::RWMutexWriteLock lock(gOFS->eosViewRWMutex);

    try {
      dir = eosView->getContainer(oPath.GetParentPath());
      newdir = eosView->getContainer(nPath.GetParentPath());
      // Translate to paths without symlinks
      std::string duri = eosView->getUri(dir.get());
      std::string newduri = eosView->getUri(newdir.get());
      // Get symlink-free dir's
      dir = eosView->getContainer(duri);
      newdir = eosView->getContainer(newduri);

      if (renameFile) {
        if (oP == nP) {
          file = dir->findFile(oPath.GetName());

          if (file) {
            eosView->renameFile(file.get(), nPath.GetName());
            dir->setMTimeNow();
            dir->notifyMTimeChange(gOFS->eosDirectoryService);
            eosView->updateContainerStore(dir.get());
          }
        } else {
          file = dir->findFile(oPath.GetName());

          if (file) {
            // Move to a new directory
            // TODO: deal with conflicts and proper roll-back in case a file
            // with the same name already exists in the destination directory
            dir->removeFile(oPath.GetName());
            dir->setMTimeNow();
            dir->notifyMTimeChange(gOFS->eosDirectoryService);
            newdir->setMTimeNow();
            newdir->notifyMTimeChange(gOFS->eosDirectoryService);
            eosView->updateContainerStore(dir.get());
            eosView->updateContainerStore(newdir.get());
            file->setName(nPath.GetName());
            file->setContainerId(newdir->getId());

            if (updateCTime) {
              file->setCTimeNow();
            }

            newdir->addFile(file.get());
            eosView->updateFileStore(file.get());
            // Adjust the ns quota
            eos::IQuotaNode* old_qnode = eosView->getQuotaNode(dir.get());
            eos::IQuotaNode* new_qnode = eosView->getQuotaNode(newdir.get());

            if (old_qnode) {
              old_qnode->removeFile(file.get());
            }

            if (new_qnode) {
              new_qnode->addFile(file.get());
            }
          }
        }
=======
    std::unique_ptr<eos::common::RWMutexReadLock> qLock(lock_quota?0:new eos::common::RWMutexReadLock(Quota::gQuotaMutex));
    {
      eos::common::RWMutexWriteLock lock(gOFS->eosViewRWMutex);
      try
      {
	dir = eosView->getContainer(oPath.GetParentPath());
	newdir = eosView->getContainer(nPath.GetParentPath());
	// translate both parths to paths without symlinks
	std::string duri = eosView->getUri(dir);
	std::string newduri = eosView->getUri(newdir);
	// get symlink-free dir's
	dir = eosView->getContainer(duri);
	newdir = eosView->getContainer(newduri);
	if (renameFile)
	{
	  if (oP == nP)
	  {
	    file = dir->findFile(oPath.GetName());
	    if (file)
	    {
	      eosView->renameFile(file, nPath.GetName());
	      dir->setMTimeNow();
	      dir->notifyMTimeChange( gOFS->eosDirectoryService );
	      eosView->updateContainerStore(dir);
	    }
	  }
	  else
	  {
	    file = dir->findFile(oPath.GetName());
	    if (file)
	    {
	      // move to a new directory
	      dir->removeFile(oPath.GetName());
	      dir->setMTimeNow();
	      dir->notifyMTimeChange( gOFS->eosDirectoryService );
	      newdir->setMTimeNow();
	      newdir->notifyMTimeChange( gOFS->eosDirectoryService );
	      eosView->updateContainerStore(dir);
	      eosView->updateContainerStore(newdir);
	      file->setName(nPath.GetName());
	      file->setContainerId(newdir->getId());
	      if (updateCTime)
	      {
		file->setCTimeNow();
	      }
	      newdir->addFile(file);
	      eosView->updateFileStore(file);
	      // adjust the quota
	      SpaceQuota* oldspace = Quota::GetResponsibleSpaceQuota(oP.c_str());
	      SpaceQuota* newspace = Quota::GetResponsibleSpaceQuota(nP.c_str());
	      eos::QuotaNode* oldquotanode = 0;
	      eos::QuotaNode* newquotanode = 0;
	      if (oldspace)
	      {
		oldquotanode = oldspace->GetQuotaNode();
		// remove quota
		if (oldquotanode)
		{
		  oldquotanode->removeFile(file);
		}
	      }
	      if (newspace)
	      {
		newquotanode = newspace->GetQuotaNode();
		// add quota
		if (newquotanode)
		{
		  newquotanode->addFile(file);
		}
	      }
	    }
	  }
	}
	if (renameDir)
	{
	  rdir = dir->findContainer(oPath.GetName());
	  if (rdir)
	  {
	    // remove all the quota from the source node and add to the target node
	    
	    std::map<std::string, std::set<std::string> >::const_reverse_iterator rfoundit;
	    std::set<std::string>::const_iterator fileit;
	    // loop over all the files and subtract them from their quota node
	    if (findOk)
	    {
	      if (checkQuota)
	      {
		std::map<uid_t, unsigned long long> user_deletion_size;
		std::map<gid_t, unsigned long long> group_deletion_size;
		// -----------------------------------------------------------------
		// compute the total quota we need to rename by uid/gid
		// -----------------------------------------------------------------s
		for (rfoundit = found.rbegin(); rfoundit != found.rend(); rfoundit++)
		{
		  for (fileit = rfoundit->second.begin(); fileit != rfoundit->second.end(); fileit++)
		  {
		    std::string fspath = rfoundit->first;
		    fspath += *fileit;
		    eos::FileMD* fmd = 0;
		    // stat this file and add to the deletion maps
		    
		    try
		    {
		      fmd = gOFS->eosView->getFile(fspath.c_str(), false);
		    }
		    catch (eos::MDException &e)
		    {
		      errno = e.getErrno();
		      eos_debug("msg=\"exception\" ec=%d emsg=\"%s\"\n",
				e.getErrno(), e.getMessage().str().c_str());
		    }
		    
		    if (!fmd)
		    {
		      return Emsg(epname, error, errno, "rename - cannot stat file in subtree", fspath.c_str());
		    }
		    if (!fmd->isLink())
		    {
		      user_deletion_size[fmd->getCUid()] += (fmd->getSize() * fmd->getNumLocation());
		      group_deletion_size[fmd->getCGid()] += (fmd->getSize() * fmd->getNumLocation());
		    }
		  }
              }
		// -----------------------------------------------------------------
		// verify for each uid/gid that there is enough quota to rename
		// -----------------------------------------------------------------
		bool userok = true;
		bool groupok = true;

		// either all have user quota then userok is true
		for (auto it = user_deletion_size.begin(); it != user_deletion_size.end(); it++)
		{
		  SpaceQuota* namespacequota = Quota::GetResponsibleSpaceQuota(nP.c_str());
		  
		  if (namespacequota)
		  {
		    // there is quota defined on that recycle path
		    if (!namespacequota->CheckWriteQuota(it->first,
							 Quota::gProjectId,
							 it->second,
							 1))
		    {
		      userok = false;
		    }
		  }
		}
		
		// or all have group quota then groupok is true
		for (auto it = group_deletion_size.begin(); it != group_deletion_size.end(); it++)
		{
		  SpaceQuota* namespacequota = Quota::GetResponsibleSpaceQuota(nP.c_str());
		  
		  if (namespacequota)
		    {
		      // there is quota defined on that recycle path
		      if (!namespacequota->CheckWriteQuota(Quota::gProjectId,
							   it->first,
							   it->second,
							   1))
		      {
			groupok = false;
		      }
		    }
		}
		
		if ((!userok) && (!groupok))
		{
		  // deletion has to fail there is not enough quota on the target
		  return Emsg(epname, error, ENOSPC, "rename - cannot get all the needed quota for the target directory");
		}
	      } // if (checkQuota)
	      
	      for (rfoundit = found.rbegin(); rfoundit != found.rend(); rfoundit++)
		{
		  for (fileit = rfoundit->second.begin(); fileit != rfoundit->second.end(); fileit++)
		  {
		    std::string fspath = rfoundit->first;
		    fspath += *fileit;

		    try {
		      file = gOFS->eosView->getFile(fspath.c_str(), false);
		    }
		    catch (eos::MDException &e)
		    {
		      errno = e.getErrno();
		      eos_debug("msg=\"exception\" ec=%d emsg=\"%s\"\n",
				e.getErrno(), e.getMessage().str().c_str());
		      eos_debug("path=%s is probably a symlink", fspath.c_str());
		    }

		    if (file && !file->isLink())
		    {
		      SpaceQuota* oldspace = Quota::GetResponsibleSpaceQuota(fspath.c_str()); // quota node from file path
		      SpaceQuota* newspace = Quota::GetResponsibleSpaceQuota(nP.c_str()); // quota node of target directory
		      eos::QuotaNode* oldquotanode = 0;
		      eos::QuotaNode* newquotanode = 0;
		      if (oldspace)
		      {
			oldquotanode = oldspace->GetQuotaNode();
			// remove quota
			if (oldquotanode)
			{
			  oldquotanode->removeFile(file);
			}
		      }
		      if (newspace)
		      {
			newquotanode = newspace->GetQuotaNode();
			// add quota
			if (newquotanode)
			{
			  newquotanode->addFile(file);
			}
		      }
		    }
		  }
		}
	    }
	    if (nP == oP)
	    {
	      // -------------------------------------------------------------------
	      // rename within a container
	      // -------------------------------------------------------------------
	      eosView->renameContainer(rdir, nPath.GetName());
	      rdir->setMTimeNow();
	      rdir->notifyMTimeChange( gOFS->eosDirectoryService );
	      eosView->updateContainerStore(rdir);
	    }
	    else
	    {
	      // -------------------------------------------------------------------
	      // move from one container to another one
	      // -------------------------------------------------------------------

	      unsigned long long tree_size = rdir->getTreeSize();
	      {
		// update the source directory - remove the directory
		dir->removeContainer(oPath.GetName());
		dir->setMTimeNow();
		dir->notifyMTimeChange( gOFS->eosDirectoryService );
		if (gOFS->eosContainerAccounting)
		{
		  gOFS->eosContainerAccounting->RemoveTree(dir, tree_size);
		}
		eosView->updateContainerStore(dir);	     
	      }

	      {
		// rename the moved directory and udpate it's parent ID
		rdir->setName(nPath.GetName());
		rdir->setParentId(newdir->getId());

		if (updateCTime)
		{
		  rdir->setCTimeNow();
		}
		eosView->updateContainerStore(rdir);
	      }

	      {
		// update the target directory - add the directory
		newdir->addContainer(rdir);
		newdir->setMTimeNow();
		if (gOFS->eosContainerAccounting)
		{
		  gOFS->eosContainerAccounting->AddTree(newdir,tree_size);
		}
		newdir->notifyMTimeChange( gOFS->eosDirectoryService );
		eosView->updateContainerStore(newdir);
	      }


	      {
		// update to recursive accounting if enabled
		
	      }
	    }
	  }
	  file = 0;
	}
      }
      catch (eos::MDException &e)
      {
	dir = 0;
	file = 0;
	errno = e.getErrno();
	eos_debug("msg=\"exception\" ec=%d emsg=\"%s\"\n",
		  e.getErrno(), e.getMessage().str().c_str());
>>>>>>> 70bfb4aa
      }

      if (renameDir) {
        rdir = dir->findContainer(oPath.GetName());

        if (rdir) {
          // Remove all the quota from the source node and add to the target node
          std::map<std::string, std::set<std::string> >::const_reverse_iterator rfoundit;
          std::set<std::string>::const_iterator fileit;

          // Loop over all the files and subtract them from their quota node
          if (findOk) {
            if (checkQuota) {
              std::map<uid_t, unsigned long long> user_del_size;
              std::map<gid_t, unsigned long long> group_del_size;

              // Compute the total quota we need to rename by uid/gid
              for (rfoundit = found.rbegin(); rfoundit != found.rend(); rfoundit++) {
                for (fileit = rfoundit->second.begin(); fileit != rfoundit->second.end();
                     fileit++) {
                  std::string fspath = rfoundit->first;
                  fspath += *fileit;
                  std::shared_ptr<eos::IFileMD> fmd = std::shared_ptr<eos::IFileMD>((
                                                        eos::IFileMD*)0);

                  // Stat this file and add to the deletion maps
                  try {
                    fmd = gOFS->eosView->getFile(fspath.c_str());
                  } catch (eos::MDException& e) {
                    errno = e.getErrno();
                    eos_debug("msg=\"exception\" ec=%d emsg=\"%s\"\n",
                              e.getErrno(), e.getMessage().str().c_str());
                  }

                  if (!fmd) {
                    return Emsg(epname, error, errno, "rename - cannot stat file in subtree",
                                fspath.c_str());
                  }

                  user_del_size[fmd->getCUid()] += (fmd->getSize() * fmd->getNumLocation());
                  group_del_size[fmd->getCGid()] += (fmd->getSize() * fmd->getNumLocation());
                }
              }

              // Verify for each uid/gid that there is enough quota to rename
              bool userok = true;
              bool groupok = true;

              // Either all have user quota therefore userok is true
              for (auto it = user_del_size.begin(); it != user_del_size.end(); ++it) {
                if (!Quota::Check(nP, it->first, Quota::gProjectId, it->second, 1)) {
                  userok = false;
                  break;
                }
              }

              // or all have group quota therefore groupok is true
              for (auto it = group_del_size.begin(); it != group_del_size.end(); it++) {
                if (!Quota::Check(nP, Quota::gProjectId, it->first, it->second, 1)) {
                  groupok = false;
                  break;
                }
              }

              if ((!userok) || (!groupok)) {
                // Deletion will fail as there is not enough quota on the target
                return Emsg(epname, error, ENOSPC, "rename - cannot get all "
                            "the needed quota for the target directory");
              }
            } // if (checkQuota)

            for (rfoundit = found.rbegin(); rfoundit != found.rend(); rfoundit++) {
              for (fileit = rfoundit->second.begin(); fileit != rfoundit->second.end();
                   fileit++) {
                std::string fspath = rfoundit->first;
                fspath += *fileit;
                file = gOFS->eosView->getFile(fspath.c_str());

                if (file) {
                  // Get quota nodes from file path and target directory
                  eos::IQuotaNode* old_qnode = eosView->getQuotaNode(rdir.get());
                  eos::IQuotaNode* new_qnode = eosView->getQuotaNode(newdir.get());

                  if (old_qnode) {
                    old_qnode->removeFile(file.get());
                  }

                  if (new_qnode) {
                    new_qnode->addFile(file.get());
                  }
                }
              }
            }
          }

          if (nP == oP) {
            // Rename within a container
            eosView->renameContainer(rdir.get(), nPath.GetName());
            rdir->setMTimeNow();
            rdir->notifyMTimeChange(gOFS->eosDirectoryService);
            eosView->updateContainerStore(rdir.get());
          } else {
            // Remove from one container to another one
            unsigned long long tree_size = rdir->getTreeSize();
            {
              // update the source directory - remove the directory
              dir->removeContainer(oPath.GetName());
              dir->setMTimeNow();
              dir->notifyMTimeChange(gOFS->eosDirectoryService);

              if (gOFS->eosContainerAccounting) {
                gOFS->eosContainerAccounting->RemoveTree(dir.get(), tree_size);
              }

              eosView->updateContainerStore(dir.get());
            }
            {
              // rename the moved directory and udpate it's parent ID
              rdir->setName(nPath.GetName());
              rdir->setParentId(newdir->getId());

              if (updateCTime) {
                rdir->setCTimeNow();
              }

              eosView->updateContainerStore(rdir.get());
            }
            {
              // update the target directory - add the directory
              newdir->addContainer(rdir.get());
              newdir->setMTimeNow();

              if (gOFS->eosContainerAccounting) {
                gOFS->eosContainerAccounting->AddTree(newdir.get(), tree_size);
              }

              newdir->notifyMTimeChange(gOFS->eosDirectoryService);
              eosView->updateContainerStore(newdir.get());
            }
          }
        }

        file.reset();
      }
    } catch (eos::MDException& e) {
      dir.reset();
      file.reset();
      errno = e.getErrno();
      eos_debug("msg=\"exception\" ec=%d emsg=\"%s\"\n",
                e.getErrno(), e.getMessage().str().c_str());
    }
  }

  if ((!dir) || ((!file) && (!rdir))) {
    errno = ENOENT;
    return Emsg(epname, error, ENOENT, "rename", old_name);
  }

  // check if this was a versioned file
  if (renameVersion) {
    // rename also the version directory
    if (_rename(oPath.GetVersionDirectory(), nPath.GetVersionDirectory(),
                error, vid, infoO, infoN, false, false, false)) {
      return SFS_ERROR;
    }
  }

  EXEC_TIMING_END("Rename");
  return SFS_OK;
}<|MERGE_RESOLUTION|>--- conflicted
+++ resolved
@@ -357,7 +357,6 @@
   }
 
   {
-<<<<<<< HEAD
     eos::common::RWMutexWriteLock lock(gOFS->eosViewRWMutex);
 
     try {
@@ -416,296 +415,6 @@
             }
           }
         }
-=======
-    std::unique_ptr<eos::common::RWMutexReadLock> qLock(lock_quota?0:new eos::common::RWMutexReadLock(Quota::gQuotaMutex));
-    {
-      eos::common::RWMutexWriteLock lock(gOFS->eosViewRWMutex);
-      try
-      {
-	dir = eosView->getContainer(oPath.GetParentPath());
-	newdir = eosView->getContainer(nPath.GetParentPath());
-	// translate both parths to paths without symlinks
-	std::string duri = eosView->getUri(dir);
-	std::string newduri = eosView->getUri(newdir);
-	// get symlink-free dir's
-	dir = eosView->getContainer(duri);
-	newdir = eosView->getContainer(newduri);
-	if (renameFile)
-	{
-	  if (oP == nP)
-	  {
-	    file = dir->findFile(oPath.GetName());
-	    if (file)
-	    {
-	      eosView->renameFile(file, nPath.GetName());
-	      dir->setMTimeNow();
-	      dir->notifyMTimeChange( gOFS->eosDirectoryService );
-	      eosView->updateContainerStore(dir);
-	    }
-	  }
-	  else
-	  {
-	    file = dir->findFile(oPath.GetName());
-	    if (file)
-	    {
-	      // move to a new directory
-	      dir->removeFile(oPath.GetName());
-	      dir->setMTimeNow();
-	      dir->notifyMTimeChange( gOFS->eosDirectoryService );
-	      newdir->setMTimeNow();
-	      newdir->notifyMTimeChange( gOFS->eosDirectoryService );
-	      eosView->updateContainerStore(dir);
-	      eosView->updateContainerStore(newdir);
-	      file->setName(nPath.GetName());
-	      file->setContainerId(newdir->getId());
-	      if (updateCTime)
-	      {
-		file->setCTimeNow();
-	      }
-	      newdir->addFile(file);
-	      eosView->updateFileStore(file);
-	      // adjust the quota
-	      SpaceQuota* oldspace = Quota::GetResponsibleSpaceQuota(oP.c_str());
-	      SpaceQuota* newspace = Quota::GetResponsibleSpaceQuota(nP.c_str());
-	      eos::QuotaNode* oldquotanode = 0;
-	      eos::QuotaNode* newquotanode = 0;
-	      if (oldspace)
-	      {
-		oldquotanode = oldspace->GetQuotaNode();
-		// remove quota
-		if (oldquotanode)
-		{
-		  oldquotanode->removeFile(file);
-		}
-	      }
-	      if (newspace)
-	      {
-		newquotanode = newspace->GetQuotaNode();
-		// add quota
-		if (newquotanode)
-		{
-		  newquotanode->addFile(file);
-		}
-	      }
-	    }
-	  }
-	}
-	if (renameDir)
-	{
-	  rdir = dir->findContainer(oPath.GetName());
-	  if (rdir)
-	  {
-	    // remove all the quota from the source node and add to the target node
-	    
-	    std::map<std::string, std::set<std::string> >::const_reverse_iterator rfoundit;
-	    std::set<std::string>::const_iterator fileit;
-	    // loop over all the files and subtract them from their quota node
-	    if (findOk)
-	    {
-	      if (checkQuota)
-	      {
-		std::map<uid_t, unsigned long long> user_deletion_size;
-		std::map<gid_t, unsigned long long> group_deletion_size;
-		// -----------------------------------------------------------------
-		// compute the total quota we need to rename by uid/gid
-		// -----------------------------------------------------------------s
-		for (rfoundit = found.rbegin(); rfoundit != found.rend(); rfoundit++)
-		{
-		  for (fileit = rfoundit->second.begin(); fileit != rfoundit->second.end(); fileit++)
-		  {
-		    std::string fspath = rfoundit->first;
-		    fspath += *fileit;
-		    eos::FileMD* fmd = 0;
-		    // stat this file and add to the deletion maps
-		    
-		    try
-		    {
-		      fmd = gOFS->eosView->getFile(fspath.c_str(), false);
-		    }
-		    catch (eos::MDException &e)
-		    {
-		      errno = e.getErrno();
-		      eos_debug("msg=\"exception\" ec=%d emsg=\"%s\"\n",
-				e.getErrno(), e.getMessage().str().c_str());
-		    }
-		    
-		    if (!fmd)
-		    {
-		      return Emsg(epname, error, errno, "rename - cannot stat file in subtree", fspath.c_str());
-		    }
-		    if (!fmd->isLink())
-		    {
-		      user_deletion_size[fmd->getCUid()] += (fmd->getSize() * fmd->getNumLocation());
-		      group_deletion_size[fmd->getCGid()] += (fmd->getSize() * fmd->getNumLocation());
-		    }
-		  }
-              }
-		// -----------------------------------------------------------------
-		// verify for each uid/gid that there is enough quota to rename
-		// -----------------------------------------------------------------
-		bool userok = true;
-		bool groupok = true;
-
-		// either all have user quota then userok is true
-		for (auto it = user_deletion_size.begin(); it != user_deletion_size.end(); it++)
-		{
-		  SpaceQuota* namespacequota = Quota::GetResponsibleSpaceQuota(nP.c_str());
-		  
-		  if (namespacequota)
-		  {
-		    // there is quota defined on that recycle path
-		    if (!namespacequota->CheckWriteQuota(it->first,
-							 Quota::gProjectId,
-							 it->second,
-							 1))
-		    {
-		      userok = false;
-		    }
-		  }
-		}
-		
-		// or all have group quota then groupok is true
-		for (auto it = group_deletion_size.begin(); it != group_deletion_size.end(); it++)
-		{
-		  SpaceQuota* namespacequota = Quota::GetResponsibleSpaceQuota(nP.c_str());
-		  
-		  if (namespacequota)
-		    {
-		      // there is quota defined on that recycle path
-		      if (!namespacequota->CheckWriteQuota(Quota::gProjectId,
-							   it->first,
-							   it->second,
-							   1))
-		      {
-			groupok = false;
-		      }
-		    }
-		}
-		
-		if ((!userok) && (!groupok))
-		{
-		  // deletion has to fail there is not enough quota on the target
-		  return Emsg(epname, error, ENOSPC, "rename - cannot get all the needed quota for the target directory");
-		}
-	      } // if (checkQuota)
-	      
-	      for (rfoundit = found.rbegin(); rfoundit != found.rend(); rfoundit++)
-		{
-		  for (fileit = rfoundit->second.begin(); fileit != rfoundit->second.end(); fileit++)
-		  {
-		    std::string fspath = rfoundit->first;
-		    fspath += *fileit;
-
-		    try {
-		      file = gOFS->eosView->getFile(fspath.c_str(), false);
-		    }
-		    catch (eos::MDException &e)
-		    {
-		      errno = e.getErrno();
-		      eos_debug("msg=\"exception\" ec=%d emsg=\"%s\"\n",
-				e.getErrno(), e.getMessage().str().c_str());
-		      eos_debug("path=%s is probably a symlink", fspath.c_str());
-		    }
-
-		    if (file && !file->isLink())
-		    {
-		      SpaceQuota* oldspace = Quota::GetResponsibleSpaceQuota(fspath.c_str()); // quota node from file path
-		      SpaceQuota* newspace = Quota::GetResponsibleSpaceQuota(nP.c_str()); // quota node of target directory
-		      eos::QuotaNode* oldquotanode = 0;
-		      eos::QuotaNode* newquotanode = 0;
-		      if (oldspace)
-		      {
-			oldquotanode = oldspace->GetQuotaNode();
-			// remove quota
-			if (oldquotanode)
-			{
-			  oldquotanode->removeFile(file);
-			}
-		      }
-		      if (newspace)
-		      {
-			newquotanode = newspace->GetQuotaNode();
-			// add quota
-			if (newquotanode)
-			{
-			  newquotanode->addFile(file);
-			}
-		      }
-		    }
-		  }
-		}
-	    }
-	    if (nP == oP)
-	    {
-	      // -------------------------------------------------------------------
-	      // rename within a container
-	      // -------------------------------------------------------------------
-	      eosView->renameContainer(rdir, nPath.GetName());
-	      rdir->setMTimeNow();
-	      rdir->notifyMTimeChange( gOFS->eosDirectoryService );
-	      eosView->updateContainerStore(rdir);
-	    }
-	    else
-	    {
-	      // -------------------------------------------------------------------
-	      // move from one container to another one
-	      // -------------------------------------------------------------------
-
-	      unsigned long long tree_size = rdir->getTreeSize();
-	      {
-		// update the source directory - remove the directory
-		dir->removeContainer(oPath.GetName());
-		dir->setMTimeNow();
-		dir->notifyMTimeChange( gOFS->eosDirectoryService );
-		if (gOFS->eosContainerAccounting)
-		{
-		  gOFS->eosContainerAccounting->RemoveTree(dir, tree_size);
-		}
-		eosView->updateContainerStore(dir);	     
-	      }
-
-	      {
-		// rename the moved directory and udpate it's parent ID
-		rdir->setName(nPath.GetName());
-		rdir->setParentId(newdir->getId());
-
-		if (updateCTime)
-		{
-		  rdir->setCTimeNow();
-		}
-		eosView->updateContainerStore(rdir);
-	      }
-
-	      {
-		// update the target directory - add the directory
-		newdir->addContainer(rdir);
-		newdir->setMTimeNow();
-		if (gOFS->eosContainerAccounting)
-		{
-		  gOFS->eosContainerAccounting->AddTree(newdir,tree_size);
-		}
-		newdir->notifyMTimeChange( gOFS->eosDirectoryService );
-		eosView->updateContainerStore(newdir);
-	      }
-
-
-	      {
-		// update to recursive accounting if enabled
-		
-	      }
-	    }
-	  }
-	  file = 0;
-	}
-      }
-      catch (eos::MDException &e)
-      {
-	dir = 0;
-	file = 0;
-	errno = e.getErrno();
-	eos_debug("msg=\"exception\" ec=%d emsg=\"%s\"\n",
-		  e.getErrno(), e.getMessage().str().c_str());
->>>>>>> 70bfb4aa
       }
 
       if (renameDir) {
@@ -733,7 +442,7 @@
 
                   // Stat this file and add to the deletion maps
                   try {
-                    fmd = gOFS->eosView->getFile(fspath.c_str());
+                    fmd = gOFS->eosView->getFile(fspath.c_str(), false);
                   } catch (eos::MDException& e) {
                     errno = e.getErrno();
                     eos_debug("msg=\"exception\" ec=%d emsg=\"%s\"\n",
@@ -745,8 +454,10 @@
                                 fspath.c_str());
                   }
 
-                  user_del_size[fmd->getCUid()] += (fmd->getSize() * fmd->getNumLocation());
-                  group_del_size[fmd->getCGid()] += (fmd->getSize() * fmd->getNumLocation());
+                  if (!fmd->isLink()) {
+                    user_del_size[fmd->getCUid()] += (fmd->getSize() * fmd->getNumLocation());
+                    group_del_size[fmd->getCGid()] += (fmd->getSize() * fmd->getNumLocation());
+                  }
                 }
               }
 
@@ -782,9 +493,17 @@
                    fileit++) {
                 std::string fspath = rfoundit->first;
                 fspath += *fileit;
-                file = gOFS->eosView->getFile(fspath.c_str());
-
-                if (file) {
+
+                try {
+                  file = gOFS->eosView->getFile(fspath.c_str());
+                } catch (eos::MDException& e) {
+                  errno = e.getErrno();
+                  eos_debug("msg=\"exception\" ec=%d emsg=\"%s\"\n",
+                            e.getErrno(), e.getMessage().str().c_str());
+                  eos_debug("path=%s is probably a symlink", fspath.c_str());
+                }
+
+                if (file && !file->isLink()) {
                   // Get quota nodes from file path and target directory
                   eos::IQuotaNode* old_qnode = eosView->getQuotaNode(rdir.get());
                   eos::IQuotaNode* new_qnode = eosView->getQuotaNode(newdir.get());
