// ----------------------------------------------------------------------
// File: Attr.cc
// Author: Andreas-Joachim Peters - CERN
// ----------------------------------------------------------------------

/************************************************************************
 * EOS - the CERN Disk Storage System                                   *
 * Copyright (C) 2011 CERN/Switzerland                                  *
 *                                                                      *
 * This program is free software: you can redistribute it and/or modify *
 * it under the terms of the GNU General Public License as published by *
 * the Free Software Foundation, either version 3 of the License, or    *
 * (at your option) any later version.                                  *
 *                                                                      *
 * This program is distributed in the hope that it will be useful,      *
 * but WITHOUT ANY WARRANTY; without even the implied warranty of       *
 * MERCHANTABILITY or FITNESS FOR A PARTICULAR PURPOSE.  See the        *
 * GNU General Public License for more details.                         *
 *                                                                      *
 * You should have received a copy of the GNU General Public License    *
 * along with this program.  If not, see <http://www.gnu.org/licenses/>.*
 ************************************************************************/


// -----------------------------------------------------------------------
// This file is included source code in XrdMgmOfs.cc to make the code more
// transparent without slowing down the compilation time.
// -----------------------------------------------------------------------

/*----------------------------------------------------------------------------*/
int
XrdMgmOfs::attr_ls(const char* inpath,
                   XrdOucErrInfo& error,
                   const XrdSecEntity* client,
                   const char* ininfo,
                   eos::IContainerMD::XAttrMap& map)
/*----------------------------------------------------------------------------*/
/*
 * @brief list extended attributes for a given file/directory
 *
 * @param inpath file/directory name to list attributes
 * @param error error object
 * @param client XRootD authentication object
 * @param ininfo CGI
 * @param map return object with the extended attribute key-value map
 *
 * @return SFS_OK if success otherwise SFS_ERROR
 *
 * See _attr_ls for details on the internals.
 */
/*----------------------------------------------------------------------------*/
{
  static const char* epname = "attr_ls";
  const char* tident = error.getErrUser();
  // use a thread private vid
  eos::common::Mapping::VirtualIdentity vid;
  NAMESPACEMAP;
  BOUNCE_ILLEGAL_NAMES;
  XrdOucEnv access_Env(info);
  AUTHORIZE(client, &access_Env, AOP_Stat, "access", inpath, error);
  EXEC_TIMING_BEGIN("IdMap");
  eos::common::Mapping::IdMap(client, info, tident, vid);
  EXEC_TIMING_END("IdMap");
  gOFS->MgmStats.Add("IdMap", vid.uid, vid.gid, 1);
  BOUNCE_NOT_ALLOWED;
  return _attr_ls(path, error, vid, info, map);
}

/*----------------------------------------------------------------------------*/
int
XrdMgmOfs::attr_set(const char* inpath,
                    XrdOucErrInfo& error,
                    const XrdSecEntity* client,
                    const char* ininfo,
                    const char* key,
                    const char* value)
/*----------------------------------------------------------------------------*/
/*
 * @brief set an extended attribute for a given file/directory to key=value
 *
 * @param inpath file/directory name to set attribute
 * @param error error object
 * @param client XRootD authentication object
 * @param ininfo CGI
 * @param key key to set
 * @param value value to set for key
 *
 * @return SFS_OK if success otherwise SFS_ERROR
 *
 * See _attr_set for details on the internals.
 */
/*----------------------------------------------------------------------------*/
{
  static const char* epname = "attr_set";
  const char* tident = error.getErrUser();
  // use a thread private vid
  eos::common::Mapping::VirtualIdentity vid;
  NAMESPACEMAP;
  BOUNCE_ILLEGAL_NAMES;
  XrdOucEnv access_Env(info);
  AUTHORIZE(client, &access_Env, AOP_Update, "update", inpath, error);
  EXEC_TIMING_BEGIN("IdMap");
  eos::common::Mapping::IdMap(client, info, tident, vid);
  EXEC_TIMING_END("IdMap");
  gOFS->MgmStats.Add("IdMap", vid.uid, vid.gid, 1);
  BOUNCE_NOT_ALLOWED;
  return _attr_set(path, error, vid, info, key, value);
}

/*----------------------------------------------------------------------------*/
int
XrdMgmOfs::attr_get(const char* inpath,
                    XrdOucErrInfo& error,
                    const XrdSecEntity* client,
                    const char* ininfo,
                    const char* key,
                    XrdOucString& value)
/*----------------------------------------------------------------------------*/
/*
 * @brief get an extended attribute for a given file/directory by key
 *
 * @param inpath file/directory name to get attribute
 * @param error error object
 * @param client XRootD authentication object
 * @param ininfo CGI
 * @param key key to retrieve
 * @param value variable to store the value
 *
 * @return SFS_OK if success otherwise SFS_ERROR
 *
 * See _attr_get for details on the internals.
 */
/*----------------------------------------------------------------------------*/
{
  static const char* epname = "attr_get";
  const char* tident = error.getErrUser();
  // use a thread private vid
  eos::common::Mapping::VirtualIdentity vid;
  NAMESPACEMAP;
  BOUNCE_ILLEGAL_NAMES;
  XrdOucEnv access_Env(info);
  AUTHORIZE(client, &access_Env, AOP_Stat, "access", inpath, error);
  EXEC_TIMING_BEGIN("IdMap");
  eos::common::Mapping::IdMap(client, info, tident, vid);
  EXEC_TIMING_END("IdMap");
  gOFS->MgmStats.Add("IdMap", vid.uid, vid.gid, 1);
  BOUNCE_NOT_ALLOWED;
  return _attr_get(path, error, vid, info, key, value);
}

/*----------------------------------------------------------------------------*/
int
XrdMgmOfs::attr_rem(const char* inpath,
                    XrdOucErrInfo& error,
                    const XrdSecEntity* client,
                    const char* ininfo,
                    const char* key)
/*----------------------------------------------------------------------------*/
/*
 * @brief delete an extended attribute for a given file/directory by key
 *
 * @param inpath file/directory name to delete attribute
 * @param error error object
 * @param client XRootD authentication object
 * @param ininfo CGI
 * @param key key to delete
 *
 * @return SFS_OK if success otherwise SFS_ERROR
 *
 * See _attr_rem for details on the internals.
 */
/*----------------------------------------------------------------------------*/
{
  static const char* epname = "attr_rm";
  const char* tident = error.getErrUser();
  // use a thread private vid
  eos::common::Mapping::VirtualIdentity vid;
  NAMESPACEMAP;
  BOUNCE_ILLEGAL_NAMES;
  XrdOucEnv access_Env(info);
  AUTHORIZE(client, &access_Env, AOP_Delete, "delete", inpath, error);
  EXEC_TIMING_BEGIN("IdMap");
  eos::common::Mapping::IdMap(client, info, tident, vid);
  EXEC_TIMING_END("IdMap");
  gOFS->MgmStats.Add("IdMap", vid.uid, vid.gid, 1);
  BOUNCE_NOT_ALLOWED;
  return _attr_rem(path, error, vid, info, key);
}

/*----------------------------------------------------------------------------*/
int
XrdMgmOfs::_attr_ls(const char* path,
                    XrdOucErrInfo& error,
                    eos::common::Mapping::VirtualIdentity& vid,
                    const char* info,
                    eos::IContainerMD::XAttrMap& map,
                    bool lock,
                    bool links)
/*----------------------------------------------------------------------------*/
/*
 * @brief list extended attributes for a given file/directory
 *
 * @param path file/directory name to list attributes
 * @param error error object
 * @param vid virtual identity of the client
 * @param info CGI
 * @param map return object with the extended attribute key-value map
 *
 * @return SFS_OK if success otherwise SFS_ERROR
 *
 * Normal unix permissions R_OK & X_OK are needed to list attributes.
 */
/*----------------------------------------------------------------------------*/
{
  static const char* epname = "attr_ls";
  std::shared_ptr<eos::IContainerMD> dh;
  std::shared_ptr<eos::IFileMD> fmd;
  errno = 0;
  EXEC_TIMING_BEGIN("AttrLs");
  gOFS->MgmStats.Add("AttrLs", vid.uid, vid.gid, 1);

  // ---------------------------------------------------------------------------
  if (lock) {
    gOFS->eosViewRWMutex.LockRead();
  }

  try {
    dh = gOFS->eosView->getContainer(path);
    eos::IContainerMD::XAttrMap::const_iterator it;

    for (it = dh->attributesBegin(); it != dh->attributesEnd(); ++it) {
      map[it->first] = it->second;
    }
  } catch (eos::MDException& e) {
    dh.reset();
    errno = e.getErrno();
    eos_debug("msg=\"exception\" ec=%d emsg=\"%s\"\n", e.getErrno(),
              e.getMessage().str().c_str());
  }

  if (!dh) {
    try {
      fmd = gOFS->eosView->getFile(path);
      eos::IFileMD::XAttrMap::const_iterator it;

      for (it = fmd->attributesBegin(); it != fmd->attributesEnd(); ++it) {
        map[it->first] = it->second;
      }

      errno = 0;
    } catch (eos::MDException& e) {
      fmd.reset();
      errno = e.getErrno();
      eos_debug("msg=\"exception\" ec=%d emsg=\"%s\"\n", e.getErrno(),
                e.getMessage().str().c_str());
    }
  }

  // check for attribute references
  if (map.count("sys.attr.link")) {
    try {
      dh = gOFS->eosView->getContainer(map["sys.attr.link"]);
      eos::IContainerMD::XAttrMap::const_iterator it;

      for (it = dh->attributesBegin(); it != dh->attributesEnd(); ++it) {
        XrdOucString key = it->first.c_str();

        if (links) {
          key.replace("sys.", "sys.link.");
        }

        if (!map.count(it->first)) {
          map[key.c_str()] = it->second;
        }
      }
    } catch (eos::MDException& e) {
      dh.reset();
      errno = e.getErrno();
      eos_debug("msg=\"exception\" ec=%d emsg=\"%s\"\n", e.getErrno(),
                e.getMessage().str().c_str());
    }
  }

  if (lock) {
    gOFS->eosViewRWMutex.UnLockRead();
  }

  EXEC_TIMING_END("AttrLs");

  if (errno) {
    return Emsg(epname, error, errno, "list attributes", path);
  }

  return SFS_OK;
}

/*----------------------------------------------------------------------------*/
int
XrdMgmOfs::_attr_set(const char* path,
                     XrdOucErrInfo& error,
                     eos::common::Mapping::VirtualIdentity& vid,
                     const char* info,
                     const char* key,
                     const char* value)
/*----------------------------------------------------------------------------*/
/*
 * @brief set an extended attribute for a given directory with key=value
 *
 * @param path directory name to set attribute
 * @param error error object
 * @param vid virtual identity of the client
 * @param info CGI
 * @param key key to set
 * @param value value for key
 *
 * @return SFS_OK if success otherwise SFS_ERROR
 *
 * Only the owner of a directory can set extended attributes with user prefix.
 * sys prefix attributes can be set only by sudo'ers or root.
 */
/*----------------------------------------------------------------------------*/
{
  static const char* epname = "attr_set";
  std::shared_ptr<eos::IContainerMD> dh;
  std::shared_ptr<eos::IFileMD> fmd;
  errno = 0;
  EXEC_TIMING_BEGIN("AttrSet");
  gOFS->MgmStats.Add("AttrSet", vid.uid, vid.gid, 1);

  if (!key || !value) {
    return Emsg(epname, error, EINVAL, "set attribute", path);
  }

  std::string vpath = path;

  if (vpath.find(EOS_COMMON_PATH_VERSION_PREFIX) != std::string::npos) {
    // if never put any attribute on version directories
    errno = 0;
    return SFS_OK;
  }

  // ---------------------------------------------------------------------------
  eos::common::RWMutexWriteLock lock(gOFS->eosViewRWMutex);

  try {
    dh = gOFS->eosView->getContainer(path);
    XrdOucString Key = key;

    if (Key.beginswith("sys.") && ((!vid.sudoer) && (vid.uid))) {
      errno = EPERM;
    } else {
      // check permissions in case of user attributes
      if (dh && Key.beginswith("user.") && (vid.uid != dh->getCUid())
          && (!vid.sudoer)) {
        errno = EPERM;
<<<<<<< HEAD
      } else {
=======
      }
      else
      {
>>>>>>> 37b02bb1
        XrdOucString val64 = value;
        XrdOucString val;
        eos::common::SymKey::DeBase64(val64, val);

        // check format of acl
<<<<<<< HEAD
        if (Key.beginswith("user.acl") || Key.beginswith("sys.acl")) {
          if (!Acl::IsValid(val.c_str(), error, Key.beginswith("sys.acl"))) {
=======
        if (Key.beginswith("user.acl") || Key.beginswith("sys.acl"))
        {
          if (!Acl::IsValid(val.c_str(), error, Key.beginswith("sys.acl")))
          {
>>>>>>> 37b02bb1
            errno = EINVAL;
            return SFS_ERROR;
          }
        }

        dh->setAttribute(key, val.c_str());
        dh->setMTimeNow();
        dh->notifyMTimeChange(gOFS->eosDirectoryService);
        eosView->updateContainerStore(dh.get());
        errno = 0;
      }
    }
  } catch (eos::MDException& e) {
    dh.reset();
    errno = e.getErrno();
    eos_debug("msg=\"exception\" ec=%d emsg=\"%s\"\n",
              e.getErrno(), e.getMessage().str().c_str());
  }

  if (!dh) {
    try {
      fmd = gOFS->eosView->getFile(path);
      XrdOucString Key = key;

      if (Key.beginswith("sys.") && ((!vid.sudoer) && (vid.uid))) {
        errno = EPERM;
      } else {
        // check permissions in case of user attributes
        if (fmd && Key.beginswith("user.") && (vid.uid != fmd->getCUid())
            && (!vid.sudoer)) {
          errno = EPERM;
        } else {
          XrdOucString val64 = value;
          XrdOucString val;
          eos::common::SymKey::DeBase64(val64, val);
          fmd->setAttribute(key, val.c_str());
          fmd->setMTimeNow();
          eosView->updateFileStore(fmd.get());
          errno = 0;
        }
      }
    } catch (eos::MDException& e) {
      fmd.reset();
      errno = e.getErrno();
      eos_debug("msg=\"exception\" ec=%d emsg=\"%s\"\n",
                e.getErrno(), e.getMessage().str().c_str());
    }
  }

  EXEC_TIMING_END("AttrSet");

  if (errno) {
    return Emsg(epname, error, errno, "set attributes", path);
  }

  return SFS_OK;
}

/*----------------------------------------------------------------------------*/
int
XrdMgmOfs::_attr_get(const char* path,
                     XrdOucErrInfo& error,
                     eos::common::Mapping::VirtualIdentity& vid,
                     const char* info,
                     const char* key,
                     XrdOucString& value,
                     bool islocked)
/*----------------------------------------------------------------------------*/
/*
 * @brief get an extended attribute for a given directory by key
 *
 * @param path directory name to get attribute
 * @param error error object
 * @param vid virtual identity of the client
 * @param info CGI
 * @param key key to get
 * @param value value returned
 *
 * @return SFS_OK if success otherwise SFS_ERROR
 *
 * Normal POSIX R_OK & X_OK permissions are required to retrieve a key.
 */
/*----------------------------------------------------------------------------*/
{
  static const char* epname = "attr_get";
  std::shared_ptr<eos::IContainerMD> dh;
  std::shared_ptr<eos::IFileMD> fmd;
  errno = 0;
  EXEC_TIMING_BEGIN("AttrGet");
  gOFS->MgmStats.Add("AttrGet", vid.uid, vid.gid, 1);

  if (!key) {
    return Emsg(epname, error, EINVAL, "get attribute", path);
  }

  value = "";
  XrdOucString link;
  bool b64 = false;

  if (info) {
    XrdOucEnv env(info);

    if (env.Get("eos.attr.val.encoding") &&
        (std::string(env.Get("eos.attr.val.encoding")) == "base64")) {
      b64 = true;
    }
  }

  // ---------------------------------------------------------------------------
  if (!islocked) {
    gOFS->eosViewRWMutex.LockRead();
  }

  try {
    dh = gOFS->eosView->getContainer(path);
    value = (dh->getAttribute(key)).c_str();
  } catch (eos::MDException& e) {
    errno = e.getErrno();
    eos_debug("msg=\"exception\" ec=%d emsg=\"%s\"\n",
              e.getErrno(), e.getMessage().str().c_str());
  }

  if (dh && errno) {
    // try linked attributes
    try {
      std::string lkey = "sys.attr.link";
      link = (dh->getAttribute(lkey)).c_str();
      dh = gOFS->eosView->getContainer(link.c_str());
      value = (dh->getAttribute(key)).c_str();
      errno = 0;
    } catch (eos::MDException& e) {
      dh.reset();
      errno = e.getErrno();
      eos_debug("msg=\"exception\" ec=%d emsg=\"%s\"\n",
                e.getErrno(), e.getMessage().str().c_str());
    }
  }

  if (!dh) {
    try {
      fmd = gOFS->eosView->getFile(path);
      value = (fmd->getAttribute(key)).c_str();
      errno = 0;
    } catch (eos::MDException& e) {
      errno = e.getErrno();
      eos_debug("msg=\"exception\" ec=%d emsg=\"%s\"\n",
                e.getErrno(), e.getMessage().str().c_str());
    }
  }

  if (!islocked) {
    gOFS->eosViewRWMutex.UnLockRead();
  }

  // we always decode attributes here, even if they are stored as base64:
  XrdOucString val64 = value;
  eos::common::SymKey::DeBase64(val64, value);

  if (b64) {
    // on request do base64 encoding
    XrdOucString nb64 = value;
    eos::common::SymKey::Base64(nb64, value);
  }

  EXEC_TIMING_END("AttrGet");

  if (errno) {
    return Emsg(epname, error, errno, "get attributes", path);
  }

  ;

  return SFS_OK;
}

/*----------------------------------------------------------------------------*/
int
XrdMgmOfs::_attr_rem(const char* path,
                     XrdOucErrInfo& error,
                     eos::common::Mapping::VirtualIdentity& vid,
                     const char* info,
                     const char* key)
/*----------------------------------------------------------------------------*/
/*
 * @brief delete an extended attribute for a given file/directory by key
 *
 * @param path directory name to set attribute
 * @param error error object
 * @param vid virtual identity of the client
 * @param info CGI
 * @param key key to delete
 *
 * @return SFS_OK if success otherwise SFS_ERROR
 *
 * Only the owner of a directory can delete an extended attributes with user prefix.
 * sys prefix attributes can be deleted only by sudo'ers or root.
 */
/*----------------------------------------------------------------------------*/
{
  static const char* epname = "attr_rm";
  std::shared_ptr<eos::IContainerMD> dh;
  std::shared_ptr<eos::IFileMD> fmd;
  errno = 0;
  EXEC_TIMING_BEGIN("AttrRm");
  gOFS->MgmStats.Add("AttrRm", vid.uid, vid.gid, 1);

  if (!key) {
    return Emsg(epname, error, EINVAL, "delete attribute", path);
  }

  // ---------------------------------------------------------------------------
  eos::common::RWMutexWriteLock lock(gOFS->eosViewRWMutex);

  try {
    dh = gOFS->eosView->getContainer(path);
    XrdOucString Key = key;

    if (Key.beginswith("sys.") && ((!vid.sudoer) && (vid.uid))) {
      errno = EPERM;
    } else {
      // TODO: REVIEW: check permissions
      if (dh && (!dh->access(vid.uid, vid.gid, X_OK | W_OK))) {
        errno = EPERM;
      } else {
        if (dh->hasAttribute(key)) {
          dh->removeAttribute(key);
          eosView->updateContainerStore(dh.get());
        } else {
          errno = ENODATA;
        }
      }
    }
  } catch (eos::MDException& e) {
    dh.reset();
    errno = e.getErrno();
    eos_debug("msg=\"exception\" ec=%d emsg=\"%s\"\n", e.getErrno(),
              e.getMessage().str().c_str());
  }

  if (!dh) {
    try {
      fmd = gOFS->eosView->getFile(path);
      XrdOucString Key = key;

      if (Key.beginswith("sys.") && ((!vid.sudoer) && (vid.uid))) {
        errno = EPERM;
      } else {
        // check permissions
        if (vid.uid && (fmd->getCUid() != vid.uid)) {
          // TODO: REVIEW: only owner can set file attributes
          errno = EPERM;
        } else {
          if (fmd->hasAttribute(key)) {
            fmd->removeAttribute(key);
            eosView->updateFileStore(fmd.get());
            errno = 0;
          } else {
            errno = ENODATA;
          }
        }
      }
    } catch (eos::MDException& e) {
      dh.reset();
      errno = e.getErrno();
      eos_debug("msg=\"exception\" ec=%d emsg=\"%s\"\n", e.getErrno(),
                e.getMessage().str().c_str());
    }
  }

  EXEC_TIMING_END("AttrRm");

  if (errno) {
    return Emsg(epname, error, errno, "remove attribute", path);
  }

  return SFS_OK;
}

/*----------------------------------------------------------------------------*/
int
XrdMgmOfs::_attr_clear(const char* path,
                       XrdOucErrInfo& error,
                       eos::common::Mapping::VirtualIdentity& vid,
                       const char* info)
/*----------------------------------------------------------------------------*/
/*
 * @brief clear all  extended attribute for a given file/directory
 *
 * @param path directory name to set attribute
 * @param error error object
 * @param vid virtual identity of the client
 * @param info CGI
 *
 * @return SFS_OK if success otherwise SFS_ERROR
 *
 * Only the owner of a directory can delete extended attributes with user prefix.
 * sys prefix attributes can be deleted only by sudo'ers or root.
 */
/*----------------------------------------------------------------------------*/
{
  eos::IContainerMD::XAttrMap map;

  if (_attr_ls(path, error, vid, info, map)) {
    return SFS_ERROR;
  }

  int success = SFS_OK;

  for (auto it = map.begin(); it != map.end(); ++it) {
    success |= _attr_rem(path, error, vid, info, it->first.c_str());
  }

  return success;
}<|MERGE_RESOLUTION|>--- conflicted
+++ resolved
@@ -194,8 +194,8 @@
                     eos::common::Mapping::VirtualIdentity& vid,
                     const char* info,
                     eos::IContainerMD::XAttrMap& map,
-                    bool lock,
-                    bool links)
+                     bool lock,
+                     bool links)
 /*----------------------------------------------------------------------------*/
 /*
  * @brief list extended attributes for a given file/directory
@@ -244,7 +244,7 @@
       eos::IFileMD::XAttrMap::const_iterator it;
 
       for (it = fmd->attributesBegin(); it != fmd->attributesEnd(); ++it) {
-        map[it->first] = it->second;
+	map[it->first] = it->second;
       }
 
       errno = 0;
@@ -271,8 +271,8 @@
 
         if (!map.count(it->first)) {
           map[key.c_str()] = it->second;
-        }
       }
+    }
     } catch (eos::MDException& e) {
       dh.reset();
       errno = e.getErrno();
@@ -353,27 +353,16 @@
       if (dh && Key.beginswith("user.") && (vid.uid != dh->getCUid())
           && (!vid.sudoer)) {
         errno = EPERM;
-<<<<<<< HEAD
       } else {
-=======
-      }
-      else
-      {
->>>>>>> 37b02bb1
         XrdOucString val64 = value;
         XrdOucString val;
         eos::common::SymKey::DeBase64(val64, val);
 
         // check format of acl
-<<<<<<< HEAD
-        if (Key.beginswith("user.acl") || Key.beginswith("sys.acl")) {
-          if (!Acl::IsValid(val.c_str(), error, Key.beginswith("sys.acl"))) {
-=======
         if (Key.beginswith("user.acl") || Key.beginswith("sys.acl"))
         {
           if (!Acl::IsValid(val.c_str(), error, Key.beginswith("sys.acl")))
           {
->>>>>>> 37b02bb1
             errno = EINVAL;
             return SFS_ERROR;
           }
@@ -399,27 +388,27 @@
       XrdOucString Key = key;
 
       if (Key.beginswith("sys.") && ((!vid.sudoer) && (vid.uid))) {
-        errno = EPERM;
+	errno = EPERM;
       } else {
-        // check permissions in case of user attributes
-        if (fmd && Key.beginswith("user.") && (vid.uid != fmd->getCUid())
+	// check permissions in case of user attributes
+	if (fmd && Key.beginswith("user.") && (vid.uid != fmd->getCUid())
             && (!vid.sudoer)) {
-          errno = EPERM;
+	  errno = EPERM;
         } else {
-          XrdOucString val64 = value;
-          XrdOucString val;
-          eos::common::SymKey::DeBase64(val64, val);
-          fmd->setAttribute(key, val.c_str());
-          fmd->setMTimeNow();
+	  XrdOucString val64 = value;
+	  XrdOucString val;
+	  eos::common::SymKey::DeBase64(val64, val);
+	  fmd->setAttribute(key, val.c_str());
+	  fmd->setMTimeNow();
           eosView->updateFileStore(fmd.get());
-          errno = 0;
-        }
+	  errno = 0;
+	}
       }
     } catch (eos::MDException& e) {
       fmd.reset();
       errno = e.getErrno();
       eos_debug("msg=\"exception\" ec=%d emsg=\"%s\"\n",
-                e.getErrno(), e.getMessage().str().c_str());
+		e.getErrno(), e.getMessage().str().c_str());
     }
   }
 
@@ -440,7 +429,7 @@
                      const char* info,
                      const char* key,
                      XrdOucString& value,
-                     bool islocked)
+                      bool islocked)
 /*----------------------------------------------------------------------------*/
 /*
  * @brief get an extended attribute for a given directory by key
@@ -520,7 +509,7 @@
     } catch (eos::MDException& e) {
       errno = e.getErrno();
       eos_debug("msg=\"exception\" ec=%d emsg=\"%s\"\n",
-                e.getErrno(), e.getMessage().str().c_str());
+		e.getErrno(), e.getMessage().str().c_str());
     }
   }
 
@@ -533,7 +522,7 @@
   eos::common::SymKey::DeBase64(val64, value);
 
   if (b64) {
-    // on request do base64 encoding
+    // on request do base64 encoding                                                                                                                                                                                                                                                               
     XrdOucString nb64 = value;
     eos::common::SymKey::Base64(nb64, value);
   }
@@ -596,14 +585,14 @@
     } else {
       // TODO: REVIEW: check permissions
       if (dh && (!dh->access(vid.uid, vid.gid, X_OK | W_OK))) {
-        errno = EPERM;
+	errno = EPERM;
       } else {
         if (dh->hasAttribute(key)) {
-          dh->removeAttribute(key);
+	  dh->removeAttribute(key);
           eosView->updateContainerStore(dh.get());
         } else {
-          errno = ENODATA;
-        }
+	  errno = ENODATA;
+	}
       }
     }
   } catch (eos::MDException& e) {
@@ -619,21 +608,21 @@
       XrdOucString Key = key;
 
       if (Key.beginswith("sys.") && ((!vid.sudoer) && (vid.uid))) {
-        errno = EPERM;
+	errno = EPERM;
       } else {
-        // check permissions
+	// check permissions
         if (vid.uid && (fmd->getCUid() != vid.uid)) {
-          // TODO: REVIEW: only owner can set file attributes
-          errno = EPERM;
+	  // TODO: REVIEW: only owner can set file attributes
+	  errno = EPERM;
         } else {
           if (fmd->hasAttribute(key)) {
-            fmd->removeAttribute(key);
+	    fmd->removeAttribute(key);
             eosView->updateFileStore(fmd.get());
-            errno = 0;
+	    errno = 0;
           } else {
-            errno = ENODATA;
-          }
-        }
+	    errno = ENODATA;
+	  }
+	}
       }
     } catch (eos::MDException& e) {
       dh.reset();
