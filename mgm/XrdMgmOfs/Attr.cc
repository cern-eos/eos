// ----------------------------------------------------------------------
// File: Attr.cc
// Author: Andreas-Joachim Peters - CERN
// ----------------------------------------------------------------------

/************************************************************************
 * EOS - the CERN Disk Storage System                                   *
 * Copyright (C) 2011 CERN/Switzerland                                  *
 *                                                                      *
 * This program is free software: you can redistribute it and/or modify *
 * it under the terms of the GNU General Public License as published by *
 * the Free Software Foundation, either version 3 of the License, or    *
 * (at your option) any later version.                                  *
 *                                                                      *
 * This program is distributed in the hope that it will be useful,      *
 * but WITHOUT ANY WARRANTY; without even the implied warranty of       *
 * MERCHANTABILITY or FITNESS FOR A PARTICULAR PURPOSE.  See the        *
 * GNU General Public License for more details.                         *
 *                                                                      *
 * You should have received a copy of the GNU General Public License    *
 * along with this program.  If not, see <http://www.gnu.org/licenses/>.*
 ************************************************************************/

//------------------------------------------------------------------------------
// This file is included source code in XrdMgmOfs.cc to make the code more
// transparent without slowing down the compilation time.
//------------------------------------------------------------------------------

//------------------------------------------------------------------------------
// List extended attributes for a given file/directory - high-level API.
//------------------------------------------------------------------------------
int
XrdMgmOfs::attr_ls(const char* inpath,
                   XrdOucErrInfo& error,
                   const XrdSecEntity* client,
                   const char* ininfo,
                   eos::IContainerMD::XAttrMap& map)

{
  static const char* epname = "attr_ls";
  const char* tident = error.getErrUser();
  // use a thread private vid
  eos::common::VirtualIdentity vid;
  EXEC_TIMING_BEGIN("IdMap");
  eos::common::Mapping::IdMap(client, ininfo, tident, vid);
  EXEC_TIMING_END("IdMap");
  NAMESPACEMAP;
  BOUNCE_ILLEGAL_NAMES;
  XrdOucEnv access_Env(ininfo);
  AUTHORIZE(client, &access_Env, AOP_Stat, "access", inpath, error);
  gOFS->MgmStats.Add("IdMap", vid.uid, vid.gid, 1);
  BOUNCE_NOT_ALLOWED;
  return _attr_ls(path, error, vid, ininfo, map);
}

//------------------------------------------------------------------------------
// List extended attributes for a given file/directory - low-level API.
//------------------------------------------------------------------------------
int
XrdMgmOfs::_attr_ls(const char* path, XrdOucErrInfo& error,
                    const eos::common::VirtualIdentity& vid,
                    const char* info, eos::IContainerMD::XAttrMap& map,
                    bool take_lock, bool links)
{
  static const char* epname = "attr_ls";
  std::shared_ptr<eos::IContainerMD> dh;
  EXEC_TIMING_BEGIN("AttrLs");
  gOFS->MgmStats.Add("AttrLs", vid.uid, vid.gid, 1);
  eos::common::RWMutexReadLock ns_rd_lock;
  errno = 0;
  eos::Prefetcher::prefetchItemAndWait(gOFS->eosView, path);

  if (take_lock) {
    ns_rd_lock.Grab(gOFS->eosViewRWMutex);
  }

  try {
    eos::FileOrContainerMD item = gOFS->eosView->getItem(path).get();
    listAttributes(gOFS->eosView, item, map, links);
    // we never show obfuscion keys
    map.erase("user.obfuscate.key");
  } catch (eos::MDException& e) {
    errno = e.getErrno();
    eos_debug("msg=\"exception\" ec=%d emsg=\"%s\"\n", e.getErrno(),
              e.getMessage().str().c_str());
  }

  EXEC_TIMING_END("AttrLs");

  if (errno) {
    return Emsg(epname, error, errno, "list attributes", path);
  }

  return SFS_OK;
}


//------------------------------------------------------------------------------
// Set an extended attribute for a given file/directory - high-level API.
//------------------------------------------------------------------------------
int
XrdMgmOfs::attr_set(const char* inpath, XrdOucErrInfo& error,
                    const XrdSecEntity* client, const char* ininfo,
                    const char* key, const char* value)
{
  static const char* epname = "attr_set";
  const char* tident = error.getErrUser();
  // use a thread private vid
  eos::common::VirtualIdentity vid;
  EXEC_TIMING_BEGIN("IdMap");
  eos::common::Mapping::IdMap(client, ininfo, tident, vid);
  EXEC_TIMING_END("IdMap");
  NAMESPACEMAP;
  BOUNCE_ILLEGAL_NAMES;
  XrdOucEnv access_Env(ininfo);
  AUTHORIZE(client, &access_Env, AOP_Update, "update", inpath, error);
  gOFS->MgmStats.Add("IdMap", vid.uid, vid.gid, 1);
  BOUNCE_NOT_ALLOWED;
  return _attr_set(path, error, vid, ininfo, key, value);
}

//------------------------------------------------------------------------------
// Set an extended attribute for a given file/directory - low-level API.
//------------------------------------------------------------------------------
int
XrdMgmOfs::_attr_set(const char* path, XrdOucErrInfo& error,
                     eos::common::VirtualIdentity& vid,
                     const char* info, const char* key, const char* value,
                     bool take_lock,
                     bool exclusive)
{
  static const char* epname = "attr_set";
  EXEC_TIMING_BEGIN("AttrSet");
  gOFS->MgmStats.Add("AttrSet", vid.uid, vid.gid, 1);
  errno = 0;

  if (!key || !value) {
    errno = EINVAL;
    return Emsg(epname, error, errno, "set attribute", path);
  }

  XrdOucString Key = key;

  if (Key.beginswith("sys.") && ((!vid.sudoer) && (vid.uid))) {
    errno = EPERM;
    return Emsg(epname, error, errno, "set attribute", path);
  }

  // Never put any attribute on version directories
  if ((strstr(path, EOS_COMMON_PATH_VERSION_PREFIX) != 0) &&
      ((Key.beginswith("sys.forced")) || (Key.beginswith("user.forced")))) {
    return SFS_OK;
  }

  std::shared_ptr<eos::IContainerMD> dh;
  eos::common::RWMutexWriteLock ns_wr_lock;
  eos::Prefetcher::prefetchContainerMDAndWait(gOFS->eosView, path);

  if (take_lock) {
    ns_wr_lock.Grab(gOFS->eosViewRWMutex);
  }

  try {
    dh = gOFS->eosView->getContainer(path);

    // Check permissions in case of user attributes
    if (dh && !Key.beginswith("sys.") && (vid.uid != dh->getCUid())
        && (!vid.sudoer && vid.uid)) {
      errno = EPERM;
    } else {
      XrdOucString val64 = value;
      XrdOucString ouc_val;
      eos::common::SymKey::DeBase64(val64, ouc_val);
      std::string val = ouc_val.c_str();

      if (Key.beginswith("sys.acl") || Key.beginswith("user.acl")) {
        bool is_sys_acl = Key.beginswith("sys.acl");

        // Check format of acl
        if (!Acl::IsValid(val, error, is_sys_acl) &&
            !Acl::IsValid(val, error, is_sys_acl, true)) {
          errno = EINVAL;
          return Emsg(epname, error, errno, "set attribute (invalid acl format)", path);
        }

        // Convert to numeric representation
        if (Acl::ConvertIds(val)) {
          errno = EINVAL;
          return Emsg(epname, error, errno, "set attribute (failed id conver)", path);
        }
      }

      if (exclusive && dh->hasAttribute(Key.c_str())) {
        errno = EEXIST;
        return Emsg(epname, error, errno,
                    "set attribute (exclusive set for existing attribute)", path);
      }

      dh->setAttribute(key, val.c_str());

      if (Key != "sys.tmp.etag") {
        dh->setCTimeNow();
      }

      eosView->updateContainerStore(dh.get());
      eos::ContainerIdentifier d_id = dh->getIdentifier();
      eos::ContainerIdentifier d_pid = dh->getParentIdentifier();

      if (take_lock) {
        ns_wr_lock.Release();
      }

      gOFS->FuseXCastContainer(d_id);
      gOFS->FuseXCastRefresh(d_id, d_pid);
      errno = 0;
    }
  } catch (eos::MDException& e) {
    dh.reset();
    errno = e.getErrno();
    eos_debug("msg=\"exception\" ec=%d emsg=\"%s\"\n",
              e.getErrno(), e.getMessage().str().c_str());
  }

  if (!dh) {
    std::shared_ptr<eos::IFileMD> fmd;

    try {
      fmd = gOFS->eosView->getFile(path);

      // Check permissions in case of user attributes
      if (fmd && !Key.beginswith("sys.") && (vid.uid != fmd->getCUid())
          && (!vid.sudoer && vid.uid)) {
        errno = EPERM;
      } else {
        if (exclusive && fmd->hasAttribute(Key.c_str())) {
          errno = EEXIST;
          return Emsg(epname, error, errno,
                      "set attribute (exclusive set for existing attribute)", path);
        }

        XrdOucString val64 = value;
        XrdOucString val;
        eos::common::SymKey::DeBase64(val64, val);
        fmd->setAttribute(key, val.c_str());

        if (Key != "sys.tmp.etag") {
          fmd->setCTimeNow();
        }

        eosView->updateFileStore(fmd.get());
        eos::FileIdentifier f_id = fmd->getIdentifier();

        if (take_lock) {
          ns_wr_lock.Release();
        }

        gOFS->FuseXCastFile(f_id);
        errno = 0;
      }
    } catch (eos::MDException& e) {
      fmd.reset();
      errno = e.getErrno();
      eos_debug("msg=\"exception\" ec=%d emsg=\"%s\"\n",
                e.getErrno(), e.getMessage().str().c_str());
    }
  }

  EXEC_TIMING_END("AttrSet");

  if (errno) {
    return Emsg(epname, error, errno, "set attributes", path);
  }

  return SFS_OK;
}

//------------------------------------------------------------------------------
// Get an extended attribute for a given entry by key - high-level API.
//------------------------------------------------------------------------------
int
XrdMgmOfs::attr_get(const char* inpath, XrdOucErrInfo& error,
                    const XrdSecEntity* client, const char* ininfo,
                    const char* key, XrdOucString& value)
{
  static const char* epname = "attr_get";
  const char* tident = error.getErrUser();
  // use a thread private vid
  eos::common::VirtualIdentity vid;
  EXEC_TIMING_BEGIN("IdMap");
  eos::common::Mapping::IdMap(client, ininfo, tident, vid);
  EXEC_TIMING_END("IdMap");
  NAMESPACEMAP;
  BOUNCE_ILLEGAL_NAMES;
  XrdOucEnv access_Env(ininfo);
  AUTHORIZE(client, &access_Env, AOP_Stat, "access", inpath, error);
  gOFS->MgmStats.Add("IdMap", vid.uid, vid.gid, 1);
  BOUNCE_NOT_ALLOWED;
  return _attr_get(path, error, vid, ininfo, key, value);
}

//------------------------------------------------------------------------------
// Get an extended attribute for a given entry by key - low-level API.
//------------------------------------------------------------------------------
int
XrdMgmOfs::_attr_get(const char* path, XrdOucErrInfo& error,
                     eos::common::VirtualIdentity& vid,
                     const char* info, const char* key, XrdOucString& value,
                     bool take_lock)
{
  static const char* epname = "attr_get";
  std::shared_ptr<eos::IContainerMD> dh;
  EXEC_TIMING_BEGIN("AttrGet");
  gOFS->MgmStats.Add("AttrGet", vid.uid, vid.gid, 1);
  errno = 0;

  if (!key) {
    return Emsg(epname, error, EINVAL, "get attribute", path);
  }

  value = "";
  XrdOucString link;
  bool b64 = false;

  if (info) {
    XrdOucEnv env(info);

    if (env.Get("eos.attr.val.encoding") &&
        (std::string(env.Get("eos.attr.val.encoding")) == "base64")) {
      b64 = true;
    }
  }

  eos::Prefetcher::prefetchContainerMDAndWait(gOFS->eosView, path);
  eos::common::RWMutexReadLock viewReadLock;

  if (take_lock) {
    viewReadLock.Grab(gOFS->eosViewRWMutex);
  }

  try {
    dh = gOFS->eosView->getContainer(path);
    value = (dh->getAttribute(key)).c_str();
  } catch (eos::MDException& e) {
    errno = e.getErrno();
    eos_debug("msg=\"exception\" ec=%d emsg=\"%s\"\n",
              e.getErrno(), e.getMessage().str().c_str());
  }

  if (dh && errno) {
    // try linked attributes
    try {
      std::string lkey = "sys.attr.link";
      link = (dh->getAttribute(lkey)).c_str();
      dh = gOFS->eosView->getContainer(link.c_str());
      value = (dh->getAttribute(key)).c_str();
      errno = 0;
    } catch (eos::MDException& e) {
      dh.reset();
      errno = e.getErrno();
      eos_debug("msg=\"exception\" ec=%d emsg=\"%s\"\n",
                e.getErrno(), e.getMessage().str().c_str());
    }
  }

  if (!dh) {
    std::shared_ptr<eos::IFileMD> fmd;

    try {
      fmd = gOFS->eosView->getFile(path);
      value = (fmd->getAttribute(key)).c_str();
      errno = 0;

      if (std::string(key) == "user.obfuscate.key") {
        // we never show this key
        value = "";
      }
    } catch (eos::MDException& e) {
      errno = e.getErrno();
      eos_debug("msg=\"exception\" ec=%d emsg=\"%s\"\n",
                e.getErrno(), e.getMessage().str().c_str());
    }
  }

  viewReadLock.Release();
  // we always decode attributes here, even if they are stored as base64:
  XrdOucString val64 = value;
  eos::common::SymKey::DeBase64(val64, value);

  if (b64) {
    // on request do base64 encoding
    XrdOucString nb64 = value;
    eos::common::SymKey::Base64(nb64, value);
  }

  EXEC_TIMING_END("AttrGet");

  if (errno) {
    return Emsg(epname, error, errno, "get attributes", path);
  }

  return SFS_OK;
}


//------------------------------------------------------------------------------
// Get extended attribute for a given md object - low-level API.
//------------------------------------------------------------------------------
template<typename T>
static bool attrGetInternal(T& md, std::string key, std::string& rvalue)
{
  //------------------------------------------------------------------------------
  // First, check if the cmd itself contains the attribute.
  //------------------------------------------------------------------------------
  if (md.hasAttribute(key)) {
    rvalue = md.getAttribute(key);
    return true;
  }

  //----------------------------------------------------------------------------
  // Nope.. does the fmd have linked attributes?
  //----------------------------------------------------------------------------
  const std::string kMagicKey = "sys.attr.link";

  if (!md.hasAttribute(kMagicKey)) {
    // Nope
    return false;
  }

  //----------------------------------------------------------------------------
  // It does, fetch linked container
  //----------------------------------------------------------------------------
  std::string linkedContainer = md.getAttribute(kMagicKey);
  std::shared_ptr<eos::IContainerMD> dh;
  eos::Prefetcher::prefetchContainerMDAndWait(gOFS->eosView, linkedContainer);
<<<<<<< HEAD
  eos::common::RWMutexReadLock nsLock(gOFS->eosViewRWMutex, __FUNCTION__,
                                      __LINE__, __FILE__);
=======
  eos::common::RWMutexReadLock nsLock(gOFS->eosViewRWMutex);
>>>>>>> 8548efb3

  try {
    dh = gOFS->eosView->getContainer(linkedContainer.c_str());
  } catch (eos::MDException& e) {
    errno = e.getErrno();
    eos_static_err("msg=\"exception while following linked container\" ec=%d emsg=\"%s\"\n",
                   e.getErrno(), e.getMessage().str().c_str());
    return false;
  }

  //----------------------------------------------------------------------------
  // We have the linked container, lookup.
  //----------------------------------------------------------------------------
  if (!dh->hasAttribute(key)) {
    return false;
  }

  rvalue = dh->getAttribute(key);
  return true;
}

//------------------------------------------------------------------------------
// Get extended attribute for a given cmd - low-level API.
//------------------------------------------------------------------------------
bool
XrdMgmOfs::_attr_get(eos::IContainerMD& cmd, std::string key,
                     std::string& rvalue)
{
  return attrGetInternal(cmd, key, rvalue);
}

//------------------------------------------------------------------------------
// Get extended attribute for a given fmd - low-level API.
//------------------------------------------------------------------------------
bool
XrdMgmOfs::_attr_get(eos::IFileMD& fmd, std::string key, std::string& rvalue)
{
  return attrGetInternal(fmd, key, rvalue);
}

//------------------------------------------------------------------------------
// Remove an extended attribute for a given entry - high-level API.
//------------------------------------------------------------------------------
int
XrdMgmOfs::attr_rem(const char* inpath, XrdOucErrInfo& error,
                    const XrdSecEntity* client, const char* ininfo,
                    const char* key)
{
  static const char* epname = "attr_rm";
  const char* tident = error.getErrUser();
  // use a thread private vid
  eos::common::VirtualIdentity vid;
  EXEC_TIMING_BEGIN("IdMap");
  eos::common::Mapping::IdMap(client, ininfo, tident, vid);
  EXEC_TIMING_END("IdMap");
  NAMESPACEMAP;
  BOUNCE_ILLEGAL_NAMES;
  XrdOucEnv access_Env(ininfo);
  AUTHORIZE(client, &access_Env, AOP_Delete, "delete", inpath, error);
  gOFS->MgmStats.Add("IdMap", vid.uid, vid.gid, 1);
  BOUNCE_NOT_ALLOWED;
  return _attr_rem(path, error, vid, ininfo, key);
}

//------------------------------------------------------------------------------
// Remove an extended attribute for a given entry - low-level API.
//------------------------------------------------------------------------------
int
XrdMgmOfs::_attr_rem(const char* path, XrdOucErrInfo& error,
                     eos::common::VirtualIdentity& vid,
                     const char* info, const char* key)

{
  static const char* epname = "attr_rm";
  std::shared_ptr<eos::IContainerMD> dh;
  std::shared_ptr<eos::IFileMD> fmd;
  errno = 0;
  EXEC_TIMING_BEGIN("AttrRm");
  gOFS->MgmStats.Add("AttrRm", vid.uid, vid.gid, 1);

  if (!key) {
    return Emsg(epname, error, EINVAL, "delete attribute", path);
  }

  eos::Prefetcher::prefetchContainerMDAndWait(gOFS->eosView, path);
<<<<<<< HEAD
  eos::common::RWMutexWriteLock lock(gOFS->eosViewRWMutex, __FUNCTION__, __LINE__,
                                     __FILE__);
=======
  eos::common::RWMutexWriteLock lock(gOFS->eosViewRWMutex);
>>>>>>> 8548efb3

  try {
    dh = gOFS->eosView->getContainer(path);
    XrdOucString Key = key;

    if (Key.beginswith("sys.") && ((!vid.sudoer) && (vid.uid))) {
      errno = EPERM;
    } else {
      // TODO: REVIEW: check permissions
      if (dh && (!dh->access(vid.uid, vid.gid, X_OK | W_OK))) {
        errno = EPERM;
      } else {
        if (dh->hasAttribute(key)) {
          dh->removeAttribute(key);
          eosView->updateContainerStore(dh.get());
          eos::ContainerIdentifier d_id = dh->getIdentifier();
          eos::ContainerIdentifier d_pid = dh->getParentIdentifier();
          lock.Release();
          gOFS->FuseXCastContainer(d_id);
          gOFS->FuseXCastRefresh(d_id, d_pid);
        } else {
          errno = ENODATA;
        }
      }
    }
  } catch (eos::MDException& e) {
    dh.reset();
    errno = e.getErrno();
    eos_debug("msg=\"exception\" ec=%d emsg=\"%s\"\n", e.getErrno(),
              e.getMessage().str().c_str());
  }

  if (!dh) {
    try {
      fmd = gOFS->eosView->getFile(path);
      XrdOucString Key = key;

      if (Key.beginswith("sys.") && ((!vid.sudoer) && (vid.uid))) {
        errno = EPERM;
      } else {
        if ((vid.uid != fmd->getCUid())
            && (!vid.sudoer && vid.uid)) {
          // TODO: REVIEW: only owner/sudoer can delete file attributes
          errno = EPERM;
        } else {
          if (fmd->hasAttribute(key)) {
            fmd->removeAttribute(key);
            eosView->updateFileStore(fmd.get());
            eos::FileIdentifier f_id = fmd->getIdentifier();
            lock.Release();
            gOFS->FuseXCastFile(f_id);
            errno = 0;
          } else {
            errno = ENODATA;
          }
        }
      }
    } catch (eos::MDException& e) {
      dh.reset();
      errno = e.getErrno();
      eos_debug("msg=\"exception\" ec=%d emsg=\"%s\"\n", e.getErrno(),
                e.getMessage().str().c_str());
    }
  }

  EXEC_TIMING_END("AttrRm");

  if (errno) {
    return Emsg(epname, error, errno, "remove attribute", path);
  }

  return SFS_OK;
}

//------------------------------------------------------------------------------
// Remove all extended attributes for a given file/directory - low-level API.
//------------------------------------------------------------------------------
int
XrdMgmOfs::_attr_clear(const char* path, XrdOucErrInfo& error,
                       eos::common::VirtualIdentity& vid,
                       const char* info,
                       bool keep_acls)

{
  eos::IContainerMD::XAttrMap map;

  if (_attr_ls(path, error, vid, info, map)) {
    return SFS_ERROR;
  }

  int success = SFS_OK;

  for (auto it = map.begin(); it != map.end(); ++it) {
    if (keep_acls && (
          (it->first == "sys.acl") ||
          (it->first == "user.acl"))) {
      continue;
    }

    success |= _attr_rem(path, error, vid, info, it->first.c_str());
  }

  return success;
}<|MERGE_RESOLUTION|>--- conflicted
+++ resolved
@@ -432,12 +432,7 @@
   std::string linkedContainer = md.getAttribute(kMagicKey);
   std::shared_ptr<eos::IContainerMD> dh;
   eos::Prefetcher::prefetchContainerMDAndWait(gOFS->eosView, linkedContainer);
-<<<<<<< HEAD
-  eos::common::RWMutexReadLock nsLock(gOFS->eosViewRWMutex, __FUNCTION__,
-                                      __LINE__, __FILE__);
-=======
   eos::common::RWMutexReadLock nsLock(gOFS->eosViewRWMutex);
->>>>>>> 8548efb3
 
   try {
     dh = gOFS->eosView->getContainer(linkedContainer.c_str());
@@ -523,12 +518,7 @@
   }
 
   eos::Prefetcher::prefetchContainerMDAndWait(gOFS->eosView, path);
-<<<<<<< HEAD
-  eos::common::RWMutexWriteLock lock(gOFS->eosViewRWMutex, __FUNCTION__, __LINE__,
-                                     __FILE__);
-=======
   eos::common::RWMutexWriteLock lock(gOFS->eosViewRWMutex);
->>>>>>> 8548efb3
 
   try {
     dh = gOFS->eosView->getContainer(path);
