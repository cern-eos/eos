// ----------------------------------------------------------------------
// File: Attr.cc
// Author: Andreas-Joachim Peters - CERN
// ----------------------------------------------------------------------

/************************************************************************
 * EOS - the CERN Disk Storage System                                   *
 * Copyright (C) 2011 CERN/Switzerland                                  *
 *                                                                      *
 * This program is free software: you can redistribute it and/or modify *
 * it under the terms of the GNU General Public License as published by *
 * the Free Software Foundation, either version 3 of the License, or    *
 * (at your option) any later version.                                  *
 *                                                                      *
 * This program is distributed in the hope that it will be useful,      *
 * but WITHOUT ANY WARRANTY; without even the implied warranty of       *
 * MERCHANTABILITY or FITNESS FOR A PARTICULAR PURPOSE.  See the        *
 * GNU General Public License for more details.                         *
 *                                                                      *
 * You should have received a copy of the GNU General Public License    *
 * along with this program.  If not, see <http://www.gnu.org/licenses/>.*
 ************************************************************************/


// -----------------------------------------------------------------------
// This file is included source code in XrdMgmOfs.cc to make the code more
// transparent without slowing down the compilation time.
// -----------------------------------------------------------------------

/*----------------------------------------------------------------------------*/
int
XrdMgmOfs::attr_ls (const char *inpath,
                    XrdOucErrInfo &error,
                    const XrdSecEntity *client,
                    const char *ininfo,
                    eos::IContainerMD::XAttrMap & map)
/*----------------------------------------------------------------------------*/
/*
 * @brief list extended attributes for a given file/directory
 *
 * @param inpath file/directory name to list attributes
 * @param error error object
 * @param client XRootD authentication object
 * @param ininfo CGI
 * @param map return object with the extended attribute key-value map
 *
 * @return SFS_OK if success otherwise SFS_ERROR
 *
 * See _attr_ls for details on the internals.
 */
/*----------------------------------------------------------------------------*/
{

  static const char *epname = "attr_ls";
  const char *tident = error.getErrUser();

  // use a thread private vid
  eos::common::Mapping::VirtualIdentity vid;

  NAMESPACEMAP;
  BOUNCE_ILLEGAL_NAMES;

  XrdOucEnv access_Env(info);

  AUTHORIZE(client, &access_Env, AOP_Stat, "access", inpath, error);

  EXEC_TIMING_BEGIN("IdMap");
  eos::common::Mapping::IdMap(client, info, tident, vid);
  EXEC_TIMING_END("IdMap");

  gOFS->MgmStats.Add("IdMap", vid.uid, vid.gid, 1);

  BOUNCE_NOT_ALLOWED;

  return _attr_ls(path, error, vid, info, map);
}

/*----------------------------------------------------------------------------*/
int
XrdMgmOfs::attr_set (const char *inpath,
                     XrdOucErrInfo &error,
                     const XrdSecEntity *client,
                     const char *ininfo,
                     const char *key,
                     const char *value)
/*----------------------------------------------------------------------------*/
/*
 * @brief set an extended attribute for a given file/directory to key=value
 *
 * @param inpath file/directory name to set attribute
 * @param error error object
 * @param client XRootD authentication object
 * @param ininfo CGI
 * @param key key to set
 * @param value value to set for key
 *
 * @return SFS_OK if success otherwise SFS_ERROR
 *
 * See _attr_set for details on the internals.
 */
/*----------------------------------------------------------------------------*/
{

  static const char *epname = "attr_set";
  const char *tident = error.getErrUser();
  // use a thread private vid
  eos::common::Mapping::VirtualIdentity vid;

  NAMESPACEMAP;
  BOUNCE_ILLEGAL_NAMES;

  XrdOucEnv access_Env(info);

  AUTHORIZE(client, &access_Env, AOP_Update, "update", inpath, error);

  EXEC_TIMING_BEGIN("IdMap");
  eos::common::Mapping::IdMap(client, info, tident, vid);
  EXEC_TIMING_END("IdMap");

  gOFS->MgmStats.Add("IdMap", vid.uid, vid.gid, 1);

  BOUNCE_NOT_ALLOWED;

  return _attr_set(path, error, vid, info, key, value);
}

/*----------------------------------------------------------------------------*/
int
XrdMgmOfs::attr_get (const char *inpath,
                     XrdOucErrInfo &error,
                     const XrdSecEntity *client,
                     const char *ininfo,
                     const char *key,
                     XrdOucString & value)
/*----------------------------------------------------------------------------*/
/*
 * @brief get an extended attribute for a given file/directory by key
 *
 * @param inpath file/directory name to get attribute
 * @param error error object
 * @param client XRootD authentication object
 * @param ininfo CGI
 * @param key key to retrieve
 * @param value variable to store the value
 *
 * @return SFS_OK if success otherwise SFS_ERROR
 *
 * See _attr_get for details on the internals.
 */
/*----------------------------------------------------------------------------*/
{

  static const char *epname = "attr_get";
  const char *tident = error.getErrUser();
  // use a thread private vid
  eos::common::Mapping::VirtualIdentity vid;


  NAMESPACEMAP;
  BOUNCE_ILLEGAL_NAMES;

  XrdOucEnv access_Env(info);

  AUTHORIZE(client, &access_Env, AOP_Stat, "access", inpath, error);

  EXEC_TIMING_BEGIN("IdMap");
  eos::common::Mapping::IdMap(client, info, tident, vid);
  EXEC_TIMING_END("IdMap");

  gOFS->MgmStats.Add("IdMap", vid.uid, vid.gid, 1);

  BOUNCE_NOT_ALLOWED;

  return _attr_get(path, error, vid, info, key, value);
}

/*----------------------------------------------------------------------------*/
int
XrdMgmOfs::attr_rem (const char *inpath,
                     XrdOucErrInfo &error,
                     const XrdSecEntity *client,
                     const char *ininfo,
                     const char *key)
/*----------------------------------------------------------------------------*/
/*
 * @brief delete an extended attribute for a given file/directory by key
 *
 * @param inpath file/directory name to delete attribute
 * @param error error object
 * @param client XRootD authentication object
 * @param ininfo CGI
 * @param key key to delete
 *
 * @return SFS_OK if success otherwise SFS_ERROR
 *
 * See _attr_rem for details on the internals.
 */
/*----------------------------------------------------------------------------*/
{

  static const char *epname = "attr_rm";
  const char *tident = error.getErrUser();
  // use a thread private vid
  eos::common::Mapping::VirtualIdentity vid;

  NAMESPACEMAP;

  BOUNCE_ILLEGAL_NAMES;

  XrdOucEnv access_Env(info);

  AUTHORIZE(client, &access_Env, AOP_Delete, "delete", inpath, error);

  EXEC_TIMING_BEGIN("IdMap");
  eos::common::Mapping::IdMap(client, info, tident, vid);
  EXEC_TIMING_END("IdMap");

  gOFS->MgmStats.Add("IdMap", vid.uid, vid.gid, 1);

  BOUNCE_NOT_ALLOWED;

  return _attr_rem(path, error, vid, info, key);
}

/*----------------------------------------------------------------------------*/
int
XrdMgmOfs::_attr_ls (const char *path,
                     XrdOucErrInfo &error,
                     eos::common::Mapping::VirtualIdentity &vid,
                     const char *info,
                     eos::IContainerMD::XAttrMap & map,
                     bool lock,
                     bool links)
/*----------------------------------------------------------------------------*/
/*
 * @brief list extended attributes for a given file/directory
 *
 * @param path file/directory name to list attributes
 * @param error error object
 * @param vid virtual identity of the client
 * @param info CGI
 * @param map return object with the extended attribute key-value map
 *
 * @return SFS_OK if success otherwise SFS_ERROR
 *
 * Normal unix permissions R_OK & X_OK are needed to list attributes.
 */
/*----------------------------------------------------------------------------*/
{
  static const char *epname = "attr_ls";
  std::shared_ptr<eos::IContainerMD> dh;
  std::shared_ptr<eos::IFileMD> fmd;
  errno = 0;
  EXEC_TIMING_BEGIN("AttrLs");
  gOFS->MgmStats.Add("AttrLs", vid.uid, vid.gid, 1);

  // ---------------------------------------------------------------------------
  if (lock)
    gOFS->eosViewRWMutex.LockRead();

  try
  {
    dh = gOFS->eosView->getContainer(path);
    eos::IContainerMD::XAttrMap::const_iterator it;
    for (it = dh->attributesBegin(); it != dh->attributesEnd(); ++it)
    {
      map[it->first] = it->second;
    }
  }
  catch (eos::MDException &e)
  {
    dh.reset();
    errno = e.getErrno();
    eos_debug("msg=\"exception\" ec=%d emsg=\"%s\"\n", e.getErrno(), e.getMessage().str().c_str());
  }

  if (!dh)
  {
    try
    {
      fmd = gOFS->eosView->getFile(path);
      eos::IFileMD::XAttrMap::const_iterator it;

      for (it = fmd->attributesBegin(); it != fmd->attributesEnd(); ++it)
      {
        map[it->first] = it->second;
      }

      errno = 0;
    }
    catch (eos::MDException &e)
    {
      fmd.reset();
      errno = e.getErrno();
      eos_debug("msg=\"exception\" ec=%d emsg=\"%s\"\n", e.getErrno(), e.getMessage().str().c_str());
    }
  }

  // check for attribute references
  if (map.count("sys.attr.link"))
  {
    try
    {
      dh = gOFS->eosView->getContainer(map["sys.attr.link"]);
      eos::IContainerMD::XAttrMap::const_iterator it;
      for (it = dh->attributesBegin(); it != dh->attributesEnd(); ++it)
      {
        XrdOucString key = it->first.c_str();
        if (links)
          key.replace("sys.", "sys.link.");

        if (!map.count(it->first))
          map[key.c_str()] = it->second;
      }
    }
    catch (eos::MDException &e)
    {
      dh.reset();
      errno = e.getErrno();
      eos_debug("msg=\"exception\" ec=%d emsg=\"%s\"\n", e.getErrno(), e.getMessage().str().c_str());
    }
  }

  if (lock)
    gOFS->eosViewRWMutex.UnLockRead();

  EXEC_TIMING_END("AttrLs");

  if (errno)
    return Emsg(epname, error, errno, "list attributes", path);

  return SFS_OK;
}

/*----------------------------------------------------------------------------*/
int
XrdMgmOfs::_attr_set (const char *path,
                      XrdOucErrInfo &error,
                      eos::common::Mapping::VirtualIdentity &vid,
                      const char *info,
                      const char *key,
                      const char *value)
/*----------------------------------------------------------------------------*/
/*
 * @brief set an extended attribute for a given directory with key=value
 *
 * @param path directory name to set attribute
 * @param error error object
 * @param vid virtual identity of the client
 * @param info CGI
 * @param key key to set
 * @param value value for key
 *
 * @return SFS_OK if success otherwise SFS_ERROR
 *
 * Only the owner of a directory can set extended attributes with user prefix.
 * sys prefix attributes can be set only by sudo'ers or root.
 */
/*----------------------------------------------------------------------------*/
{
  static const char *epname = "attr_set";
  std::shared_ptr<eos::IContainerMD> dh;
  std::shared_ptr<eos::IFileMD> fmd;
  errno = 0;
  EXEC_TIMING_BEGIN("AttrSet");
  gOFS->MgmStats.Add("AttrSet", vid.uid, vid.gid, 1);

  if (!key || !value)
    return Emsg(epname, error, EINVAL, "set attribute", path);

  std::string vpath = path;
  if (vpath.find(EOS_COMMON_PATH_VERSION_PREFIX) != std::string::npos)
  {
    // if never put any attribute on version directories
    errno = 0;
    return SFS_OK;
  }

  // ---------------------------------------------------------------------------
  eos::common::RWMutexWriteLock lock(gOFS->eosViewRWMutex);
  try
  {
    dh = gOFS->eosView->getContainer(path);
    XrdOucString Key = key;
    if (Key.beginswith("sys.") && ((!vid.sudoer) && (vid.uid)))
      errno = EPERM;
    else
    {
      // check permissions in case of user attributes
      if (dh && Key.beginswith("user.") && (vid.uid != dh->getCUid())
          && (!vid.sudoer))
      {
        errno = EPERM;
      }
      else
      {
        XrdOucString val64 = value;
        XrdOucString val;
        eos::common::SymKey::DeBase64(val64, val);
        // check format of acl
        if (Key.beginswith("user.acl") || Key.beginswith("sys.acl"))
        {
          if (!Acl::IsValid(val.c_str(), error, Key.beginswith("sys.acl")))
          {
            errno = EINVAL;
            return SFS_ERROR;
          }
        }
<<<<<<< HEAD
	fprintf(stderr,"%s => %s\n", val64.c_str(), val.c_str());
        dh->setAttribute(key, val.c_str());
        dh->setMTimeNow();
        dh->notifyMTimeChange(gOFS->eosDirectoryService);
        eosView->updateContainerStore(dh.get());
=======

        XrdOucString val64 = value;
        XrdOucString val;
        eos::common::SymKey::DeBase64(val64, val);

        dh->setAttribute(key, val.c_str());
        dh->setMTimeNow();
        dh->notifyMTimeChange(gOFS->eosDirectoryService);
        eosView->updateContainerStore(dh);
>>>>>>> 4d69f7ab
        errno = 0;
      }
    }
  }
  catch (eos::MDException &e)
  {
    dh.reset();
    errno = e.getErrno();
    eos_debug("msg=\"exception\" ec=%d emsg=\"%s\"\n",
              e.getErrno(), e.getMessage().str().c_str());
  }

  if (!dh)
  {
    try
    {
      fmd = gOFS->eosView->getFile(path);
      XrdOucString Key = key;

      if (Key.beginswith("sys.") && ((!vid.sudoer) && (vid.uid)))
      {
	errno = EPERM;
      }
      else
      {
        // check permissions in case of user attributes
        if (fmd && Key.beginswith("user.") && (vid.uid != fmd->getCUid())
            && (!vid.sudoer))
        {
          errno = EPERM;
        }
        else
	{
	  XrdOucString val64 = value;
	  XrdOucString val;
	  eos::common::SymKey::DeBase64(val64, val);
<<<<<<< HEAD
  	  fprintf(stderr,"%s => %s\n", val64.c_str(), val.c_str());
          fmd->setAttribute(key, val.c_str());
          fmd->setMTimeNow();
	  fprintf(stderr,"%s\n", fmd->getAttribute(key).c_str());
          eosView->updateFileStore(fmd.get());
          errno = 0;
        }
=======

	  fmd->setAttribute(key, val.c_str());
	  fmd->setMTimeNow();
	  eosView->updateFileStore(fmd.get());
	  errno = 0;
	}
>>>>>>> 4d69f7ab
      }
    }
    catch (eos::MDException &e)
    {
      fmd.reset();
      errno = e.getErrno();
      eos_debug("msg=\"exception\" ec=%d emsg=\"%s\"\n",
                e.getErrno(), e.getMessage().str().c_str());
    }
  }

  EXEC_TIMING_END("AttrSet");

  if (errno)
    return Emsg(epname, error, errno, "set attributes", path);

  return SFS_OK;
}

/*----------------------------------------------------------------------------*/
int
XrdMgmOfs::_attr_get (const char *path,
                      XrdOucErrInfo &error,
                      eos::common::Mapping::VirtualIdentity &vid,
                      const char *info,
                      const char *key,
                      XrdOucString &value,
                      bool islocked)
/*----------------------------------------------------------------------------*/
/*
 * @brief get an extended attribute for a given directory by key
 *
 * @param path directory name to get attribute
 * @param error error object
 * @param vid virtual identity of the client
 * @param info CGI
 * @param key key to get
 * @param value value returned
 *
 * @return SFS_OK if success otherwise SFS_ERROR
 *
 * Normal POSIX R_OK & X_OK permissions are required to retrieve a key.
 */
/*----------------------------------------------------------------------------*/
{
  static const char *epname = "attr_get";
  std::shared_ptr<eos::IContainerMD> dh;
  std::shared_ptr<eos::IFileMD> fmd;
  errno = 0;
  EXEC_TIMING_BEGIN("AttrGet");
  gOFS->MgmStats.Add("AttrGet", vid.uid, vid.gid, 1);

  if (!key)
    return Emsg(epname, error, EINVAL, "get attribute", path);

  value = "";
  XrdOucString link;

  bool b64=false;

  if (info)
  {
    XrdOucEnv env(info);
    if (env.Get("eos.attr.val.encoding") && (std::string(env.Get("eos.attr.val.encoding")) == "base64"))
    {
      b64=true;
    }
  }

  // ---------------------------------------------------------------------------
  if (!islocked) gOFS->eosViewRWMutex.LockRead();
  try
  {
    dh = gOFS->eosView->getContainer(path);
    value = (dh->getAttribute(key)).c_str();
  }
  catch (eos::MDException &e)
  {
    errno = e.getErrno();
    eos_debug("msg=\"exception\" ec=%d emsg=\"%s\"\n",
              e.getErrno(), e.getMessage().str().c_str());
  }

  if (dh && errno)
  {
    // try linked attributes
    try
    {
      std::string lkey = "sys.attr.link";
      link = (dh->getAttribute(lkey)).c_str();
      dh = gOFS->eosView->getContainer(link.c_str());
      value = (dh->getAttribute(key)).c_str();
      errno = 0;
    }
    catch (eos::MDException &e)
    {
      dh.reset();
      errno = e.getErrno();
      eos_debug("msg=\"exception\" ec=%d emsg=\"%s\"\n",
                e.getErrno(), e.getMessage().str().c_str());
    }
  }

  if (!dh)
  {
    try
    {
      fmd = gOFS->eosView->getFile(path);
      fprintf(stderr,"getattr %s:%s %s\n", path, key, fmd->getAttribute(key).c_str());
      value = (fmd->getAttribute(key)).c_str();
      errno = 0;
    }
    catch (eos::MDException &e)
    {
      errno = e.getErrno();
      eos_debug("msg=\"exception\" ec=%d emsg=\"%s\"\n",
                e.getErrno(), e.getMessage().str().c_str());
    }
  }

  if (!islocked) gOFS->eosViewRWMutex.UnLockRead();

  // we always decode attributes here, even if they are stored as base64:

  XrdOucString val64=value;
  eos::common::SymKey::DeBase64(val64, value);

  if (b64)
  {
    // on request do base64 encoding                                                                                                                                                                                                                                                               
    XrdOucString nb64 = value;
    eos::common::SymKey::Base64(nb64, value);
  }

  EXEC_TIMING_END("AttrGet");

  if (errno)
    return Emsg(epname, error, errno, "get attributes", path);
  ;

  return SFS_OK;
}

/*----------------------------------------------------------------------------*/
int
XrdMgmOfs::_attr_rem (const char *path,
                      XrdOucErrInfo &error,
                      eos::common::Mapping::VirtualIdentity &vid,
                      const char *info,
                      const char *key)
/*----------------------------------------------------------------------------*/
/*
 * @brief delete an extended attribute for a given file/directory by key
 *
 * @param path directory name to set attribute
 * @param error error object
 * @param vid virtual identity of the client
 * @param info CGI
 * @param key key to delete
 *
 * @return SFS_OK if success otherwise SFS_ERROR
 *
 * Only the owner of a directory can delete an extended attributes with user prefix.
 * sys prefix attributes can be deleted only by sudo'ers or root.
 */
/*----------------------------------------------------------------------------*/
{
  static const char *epname = "attr_rm";
  std::shared_ptr<eos::IContainerMD> dh;
  std::shared_ptr<eos::IFileMD> fmd;
  errno = 0;
  EXEC_TIMING_BEGIN("AttrRm");
  gOFS->MgmStats.Add("AttrRm", vid.uid, vid.gid, 1);

  if (!key)
    return Emsg(epname, error, EINVAL, "delete attribute", path);

  // ---------------------------------------------------------------------------
  eos::common::RWMutexWriteLock lock(gOFS->eosViewRWMutex);
  try
  {
    dh = gOFS->eosView->getContainer(path);
    XrdOucString Key = key;

    if (Key.beginswith("sys.") && ((!vid.sudoer) && (vid.uid)))
    {
      errno = EPERM;
    }
    else
    {
      // TODO: REVIEW: check permissions
      if (dh && (!dh->access(vid.uid, vid.gid, X_OK | W_OK)))
      {
        errno = EPERM;
      }
      else
      {
	if (dh->hasAttribute(key))
	{
	  dh->removeAttribute(key);
	  eosView->updateContainerStore(dh.get());
	}
	else
	{
	  errno = ENODATA;
	}
      }
    }
  }
  catch (eos::MDException &e)
  {
    dh.reset();
    errno = e.getErrno();
    eos_debug("msg=\"exception\" ec=%d emsg=\"%s\"\n", e.getErrno(), e.getMessage().str().c_str());
  }

  if (!dh)
  {
    try
    {
      fmd = gOFS->eosView->getFile(path);
      XrdOucString Key = key;

      if (Key.beginswith("sys.") && ((!vid.sudoer) && (vid.uid)))
      {
	errno = EPERM;
      }
      else
      {
	// check permissions
	if (vid.uid && (fmd->getCUid() != vid.uid))
	{
	  // TODO: REVIEW: only owner can set file attributes
	  errno = EPERM;
	}
	else
	{
	  if (fmd->hasAttribute(key))
	  {
	    fmd->removeAttribute(key);
	    eosView->updateFileStore(fmd.get());
	    errno = 0;
	  }
	  else
	  {
	    errno = ENODATA;
	  }
	}
      }
    }
    catch (eos::MDException &e)
    {
      dh.reset();
      errno = e.getErrno();
      eos_debug("msg=\"exception\" ec=%d emsg=\"%s\"\n", e.getErrno(), e.getMessage().str().c_str());
    }
  }


  EXEC_TIMING_END("AttrRm");

  if (errno)
    return Emsg(epname, error, errno, "remove attribute", path);

  return SFS_OK;
}

/*----------------------------------------------------------------------------*/
int
XrdMgmOfs::_attr_clear (const char *path,
                        XrdOucErrInfo &error,
                        eos::common::Mapping::VirtualIdentity &vid,
                        const char *info)
/*----------------------------------------------------------------------------*/
/*
 * @brief clear all  extended attribute for a given file/directory
 *
 * @param path directory name to set attribute
 * @param error error object
 * @param vid virtual identity of the client
 * @param info CGI
 *
 * @return SFS_OK if success otherwise SFS_ERROR
 *
 * Only the owner of a directory can delete extended attributes with user prefix.
 * sys prefix attributes can be deleted only by sudo'ers or root.
 */
/*----------------------------------------------------------------------------*/
{
  eos::IContainerMD::XAttrMap map;

  if (_attr_ls(path, error, vid, info, map))
  {
    return SFS_ERROR;
  }

  int success = SFS_OK;
  for (auto it = map.begin(); it != map.end(); ++it)
  {

    success |= _attr_rem(path, error, vid, info, it->first.c_str());
  }
  return success;
}<|MERGE_RESOLUTION|>--- conflicted
+++ resolved
@@ -406,13 +406,6 @@
             return SFS_ERROR;
           }
         }
-<<<<<<< HEAD
-	fprintf(stderr,"%s => %s\n", val64.c_str(), val.c_str());
-        dh->setAttribute(key, val.c_str());
-        dh->setMTimeNow();
-        dh->notifyMTimeChange(gOFS->eosDirectoryService);
-        eosView->updateContainerStore(dh.get());
-=======
 
         XrdOucString val64 = value;
         XrdOucString val;
@@ -422,7 +415,6 @@
         dh->setMTimeNow();
         dh->notifyMTimeChange(gOFS->eosDirectoryService);
         eosView->updateContainerStore(dh);
->>>>>>> 4d69f7ab
         errno = 0;
       }
     }
@@ -459,22 +451,12 @@
 	  XrdOucString val64 = value;
 	  XrdOucString val;
 	  eos::common::SymKey::DeBase64(val64, val);
-<<<<<<< HEAD
-  	  fprintf(stderr,"%s => %s\n", val64.c_str(), val.c_str());
-          fmd->setAttribute(key, val.c_str());
-          fmd->setMTimeNow();
-	  fprintf(stderr,"%s\n", fmd->getAttribute(key).c_str());
-          eosView->updateFileStore(fmd.get());
-          errno = 0;
-        }
-=======
 
 	  fmd->setAttribute(key, val.c_str());
 	  fmd->setMTimeNow();
 	  eosView->updateFileStore(fmd.get());
 	  errno = 0;
 	}
->>>>>>> 4d69f7ab
       }
     }
     catch (eos::MDException &e)
