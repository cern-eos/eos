// ----------------------------------------------------------------------
// File: Attr.cc
// Author: Andreas-Joachim Peters - CERN
// ----------------------------------------------------------------------

/************************************************************************
 * EOS - the CERN Disk Storage System                                   *
 * Copyright (C) 2011 CERN/Switzerland                                  *
 *                                                                      *
 * This program is free software: you can redistribute it and/or modify *
 * it under the terms of the GNU General Public License as published by *
 * the Free Software Foundation, either version 3 of the License, or    *
 * (at your option) any later version.                                  *
 *                                                                      *
 * This program is distributed in the hope that it will be useful,      *
 * but WITHOUT ANY WARRANTY; without even the implied warranty of       *
 * MERCHANTABILITY or FITNESS FOR A PARTICULAR PURPOSE.  See the        *
 * GNU General Public License for more details.                         *
 *                                                                      *
 * You should have received a copy of the GNU General Public License    *
 * along with this program.  If not, see <http://www.gnu.org/licenses/>.*
 ************************************************************************/


// -----------------------------------------------------------------------
// This file is included source code in XrdMgmOfs.cc to make the code more
// transparent without slowing down the compilation time.
// -----------------------------------------------------------------------

/*----------------------------------------------------------------------------*/
int
XrdMgmOfs::attr_ls (const char *inpath,
                    XrdOucErrInfo &error,
                    const XrdSecEntity *client,
                    const char *ininfo,
                    eos::IContainerMD::XAttrMap & map)
/*----------------------------------------------------------------------------*/
/*
 * @brief list extended attributes for a given file/directory
 *
 * @param inpath file/directory name to list attributes
 * @param error error object
 * @param client XRootD authentication object
 * @param ininfo CGI
 * @param map return object with the extended attribute key-value map
 *
 * @return SFS_OK if success otherwise SFS_ERROR
 *
 * See _attr_ls for details on the internals.
 */
/*----------------------------------------------------------------------------*/
{

  static const char *epname = "attr_ls";
  const char *tident = error.getErrUser();

  // use a thread private vid
  eos::common::Mapping::VirtualIdentity vid;

  NAMESPACEMAP;
  BOUNCE_ILLEGAL_NAMES;

  XrdOucEnv access_Env(info);

  AUTHORIZE(client, &access_Env, AOP_Stat, "access", inpath, error);

  EXEC_TIMING_BEGIN("IdMap");
  eos::common::Mapping::IdMap(client, info, tident, vid);
  EXEC_TIMING_END("IdMap");

  gOFS->MgmStats.Add("IdMap", vid.uid, vid.gid, 1);

  BOUNCE_NOT_ALLOWED;

  return _attr_ls(path, error, vid, info, map);
}

/*----------------------------------------------------------------------------*/
int
XrdMgmOfs::attr_set (const char *inpath,
                     XrdOucErrInfo &error,
                     const XrdSecEntity *client,
                     const char *ininfo,
                     const char *key,
                     const char *value)
/*----------------------------------------------------------------------------*/
/*
 * @brief set an extended attribute for a given file/directory to key=value
 *
 * @param inpath file/directory name to set attribute
 * @param error error object
 * @param client XRootD authentication object
 * @param ininfo CGI
 * @param key key to set
 * @param value value to set for key
 *
 * @return SFS_OK if success otherwise SFS_ERROR
 *
 * See _attr_set for details on the internals.
 */
/*----------------------------------------------------------------------------*/
{

  static const char *epname = "attr_set";
  const char *tident = error.getErrUser();
  // use a thread private vid
  eos::common::Mapping::VirtualIdentity vid;

  NAMESPACEMAP;
  BOUNCE_ILLEGAL_NAMES;

  XrdOucEnv access_Env(info);

  AUTHORIZE(client, &access_Env, AOP_Update, "update", inpath, error);

  EXEC_TIMING_BEGIN("IdMap");
  eos::common::Mapping::IdMap(client, info, tident, vid);
  EXEC_TIMING_END("IdMap");

  gOFS->MgmStats.Add("IdMap", vid.uid, vid.gid, 1);

  BOUNCE_NOT_ALLOWED;

  return _attr_set(path, error, vid, info, key, value);
}

/*----------------------------------------------------------------------------*/
int
XrdMgmOfs::attr_get (const char *inpath,
                     XrdOucErrInfo &error,
                     const XrdSecEntity *client,
                     const char *ininfo,
                     const char *key,
                     XrdOucString & value)
/*----------------------------------------------------------------------------*/
/*
 * @brief get an extended attribute for a given file/directory by key
 *
 * @param inpath file/directory name to get attribute
 * @param error error object
 * @param client XRootD authentication object
 * @param ininfo CGI
 * @param key key to retrieve
 * @param value variable to store the value
 *
 * @return SFS_OK if success otherwise SFS_ERROR
 *
 * See _attr_get for details on the internals.
 */
/*----------------------------------------------------------------------------*/
{

  static const char *epname = "attr_get";
  const char *tident = error.getErrUser();
  // use a thread private vid
  eos::common::Mapping::VirtualIdentity vid;


  NAMESPACEMAP;
  BOUNCE_ILLEGAL_NAMES;

  XrdOucEnv access_Env(info);

  AUTHORIZE(client, &access_Env, AOP_Stat, "access", inpath, error);

  EXEC_TIMING_BEGIN("IdMap");
  eos::common::Mapping::IdMap(client, info, tident, vid);
  EXEC_TIMING_END("IdMap");

  gOFS->MgmStats.Add("IdMap", vid.uid, vid.gid, 1);

  BOUNCE_NOT_ALLOWED;

  return _attr_get(path, error, vid, info, key, value);
}

/*----------------------------------------------------------------------------*/
int
XrdMgmOfs::attr_rem (const char *inpath,
                     XrdOucErrInfo &error,
                     const XrdSecEntity *client,
                     const char *ininfo,
                     const char *key)
/*----------------------------------------------------------------------------*/
/*
 * @brief delete an extended attribute for a given file/directory by key
 *
 * @param inpath file/directory name to delete attribute
 * @param error error object
 * @param client XRootD authentication object
 * @param ininfo CGI
 * @param key key to delete
 *
 * @return SFS_OK if success otherwise SFS_ERROR
 *
 * See _attr_rem for details on the internals.
 */
/*----------------------------------------------------------------------------*/
{

  static const char *epname = "attr_rm";
  const char *tident = error.getErrUser();
  // use a thread private vid
  eos::common::Mapping::VirtualIdentity vid;

  NAMESPACEMAP;

  BOUNCE_ILLEGAL_NAMES;

  XrdOucEnv access_Env(info);

  AUTHORIZE(client, &access_Env, AOP_Delete, "delete", inpath, error);

  EXEC_TIMING_BEGIN("IdMap");
  eos::common::Mapping::IdMap(client, info, tident, vid);
  EXEC_TIMING_END("IdMap");

  gOFS->MgmStats.Add("IdMap", vid.uid, vid.gid, 1);

  BOUNCE_NOT_ALLOWED;

  return _attr_rem(path, error, vid, info, key);
}

/*----------------------------------------------------------------------------*/
int
XrdMgmOfs::_attr_ls (const char *path,
                     XrdOucErrInfo &error,
                     eos::common::Mapping::VirtualIdentity &vid,
                     const char *info,
                     eos::IContainerMD::XAttrMap & map,
                     bool lock,
                     bool links)
/*----------------------------------------------------------------------------*/
/*
 * @brief list extended attributes for a given file/directory
 *
 * @param path file/directory name to list attributes
 * @param error error object
 * @param vid virtual identity of the client
 * @param info CGI
 * @param map return object with the extended attribute key-value map
 *
 * @return SFS_OK if success otherwise SFS_ERROR
 *
 * Normal unix permissions R_OK & X_OK are needed to list attributes.
 */
/*----------------------------------------------------------------------------*/
{
  static const char *epname = "attr_ls";
  std::shared_ptr<eos::IContainerMD> dh;
  std::shared_ptr<eos::IFileMD> fmd;
  errno = 0;
  EXEC_TIMING_BEGIN("AttrLs");
  gOFS->MgmStats.Add("AttrLs", vid.uid, vid.gid, 1);

  // ---------------------------------------------------------------------------
  if (lock)
    gOFS->eosViewRWMutex.LockRead();

  try
  {
    dh = gOFS->eosView->getContainer(path);
    eos::IContainerMD::XAttrMap::const_iterator it;
    for (it = dh->attributesBegin(); it != dh->attributesEnd(); ++it)
    {
      map[it->first] = it->second;
    }
  }
  catch (eos::MDException &e)
  {
    dh.reset();
    errno = e.getErrno();
    eos_debug("msg=\"exception\" ec=%d emsg=\"%s\"\n", e.getErrno(), e.getMessage().str().c_str());
  }

  if (!dh)
  {
    try
    {
      fmd = gOFS->eosView->getFile(path);
      eos::IFileMD::XAttrMap::const_iterator it;

      for (it = fmd->attributesBegin(); it != fmd->attributesEnd(); ++it)
      {
	map[it->first] = it->second;
      }

      errno = 0;
    }
    catch (eos::MDException &e)
    {
      fmd.reset();
      errno = e.getErrno();
      eos_debug("msg=\"exception\" ec=%d emsg=\"%s\"\n", e.getErrno(), e.getMessage().str().c_str());
    }
  }

  // check for attribute references
  if (map.count("sys.attr.link"))
  {
    try
    {
      dh = gOFS->eosView->getContainer(map["sys.attr.link"]);
      eos::IContainerMD::XAttrMap::const_iterator it;
      for (it = dh->attributesBegin(); it != dh->attributesEnd(); ++it)
      {
        XrdOucString key = it->first.c_str();
        if (links)
          key.replace("sys.", "sys.link.");

        if (!map.count(it->first))
          map[key.c_str()] = it->second;
      }
    }
    catch (eos::MDException &e)
    {
      dh.reset();
      errno = e.getErrno();
      eos_debug("msg=\"exception\" ec=%d emsg=\"%s\"\n", e.getErrno(), e.getMessage().str().c_str());
    }
  }

  if (lock)
    gOFS->eosViewRWMutex.UnLockRead();

  EXEC_TIMING_END("AttrLs");

  if (errno)
    return Emsg(epname, error, errno, "list attributes", path);

  return SFS_OK;
}

/*----------------------------------------------------------------------------*/
int
XrdMgmOfs::_attr_set (const char *path,
                      XrdOucErrInfo &error,
                      eos::common::Mapping::VirtualIdentity &vid,
                      const char *info,
                      const char *key,
                      const char *value)
/*----------------------------------------------------------------------------*/
/*
 * @brief set an extended attribute for a given directory with key=value
 *
 * @param path directory name to set attribute
 * @param error error object
 * @param vid virtual identity of the client
 * @param info CGI
 * @param key key to set
 * @param value value for key
 *
 * @return SFS_OK if success otherwise SFS_ERROR
 *
 * Only the owner of a directory can set extended attributes with user prefix.
 * sys prefix attributes can be set only by sudo'ers or root.
 */
/*----------------------------------------------------------------------------*/
{
  static const char *epname = "attr_set";
  std::shared_ptr<eos::IContainerMD> dh;
  std::shared_ptr<eos::IFileMD> fmd;
  errno = 0;
  EXEC_TIMING_BEGIN("AttrSet");
  gOFS->MgmStats.Add("AttrSet", vid.uid, vid.gid, 1);

  if (!key || !value)
    return Emsg(epname, error, EINVAL, "set attribute", path);

  std::string vpath = path;
  if (vpath.find(EOS_COMMON_PATH_VERSION_PREFIX) != std::string::npos)
  {
    // if never put any attribute on version directories
    errno = 0;
    return SFS_OK;
  }

  // ---------------------------------------------------------------------------
  eos::common::RWMutexWriteLock lock(gOFS->eosViewRWMutex);
  try
  {
    dh = gOFS->eosView->getContainer(path);
    XrdOucString Key = key;
    if (Key.beginswith("sys.") && ((!vid.sudoer) && (vid.uid)))
      errno = EPERM;
    else
    {
      // check permissions in case of user attributes
      if (dh && Key.beginswith("user.") && (vid.uid != dh->getCUid())
          && (!vid.sudoer))
      {
        errno = EPERM;
      }
      else
      {
        // check format of acl
        if (Key.beginswith("user.acl") || Key.beginswith("sys.acl"))
        {
          if (!Acl::IsValid(value, error, Key.beginswith("sys.acl")))
          {
            errno = EINVAL;
            return SFS_ERROR;
          }
        }
<<<<<<< HEAD
        dh->setAttribute(key, value);
	dh->setMTimeNow();
	dh->notifyMTimeChange( gOFS->eosDirectoryService );
        eosView->updateContainerStore(dh.get());
=======

        XrdOucString val64 = value;
        XrdOucString val;
        eos::common::SymKey::DeBase64(val64, val);

        dh->setAttribute(key, val.c_str());
        dh->setMTimeNow();
        dh->notifyMTimeChange(gOFS->eosDirectoryService);
        eosView->updateContainerStore(dh);
>>>>>>> 25e661ff
        errno = 0;
      }
    }
  }
  catch (eos::MDException &e)
  {
    dh.reset();
    errno = e.getErrno();
    eos_debug("msg=\"exception\" ec=%d emsg=\"%s\"\n",
              e.getErrno(), e.getMessage().str().c_str());
  }

  if (!dh)
  {
    try
    {
      fmd = gOFS->eosView->getFile(path);
      XrdOucString Key = key;

      if (Key.beginswith("sys.") && ((!vid.sudoer) && (vid.uid)))
      {
	errno = EPERM;
      }
      else
      {
	// check permissions in case of user attributes
	if (fmd && Key.beginswith("user.") && (vid.uid != fmd->getCUid())
	    && (!vid.sudoer))
	{
	  errno = EPERM;
	}
	else
	{
	  XrdOucString val64 = value;
	  XrdOucString val;
	  eos::common::SymKey::DeBase64(val64, val);

	  fmd->setAttribute(key, val.c_str());
	  fmd->setMTimeNow();
	  eosView->updateFileStore(fmd.get());
	  errno = 0;
	}
      }
    }
    catch (eos::MDException &e)
    {
      fmd.reset();
      errno = e.getErrno();
      eos_debug("msg=\"exception\" ec=%d emsg=\"%s\"\n",
		e.getErrno(), e.getMessage().str().c_str());
    }
  }

  EXEC_TIMING_END("AttrSet");

  if (errno)
    return Emsg(epname, error, errno, "set attributes", path);

  return SFS_OK;
}

/*----------------------------------------------------------------------------*/
int
XrdMgmOfs::_attr_get (const char *path,
                      XrdOucErrInfo &error,
                      eos::common::Mapping::VirtualIdentity &vid,
                      const char *info,
                      const char *key,
                      XrdOucString &value,
                      bool islocked)
/*----------------------------------------------------------------------------*/
/*
 * @brief get an extended attribute for a given directory by key
 *
 * @param path directory name to get attribute
 * @param error error object
 * @param vid virtual identity of the client
 * @param info CGI
 * @param key key to get
 * @param value value returned
 *
 * @return SFS_OK if success otherwise SFS_ERROR
 *
 * Normal POSIX R_OK & X_OK permissions are required to retrieve a key.
 */
/*----------------------------------------------------------------------------*/
{
  static const char *epname = "attr_get";
  std::shared_ptr<eos::IContainerMD> dh;
  std::shared_ptr<eos::IFileMD> fmd;
  errno = 0;
  EXEC_TIMING_BEGIN("AttrGet");
  gOFS->MgmStats.Add("AttrGet", vid.uid, vid.gid, 1);

  if (!key)
    return Emsg(epname, error, EINVAL, "get attribute", path);

  value = "";
  XrdOucString link;

  bool b64=false;

  if (info)
  {
    XrdOucEnv env(info);
    if (env.Get("eos.attr.val.encoding") && (std::string(env.Get("eos.attr.val.encoding")) == "base64"))
    {
      b64=true;
    }
  }

  // ---------------------------------------------------------------------------
  if (!islocked) gOFS->eosViewRWMutex.LockRead();
  try
  {
    dh = gOFS->eosView->getContainer(path);
    value = (dh->getAttribute(key)).c_str();
  }
  catch (eos::MDException &e)
  {
    errno = e.getErrno();
    eos_debug("msg=\"exception\" ec=%d emsg=\"%s\"\n",
              e.getErrno(), e.getMessage().str().c_str());
  }

  if (dh && errno)
  {
    // try linked attributes
    try
    {
      std::string lkey = "sys.attr.link";
      link = (dh->getAttribute(lkey)).c_str();
      dh = gOFS->eosView->getContainer(link.c_str());
      value = (dh->getAttribute(key)).c_str();
      errno = 0;
    }
    catch (eos::MDException &e)
    {
      dh.reset();
      errno = e.getErrno();
      eos_debug("msg=\"exception\" ec=%d emsg=\"%s\"\n",
                e.getErrno(), e.getMessage().str().c_str());
    }
  }

  if (!dh)
  {
    try
    {
      fmd = gOFS->eosView->getFile(path);
      value = (fmd->getAttribute(key)).c_str();
      errno = 0;
    }
    catch (eos::MDException &e)
    {
      errno = e.getErrno();
      eos_debug("msg=\"exception\" ec=%d emsg=\"%s\"\n",
		e.getErrno(), e.getMessage().str().c_str());
    }
  }

  if (!islocked) gOFS->eosViewRWMutex.UnLockRead();

  // we always decode attributes here, even if they are stored as base64:

  XrdOucString val64=value;
  eos::common::SymKey::DeBase64(val64, value);

  if (b64)
  {
    // on request do base64 encoding                                                                                                                                                                                                                                                               
    XrdOucString nb64 = value;
    eos::common::SymKey::Base64(nb64, value);
  }

  EXEC_TIMING_END("AttrGet");

  if (errno)
    return Emsg(epname, error, errno, "get attributes", path);
  ;

  return SFS_OK;
}

/*----------------------------------------------------------------------------*/
int
XrdMgmOfs::_attr_rem (const char *path,
                      XrdOucErrInfo &error,
                      eos::common::Mapping::VirtualIdentity &vid,
                      const char *info,
                      const char *key)
/*----------------------------------------------------------------------------*/
/*
 * @brief delete an extended attribute for a given file/directory by key
 *
 * @param path directory name to set attribute
 * @param error error object
 * @param vid virtual identity of the client
 * @param info CGI
 * @param key key to delete
 *
 * @return SFS_OK if success otherwise SFS_ERROR
 *
 * Only the owner of a directory can delete an extended attributes with user prefix.
 * sys prefix attributes can be deleted only by sudo'ers or root.
 */
/*----------------------------------------------------------------------------*/
{
  static const char *epname = "attr_rm";
  std::shared_ptr<eos::IContainerMD> dh;
  std::shared_ptr<eos::IFileMD> fmd;
  errno = 0;
  EXEC_TIMING_BEGIN("AttrRm");
  gOFS->MgmStats.Add("AttrRm", vid.uid, vid.gid, 1);

  if (!key)
    return Emsg(epname, error, EINVAL, "delete attribute", path);

  // ---------------------------------------------------------------------------
  eos::common::RWMutexWriteLock lock(gOFS->eosViewRWMutex);
  try
  {
    dh = gOFS->eosView->getContainer(path);
    XrdOucString Key = key;

    if (Key.beginswith("sys.") && ((!vid.sudoer) && (vid.uid)))
    {
      errno = EPERM;
    }
    else
    {
      // TODO: REVIEW: check permissions
      if (dh && (!dh->access(vid.uid, vid.gid, X_OK | W_OK)))
      {
	errno = EPERM;
      }
      else
      {
	if (dh->hasAttribute(key))
	{
	  dh->removeAttribute(key);
	  eosView->updateContainerStore(dh.get());
	}
	else
	{
	  errno = ENODATA;
	}
      }
    }
  }
  catch (eos::MDException &e)
  {
    dh.reset();
    errno = e.getErrno();
    eos_debug("msg=\"exception\" ec=%d emsg=\"%s\"\n", e.getErrno(), e.getMessage().str().c_str());
  }

  if (!dh)
  {
    try 
    {
      fmd = gOFS->eosView->getFile(path);
      XrdOucString Key = key;

      if (Key.beginswith("sys.") && ((!vid.sudoer) && (vid.uid)))
      {
	errno = EPERM;
      }
      else
      {
	// check permissions
	if (vid.uid && (fmd->getCUid() != vid.uid))
	{
	  // TODO: REVIEW: only owner can set file attributes
	  errno = EPERM;
	}
	else
	{
	  if (fmd->hasAttribute(key))
	  {
	    fmd->removeAttribute(key);
	    eosView->updateFileStore(fmd.get());
	    errno = 0;
	  }
	  else
	  {
	    errno = ENODATA;
	  }
	}
      }
    }
    catch (eos::MDException &e)
    {
      dh.reset();
      errno = e.getErrno();
      eos_debug("msg=\"exception\" ec=%d emsg=\"%s\"\n", e.getErrno(), e.getMessage().str().c_str());
    }
  }


  EXEC_TIMING_END("AttrRm");

  if (errno)
    return Emsg(epname, error, errno, "remove attribute", path);

  return SFS_OK;
}

/*----------------------------------------------------------------------------*/
int
XrdMgmOfs::_attr_clear (const char *path,
                        XrdOucErrInfo &error,
                        eos::common::Mapping::VirtualIdentity &vid,
                        const char *info)
/*----------------------------------------------------------------------------*/
/*
 * @brief clear all  extended attribute for a given file/directory
 *
 * @param path directory name to set attribute
 * @param error error object
 * @param vid virtual identity of the client
 * @param info CGI
 *
 * @return SFS_OK if success otherwise SFS_ERROR
 *
 * Only the owner of a directory can delete extended attributes with user prefix.
 * sys prefix attributes can be deleted only by sudo'ers or root.
 */
/*----------------------------------------------------------------------------*/
{
  eos::IContainerMD::XAttrMap map;

  if (_attr_ls(path, error, vid, info, map))
  {
    return SFS_ERROR;
  }

  int success = SFS_OK;
  for (auto it = map.begin(); it != map.end(); ++it)
  {

    success |= _attr_rem(path, error, vid, info, it->first.c_str());
  }
  return success;
}<|MERGE_RESOLUTION|>--- conflicted
+++ resolved
@@ -403,12 +403,6 @@
             return SFS_ERROR;
           }
         }
-<<<<<<< HEAD
-        dh->setAttribute(key, value);
-	dh->setMTimeNow();
-	dh->notifyMTimeChange( gOFS->eosDirectoryService );
-        eosView->updateContainerStore(dh.get());
-=======
 
         XrdOucString val64 = value;
         XrdOucString val;
@@ -418,7 +412,6 @@
         dh->setMTimeNow();
         dh->notifyMTimeChange(gOFS->eosDirectoryService);
         eosView->updateContainerStore(dh);
->>>>>>> 25e661ff
         errno = 0;
       }
     }
