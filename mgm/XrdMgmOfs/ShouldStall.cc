// ----------------------------------------------------------------------
// File: ShouldStall.cc
// Author: Andreas-Joachim Peters - CERN
// ----------------------------------------------------------------------

/************************************************************************
 * EOS - the CERN Disk Storage System                                   *
 * Copyright (C) 2011 CERN/Switzerland                                  *
 *                                                                      *
 * This program is free software: you can redistribute it and/or modify *
 * it under the terms of the GNU General Public License as published by *
 * the Free Software Foundation, either version 3 of the License, or    *
 * (at your option) any later version.                                  *
 *                                                                      *
 * This program is distributed in the hope that it will be useful,      *
 * but WITHOUT ANY WARRANTY; without even the implied warranty of       *
 * MERCHANTABILITY or FITNESS FOR A PARTICULAR PURPOSE.  See the        *
 * GNU General Public License for more details.                         *
 *                                                                      *
 * You should have received a copy of the GNU General Public License    *
 * along with this program.  If not, see <http://www.gnu.org/licenses/>.*
 ************************************************************************/

#include "mgm/XrdMgmOfs.hh"
#include <chrono>

// -----------------------------------------------------------------------
// This file is included source code in XrdMgmOfs.cc to make the code more
// transparent without slowing down the compilation time.
// -----------------------------------------------------------------------

bool
XrdMgmOfs::ShouldStall(const char* function,
                       int __AccessMode__,
                       eos::common::VirtualIdentity& vid,
                       int& stalltime, XrdOucString& stallmsg)
{
  // Check for user, group or host banning
  std::string smsg = "";
  stalltime = 0;
  bool stall = true;
  std::string functionname = function;
  bool saturated = false;
  double limit = 0;

  // After booting don't stall FST nodes
  if (gOFS->IsNsBooted() && (vid.prot == "sss") &&
      vid.hasUid(DAEMONUID)) {
    eos_static_debug("info=\"avoid stalling of the FST node\" host=%s",
                     vid.host.c_str());
    stall = false;
  }

  // Avoid stalling HTTP requests as these translate into errors on the client
  if (vid.prot == "https") {
    stall = false;
  }

  eos::common::RWMutexReadLock lock(Access::gAccessMutex);
  std::string stallid = "Stall";

  if (stall) {
    if ((vid.uid > 3) && (functionname != "stat")  && (vid.app != "fuse::restic")) {
<<<<<<< HEAD
      if ((stalltime = gOFS->mTracker.ShouldStall(vid.uid))) {
        smsg = "operate - your are exceeding your thread pool limit";
        stallid += "::threads::";
        stallid += std::to_string(vid.uid);;
=======
      if ( (stalltime = gOFS->mTracker.ShouldStall(vid.uid, saturated)) ) {
	      smsg = "operate - your are exceeding your thread pool limit";
	      stallid += "::threads::";
	      stallid += std::to_string(vid.uid);;
>>>>>>> 92959edd
      } else if (Access::gBannedUsers.count(vid.uid)) {
        smsg = "operate - you are banned in this instance - contact an administrator";

        // fuse clients don't get stalled by a booted namespace, they get EACCES
        if (vid.app.substr(0, 4) == "fuse") {
          stallmsg = smsg.c_str();
          return true;
        }

        // BANNED USER
        stalltime = 300;
      } else if (Access::gBannedGroups.count(vid.gid)) {
        smsg = "operate - your group is banned in this instance - contact an administrator";

        // fuse clients don't get stalled by a booted namespace, they get EACCES
        if (vid.app.substr(0, 4) == "fuse") {
          stallmsg = smsg.c_str();
          return true;
        }

        // BANNED GROUP
        stalltime = 300;
      } else if (Access::gBannedHosts.count(vid.host)) {
        smsg = "operate - your client host is banned in this instance - contact an administrator";
        // BANNED HOST
        stalltime = 300;
      } else if (Access::gBannedDomains.count(vid.domain)) {
        smsg = "operate - your client domain is banned in this instance - contact an administrator";
        // BANNED DOMAINS
        stalltime = 300;
      } else if (Access::gStallRules.size() && (Access::gStallGlobal)) {
        // GLOBAL STALL
        stalltime = atoi(Access::gStallRules[std::string("*")].c_str());
        smsg = Access::gStallComment[std::string("*")];
      } else if ((IS_ACCESSMODE_R && (Access::gStallRead)) ||
                 (IS_ACCESSMODE_R_MASTER && (Access::gStallRead))) {
        // READ STALL
        stalltime = atoi(Access::gStallRules[std::string("r:*")].c_str());
        smsg = Access::gStallComment[std::string("r:*")];
      } else if (IS_ACCESSMODE_W && (Access::gStallWrite)) {
        stalltime = atoi(Access::gStallRules[std::string("w:*")].c_str());
        smsg = Access::gStallComment[std::string("w:*")];
      } else if (Access::gStallUserGroup) {
        std::string usermatch = "rate:user:";
        usermatch += vid.uid_string;
        std::string groupmatch = "rate:group:";
        groupmatch += vid.gid_string;
        std::string userwildcardmatch = "rate:user:*";
        std::string groupwildcardmatch = "rate:group:*";
        std::map<std::string, std::string>::const_iterator it;

        if ((functionname != "stat") &&  // never stall stats
            (vid.app != "fuse::restic")) {
          for (it = Access::gStallRules.begin();
               it != Access::gStallRules.end();
               it++) {
            stallid = "Stall";
            auto eosxd_pos = it->first.rfind("Eosxd");
            auto pos = it->first.rfind(":");
            std::string cmd = (eosxd_pos != std::string::npos) ?
                              it->first.substr(eosxd_pos) : it->first.substr(pos + 1);
            stallid += "::";
            stallid += cmd;

            if (EOS_LOGS_DEBUG) {
              eos_static_debug("rule=%s function=%s", cmd.c_str(), function);
            }

            // only Eosxd rates can be fine-grained by function
            if (cmd.substr(0, 5) == "Eosxd") {
              if (cmd != function) {
                continue;
              }
            }

            double cutoff = strtod(it->second.c_str(), 0) * 1.33;

            if ((it->first.find(userwildcardmatch) == 0)) {
              // catch all rule = global user rate cut
              XrdSysMutexHelper statLock(gOFS->MgmStats.mMutex);

              if ((cutoff == 0) ||
                  (
                    gOFS->MgmStats.StatAvgUid.count(cmd) &&
                    gOFS->MgmStats.StatAvgUid[cmd].count(vid.uid) &&
                    (gOFS->MgmStats.StatAvgUid[cmd][vid.uid].GetAvg5() > cutoff)
                  )) {
                if (!stalltime) {
                  stalltime = 5;
                }
		limit = cutoff;
                smsg = Access::gStallComment[it->first];
                break;
              }
            } else if ((it->first.find(groupwildcardmatch) == 0)) {
              // catch all rule = global user rate cut
              XrdSysMutexHelper statLock(gOFS->MgmStats.mMutex);

              if ((cutoff == 0) ||
                  (
                    gOFS->MgmStats.StatAvgGid.count(cmd) &&
                    gOFS->MgmStats.StatAvgGid[cmd].count(vid.gid) &&
                    (gOFS->MgmStats.StatAvgGid[cmd][vid.gid].GetAvg5() > cutoff)
                  )) {
                if (!stalltime) {
                  stalltime = 5;
                }
		limit = cutoff;	
                smsg = Access::gStallComment[it->first];
                break;
              }
            } else if ((it->first.find(usermatch) == 0)) {
              // check user rule
              XrdSysMutexHelper statLock(gOFS->MgmStats.mMutex);

              if ((cutoff == 0) ||
                  (
                    gOFS->MgmStats.StatAvgUid.count(cmd) &&
                    gOFS->MgmStats.StatAvgUid[cmd].count(vid.uid) &&
                    (gOFS->MgmStats.StatAvgUid[cmd][vid.uid].GetAvg5() > cutoff)
                  )) {
                // rate exceeded
                if (!stalltime) {
                  stalltime = 5;
                }

		limit = cutoff;	
                smsg = Access::gStallComment[it->first];
                break;
              }
            } else if ((it->first.find(groupmatch) == 0)) {
              // check group rule
              XrdSysMutexHelper statLock(gOFS->MgmStats.mMutex);

              if ((cutoff == 0) ||
                  (
                    gOFS->MgmStats.StatAvgGid.count(cmd) &&
                    gOFS->MgmStats.StatAvgGid[cmd].count(vid.gid) &&
                    (gOFS->MgmStats.StatAvgGid[cmd][vid.gid].GetAvg5() > cutoff)
                  )) {
                // rate exceeded
                if (!stalltime) {
                  stalltime = 5;
                }

		limit = cutoff;	
                smsg = Access::gStallComment[it->first];
                break;
              }
            }
          }
        }
      }

      if (stalltime && (saturated || ! limit)) {
        // add random offset between 0 and 5 to stalltime
        int random_stall = rand() % 6;
        stalltime += random_stall;
        stallmsg = "Attention: you are currently hold in this instance and each"
                   " request is stalled for ";
        stallmsg += (int) stalltime;
        stallmsg += " seconds ... ";
        stallmsg += smsg.c_str();
        eos_static_info("info=\"stalling access to\" uid=%u gid=%u host=%s stall=%d",
                        vid.uid, vid.gid, vid.host.c_str(), stalltime);
        gOFS->MgmStats.Add(stallid.c_str(), vid.uid, vid.gid, 1);
        return true;
      } else {
	if (limit) {
	  stallid = "Delay";
	  stallid += "::threads::";
	  stallid += std::to_string(vid.uid);;
	  size_t ms_to_delay = 1000.0 / limit;
	  std::this_thread::sleep_for(std::chrono::milliseconds(ms_to_delay));
	  gOFS->MgmStats.Add(stallid.c_str(), vid.uid, vid.gid, 1);
	  return false;
	}
      }
    } else {
      if (Access::gStallRules.size() &&
          Access::gStallRules.count(std::string("*"))) {
        if ((vid.host != "localhost.localdomain") &&
            (vid.host != "localhost")) {
          // admin/root is only stalled for global stalls not,
          // for write-only or read-only stalls
          stalltime = atoi(Access::gStallRules[std::string("*")].c_str());
          stallmsg = "Attention: you are currently hold in this instance and each"
                     " request is stalled for ";
          stallmsg += (int) stalltime;
          stallmsg += " seconds ...";
          eos_static_info("info=\"stalling access to\" uid=%u gid=%u host=%s",
                          vid.uid, vid.gid, vid.host.c_str());
          gOFS->MgmStats.Add("Stall", vid.uid, vid.gid, 1);
          return true;
        } else {
          // localhost does not get stalled but receives an error during boot when trying to write
          if (IS_ACCESSMODE_W) {
            stalltime = 0 ;
            stallmsg = "do modifications - writing is currently stalled on the instance";
            return true;
          }
        }
      }
    }
  }

  eos_static_debug("info=\"allowing access to\" uid=%u gid=%u host=%s",
                   vid.uid, vid.gid, vid.host.c_str());
  return false;
}<|MERGE_RESOLUTION|>--- conflicted
+++ resolved
@@ -61,17 +61,10 @@
 
   if (stall) {
     if ((vid.uid > 3) && (functionname != "stat")  && (vid.app != "fuse::restic")) {
-<<<<<<< HEAD
-      if ((stalltime = gOFS->mTracker.ShouldStall(vid.uid))) {
+      if ((stalltime = gOFS->mTracker.ShouldStall(vid.uid, saturated))) {
         smsg = "operate - your are exceeding your thread pool limit";
         stallid += "::threads::";
         stallid += std::to_string(vid.uid);;
-=======
-      if ( (stalltime = gOFS->mTracker.ShouldStall(vid.uid, saturated)) ) {
-	      smsg = "operate - your are exceeding your thread pool limit";
-	      stallid += "::threads::";
-	      stallid += std::to_string(vid.uid);;
->>>>>>> 92959edd
       } else if (Access::gBannedUsers.count(vid.uid)) {
         smsg = "operate - you are banned in this instance - contact an administrator";
 
@@ -162,7 +155,8 @@
                 if (!stalltime) {
                   stalltime = 5;
                 }
-		limit = cutoff;
+
+                limit = cutoff;
                 smsg = Access::gStallComment[it->first];
                 break;
               }
@@ -179,7 +173,8 @@
                 if (!stalltime) {
                   stalltime = 5;
                 }
-		limit = cutoff;	
+
+                limit = cutoff;
                 smsg = Access::gStallComment[it->first];
                 break;
               }
@@ -198,7 +193,7 @@
                   stalltime = 5;
                 }
 
-		limit = cutoff;	
+                limit = cutoff;
                 smsg = Access::gStallComment[it->first];
                 break;
               }
@@ -217,7 +212,7 @@
                   stalltime = 5;
                 }
 
-		limit = cutoff;	
+                limit = cutoff;
                 smsg = Access::gStallComment[it->first];
                 break;
               }
@@ -240,15 +235,15 @@
         gOFS->MgmStats.Add(stallid.c_str(), vid.uid, vid.gid, 1);
         return true;
       } else {
-	if (limit) {
-	  stallid = "Delay";
-	  stallid += "::threads::";
-	  stallid += std::to_string(vid.uid);;
-	  size_t ms_to_delay = 1000.0 / limit;
-	  std::this_thread::sleep_for(std::chrono::milliseconds(ms_to_delay));
-	  gOFS->MgmStats.Add(stallid.c_str(), vid.uid, vid.gid, 1);
-	  return false;
-	}
+        if (limit) {
+          stallid = "Delay";
+          stallid += "::threads::";
+          stallid += std::to_string(vid.uid);;
+          size_t ms_to_delay = 1000.0 / limit;
+          std::this_thread::sleep_for(std::chrono::milliseconds(ms_to_delay));
+          gOFS->MgmStats.Add(stallid.c_str(), vid.uid, vid.gid, 1);
+          return false;
+        }
       }
     } else {
       if (Access::gStallRules.size() &&
