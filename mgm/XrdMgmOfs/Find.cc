--- conflicted
+++ resolved
@@ -222,12 +222,12 @@
 
         if (!nofiles)
         {
-          for (auto fmd = cmd->beginFile(); fmd; fmd = cmd->nextFile())
+          for (auto fit = cmd->beginFile(); fit; fit = cmd->nextFile())
           {
 	    std::string link;
 	    // skip symbolic links
-	    if (fit->second->isLink())
-	      link=fit->second->getLink();
+	    if (fit->isLink())
+	      link = fit->getLink();
             if (limitresult)
             {
               // apply the user limits for non root/admin/sudoers
@@ -240,22 +240,19 @@
                 break;
               }
             }
-<<<<<<< HEAD
-
-            found[Path].insert(fmd->getName());
-=======
+
 	    if (link.length()) 
 	    {
-	      std::string ip = fit->second->getName();
+	      std::string ip = fit->getName();
 	      ip += " -> ";
 	      ip += link;
-            found[Path].insert(ip);
+              found[Path].insert(ip);
 	    } 
 	    else 
 	    {
-              found[Path].insert(fit->second->getName());
+              found[Path].insert(fit->getName());
 	    }
->>>>>>> e4fb0d6d
+
             filesfound++;
           }
         }
