--- conflicted
+++ resolved
@@ -156,25 +156,8 @@
       eos::common::Path pPath(uri.c_str());
       pcmd =gOFS->eosView->getContainer(pPath.GetParentPath());
 
-<<<<<<< HEAD
-      eos::IContainerMD::XAttrMap::const_iterator it;
-      for (it = pcmd->attributesBegin(); it != pcmd->attributesEnd(); ++it)
-      {
-        attrmap[it->first] = it->second;
-      }
-      // acl of the parent!
-      Acl acl(attrmap.count("sys.acl") ? attrmap["sys.acl"] : std::string(""),
-              attrmap.count("user.acl") ? attrmap["user.acl"] : std::string(""), vid, attrmap.count("sys.eval.useracl"));
-=======
-      eos::ContainerMD::XAttrMap::const_iterator it;
->>>>>>> e4fb0d6d
-
-      // ACL and permission check                                                                                                                                                                   
-      Acl acl(pPath.GetParentPath(),
-              error,
-              vid,
-              attrmap,
-              false);
+      // ACL and permission check
+      Acl acl(pPath.GetParentPath(), error, vid, attrmap, false);
 
       if (vid.uid && !acl.IsMutable())
       {
@@ -183,8 +166,9 @@
       }
       else
       {
-        if (((fmd && (fmd->getCUid() == vid.uid)) && (!acl.CanNotChmod())) || // the owner without revoked chmod permissions
-            ((cmd && (cmd->getCUid() == vid.uid)) && (!acl.CanNotChmod())) || // the owner without revoked chmod permissions
+        // If owner without revoked chmod permissions
+        if (((fmd && (fmd->getCUid() == vid.uid)) && (!acl.CanNotChmod())) || 
+            ((cmd && (cmd->getCUid() == vid.uid)) && (!acl.CanNotChmod())) || 
             (!vid.uid) || // the root user
             (vid.uid == 3) || // the admin user
             (vid.gid == 4) || // the admin group
