// ----------------------------------------------------------------------
// File: Rem.cc
// Author: Andreas-Joachim Peters - CERN
// ----------------------------------------------------------------------

/************************************************************************
 * EOS - the CERN Disk Storage System                                   *
 * Copyright (C) 2011 CERN/Switzerland                                  *
 *                                                                      *
 * This program is free software: you can redistribute it and/or modify *
 * it under the terms of the GNU General Public License as published by *
 * the Free Software Foundation, either version 3 of the License, or    *
 * (at your option) any later version.                                  *
 *                                                                      *
 * This program is distributed in the hope that it will be useful,      *
 * but WITHOUT ANY WARRANTY; without even the implied warranty of       *
 * MERCHANTABILITY or FITNESS FOR A PARTICULAR PURPOSE.  See the        *
 * GNU General Public License for more details.                         *
 *                                                                      *
 * You should have received a copy of the GNU General Public License    *
 * along with this program.  If not, see <http://www.gnu.org/licenses/>.*
 ************************************************************************/


// -----------------------------------------------------------------------
// This file is included source code in XrdMgmOfs.cc to make the code more
// transparent without slowing down the compilation time.
// -----------------------------------------------------------------------

/*----------------------------------------------------------------------------*/
int
XrdMgmOfs::rem (const char *inpath,
                XrdOucErrInfo &error,
                const XrdSecEntity *client,
                const char *ininfo)
/*----------------------------------------------------------------------------*/
/*
 * @brief delete a file from the namespace
 *
 * @param inpath file to delete
 * @param error error object
 * @param client XRootD authenticiation object
 * @param ininfo CGI
 * @return SFS_OK if success otherwise SFS_ERROR
 *
 * Deletion supports a recycle bin. See internal implementation of _rem for details.
 */
/*----------------------------------------------------------------------------*/

{

  static const char *epname = "rem";
  const char *tident = error.getErrUser();

  // use a thread private vid
  eos::common::Mapping::VirtualIdentity vid;

  NAMESPACEMAP;
  BOUNCE_ILLEGAL_NAMES;

  XrdOucEnv env(info);

  AUTHORIZE(client, &env, AOP_Delete, "remove", inpath, error);

  EXEC_TIMING_BEGIN("IdMap");
  eos::common::Mapping::IdMap(client, info, tident, vid);
  EXEC_TIMING_END("IdMap");

  gOFS->MgmStats.Add("IdMap", vid.uid, vid.gid, 1);

  BOUNCE_NOT_ALLOWED;
  ACCESSMODE_W;
  MAYSTALL;
  MAYREDIRECT;

  return _rem(path, error, vid, info);
}

/*----------------------------------------------------------------------------*/
int
XrdMgmOfs::_rem (const char *path,
                 XrdOucErrInfo &error,
                 eos::common::Mapping::VirtualIdentity &vid,
                 const char *ininfo,
                 bool simulate,
                 bool keepversion)
/*----------------------------------------------------------------------------*/
/*
 * @brief delete a file from the namespace
 *
 * @param inpath file to delete
 * @param error error object
 * @param vid virtual identity of the client
 * @param ininfo CGI
 * @param simulate indicates 'simulate deletion' e.g. it can be used as a test if a deletion would succeed
 * @param keepversion indicates if the deletion should wipe the version directory
 * @return SFS_OK if success otherwise SFS_ERROR
 *
 * Deletion supports the recycle bin if configured on the parent directory of
 * the file to be deleted. The simulation mode is used to test if there is
 * enough space in the recycle bin to move the object. If the simulation succeeds
 * the real deletion is executed. 'keepversion' is needed when we want to recover
 * an old version into the current version
 */
/*----------------------------------------------------------------------------*/
{
  static const char *epname = "rem";

  EXEC_TIMING_BEGIN("Rm");

  eos_info("path=%s vid.uid=%u vid.gid=%u", path, vid.uid, vid.gid);

  if (!simulate)
  {
    gOFS->MgmStats.Add("Rm", vid.uid, vid.gid, 1);
  }
  // Perform the actual deletion
  //
  errno = 0;

  XrdSfsFileExistence file_exists;
  if ((_exists(path, file_exists, error, vid, 0)))
  {
    return SFS_ERROR;
  }

  if (file_exists != XrdSfsFileExistIsFile)
  {
    if (file_exists == XrdSfsFileExistIsDirectory)
      errno = EISDIR;
    else
      errno = ENOENT;

    return Emsg(epname, error, errno, "remove", path);
  }

  // ---------------------------------------------------------------------------
  gOFS->eosViewRWMutex.LockWrite();

  // free the booked quota
  eos::IFileMD* fmd = 0;
  eos::IContainerMD* container = 0;
  eos::IContainerMD::XAttrMap attrmap;

  uid_t owner_uid = 0;
  gid_t owner_gid = 0;

  bool doRecycle = false; // indicating two-step deletion via recycle-bin
  std::string aclpath;

  try
  {
    fmd = gOFS->eosView->getFile(path,false);
  }
  catch (eos::MDException &e)
  {
    errno = e.getErrno();
    eos_debug("msg=\"exception\" ec=%d emsg=\"%s\"\n",
              e.getErrno(), e.getMessage().str().c_str());
  }

  if (fmd)
  {
    owner_uid = fmd->getCUid();
    owner_gid = fmd->getCGid();

    eos_info("got fmd=%lld", (unsigned long long) fmd);
    try
    {
      container = gOFS->eosDirectoryService->getContainerMD(fmd->getContainerId());
      aclpath = gOFS->eosView->getUri(container);
      eos_info("got container=%lld", (unsigned long long) container);
    }
    catch (eos::MDException &e)
    {
      container = 0;
    }

    // ACL and permission check
    Acl acl(aclpath.c_str(), error, vid, attrmap, false);

    eos_info("acl=%s mutable=%d", attrmap["sys.acl"].c_str(), acl.IsMutable());
    if (vid.uid && !acl.IsMutable())
    {
      errno = EPERM;
      gOFS->eosViewRWMutex.UnLockWrite();
      return Emsg(epname, error, errno, "remove file - immutable", path);
    }

    bool stdpermcheck = false;
    if (acl.HasAcl())
    {
      eos_info("acl=%d r=%d w=%d wo=%d egroup=%d delete=%d not-delete=%d mutable=%d",
               acl.HasAcl(), acl.CanRead(), acl.CanWrite(), acl.CanWriteOnce(),
               acl.HasEgroup(), acl.CanDelete(), acl.CanNotDelete(), acl.IsMutable());

      if ((!acl.CanWrite()) && (!acl.CanWriteOnce()))
      {
        // we have to check the standard permissions
        stdpermcheck = true;
      }
    }
    else
    {
      stdpermcheck = true;
    }

    if (container)
    {
      if (stdpermcheck && (!container->access(vid.uid, vid.gid, W_OK | X_OK)))
      {
        errno = EPERM;
        gOFS->eosViewRWMutex.UnLockWrite();
        return Emsg(epname, error, errno, "remove file", path);
      }

      // check if this directory is write-once for the mapped user
      if (acl.CanWriteOnce() && (fmd->getSize()))
      {
        gOFS->eosViewRWMutex.UnLockWrite();
        errno = EPERM;
        // this is a write once user
        return Emsg(epname, error, EPERM, "remove existing file - you are write-once user");
      }

      // if there is a !d policy we cannot delete files which we don't own
      if (((vid.uid) && (vid.uid != 3) && (vid.gid != 4) && (acl.CanNotDelete())) &&
          ((fmd->getCUid() != vid.uid)))

      {
        gOFS->eosViewRWMutex.UnLockWrite();
        errno = EPERM;
        // deletion is forbidden for not-owner
        return Emsg(epname, error, EPERM, "remove existing file - ACL forbids file deletion");
      }

      if ((!stdpermcheck) && (!acl.CanWrite()))
      {
        gOFS->eosViewRWMutex.UnLockWrite();
        errno = EPERM;
        // this user is not allowed to write
        return Emsg(epname, error, EPERM, "remove existing file - you don't have write permissions");
      }

      // -----------------------------------------------------------------------
      // check if there is a recycling bin specified and avoid recycling of the
      // already recycled files/dirs
      // -----------------------------------------------------------------------
      XrdOucString sPath = path;
      if (attrmap.count(Recycle::gRecyclingAttribute) &&
          (!sPath.beginswith(Recycle::gRecyclingPrefix.c_str())))
      {
        // ---------------------------------------------------------------------
        // this is two-step deletion via a recyle bin
        // ---------------------------------------------------------------------
        doRecycle = true;
      }
      else
      {
        // ---------------------------------------------------------------------
        // this is one-step deletion just removing files 'forever' and now
        // ---------------------------------------------------------------------
        if (!simulate)
        {
          try
          {
            eos::IQuotaNode* ns_quota = gOFS->eosView->getQuotaNode(container);
            eos_info("got quot anode=%lld", (unsigned long long) ns_quota);

            if (ns_quota)
              ns_quota->removeFile(fmd);
          }
          catch (eos::MDException &e) { }
        }
      }
    }
  }

  if (!doRecycle)
  {
    try
    {
      if (!simulate)
      {
        eos_info("unlinking from view %s", path);
        gOFS->eosView->unlinkFile(path);
        if ((!fmd->getNumUnlinkedLocation()) && (!fmd->getNumLocation()))
        {
          gOFS->eosView->removeFile(fmd);
        }

        if (container)
        {        
	  container->setMTimeNow();
	  container->notifyMTimeChange( gOFS->eosDirectoryService );
	  eosView->updateContainerStore(container);
        }
      }
      errno = 0;
    }
    catch (eos::MDException &e)
    {
      errno = e.getErrno();
      eos_debug("msg=\"exception\" ec=%d emsg=\"%s\"\n",
                e.getErrno(), e.getMessage().str().c_str());
    };
  }

  if (doRecycle && (!simulate))
  {
<<<<<<< HEAD
    // Two-step deletion recycle logic
    std::unique_ptr<eos::IFileMD> fmd_cpy{fmd->clone()};
    fmd = (eos::IFileMD*)(0);
=======
    // -------------------------------------------------------------------------
    // two-step deletion re-cycle logic
    // -------------------------------------------------------------------------

    XrdOucString recyclePath;

    // copy the meta data to be able to unlock
    eos::FileMD fmdCopy(*fmd);
    fmd = &fmdCopy;
>>>>>>> 655a70ce
    gOFS->eosViewRWMutex.UnLockWrite();
    // -------------------------------------------------------------------------
    std::string recycle_space = attrmap[Recycle::gRecyclingAttribute].c_str();

    if (Quota::ExistsResponsible(recycle_space))
    {
      if (!Quota::Check(recycle_space, fmd_cpy->getCUid(), fmd_cpy->getCGid(),
			fmd_cpy->getSize(), fmd_cpy->getNumLocation()))
      {
        // This is the very critical case where we have to reject the delete
        // since the recycle space is full
        errno = ENOSPC;
        return Emsg(epname, error, ENOSPC, "remove existing file - the recycle "
		    "space is full");
      }
      else
      {
        // Move the file to the recycle bin
        eos::common::Mapping::VirtualIdentity rootvid;
        eos::common::Mapping::Root(rootvid);
        int rc = 0;

        Recycle lRecycle(path, attrmap[Recycle::gRecyclingAttribute].c_str(),
                         &vid, fmd_cpy->getCUid(), fmd_cpy->getCGid(),
                         fmd_cpy->getId());

        if ((rc = lRecycle.ToGarbage(epname, error)))
          return rc;
<<<<<<< HEAD
=======
        }
	else
	{
	  recyclePath = error.getErrText();
	}
>>>>>>> 655a70ce
      }
    }
    else
    {
      // There is no quota defined on that recycle path
      errno = ENODEV;
      return Emsg(epname, error, ENODEV, "remove existing file - the recycle "
		  "space has no quota configuration");
    }

    if (!keepversion)
    {
      // call the version purge function in case there is a version (without gQuota locked)
      eos::common::Path cPath(path);
      XrdOucString vdir;
      vdir += cPath.GetVersionDirectory();
<<<<<<< HEAD
=======

      // tag the version directory key on the garbage file
      if (recyclePath.length())
      {
        eos::common::Mapping::VirtualIdentity rootvid;
        eos::common::Mapping::Root(rootvid);
	struct stat buf;
	if (!gOFS->_stat(vdir.c_str(), &buf, error, rootvid, 0, 0))
	{
	  char sp[256];
	  snprintf(sp, sizeof (sp) - 1, "%016llx", (unsigned long long) buf.st_ino);
	  
	  if (gOFS->_attr_set(recyclePath.c_str(), error, vid, "", Recycle::gRecyclingVersionKey.c_str(),sp))
	  {
	    eos_err("msg=\"failed to set attribute on recycle path\" path=%s", recyclePath.c_str());
	  
	  }
	}
	else
	{
	  eos_err("msg\"failed to stat recycle path\" path=%s", recyclePath.c_str());
	}
      }

>>>>>>> 655a70ce
      gOFS->PurgeVersion(vdir.c_str(), error, 0);
      error.clear();
      

      errno = 0; // purge might return ENOENT if there was no version
    }
  }
  else
  {
    gOFS->eosViewRWMutex.UnLockWrite();

    if ((!errno) && (!keepversion))
    {
      // call the version purge function in case there is a version (without gQuota locked)
      eos::common::Path cPath(path);
      XrdOucString vdir;
      vdir += cPath.GetVersionDirectory();
      gOFS->PurgeVersion(vdir.c_str(), error, 0);
      error.clear();
      errno = 0; // purge might return ENOENT if there was no version
    }
  }

  EXEC_TIMING_END("Rm");

  if (errno)
  {
    return Emsg(epname, error, errno, "remove", path);
  }
  else
  {
    eos_info("msg=\"deleted\" can-recycle=%d path=%s owner.uid=%u owner.gid=%u "
	     "vid.uid=%u vid.gid=%u", doRecycle, path, owner_uid, owner_gid,
	     vid.uid, vid.gid);
    return SFS_OK;
  }
}<|MERGE_RESOLUTION|>--- conflicted
+++ resolved
@@ -308,21 +308,10 @@
 
   if (doRecycle && (!simulate))
   {
-<<<<<<< HEAD
     // Two-step deletion recycle logic
+    XrdOucString recyclePath;
     std::unique_ptr<eos::IFileMD> fmd_cpy{fmd->clone()};
     fmd = (eos::IFileMD*)(0);
-=======
-    // -------------------------------------------------------------------------
-    // two-step deletion re-cycle logic
-    // -------------------------------------------------------------------------
-
-    XrdOucString recyclePath;
-
-    // copy the meta data to be able to unlock
-    eos::FileMD fmdCopy(*fmd);
-    fmd = &fmdCopy;
->>>>>>> 655a70ce
     gOFS->eosViewRWMutex.UnLockWrite();
     // -------------------------------------------------------------------------
     std::string recycle_space = attrmap[Recycle::gRecyclingAttribute].c_str();
@@ -351,14 +340,10 @@
 
         if ((rc = lRecycle.ToGarbage(epname, error)))
           return rc;
-<<<<<<< HEAD
-=======
-        }
 	else
 	{
 	  recyclePath = error.getErrText();
 	}
->>>>>>> 655a70ce
       }
     }
     else
@@ -375,8 +360,6 @@
       eos::common::Path cPath(path);
       XrdOucString vdir;
       vdir += cPath.GetVersionDirectory();
-<<<<<<< HEAD
-=======
 
       // tag the version directory key on the garbage file
       if (recyclePath.length())
@@ -401,7 +384,6 @@
 	}
       }
 
->>>>>>> 655a70ce
       gOFS->PurgeVersion(vdir.c_str(), error, 0);
       error.clear();
       
