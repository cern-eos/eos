// ----------------------------------------------------------------------
// File: Rem.cc
// Author: Andreas-Joachim Peters - CERN
// ----------------------------------------------------------------------

/************************************************************************
 * EOS - the CERN Disk Storage System                                   *
 * Copyright (C) 2011 CERN/Switzerland                                  *
 *                                                                      *
 * This program is free software: you can redistribute it and/or modify *
 * it under the terms of the GNU General Public License as published by *
 * the Free Software Foundation, either version 3 of the License, or    *
 * (at your option) any later version.                                  *
 *                                                                      *
 * This program is distributed in the hope that it will be useful,      *
 * but WITHOUT ANY WARRANTY; without even the implied warranty of       *
 * MERCHANTABILITY or FITNESS FOR A PARTICULAR PURPOSE.  See the        *
 * GNU General Public License for more details.                         *
 *                                                                      *
 * You should have received a copy of the GNU General Public License    *
 * along with this program.  If not, see <http://www.gnu.org/licenses/>.*
 ************************************************************************/


// -----------------------------------------------------------------------
// This file is included source code in XrdMgmOfs.cc to make the code more
// transparent without slowing down the compilation time.
// -----------------------------------------------------------------------

/*----------------------------------------------------------------------------*/
int
XrdMgmOfs::rem(const char* inpath,
               XrdOucErrInfo& error,
               const XrdSecEntity* client,
               const char* ininfo)
/*----------------------------------------------------------------------------*/
/*
 * @brief delete a file from the namespace
 *
 * @param inpath file to delete
 * @param error error object
 * @param client XRootD authenticiation object
 * @param ininfo CGI
 * @return SFS_OK if success otherwise SFS_ERROR
 *
 * Deletion supports a recycle bin. See internal implementation of _rem for details.
 */
/*----------------------------------------------------------------------------*/

{
  static const char* epname = "rem";
  const char* tident = error.getErrUser();
  // use a thread private vid
  eos::common::VirtualIdentity vid;
  NAMESPACEMAP;
  BOUNCE_ILLEGAL_NAMES;
  TOKEN_SCOPE;
  XrdOucEnv env(ininfo);
  AUTHORIZE(client, &env, AOP_Delete, "remove", inpath, error);
  EXEC_TIMING_BEGIN("IdMap");
  eos::common::Mapping::IdMap(client, ininfo, tident, vid);
  EXEC_TIMING_END("IdMap");
  gOFS->MgmStats.Add("IdMap", vid.uid, vid.gid, 1);
  BOUNCE_NOT_ALLOWED;
  ACCESSMODE_W;
  MAYSTALL;
  MAYREDIRECT;
  return _rem(path, error, vid, ininfo);
}

/*----------------------------------------------------------------------------*/
int
XrdMgmOfs::_rem(const char* path,
                XrdOucErrInfo& error,
                eos::common::VirtualIdentity& vid,
                const char* ininfo,
                bool simulate,
                bool keepversion,
                bool no_recycling,
                bool no_quota_enforcement,
                bool fusexcast,
                bool no_workflow)
/*----------------------------------------------------------------------------*/
/*
 * @brief delete a file from the namespace
 *
 * @param inpath file to delete
 * @param error error object
 * @param vid virtual identity of the client
 * @param ininfo CGI
 * @param simulate indicates 'simulate deletion' e.g. it can be used as a test if a deletion would succeed
 * @param keepversion indicates if the deletion should wipe the version directory
 * @param no_recycling suppresses the recycle bin
 * @param no_quota_enforcment disables quota check on the recycle bin
 * @param fusexcast broadcast deletions if true
 * @param no_workflow skip workflow if true
 * @return SFS_OK if success otherwise SFS_ERROR
 *
 * Deletion supports the recycle bin if configured on the parent directory of
 * the file to be deleted. The simulation mode is used to test if there is
 * enough space in the recycle bin to move the object. If the simulation succeeds
 * the real deletion is executed. 'keepversion' is needed when we want to recover
 * an old version into the current version
 */
/*----------------------------------------------------------------------------*/
{
  static const char* epname = "rem";
  EXEC_TIMING_BEGIN("Rm");
  eos_info("path=%s vid.uid=%u vid.gid=%u", path, vid.uid, vid.gid);

  if (!simulate) {
    gOFS->MgmStats.Add("Rm", vid.uid, vid.gid, 1);
  }

  std::string errMsg = "remote";
  // Perform the actual deletion
  errno = 0;
  XrdSfsFileExistence file_exists;
  vid.scope = path;

  if ((_exists(path, file_exists, error, vid, 0))) {
    return SFS_ERROR;
  }

  if (file_exists != XrdSfsFileExistIsFile) {
    if (file_exists == XrdSfsFileExistIsDirectory) {
      errno = EISDIR;
    } else {
      errno = ENOENT;
    }

    return Emsg(epname, error, errno, "remove", path);
  }

  // ---------------------------------------------------------------------------
  eos::Prefetcher::prefetchFileMDAndWait(gOFS->eosView, path);
<<<<<<< HEAD
  eos::common::RWMutexWriteLock lock(gOFS->eosViewRWMutex, __FUNCTION__, __LINE__,
                                     __FILE__);
=======
  eos::common::RWMutexWriteLock lock(gOFS->eosViewRWMutex);
>>>>>>> 8548efb3
  // free the booked quota
  std::shared_ptr<eos::IFileMD> fmd;
  std::shared_ptr<eos::IContainerMD> container;
  eos::IContainerMD::XAttrMap attrmap;
  uid_t owner_uid = 0;
  gid_t owner_gid = 0;
  eos::common::FileId::fileid_t fid = 0;
  bool doRecycle = false; // indicating two-step deletion via recycle-bin
  std::string aclpath;

  try {
    fmd = gOFS->eosView->getFile(path, false);
  } catch (eos::MDException& e) {
    errno = e.getErrno();
    eos_debug("msg=\"exception\" ec=%d emsg=\"%s\"\n", e.getErrno(),
              e.getMessage().str().c_str());
  }

  if (fmd) {
    owner_uid = fmd->getCUid();
    owner_gid = fmd->getCGid();
    fid = fmd->getId();

    try {
      container = gOFS->eosDirectoryService->getContainerMD(fmd->getContainerId());
      aclpath = gOFS->eosView->getUri(container.get());
    } catch (eos::MDException& e) {
      container.reset();
    }

    // ACL and permission check
    Acl acl(aclpath.c_str(), error, vid, attrmap, false);
    eos_info("acl=%s mutable=%d", attrmap["sys.acl"].c_str(), acl.IsMutable());

    if (vid.uid && !acl.IsMutable()) {
      errno = EPERM;
      return Emsg(epname, error, errno, "remove file - immutable", path);
    }

    // check publicaccess level
    if (!gOFS->allow_public_access(aclpath.c_str(), vid)) {
      errno = EACCES;
      return Emsg(epname, error, EACCES, "access - public access level restriction",
                  aclpath.c_str());
    }

    bool stdpermcheck = false;

    if (acl.HasAcl()) {
      eos_info("acl=%d r=%d w=%d wo=%d egroup=%d delete=%d not-delete=%d mutable=%d",
               acl.HasAcl(), acl.CanRead(), acl.CanWrite(), acl.CanWriteOnce(),
               acl.HasEgroup(), acl.CanDelete(), acl.CanNotDelete(), acl.IsMutable());

      if ((!acl.CanWrite()) && (!acl.CanWriteOnce())) {
        // we have to check the standard permissions
        stdpermcheck = true;
      }
    } else {
      stdpermcheck = true;
    }

    if (container) {
      if (stdpermcheck && (!container->access(vid.uid, vid.gid, W_OK | X_OK))) {
        errno = EPERM;
        std::ostringstream oss;
        oss << path << " by tident=" << vid.tident;
        return Emsg(epname, error, errno, "remove file", oss.str().c_str());
      }

      // check if this directory is write-once for the mapped user
      if (acl.CanWriteOnce() && (fmd->getSize())) {
        errno = EPERM;
        // this is a write once user
        return Emsg(epname, error, EPERM,
                    "remove existing file - you are write-once user");
      }

      // if there is a !d policy we cannot delete files which we don't own
      if (((vid.uid) && (vid.uid != 3) && (vid.gid != 4) && (acl.CanNotDelete())) &&
          ((fmd->getCUid() != vid.uid))) {
        errno = EPERM;
        // deletion is forbidden for not-owner
        return Emsg(epname, error, EPERM,
                    "remove existing file - ACL forbids file deletion");
      }

      if ((!stdpermcheck) && (!acl.CanWrite())) {
        errno = EPERM;
        // this user is not allowed to write
        return Emsg(epname, error, EPERM,
                    "remove existing file - you don't have write permissions");
      }

      // -----------------------------------------------------------------------
      // check if there is a recycling bin specified and avoid recycling of the
      // already recycled files/dirs
      // -----------------------------------------------------------------------
      XrdOucString sPath = path;

      if (!(no_recycling) &&
          (gOFS->enforceRecycleBin || attrmap.count(Recycle::gRecyclingAttribute)) &&
          (!sPath.beginswith(Recycle::gRecyclingPrefix.c_str()))) {
        // ---------------------------------------------------------------------
        // this is two-step deletion via a recyle bin
        // ---------------------------------------------------------------------
        if (gOFS->enforceRecycleBin) {
          // add the recycle attribute to enable recycling funcionality
          attrmap[Recycle::gRecyclingAttribute] = Recycle::gRecyclingPrefix;
        }

        doRecycle = true;
      } else {
        // ---------------------------------------------------------------------
        // this is one-step deletion just removing files 'forever' and now
        // ---------------------------------------------------------------------
        if (!simulate) {
          try {
            eos::IQuotaNode* ns_quota = gOFS->eosView->getQuotaNode(container.get());
            eos_info("got quota node=%lld", (unsigned long long) ns_quota);

            if (ns_quota) {
              ns_quota->removeFile(fmd.get());
            }
          } catch (eos::MDException& e) { }
        }
      }
    }
  } else {      /* file does not exist */
    errno = ENOENT;
    return Emsg(epname, error, errno, "remove", path);
  }

  if (!doRecycle) {
    try {
      if (!simulate) {
        eos_info("unlinking from view %s", path);

        if (!no_workflow) {
          Workflow workflow;
          // eventually trigger a workflow
          workflow.Init(&attrmap, path, fid);
          errno = 0;
          lock.Release();
          auto ret_wfe = workflow.Trigger("sync::delete", "default", vid, ininfo, errMsg);

          if (ret_wfe < 0 && errno == ENOKEY) {
            eos_info("msg=\"no workflow defined for delete\"");
          } else {
            eos_info("msg=\"workflow trigger returned\" retc=%d errno=%d", ret_wfe, errno);
          }

<<<<<<< HEAD
          lock.Grab(gOFS->eosViewRWMutex, __FUNCTION__, __LINE__, __FILE__);
=======
          lock.Grab(gOFS->eosViewRWMutex);
>>>>>>> 8548efb3

          if (ret_wfe && errno != ENOKEY) {
            eos::MDException e(errno);
            e.getMessage() << "Deletion workflow failed";
            throw e;
          }
        }

        /* create a Copy-on-Write clone if needed */
        XrdMgmOfsFile::create_cow(XrdMgmOfsFile::cowDelete, container, fmd, vid, error);

        if (!XrdMgmOfsFile::handleHardlinkDelete(container, fmd, vid)) {
          gOFS->eosView->unlinkFile(path);
          // Reload file object that was modifed in the unlinkFile method
          // TODO: this can be dropped if you use the unlinkFile which takes
          // as argument the IFileMD object
          fmd = gOFS->eosFileService->getFileMD(fmd->getId());

          // Drop the TAPE_FS_ID which otherwise would prevent the
          // file metadata cleanup
          if (fmd->hasUnlinkedLocation(eos::common::TAPE_FS_ID)) {
            fmd->removeLocation(eos::common::TAPE_FS_ID);
          }

          if ((!fmd->getNumUnlinkedLocation()) && (!fmd->getNumLocation())) {
            gOFS->eosView->removeFile(fmd.get());
          }

          gOFS->WriteRmRecord(fmd);

          if (container) {
            container->setMTimeNow();
            container->notifyMTimeChange(gOFS->eosDirectoryService);
            eosView->updateContainerStore(container.get());
            std::string deletion_name = fmd->getName();
            eos::ContainerIdentifier c_ident = container->getIdentifier();
            eos::ContainerIdentifier p_ident = container->getParentIdentifier();
            lock.Release();
            gOFS->FuseXCastContainer(c_ident);
            gOFS->FuseXCastDeletion(c_ident, deletion_name);
            gOFS->FuseXCastRefresh(c_ident, p_ident);
          }
        }
      }

      errno = 0;
    } catch (eos::MDException& e) {
      errno = e.getErrno();
      eos_debug("msg=\"exception\" ec=%d emsg=\"%s\"",
                e.getErrno(), e.getMessage().str().c_str());
    }
  }

  if (doRecycle && (!simulate)) {
    // Two-step deletion recycle logic
    XrdOucString recyclePath;
    lock.Release();
    // -------------------------------------------------------------------------
    std::string recycle_space = attrmap[Recycle::gRecyclingAttribute].c_str();

    if (Quota::ExistsResponsible(recycle_space)) {
      if (!no_quota_enforcement &&
          !Quota::Check(recycle_space, fmd->getCUid(), fmd->getCGid(),
                        fmd->getSize(), fmd->getNumLocation())) {
        // This is the very critical case where we have to reject the delete
        // since the recycle space is full
        errno = ENOSPC;
        return Emsg(epname, error, ENOSPC, "remove existing file - the recycle "
                    "space is full");
      } else {
        // Move the file to the recycle bin
        eos::common::VirtualIdentity rootvid = eos::common::VirtualIdentity::Root();
        int rc = 0;
        Recycle lRecycle(path, attrmap[Recycle::gRecyclingAttribute].c_str(),
                         &vid, fmd->getCUid(), fmd->getCGid(),
                         fmd->getId());

        if ((rc = lRecycle.ToGarbage(epname, error, fusexcast))) {
          return rc;
        } else {
          if (container) {
            if (XrdMgmOfsFile::create_cow(XrdMgmOfsFile::cowUnlink, container, fmd, vid,
                                          error) > -1) {
              eos_info("create_cow for recycled %s (fxid:%lx)", fmd->getName().c_str(),
                       fmd->getId());
            }
          }

          recyclePath = error.getErrText();
          gOFS->WriteRecycleRecord(fmd);
        }
      }
    } else {
      // There is no quota defined on that recycle path
      errno = ENODEV;
      return Emsg(epname, error, ENODEV, "remove existing file - the recycle "
                  "space has no quota configuration");
    }

    if (!keepversion) {
      // call the version purge function in case there is a version (without gQuota locked)
      eos::common::Path cPath(path);
      XrdOucString vdir;
      vdir += cPath.GetVersionDirectory();

      // tag the version directory key on the garbage file
      if (recyclePath.length()) {
        eos::common::VirtualIdentity rootvid = eos::common::VirtualIdentity::Root();
        struct stat buf;

        if (!gOFS->_stat(vdir.c_str(), &buf, error, rootvid, 0, 0)) {
          char sp[256];
          snprintf(sp, sizeof(sp) - 1, "%016llx", (unsigned long long) buf.st_ino);

          if (gOFS->_attr_set(recyclePath.c_str(), error, vid, "",
                              Recycle::gRecyclingVersionKey.c_str(), sp)) {
            eos_err("msg=\"failed to set attribute on recycle path\" path=%s",
                    recyclePath.c_str());
          }
        }
      }

      gOFS->PurgeVersion(vdir.c_str(), error, 0);
      error.clear();
      errno = 0; // purge might return ENOENT if there was no version
    }
  } else {
    lock.Release();

    if ((!errno) && (!keepversion)) {
      // call the version purge function in case there is a version (without gQuota locked)
      eos::common::Path cPath(path);
      XrdOucString vdir;
      vdir += cPath.GetVersionDirectory();
      gOFS->PurgeVersion(vdir.c_str(), error, 0);
      error.clear();
      errno = 0; // purge might return ENOENT if there was no version
    }
  }

  EXEC_TIMING_END("Rm");

  if (errno) {
    return Emsg(epname, error, errno, errMsg.c_str(), path);
  } else {
    eos_info("msg=\"deleted\" can-recycle=%d path=%s owner.uid=%u owner.gid=%u vid.uid=%u vid.gid=%u",
             doRecycle, path, owner_uid, owner_gid, vid.uid, vid.gid);
    return SFS_OK;
  }
}<|MERGE_RESOLUTION|>--- conflicted
+++ resolved
@@ -134,12 +134,7 @@
 
   // ---------------------------------------------------------------------------
   eos::Prefetcher::prefetchFileMDAndWait(gOFS->eosView, path);
-<<<<<<< HEAD
-  eos::common::RWMutexWriteLock lock(gOFS->eosViewRWMutex, __FUNCTION__, __LINE__,
-                                     __FILE__);
-=======
   eos::common::RWMutexWriteLock lock(gOFS->eosViewRWMutex);
->>>>>>> 8548efb3
   // free the booked quota
   std::shared_ptr<eos::IFileMD> fmd;
   std::shared_ptr<eos::IContainerMD> container;
@@ -291,11 +286,7 @@
             eos_info("msg=\"workflow trigger returned\" retc=%d errno=%d", ret_wfe, errno);
           }
 
-<<<<<<< HEAD
-          lock.Grab(gOFS->eosViewRWMutex, __FUNCTION__, __LINE__, __FILE__);
-=======
           lock.Grab(gOFS->eosViewRWMutex);
->>>>>>> 8548efb3
 
           if (ret_wfe && errno != ENOKEY) {
             eos::MDException e(errno);
