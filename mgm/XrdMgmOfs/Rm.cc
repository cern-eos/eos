// ----------------------------------------------------------------------
// File: Rem.cc
// Author: Andreas-Joachim Peters - CERN
// ----------------------------------------------------------------------

/************************************************************************
 * EOS - the CERN Disk Storage System                                   *
 * Copyright (C) 2011 CERN/Switzerland                                  *
 *                                                                      *
 * This program is free software: you can redistribute it and/or modify *
 * it under the terms of the GNU General Public License as published by *
 * the Free Software Foundation, either version 3 of the License, or    *
 * (at your option) any later version.                                  *
 *                                                                      *
 * This program is distributed in the hope that it will be useful,      *
 * but WITHOUT ANY WARRANTY; without even the implied warranty of       *
 * MERCHANTABILITY or FITNESS FOR A PARTICULAR PURPOSE.  See the        *
 * GNU General Public License for more details.                         *
 *                                                                      *
 * You should have received a copy of the GNU General Public License    *
 * along with this program.  If not, see <http://www.gnu.org/licenses/>.*
 ************************************************************************/


// -----------------------------------------------------------------------
// This file is included source code in XrdMgmOfs.cc to make the code more
// transparent without slowing down the compilation time.
// -----------------------------------------------------------------------

/*----------------------------------------------------------------------------*/
int
XrdMgmOfs::rem(const char* inpath,
               XrdOucErrInfo& error,
               const XrdSecEntity* client,
               const char* ininfo)
/*----------------------------------------------------------------------------*/
/*
 * @brief delete a file from the namespace
 *
 * @param inpath file to delete
 * @param error error object
 * @param client XRootD authenticiation object
 * @param ininfo CGI
 * @return SFS_OK if success otherwise SFS_ERROR
 *
 * Deletion supports a recycle bin. See internal implementation of _rem for details.
 */
/*----------------------------------------------------------------------------*/

{
  static const char* epname = "rem";
  const char* tident = error.getErrUser();
  // use a thread private vid
  eos::common::Mapping::VirtualIdentity vid;
  NAMESPACEMAP;
  BOUNCE_ILLEGAL_NAMES;
  XrdOucEnv env(ininfo);
  AUTHORIZE(client, &env, AOP_Delete, "remove", inpath, error);
  EXEC_TIMING_BEGIN("IdMap");
  eos::common::Mapping::IdMap(client, ininfo, tident, vid);
  EXEC_TIMING_END("IdMap");
  gOFS->MgmStats.Add("IdMap", vid.uid, vid.gid, 1);
  BOUNCE_NOT_ALLOWED;
  ACCESSMODE_W;
  MAYSTALL;
  MAYREDIRECT;
  return _rem(path, error, vid, ininfo);
}

/*----------------------------------------------------------------------------*/
int
XrdMgmOfs::_rem(const char* path,
                XrdOucErrInfo& error,
                eos::common::Mapping::VirtualIdentity& vid,
                const char* ininfo,
                bool simulate,
                bool keepversion,
                bool no_recycling)
/*----------------------------------------------------------------------------*/
/*
 * @brief delete a file from the namespace
 *
 * @param inpath file to delete
 * @param error error object
 * @param vid virtual identity of the client
 * @param ininfo CGI
 * @param simulate indicates 'simulate deletion' e.g. it can be used as a test if a deletion would succeed
 * @param keepversion indicates if the deletion should wipe the version directory
 * @return SFS_OK if success otherwise SFS_ERROR
 *
 * Deletion supports the recycle bin if configured on the parent directory of
 * the file to be deleted. The simulation mode is used to test if there is
 * enough space in the recycle bin to move the object. If the simulation succeeds
 * the real deletion is executed. 'keepversion' is needed when we want to recover
 * an old version into the current version
 */
/*----------------------------------------------------------------------------*/
{
  static const char* epname = "rem";
  EXEC_TIMING_BEGIN("Rm");
  eos_info("path=%s vid.uid=%u vid.gid=%u", path, vid.uid, vid.gid);

  if (!simulate) {
    gOFS->MgmStats.Add("Rm", vid.uid, vid.gid, 1);
  }

  // Perform the actual deletion
  errno = 0;
  XrdSfsFileExistence file_exists;

  if ((_exists(path, file_exists, error, vid, 0))) {
    return SFS_ERROR;
  }

  if (file_exists != XrdSfsFileExistIsFile) {
    if (file_exists == XrdSfsFileExistIsDirectory) {
      errno = EISDIR;
    } else {
      errno = ENOENT;
    }

    return Emsg(epname, error, errno, "remove", path);
  }

  // ---------------------------------------------------------------------------
  gOFS->eosViewRWMutex.LockWrite();
  // free the booked quota
  std::shared_ptr<eos::IFileMD> fmd;
  std::shared_ptr<eos::IContainerMD> container;
  eos::IContainerMD::XAttrMap attrmap;
  uid_t owner_uid = 0;
  gid_t owner_gid = 0;
  eos::common::FileId::fileid_t fid = 0;
  bool doRecycle = false; // indicating two-step deletion via recycle-bin
  std::string aclpath;

  try {
    fmd = gOFS->eosView->getFile(path, false);
  } catch (eos::MDException& e) {
    errno = e.getErrno();
    eos_debug("msg=\"exception\" ec=%d emsg=\"%s\"\n", e.getErrno(),
              e.getMessage().str().c_str());
  }

  if (fmd) {
    owner_uid = fmd->getCUid();
    owner_gid = fmd->getCGid();
    fid = fmd->getId();
    eos_info("got fmd=%lld", (unsigned long long) fmd.get());

    try {
      container = gOFS->eosDirectoryService->getContainerMD(fmd->getContainerId());
      aclpath = gOFS->eosView->getUri(container.get());
      eos_info("got container=%lld", (unsigned long long) container.get());
    } catch (eos::MDException& e) {
      container.reset();
    }

    // ACL and permission check
    Acl acl(aclpath.c_str(), error, vid, attrmap, false);
    eos_info("acl=%s mutable=%d", attrmap["sys.acl"].c_str(), acl.IsMutable());

    if (vid.uid && !acl.IsMutable()) {
      errno = EPERM;
      gOFS->eosViewRWMutex.UnLockWrite();
      return Emsg(epname, error, errno, "remove file - immutable", path);
    }

    bool stdpermcheck = false;

    if (acl.HasAcl()) {
      eos_info("acl=%d r=%d w=%d wo=%d egroup=%d delete=%d not-delete=%d mutable=%d",
               acl.HasAcl(), acl.CanRead(), acl.CanWrite(), acl.CanWriteOnce(),
               acl.HasEgroup(), acl.CanDelete(), acl.CanNotDelete(), acl.IsMutable());

      if ((!acl.CanWrite()) && (!acl.CanWriteOnce())) {
        // we have to check the standard permissions
        stdpermcheck = true;
      }
    } else {
      stdpermcheck = true;
    }

    if (container) {
      if (stdpermcheck && (!container->access(vid.uid, vid.gid, W_OK | X_OK))) {
        errno = EPERM;
        gOFS->eosViewRWMutex.UnLockWrite();
        std::ostringstream oss;
        oss << path << " by tident=" << vid.tident;
        return Emsg(epname, error, errno, "remove file", oss.str().c_str());
      }

      // check if this directory is write-once for the mapped user
      if (acl.CanWriteOnce() && (fmd->getSize())) {
        gOFS->eosViewRWMutex.UnLockWrite();
        errno = EPERM;
        // this is a write once user
        return Emsg(epname, error, EPERM,
                    "remove existing file - you are write-once user");
      }

      // if there is a !d policy we cannot delete files which we don't own
      if (((vid.uid) && (vid.uid != 3) && (vid.gid != 4) && (acl.CanNotDelete())) &&
          ((fmd->getCUid() != vid.uid))) {
        gOFS->eosViewRWMutex.UnLockWrite();
        errno = EPERM;
        // deletion is forbidden for not-owner
        return Emsg(epname, error, EPERM,
                    "remove existing file - ACL forbids file deletion");
      }

      if ((!stdpermcheck) && (!acl.CanWrite())) {
        gOFS->eosViewRWMutex.UnLockWrite();
        errno = EPERM;
        // this user is not allowed to write
        return Emsg(epname, error, EPERM,
                    "remove existing file - you don't have write permissions");
      }

      // -----------------------------------------------------------------------
      // check if there is a recycling bin specified and avoid recycling of the
      // already recycled files/dirs
      // -----------------------------------------------------------------------
      XrdOucString sPath = path;

      if (!(no_recycling) && attrmap.count(Recycle::gRecyclingAttribute) &&
          (!sPath.beginswith(Recycle::gRecyclingPrefix.c_str()))) {
        // ---------------------------------------------------------------------
        // this is two-step deletion via a recyle bin
        // ---------------------------------------------------------------------
        doRecycle = true;
      } else {
        // ---------------------------------------------------------------------
        // this is one-step deletion just removing files 'forever' and now
        // ---------------------------------------------------------------------
        if (!simulate) {
          try {
            eos::IQuotaNode* ns_quota = gOFS->eosView->getQuotaNode(container.get());
            eos_info("got quota node=%lld", (unsigned long long) ns_quota);

            if (ns_quota) {
              ns_quota->removeFile(fmd.get());
            }
          } catch (eos::MDException& e) { }
        }
      }
    }
  } else {
    gOFS->eosViewRWMutex.UnLockWrite();
    errno = ENOENT;
    return Emsg(epname, error, errno, "remove", path);
  }

  if (!doRecycle) {
    try {
      if (!simulate) {
        eos_info("unlinking from view %s", path);
        Workflow workflow;
        // eventually trigger a workflow
        workflow.Init(&attrmap, path, fid);
        int ret_wfe = 0;
        errno = 0;
        gOFS->eosViewRWMutex.UnLockWrite();

        if (((ret_wfe = workflow.Trigger("sync::delete", "default", vid)) < 0) &&
            (errno == ENOKEY)) {
          eos_info("msg=\"no workflow defined for delete\"");
        } else {
          eos_info("msg=\"workflow trigger returned\" retc=%d errno=%d", ret_wfe, errno);
        }

        gOFS->eosViewRWMutex.LockWrite();

        if (ret_wfe && errno != ENOKEY) {
          eos::MDException e(errno);
          e.getMessage() << "Deletion workflow failed";
          throw e;
        }

        gOFS->eosView->unlinkFile(path);
        // Reload file object that was modifed in the unlinkFile method
        // TODO: this can be dropped if you use the unlinkFile which takes
        // as argument the IFileMD object
        fmd = gOFS->eosFileService->getFileMD(fmd->getId());

        if ((!fmd->getNumUnlinkedLocation()) && (!fmd->getNumLocation())) {
          gOFS->eosView->removeFile(fmd.get());
        }

<<<<<<< HEAD
        if (container) {
          container->setMTimeNow();
          container->notifyMTimeChange(gOFS->eosDirectoryService);
          eosView->updateContainerStore(container.get());
=======
        if (container)
        {        
	  container->setMTimeNow();
	  container->notifyMTimeChange( gOFS->eosDirectoryService );
	  eosView->updateContainerStore(container);
	  gOFS->FuseXCast(container->getId());
>>>>>>> b909b4a4
        }
      }

      errno = 0;
    } catch (eos::MDException& e) {
      errno = e.getErrno();
      eos_debug("msg=\"exception\" ec=%d emsg=\"%s\"",
                e.getErrno(), e.getMessage().str().c_str());
    }
  }

  if (doRecycle && (!simulate)) {
    // Two-step deletion recycle logic
    XrdOucString recyclePath;
    gOFS->eosViewRWMutex.UnLockWrite();
    // -------------------------------------------------------------------------
    std::string recycle_space = attrmap[Recycle::gRecyclingAttribute].c_str();

    if (Quota::ExistsResponsible(recycle_space)) {
      if (!Quota::Check(recycle_space, fmd->getCUid(), fmd->getCGid(),
                        fmd->getSize(), fmd->getNumLocation())) {
        // This is the very critical case where we have to reject the delete
        // since the recycle space is full
        errno = ENOSPC;
        return Emsg(epname, error, ENOSPC, "remove existing file - the recycle "
                    "space is full");
      } else {
        // Move the file to the recycle bin
        eos::common::Mapping::VirtualIdentity rootvid;
        eos::common::Mapping::Root(rootvid);
        int rc = 0;
        Recycle lRecycle(path, attrmap[Recycle::gRecyclingAttribute].c_str(),
                         &vid, fmd->getCUid(), fmd->getCGid(),
                         fmd->getId());

        if ((rc = lRecycle.ToGarbage(epname, error))) {
          return rc;
        } else {
          recyclePath = error.getErrText();
        }
      }
    } else {
      // There is no quota defined on that recycle path
      errno = ENODEV;
      return Emsg(epname, error, ENODEV, "remove existing file - the recycle "
                  "space has no quota configuration");
    }

    if (!keepversion) {
      // call the version purge function in case there is a version (without gQuota locked)
      eos::common::Path cPath(path);
      XrdOucString vdir;
      vdir += cPath.GetVersionDirectory();

      // tag the version directory key on the garbage file
      if (recyclePath.length()) {
        eos::common::Mapping::VirtualIdentity rootvid;
        eos::common::Mapping::Root(rootvid);
        struct stat buf;

        if (!gOFS->_stat(vdir.c_str(), &buf, error, rootvid, 0, 0)) {
          char sp[256];
          snprintf(sp, sizeof(sp) - 1, "%016llx", (unsigned long long) buf.st_ino);

          if (gOFS->_attr_set(recyclePath.c_str(), error, vid, "",
                              Recycle::gRecyclingVersionKey.c_str(), sp)) {
            eos_err("msg=\"failed to set attribute on recycle path\" path=%s",
                    recyclePath.c_str());
          }
        } else {
          eos_err("msg\"failed to stat recycle path\" path=%s", recyclePath.c_str());
        }
      }

      gOFS->PurgeVersion(vdir.c_str(), error, 0);
      error.clear();
      errno = 0; // purge might return ENOENT if there was no version
    }
  } else {
    gOFS->eosViewRWMutex.UnLockWrite();

    if ((!errno) && (!keepversion)) {
      // call the version purge function in case there is a version (without gQuota locked)
      eos::common::Path cPath(path);
      XrdOucString vdir;
      vdir += cPath.GetVersionDirectory();
      gOFS->PurgeVersion(vdir.c_str(), error, 0);
      error.clear();
      errno = 0; // purge might return ENOENT if there was no version
    }
  }

  EXEC_TIMING_END("Rm");

  if (errno) {
    return Emsg(epname, error, errno, "remove", path);
  } else {
    eos_info("msg=\"deleted\" can-recycle=%d path=%s owner.uid=%u owner.gid=%u vid.uid=%u vid.gid=%u",
             doRecycle, path, owner_uid, owner_gid, vid.uid, vid.gid);
    return SFS_OK;
  }
}<|MERGE_RESOLUTION|>--- conflicted
+++ resolved
@@ -287,19 +287,11 @@
           gOFS->eosView->removeFile(fmd.get());
         }
 
-<<<<<<< HEAD
         if (container) {
           container->setMTimeNow();
           container->notifyMTimeChange(gOFS->eosDirectoryService);
           eosView->updateContainerStore(container.get());
-=======
-        if (container)
-        {        
-	  container->setMTimeNow();
-	  container->notifyMTimeChange( gOFS->eosDirectoryService );
-	  eosView->updateContainerStore(container);
-	  gOFS->FuseXCast(container->getId());
->>>>>>> b909b4a4
+          gOFS->FuseXCast(container->getId());
         }
       }
 
