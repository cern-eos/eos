--- conflicted
+++ resolved
@@ -181,66 +181,11 @@
   gOFS->ConfEngine->SetAutoSave(false);
 
   // ---------------------------------------------------------------------------
-<<<<<<< HEAD
   eos_static_warning("Shutdown:: stop GeoTree engine ... ");
   if(!gGeoTreeEngine.StopUpdater())
   	eos_static_crit("error Stopping the GeoTree engine");
 
   // ---------------------------------------------------------------------------
-  eos_static_warning("Shutdown:: stop egroup fetching ... ");
-  gOFS->EgroupRefresh.Stop();
-
-  // ---------------------------------------------------------------------------
-  eos_static_warning("Shutdown:: stop LRU thread ... ");
-  gOFS->LRUd.Stop();
-
-  // ---------------------------------------------------------------------------
-  eos_static_warning("Shutdown:: stop messaging ... ");
-  if (gOFS->MgmOfsMessaging)
-  {
-    gOFS->MgmOfsMessaging->StopListener();
-  }
-
-  // ---------------------------------------------------------------------------
-  eos_static_warning("Shutdown:: stop vst ... ");
-  if (gOFS->MgmOfsVstMessaging)
-  {
-    gOFS->MgmOfsVstMessaging->StopListener();
-  }
-
-  // ---------------------------------------------------------------------------
-  eos_static_warning("Shutdown:: stop deletion thread ... ");
-  if (gOFS->deletion_tid)
-  {
-    XrdSysThread::Cancel(gOFS->deletion_tid);
-    XrdSysThread::Join(gOFS->deletion_tid, 0);
-  }
-
-  // ---------------------------------------------------------------------------
-  eos_static_warning("Shutdown:: stop statistics thread ... ");
-  if (gOFS->stats_tid)
-  {
-    XrdSysThread::Cancel(gOFS->stats_tid);
-    XrdSysThread::Join(gOFS->stats_tid, 0);
-  }
-
-  // ---------------------------------------------------------------------------
-  eos_static_warning("Shutdown:: stop fs listener thread ... ");
-  if (gOFS->fsconfiglistener_tid)
-  {
-    XrdSysThread::Cancel(gOFS->fsconfiglistener_tid);
-    XrdSysThread::Join(gOFS->fsconfiglistener_tid, 0);
-  }
-  // ---------------------------------------------------------------------------
-  eos_static_warning("Shutdown:: remove messaging ... ");
-  if (gOFS->MgmOfsMessaging)
-  {
-    delete gOFS->MgmOfsMessaging;
-  }
-
-  // ---------------------------------------------------------------------------
-=======
->>>>>>> 4039939c
   eos_static_warning("Shutdown:: cleanup quota...");
   std::map<std::string, SpaceQuota*>::const_iterator it;
   for (it = Quota::gQuota.begin(); it != Quota::gQuota.end(); it++)
