// ----------------------------------------------------------------------
// File: Remdir.cc
// Author: Andreas-Joachim Peters - CERN
// ----------------------------------------------------------------------

/************************************************************************
 * EOS - the CERN Disk Storage System                                   *
 * Copyright (C) 2011 CERN/Switzerland                                  *
 *                                                                      *
 * This program is free software: you can redistribute it and/or modify *
 * it under the terms of the GNU General Public License as published by *
 * the Free Software Foundation, either version 3 of the License, or    *
 * (at your option) any later version.                                  *
 *                                                                      *
 * This program is distributed in the hope that it will be useful,      *
 * but WITHOUT ANY WARRANTY; without even the implied warranty of       *
 * MERCHANTABILITY or FITNESS FOR A PARTICULAR PURPOSE.  See the        *
 * GNU General Public License for more details.                         *
 *                                                                      *
 * You should have received a copy of the GNU General Public License    *
 * along with this program.  If not, see <http://www.gnu.org/licenses/>.*
 ************************************************************************/


// -----------------------------------------------------------------------
// This file is included source code in XrdMgmOfs.cc to make the code more
// transparent without slowing down the compilation time.
// -----------------------------------------------------------------------

/*----------------------------------------------------------------------------*/
int
XrdMgmOfs::remdir (const char *inpath,
                   XrdOucErrInfo &error,
                   const XrdSecEntity *client,
                   const char *ininfo)
/*----------------------------------------------------------------------------*/
/*
 * @brief delete a directory from the namespace
 *
 * @param inpath directory to delete
 * @param error error object
 * @param client XRootD authentication object
 * @param ininfo CGI
 * @return SFS_OK on success otherwise SFS_ERROR
 *
 */
/*----------------------------------------------------------------------------*/
{

  static const char *epname = "remdir";
  const char *tident = error.getErrUser();

  // use a thread private vid
  eos::common::Mapping::VirtualIdentity vid;

  XrdSecEntity mappedclient;

  NAMESPACEMAP;
  BOUNCE_ILLEGAL_NAMES;

  XrdOucEnv remdir_Env(info);

  AUTHORIZE(client, &remdir_Env, AOP_Delete, "remove", inpath, error);

  EXEC_TIMING_BEGIN("IdMap");
  eos::common::Mapping::IdMap(client, info, tident, vid);
  EXEC_TIMING_END("IdMap");

  gOFS->MgmStats.Add("IdMap", vid.uid, vid.gid, 1);

  BOUNCE_NOT_ALLOWED;
  ACCESSMODE_W;
  MAYSTALL;
  MAYREDIRECT;

  return _remdir(path, error, vid, info);
}

/*----------------------------------------------------------------------------*/
int
XrdMgmOfs::_remdir (const char *path,
                    XrdOucErrInfo &error,
                    eos::common::Mapping::VirtualIdentity &vid,
                    const char *ininfo,
                    bool simulate, 
		    bool lock_quota)
/*----------------------------------------------------------------------------*/
/*
 * @brief delete a directory from the namespace
 *
 * @param inpath directory to delete
 * @param error error object
 * @param vid virtual identity of the client
 * @param ininfo CGI
 * @return SFS_OK on success otherwise SFS_ERROR
 *
 * We support a special ACL to forbid deletion if it would be allowed by the
 * normal POSIX settings (ACL !d flag).
 */
/*----------------------------------------------------------------------------*/

{
  static const char *epname = "remdir";
  errno = 0;

  eos_info("path=%s", path);

  EXEC_TIMING_BEGIN("RmDir");

  gOFS->MgmStats.Add("RmDir", vid.uid, vid.gid, 1);

  eos::IContainerMD* dhpar = 0;
  eos::IContainerMD* dh = 0;

  eos::IContainerMD::id_t dh_id = 0;
  eos::IContainerMD::id_t dhpar_id = 0;

  eos::common::Path cPath(path);
  eos::IContainerMD::XAttrMap attrmap;

  // ---------------------------------------------------------------------------
  // make sure this is not a quota node
  // ---------------------------------------------------------------------------
  {
    if (lock_quota)
	Quota::gQuotaMutex.LockRead();
    SpaceQuota* quota = Quota::GetSpaceQuota(path, true);

    if (lock_quota)
	Quota::gQuotaMutex.UnLockRead();
    if (quota)
    {
      errno = EBUSY;
      return Emsg(epname, error, errno, "rmdir - this is a quota node", path);
    }
  }

  // ---------------------------------------------------------------------------
  eos::common::RWMutexWriteLock lock(gOFS->eosViewRWMutex);

  std::string aclpath;
  try
  {
<<<<<<< HEAD
    dhpar = gOFS->eosView->getContainer(cPath.GetParentPath());
    dhpar_id = dhpar->getId();
    eos::IContainerMD::XAttrMap::const_iterator it;
    for (it = dhpar->attributesBegin(); it != dhpar->attributesEnd(); ++it)
    {
      attrmap[it->first] = it->second;
    }
=======
>>>>>>> e4fb0d6d
    dh = gOFS->eosView->getContainer(path);
    eos::common::Path pPath(gOFS->eosView->getUri(dh).c_str());
    dhpar = gOFS->eosView->getContainer(pPath.GetParentPath());
    aclpath = pPath.GetParentPath();
    dhpar_id = dhpar->getId();

    dh_id = dh->getId();
  }
  catch (eos::MDException &e)
  {
    dhpar = 0;
    dh = 0;
    errno = e.getErrno();
    eos_debug("msg=\"exception\" ec=%d emsg=\"%s\"\n",
              e.getErrno(), e.getMessage().str().c_str());
  }

  // check existence
  if (!dh)
  {
    errno = ENOENT;
    return Emsg(epname, error, errno, "rmdir", path);
  }
   
  // ACL and permission check                                                                                                                                                                   
  Acl acl(aclpath.c_str(),
	  error,
	  vid,
	  attrmap,
	  false);

  if (vid.uid && !acl.IsMutable())
  {
    errno = EPERM;
    return Emsg(epname, error, EPERM, "rmdir - immutable", path);
  }

  bool stdpermcheck = false;
  bool aclok = false;
  if (acl.HasAcl())
  {
    if ((dh->getCUid() != vid.uid) &&
        (vid.uid) && // not the root user
        (vid.uid != 3) && // not the admin user
        (vid.gid != 4) && // not the admin group
        (acl.CanNotDelete()))
    {
      // deletion is explicitly forbidden
      errno = EPERM;
      return Emsg(epname, error, EPERM, "rmdir by ACL", path);
    }

    if ((!acl.CanWrite()))
    {
      // we have to check the standard permissions
      stdpermcheck = true;
    }
    else
    {
      aclok = true;
    }
  }
  else
  {
    stdpermcheck = true;
  }


  // check permissions
  bool permok = stdpermcheck ? (dhpar ? (dhpar->access(vid.uid, vid.gid, X_OK | W_OK)) : false) : aclok;

  if (!permok)
  {
    errno = EPERM;
    return Emsg(epname, error, errno, "rmdir", path);
  }

  if ((dh->getFlags() && eos::QUOTA_NODE_FLAG) && (vid.uid))
  {
    errno = EADDRINUSE;
    eos_err("%s is a quota node - deletion canceled", path);
    return Emsg(epname, error, errno, "rmdir", path);
  }

  if (!simulate)
  {
    try
    {
      // remove the in-memory modification time of the deleted directory
      gOFS->MgmDirectoryModificationTimeMutex.Lock();
      gOFS->MgmDirectoryModificationTime.erase(dh_id);
      gOFS->MgmDirectoryModificationTimeMutex.UnLock();
      // update the in-memory modification time of the parent directory
      UpdateNowInmemoryDirectoryModificationTime(dhpar_id);

      eosView->removeContainer(path);
    }
    catch (eos::MDException &e)
    {
      errno = e.getErrno();
      eos_debug("msg=\"exception\" ec=%d emsg=\"%s\"\n",
                e.getErrno(), e.getMessage().str().c_str());
    }
  }

  EXEC_TIMING_END("RmDir");

  if (errno)
  {
    return Emsg(epname, error, errno, "rmdir", path);
  }
  else
  {

    return SFS_OK;
  }
}
<|MERGE_RESOLUTION|>--- conflicted
+++ resolved
@@ -141,16 +141,6 @@
   std::string aclpath;
   try
   {
-<<<<<<< HEAD
-    dhpar = gOFS->eosView->getContainer(cPath.GetParentPath());
-    dhpar_id = dhpar->getId();
-    eos::IContainerMD::XAttrMap::const_iterator it;
-    for (it = dhpar->attributesBegin(); it != dhpar->attributesEnd(); ++it)
-    {
-      attrmap[it->first] = it->second;
-    }
-=======
->>>>>>> e4fb0d6d
     dh = gOFS->eosView->getContainer(path);
     eos::common::Path pPath(gOFS->eosView->getUri(dh).c_str());
     dhpar = gOFS->eosView->getContainer(pPath.GetParentPath());
@@ -175,12 +165,8 @@
     return Emsg(epname, error, errno, "rmdir", path);
   }
    
-  // ACL and permission check                                                                                                                                                                   
-  Acl acl(aclpath.c_str(),
-	  error,
-	  vid,
-	  attrmap,
-	  false);
+  // ACL and permission check
+  Acl acl(aclpath.c_str(), error, vid, attrmap, false);
 
   if (vid.uid && !acl.IsMutable())
   {
