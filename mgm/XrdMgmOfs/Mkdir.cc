--- conflicted
+++ resolved
@@ -236,16 +236,10 @@
       gid_t d_gid = 99;
       std::string existingdir;
 
-<<<<<<< HEAD
       // Walk up the paths until one exists
       for (i = cPath.GetSubPathSize() - 1; i >= 0; i--) {
         eos_debug("testing path %s", cPath.GetSubPath(i));
-=======
-      // go the paths up until one exists!
-      for (i = cPath.GetSubPathSize() - 1; i >= 0; i--)
-      {
-	errno = 0;
->>>>>>> 19374d77
+        errno = 0;
         eos::common::RWMutexReadLock lock(gOFS->eosViewRWMutex);
         attrmap.clear();
 
@@ -336,6 +330,7 @@
         eos::common::RWMutexWriteLock lock(gOFS->eosViewRWMutex);
 
         try {
+          errno = 0;
           eos_debug("creating path %s", cPath.GetSubPath(j));
           tmp_path.Init(cPath.GetSubPath(j));
           dir = eosView->getContainer(tmp_path.GetParentPath());
@@ -371,23 +366,11 @@
           return Emsg(epname, error, errno, "mkdir", path);
         }
 
-<<<<<<< HEAD
+        if (!newdir && (errno != EEXIST)) {
+          return Emsg(epname, error, errno, "mkdir - newdir is 0", path);
+        }
+
         dir.swap(newdir);
-=======
-        dir = newdir;
-        if (dir)
-        {
-          if (copydir) delete copydir;
-          copydir = new eos::ContainerMD(*dir);
-          dir = copydir;
-        }
-
-        if (!newdir && (errno != EEXIST)))
-        {
-          if (copydir) delete copydir;
-          return Emsg(epname, error, errno, "mkdir - newdir is 0", path);
-        }
->>>>>>> 19374d77
       }
     } else {
       errno = ENOENT;
@@ -401,14 +384,9 @@
   }
 
   eos::common::RWMutexWriteLock lock(gOFS->eosViewRWMutex);
-<<<<<<< HEAD
 
   try {
-=======
-  try
-  {
     errno = 0;
->>>>>>> 19374d77
     dir = eosView->getContainer(cPath.GetParentPath());
     newdir = eosView->createContainer(path);
     newdir->setCUid(vid.uid);
@@ -438,7 +416,7 @@
     // Commit to backend
     eosView->updateContainerStore(newdir.get());
     eosView->updateContainerStore(dir.get());
-    // notify after attribute inheritance
+    // Notify after attribute inheritance
     newdir->notifyMTimeChange(gOFS->eosDirectoryService);
     dir->notifyMTimeChange(gOFS->eosDirectoryService);
   } catch (eos::MDException& e) {
@@ -447,15 +425,7 @@
               e.getErrno(), e.getMessage().str().c_str());
   }
 
-<<<<<<< HEAD
-  if (!newdir) {
-=======
-  if (copydir) delete copydir;
-
-  if (!newdir && (errno != EEXIST))
-  {
-
->>>>>>> 19374d77
+  if (!newdir && (errno != EEXIST)) {
     return Emsg(epname, error, errno, "mkdir", path);
   }
 
