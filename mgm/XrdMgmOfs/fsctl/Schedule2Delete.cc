// ----------------------------------------------------------------------
// File: Schedule2Delete.cc
// Author: Andreas-Joachim Peters - CERN
// ----------------------------------------------------------------------

/************************************************************************
 * EOS - the CERN Disk Storage System                                   *
 * Copyright (C) 2018 CERN/Switzerland                                  *
 *                                                                      *
 * This program is free software: you can redistribute it and/or modify *
 * it under the terms of the GNU General Public License as published by *
 * the Free Software Foundation, either version 3 of the License, or    *
 * (at your option) any later version.                                  *
 *                                                                      *
 * This program is distributed in the hope that it will be useful,      *
 * but WITHOUT ANY WARRANTY; without even the implied warranty of       *
 * MERCHANTABILITY or FITNESS FOR A PARTICULAR PURPOSE.  See the        *
 * GNU General Public License for more details.                         *
 *                                                                      *
 * You should have received a copy of the GNU General Public License    *
 * along with this program.  If not, see <http://www.gnu.org/licenses/>.*
 ************************************************************************/

#include "common/Logging.hh"
#include "common/BufferManager.hh"
#include "namespace/Prefetcher.hh"
#include "namespace/interface/IView.hh"
#include "namespace/interface/IFileMD.hh"
#include "namespace/interface/IFsView.hh"
#include "mq/XrdMqMessaging.hh"
#include "mq/MessagingRealm.hh"
#include "mgm/Stat.hh"
#include "mgm/XrdMgmOfs.hh"
#include "mgm/Macros.hh"
#include "mgm/FsView.hh"
#include "mgm/Messaging.hh"
#include "proto/Delete.pb.h"
#include <google/protobuf/io/zero_copy_stream_impl.h>
#include <google/protobuf/util/json_util.h>
#include "XrdOuc/XrdOucEnv.hh"

//----------------------------------------------------------------------------
// Utility function of sending message declared in anonymous namespace
//----------------------------------------------------------------------------
namespace
{
bool SendDeleteMsg(int fsid, const std::string& local_prefix,
                   const char* idlist,
                   const char* receiver,
                   std::chrono::seconds capValidity)
{
  using namespace eos::common;
  XrdOucString capability;
  capability = "&mgm.access=delete";
  capability += "&mgm.manager=";
  capability += gOFS->ManagerId.c_str();
  capability += "&mgm.fsid=";
  capability += fsid;
  capability += "&mgm.localprefix=";
  capability += local_prefix.c_str();
  capability += "&mgm.fids=";
  capability += idlist;
  XrdOucEnv incapenv(capability.c_str());
  XrdOucEnv* outcapenv = 0;
  SymKey* symkey = eos::common::gSymKeyStore.GetCurrentKey();
  int rc = SymKey::CreateCapability(&incapenv, outcapenv, symkey, capValidity);

  if (rc) {
    eos_static_err("unable to create capability - incap=%s errno=%u",
                   capability.c_str(), rc);
  } else {
    int caplen = 0;
    XrdOucString msgbody = "mgm.cmd=drop";
    msgbody += outcapenv->Env(caplen);
    eos::mq::MessagingRealm::Response response =
      gOFS->mMessagingRealm->sendMessage("deletion", msgbody.c_str(), receiver);

    if (!response.ok()) {
      eos_static_err("msg=\"unable to send deletion message to %s\"",
                     receiver);
      rc = -1;
    }
  }

  if (outcapenv) {
    delete outcapenv;
  }

  return (rc == 0);
}
}

//------------------------------------------------------------------------------
// Schedule deletion for FSTs
//------------------------------------------------------------------------------
int
XrdMgmOfs::Schedule2Delete(const char* path,
                           const char* ininfo,
                           XrdOucEnv& env,
                           XrdOucErrInfo& error,
                           eos::common::VirtualIdentity& vid,
                           const XrdSecEntity* client)
{
  static const char* epname = "Schedule2Delete";
  REQUIRE_SSS_OR_LOCAL_AUTH;
  ACCESSMODE_W;
  MAYSTALL;
  MAYREDIRECT;
  EXEC_TIMING_BEGIN("Scheduled2Delete");
  gOFS->MgmStats.Add("Schedule2Delete", 0, 0, 1);
  const std::string nodename = (env.Get("mgm.target.nodename") ?
                                env.Get("mgm.target.nodename") : "-none-");
  eos_static_debug("nodename=%s", nodename.c_str());
  bool reply_with_data = (strcmp(env.Get("mgm.pcmd"), "query2delete") == 0);
  // Retrieve filesystems from the given node and save the following info
  // <fsid, fs_path, fs_queue> in the tuple below
  std::list<std::tuple<unsigned long, std::string, std::string>> fs_info;
  {
    eos::common::RWMutexReadLock lock(FsView::gFsView.ViewMutex);

    if (!FsView::gFsView.mNodeView.count(nodename)) {
      eos_static_warning("msg=\"node is not configured\" name=%s",
                         nodename.c_str());
      return Emsg(epname, error, EINVAL, "schedule delete - unknown node "
                  "[EINVAL]", nodename.c_str());
    }

    for (auto set_it = FsView::gFsView.mNodeView[nodename]->begin();
         set_it != FsView::gFsView.mNodeView[nodename]->end(); ++set_it) {
      auto* fs = FsView::gFsView.mIdView.lookupByID(*set_it);

      // Don't send messages if filesystem is down, booting or offline
      if ((fs == nullptr) ||
          (fs->GetActiveStatus() == eos::common::ActiveStatus::kOffline) ||
          (fs->GetConfigStatus() <= eos::common::ConfigStatus::kOff) ||
          (fs->GetStatus() != eos::common::BootStatus::kBooted)) {
        continue;
      }

      fs_info.emplace_back(fs->GetId(), fs->GetPath(), fs->GetQueue());
    }
  }
  size_t total_del = 0;
  eos::fst::DeletionsProto del_fst;

  // Go through each filesystem and collect unlinked files
  for (const auto& info : fs_info) {
    eos::fst::DeletionsFsProto* del = del_fst.mutable_fs()->Add();
    unsigned long fsid = std::get<0>(info);
    std::string fs_path = std::get<1>(info);
    std::string fs_queue = std::get<2>(info);
    std::unordered_set<eos::IFileMD::id_t> set_fids;
    {
      eos::common::RWMutexReadLock ns_rd_lock;

      // This look is only needed for the in-memory namespace implementation
      if (gOFS->eosView->inMemory()) {
        ns_rd_lock.Grab(gOFS->eosViewRWMutex);
      }

      // Collect all the file ids to be deleted from the current filesystem
      for (auto it_fid = gOFS->eosFsView->getUnlinkedFileList(fsid);
           (it_fid && it_fid->valid()); it_fid->next()) {
        set_fids.insert(it_fid->getElement());
      }
    }

    // Reply for query2delete
    if (reply_with_data) {
      del->set_fsid(fsid);
      del->set_path(fs_path);

      // Add file ids to the deletion message
      for (auto fid : set_fids) {
        del->mutable_fids()->Add(fid);
        ++total_del;

        if (total_del > 1024) {
          break;
        }
      }

      if (total_del > 1024) {
        break;
      }
    } else { // Reply for schedule2delere request
      XrdOucString receiver = fs_queue.c_str();
      XrdOucString idlist = "";
      int ndeleted = 0;

      // Loop over all files and emit deletion message
      for (auto fid : set_fids) {
        eos_static_info("msg=\"add to deletion message\" fxid=%08llx fsid=%lu",
                        fid, fsid);
        idlist += eos::common::FileId::Fid2Hex(fid).c_str();
        idlist += ",";
        ++ndeleted;
        ++total_del;

        if (ndeleted > 1024) {
          // Send deletions in bunches of max 1024 for efficiency
          SendDeleteMsg(fsid, fs_path, idlist.c_str(),
                        receiver.c_str(), mCapabilityValidity);
          ndeleted = 0;
          idlist = "";
        }
      }

      // Send the remaining ids
      if (idlist.length()) {
        SendDeleteMsg(fsid, fs_path, idlist.c_str(),
                      receiver.c_str(), mCapabilityValidity);
      }
    }
  }

  if (total_del) {
    if (reply_with_data) {
      if (EOS_LOGS_DEBUG) {
        std::string json;
        (void) google::protobuf::util::MessageToJsonString(del_fst, &json);
        eos_static_debug("msg=\"query2delete reponse\" data=\"%s\"", json.c_str());
      }

<<<<<<< HEAD
      const auto sz = del_fst.ByteSizeLong();
      XrdOucBuffer* buff = mXrdBuffPool.Alloc(sz);
=======
      const auto sz = del_fst.ByteSize();
      const uint32_t aligned_sz = eos::common::power_ceil(sz, 2 * eos::common::KB);
      XrdOucBuffer* buff = mXrdBuffPool.Alloc(aligned_sz);
>>>>>>> 74d07f53

      if (buff == nullptr) {
        eos_static_err("msg=\"requested buffer allocation size too big\" "
                       "req_sz=%llu max_sz=%i", sz, mXrdBuffPool.MaxSize());
        error.setErrInfo(ENOMEM, "requested buffer too big");
        EXEC_TIMING_END("Scheduled2Delete");
        return SFS_ERROR;
      }

      google::protobuf::io::ArrayOutputStream aos((void*)buff->Buffer(), sz);
      buff->SetLen(sz);

      if (!del_fst.SerializeToZeroCopyStream(&aos)) {
        eos_static_err("%s", "msg=\"failed protobuf serialization\"");
        error.setErrInfo(EINVAL, "failed protobuf serialization\"");
        EXEC_TIMING_END("Scheduled2Delete");
        return SFS_ERROR;
      }

      error.setErrInfo(buff->DataLen(), buff);
    } else {
      error.setErrInfo(0, "submitted");
    }

    gOFS->MgmStats.Add("Scheduled2Delete", 0, 0, total_del);
  } else {
    error.setErrInfo(0, "");
  }

  EXEC_TIMING_END("Scheduled2Delete");
  return SFS_DATA;
}<|MERGE_RESOLUTION|>--- conflicted
+++ resolved
@@ -222,14 +222,9 @@
         eos_static_debug("msg=\"query2delete reponse\" data=\"%s\"", json.c_str());
       }
 
-<<<<<<< HEAD
-      const auto sz = del_fst.ByteSizeLong();
-      XrdOucBuffer* buff = mXrdBuffPool.Alloc(sz);
-=======
       const auto sz = del_fst.ByteSize();
       const uint32_t aligned_sz = eos::common::power_ceil(sz, 2 * eos::common::KB);
       XrdOucBuffer* buff = mXrdBuffPool.Alloc(aligned_sz);
->>>>>>> 74d07f53
 
       if (buff == nullptr) {
         eos_static_err("msg=\"requested buffer allocation size too big\" "
