// ----------------------------------------------------------------------
// File: Drop.cc
// Author: Andreas-Joachim Peters - CERN
// ----------------------------------------------------------------------

/************************************************************************
 * EOS - the CERN Disk Storage System                                   *
 * Copyright (C) 2011 CERN/Switzerland                                  *
 *                                                                      *
 * This program is free software: you can redistribute it and/or modify *
 * it under the terms of the GNU General Public License as published by *
 * the Free Software Foundation, either version 3 of the License, or    *
 * (at your option) any later version.                                  *
 *                                                                      *
 * This program is distributed in the hope that it will be useful,      *
 * but WITHOUT ANY WARRANTY; without even the implied warranty of       *
 * MERCHANTABILITY or FITNESS FOR A PARTICULAR PURPOSE.  See the        *
 * GNU General Public License for more details.                         *
 *                                                                      *
 * You should have received a copy of the GNU General Public License    *
 * along with this program.  If not, see <http://www.gnu.org/licenses/>.*
 ************************************************************************/


// -----------------------------------------------------------------------
// This file is included source code in XrdMgmOfs.cc to make the code more
// transparent without slowing down the compilation time.
// -----------------------------------------------------------------------

{
  REQUIRE_SSS_OR_LOCAL_AUTH;
  ACCESSMODE_W;
  MAYSTALL;
  MAYREDIRECT;

  EXEC_TIMING_BEGIN("Drop");
  // drops a replica
  int envlen;
  eos_thread_info("drop request for %s", env.Env(envlen));
  char* afid = env.Get("mgm.fid");
  char* afsid = env.Get("mgm.fsid");

  if (afid && afsid)
  {
    unsigned long fsid = strtoul(afsid, 0, 10);
    // ---------------------------------------------------------------------
    eos::common::RWMutexWriteLock lock(gOFS->eosViewRWMutex);
    std::shared_ptr<eos::IFileMD> fmd;
    std::shared_ptr<eos::IContainerMD> container;
    eos::IQuotaNode* ns_quota = 0;

    try {
      fmd = eosFileService->getFileMD(eos::common::FileId::Hex2Fid(afid));
    } catch (...) {
      eos_thread_warning("no meta record exists anymore for fid=%s", afid);
    }

    if (fmd) {
      try {
        container = gOFS->eosDirectoryService->getContainerMD(fmd->getContainerId());
      } catch (eos::MDException& e) {}
    }

    if (container) {
      try {
        ns_quota = gOFS->eosView->getQuotaNode(container.get());

        if (ns_quota) {
          ns_quota->removeFile(fmd.get());
        }
      } catch (eos::MDException& e) {
        ns_quota = 0;
      }
    }

    if (fmd) {
      try {
        // If mgm.dropall flag is set then it means we got a deleteOnClose
        // at the gateway node and we need to delete all replicas
        char* drop_all = env.Get("mgm.dropall");
        std::vector<unsigned int> drop_fsid;
        bool updatestore = false;

        if (drop_all) {
          for (unsigned int i = 0; i < fmd->getNumLocation(); i++) {
            drop_fsid.push_back(fmd->getLocation(i));
          }
        } else {
          drop_fsid.push_back(fsid);
        }

        // Drop the selected replicas
        for (auto id = drop_fsid.begin(); id != drop_fsid.end(); id++) {
          eos_thread_debug("removing location %u of fid=%s", *id, afid);
          updatestore = false;

          if (fmd->hasLocation(*id)) {
            fmd->unlinkLocation(*id);
            updatestore = true;
          }

          if (fmd->hasUnlinkedLocation(*id)) {
            fmd->removeLocation(*id);
            updatestore = true;
          }

          if (updatestore) {
            gOFS->eosView->updateFileStore(fmd.get());
            // After update we have to get the new address - who knows ...
            fmd = eosFileService->getFileMD(eos::common::FileId::Hex2Fid(afid));
          }
        }

        if (drop_fsid.size()) {
          if (ns_quota) {
            ns_quota->addFile(fmd.get());
          }
        }

        // Finally delete the record if all replicas are dropped
        if ((!fmd->getNumUnlinkedLocation()) && (!fmd->getNumLocation())
            && (drop_all || updatestore)) {
          // However we should only remove the file from the namespace, if
          // there was indeed a replica to be dropped, otherwise we get
          // unlinked files if the secondary replica fails to write but
          // the machine can call the MGM
          if (ns_quota) {
            // If we were still attached to a container, we can now detach
            // and count the file as removed
            ns_quota->removeFile(fmd.get());
          }

          gOFS->eosView->removeFile(fmd.get());

<<<<<<< HEAD
          if (container) {
            container->setMTimeNow();
            gOFS->eosView->updateContainerStore(container.get());
            container->notifyMTimeChange(gOFS->eosDirectoryService);
          }
=======
	  if (container)
	  {
	    container->setMTimeNow();
	    gOFS->eosView->updateContainerStore(container);
	    gOFS->FuseXCast(container->getId());
	    container->notifyMTimeChange( gOFS->eosDirectoryService );
	  }
>>>>>>> b909b4a4
        }
      } catch (...) {
        eos_thread_warning("no meta record exists anymore for fid=%s", afid);
      };
    }

    gOFS->MgmStats.Add("Drop", vid.uid, vid.gid, 1);
    const char* ok = "OK";
    error.setErrInfo(strlen(ok) + 1, ok);
    EXEC_TIMING_END("Drop");
    return SFS_DATA;
  }
}<|MERGE_RESOLUTION|>--- conflicted
+++ resolved
@@ -132,21 +132,12 @@
 
           gOFS->eosView->removeFile(fmd.get());
 
-<<<<<<< HEAD
           if (container) {
             container->setMTimeNow();
             gOFS->eosView->updateContainerStore(container.get());
+            gOFS->FuseXCast(container->getId());
             container->notifyMTimeChange(gOFS->eosDirectoryService);
           }
-=======
-	  if (container)
-	  {
-	    container->setMTimeNow();
-	    gOFS->eosView->updateContainerStore(container);
-	    gOFS->FuseXCast(container->getId());
-	    container->notifyMTimeChange( gOFS->eosDirectoryService );
-	  }
->>>>>>> b909b4a4
         }
       } catch (...) {
         eos_thread_warning("no meta record exists anymore for fid=%s", afid);
