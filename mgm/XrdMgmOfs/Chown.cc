// ----------------------------------------------------------------------
// File: Chown.cc
// Author: Andreas-Joachim Peters - CERN
// ----------------------------------------------------------------------

/************************************************************************
 * EOS - the CERN Disk Storage System                                   *
 * Copyright (C) 2011 CERN/Switzerland                                  *
 *                                                                      *
 * This program is free software: you can redistribute it and/or modify *
 * it under the terms of the GNU General Public License as published by *
 * the Free Software Foundation, either version 3 of the License, or    *
 * (at your option) any later version.                                  *
 *                                                                      *
 * This program is distributed in the hope that it will be useful,      *
 * but WITHOUT ANY WARRANTY; without even the implied warranty of       *
 * MERCHANTABILITY or FITNESS FOR A PARTICULAR PURPOSE.  See the        *
 * GNU General Public License for more details.                         *
 *                                                                      *
 * You should have received a copy of the GNU General Public License    *
 * along with this program.  If not, see <http://www.gnu.org/licenses/>.*
 ************************************************************************/


// -----------------------------------------------------------------------
// This file is included source code in XrdMgmOfs.cc to make the code more
// transparent without slowing down the compilation time.
// -----------------------------------------------------------------------

/*----------------------------------------------------------------------------*/
int
XrdMgmOfs::_chown (const char *path,
                   uid_t uid,
                   gid_t gid,
                   XrdOucErrInfo &error,
                   eos::common::Mapping::VirtualIdentity &vid,
                   const char *ininfo)
/*----------------------------------------------------------------------------*/
/*
 * @brief change the owner of a file or directory
 *
 * @param path directory path to change
 * @param uid user id to set
 * @param gid group id to set
 * @param error error object
 * @param vid virtual identity of the client
 * @param ininfo CGI
 * @return SFS_OK on success otherwise SFS_ERROR
 *
 * Chown has only an internal implementation because XRootD does not support
 * this operation in the Ofs interface. root can alwasy run the operation.
 * Users with the admin role can run the operation. Normal users can run the operation
 * if they have the 'c' permissions in 'sys.acl'. File ownership can only be changed
 * with the root or admin role. If uid,gid=0xffffffff, we don't set the uid/group
 */
/*----------------------------------------------------------------------------*/

{
  static const char *epname = "chown";

  EXEC_TIMING_BEGIN("Chown");

  // ---------------------------------------------------------------------------
  eos::common::RWMutexWriteLock lock(gOFS->eosViewRWMutex);
  eos::IContainerMD* cmd = 0;
  eos::IFileMD* fmd = 0;
  errno = 0;
  gOFS->MgmStats.Add("Chown", vid.uid, vid.gid, 1);
  eos_info("path=%s uid=%u gid=%u", path, uid, gid);

  // try as a directory
  try
  {
    eos::IContainerMD* pcmd = 0;
    eos::IContainerMD::XAttrMap attrmap;

    eos::common::Path cPath(path);
    cmd = gOFS->eosView->getContainer(path);
    eos::common::Path pPath(gOFS->eosView->getUri(cmd).c_str());
    pcmd = gOFS->eosView->getContainer(pPath.GetParentPath());

<<<<<<< HEAD
    eos::IContainerMD::XAttrMap::const_iterator it;
    for (it = pcmd->attributesBegin(); it != pcmd->attributesEnd(); ++it)
    {
      attrmap[it->first] = it->second;
    }
=======
    eos::ContainerMD::XAttrMap::const_iterator it;
>>>>>>> e4fb0d6d

    // ACL and permission check                                                                                                                                                                   
    Acl acl(pPath.GetParentPath(),
	    error,
	    vid,
	    attrmap,
	    false);

    cmd = gOFS->eosView->getContainer(path);
    if (((vid.uid) && (!eos::common::Mapping::HasUid(3, vid) &&
        !eos::common::Mapping::HasGid(4, vid)) &&
        !acl.CanChown()) ||
        ((vid.uid) && !acl.IsMutable()))

    {
      errno = EPERM;
    }
    else
    {
      if ( (unsigned int) uid != 0xffffffff) 
      {
	// change the owner
	cmd->setCUid(uid);
      }
      if (((!vid.uid) || (vid.uid == 3) || (vid.gid == 4)) && ( (unsigned int)gid != 0xffffffff))
      {
        // change the group
        cmd->setCGid(gid);
      }
      eosView->updateContainerStore(cmd);
      errno = 0;
    }
  }
  catch (eos::MDException &e)
  {
    errno = e.getErrno();
  };

  if (!cmd)
  {
    errno = 0;
    try
    {
      // try as a file
      std::string uri;
      eos::common::Path cPath(path);
      cmd = gOFS->eosView->getContainer(cPath.GetParentPath());
      uri = gOFS->eosView->getUri(cmd);

<<<<<<< HEAD
      SpaceQuota* space = Quota::GetResponsibleSpaceQuota(cPath.GetParentPath());
      eos::IQuotaNode* quotanode = 0;
=======
      SpaceQuota* space = Quota::GetResponsibleSpaceQuota(uri.c_str());
      eos::QuotaNode* quotanode = 0;
>>>>>>> e4fb0d6d
      if (space)
      {
        quotanode = space->GetQuotaNode();
      }

      if ((vid.uid) && (!vid.sudoer) && (vid.uid != 3) && (vid.gid != 4))
      {
        errno = EPERM;
      }
      else
      {
        fmd = gOFS->eosView->getFile(path);

        // substract the file
        if (quotanode)
        {
          quotanode->removeFile(fmd);
        }

	if ( (unsigned int) uid != 0xffffffff) 
        {
	  // change the owner
	  fmd->setCUid(uid);
	}

        // re-add the file
        if (quotanode)
        {
          quotanode->addFile(fmd);
        }

        if (!vid.uid)
        {
	  if ( (unsigned int) gid != 0xffffffff) 
          {
            // change the group
            fmd->setCGid(gid);
          }
        }

        eosView->updateFileStore(fmd);
      }
    }
    catch (eos::MDException &e)
    {
      errno = e.getErrno();
    };
  }

  // ---------------------------------------------------------------------------
  if (cmd && (!errno))
  {

    EXEC_TIMING_END("Chmod");
    return SFS_OK;
  }

  return Emsg(epname, error, errno, "chown", path);
}
<|MERGE_RESOLUTION|>--- conflicted
+++ resolved
@@ -78,23 +78,9 @@
     cmd = gOFS->eosView->getContainer(path);
     eos::common::Path pPath(gOFS->eosView->getUri(cmd).c_str());
     pcmd = gOFS->eosView->getContainer(pPath.GetParentPath());
-
-<<<<<<< HEAD
     eos::IContainerMD::XAttrMap::const_iterator it;
-    for (it = pcmd->attributesBegin(); it != pcmd->attributesEnd(); ++it)
-    {
-      attrmap[it->first] = it->second;
-    }
-=======
-    eos::ContainerMD::XAttrMap::const_iterator it;
->>>>>>> e4fb0d6d
-
-    // ACL and permission check                                                                                                                                                                   
-    Acl acl(pPath.GetParentPath(),
-	    error,
-	    vid,
-	    attrmap,
-	    false);
+    // ACL and permission check
+    Acl acl(pPath.GetParentPath(), error, vid, attrmap, false);
 
     cmd = gOFS->eosView->getContainer(path);
     if (((vid.uid) && (!eos::common::Mapping::HasUid(3, vid) &&
@@ -137,13 +123,9 @@
       cmd = gOFS->eosView->getContainer(cPath.GetParentPath());
       uri = gOFS->eosView->getUri(cmd);
 
-<<<<<<< HEAD
-      SpaceQuota* space = Quota::GetResponsibleSpaceQuota(cPath.GetParentPath());
+      SpaceQuota* space = Quota::GetResponsibleSpaceQuota(uri.c_str());
       eos::IQuotaNode* quotanode = 0;
-=======
-      SpaceQuota* space = Quota::GetResponsibleSpaceQuota(uri.c_str());
-      eos::QuotaNode* quotanode = 0;
->>>>>>> e4fb0d6d
+      
       if (space)
       {
         quotanode = space->GetQuotaNode();
