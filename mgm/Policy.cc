--- conflicted
+++ resolved
@@ -45,18 +45,17 @@
   long forcedgroup;
   unsigned long layoutid = 0;
   XrdOucString ret_space;
-
   eos::IContainerMD::XAttrMap attrmap;
   eos::common::VirtualIdentity rootvid = eos::common::VirtualIdentity::Root();
   GetLayoutAndSpace("/",
-		    attrmap,
-		    rootvid,
-		    layoutid,
-		    ret_space,
-		    env,
-		    forcedfsid,
-		    forcedgroup,
-		    true);
+                    attrmap,
+                    rootvid,
+                    layoutid,
+                    ret_space,
+                    env,
+                    forcedfsid,
+                    forcedgroup,
+                    true);
   return layoutid;
 }
 
@@ -68,53 +67,39 @@
                           unsigned long& layoutId, XrdOucString& space,
                           XrdOucEnv& env,
                           unsigned long& forcedfsid,
-                          long& forcedgroup, 
-			  bool lockview)
+                          long& forcedgroup,
+                          bool lockview)
 
 {
   eos::common::RWMutexReadLock lock;
-
   // this is for the moment only defaulting or manual selection
   unsigned long layout = eos::common::LayoutId::GetLayoutFromEnv(env);
   unsigned long xsum = eos::common::LayoutId::GetChecksumFromEnv(env);
   unsigned long bxsum = eos::common::LayoutId::GetBlockChecksumFromEnv(env);
   unsigned long stripes = eos::common::LayoutId::GetStripeNumberFromEnv(env);
-  unsigned long excess = eos::common::LayoutId::GetExcessNumberFromEnv(env);
   unsigned long blocksize = eos::common::LayoutId::GetBlocksizeFromEnv(env);
   bool noforcedchecksum = false;
   const char* val = 0;
   bool conversion = IsProcConversion(path);
-
   std::map<std::string, std::string> spacepolicies;
 
   if (lockview) {
     lock.Grab(FsView::gFsView.ViewMutex);
   }
 
-<<<<<<< HEAD
-  auto it = FsView::gFsView.mSpaceView.find("default");
-
-  if (it != FsView::gFsView.mSpaceView.end()) {
-    spacepolicies["space"]     = it->second->GetConfigMember("policy.space");
-    spacepolicies["layout"]    = it->second->GetConfigMember("policy.layout");
-    spacepolicies["nstripes"]  = it->second->GetConfigMember("policy.nstripes");
-    spacepolicies["nexcess"]  = it->second->GetConfigMember("policy.nexcess");
-    spacepolicies["checksum"]  = it->second->GetConfigMember("policy.checksum");
-    spacepolicies["blocksize"] = it->second->GetConfigMember("policy.blocksize");
-    spacepolicies["blockchecksum"] = it->second->GetConfigMember("policy.blockchecksum");
-=======
   if (!conversion) {
     // don't apply space policies to conversion paths
     auto it = FsView::gFsView.mSpaceView.find("default");
+
     if (it != FsView::gFsView.mSpaceView.end()) {
       spacepolicies["space"]     = it->second->GetConfigMember("policy.space");
       spacepolicies["layout"]    = it->second->GetConfigMember("policy.layout");
       spacepolicies["nstripes"]  = it->second->GetConfigMember("policy.nstripes");
       spacepolicies["checksum"]  = it->second->GetConfigMember("policy.checksum");
       spacepolicies["blocksize"] = it->second->GetConfigMember("policy.blocksize");
-      spacepolicies["blockchecksum"] = it->second->GetConfigMember("policy.blockchecksum");
-    }
->>>>>>> f0e755a6
+      spacepolicies["blockchecksum"] =
+        it->second->GetConfigMember("policy.blockchecksum");
+    }
   }
 
   if ((val = env.Get("eos.space"))) {
@@ -122,68 +107,44 @@
   } else {
     space = "default";
 
-    if(!conversion) {
+    if (!conversion) {
       if (!spacepolicies["space"].empty()) {
-	// if there is no explicit space given, we preset with the policy one
-	space = spacepolicies["space"].c_str();
-      }
-    }
-  }
-
-<<<<<<< HEAD
-  it = FsView::gFsView.mSpaceView.find(space.c_str());
-  if (it != FsView::gFsView.mSpaceView.end()) {
-    // overwrite the defaults if they are defined in the target space
-    std::string space_layout   = it->second->GetConfigMember("policy.layout");
-    std::string space_nstripes = it->second->GetConfigMember("policy.nstripes");
-    std::string space_nexcess = it->second->GetConfigMember("policy.nexcess");
-    std::string space_checksum = it->second->GetConfigMember("policy.checksum");
-    std::string space_blocksize= it->second->GetConfigMember("policy.blocksize");
-    std::string space_blockxs  = it->second->GetConfigMember("policy.blockchecksum");
-
-    if (space_layout.length()) {
-      spacepolicies["layout"] = space_layout;
-    }
-    if (space_nstripes.length()) {
-      spacepolicies["nstripes"] = space_nstripes;
-    }
-    if (space_nexcess.length()) {
-      spacepolicies["nexcess"] = space_nexcess;
-    }
-    if (space_checksum.length()) {
-      spacepolicies["checksum"] = space_checksum;
-    }
-    if (space_blocksize.length()) {
-      spacepolicies["blocksize"] = space_blocksize;
-    }
-    if (space_blockxs.length()) {
-=======
+        // if there is no explicit space given, we preset with the policy one
+        space = spacepolicies["space"].c_str();
+      }
+    }
+  }
 
   if (!conversion) {
     auto it = FsView::gFsView.mSpaceView.find(space.c_str());
+
     if (it != FsView::gFsView.mSpaceView.end()) {
       // overwrite the defaults if they are defined in the target space
       std::string space_layout   = it->second->GetConfigMember("policy.layout");
       std::string space_nstripes = it->second->GetConfigMember("policy.nstripes");
       std::string space_checksum = it->second->GetConfigMember("policy.checksum");
-      std::string space_blocksize= it->second->GetConfigMember("policy.blocksize");
-      std::string space_blockxs  = it->second->GetConfigMember("policy.blockchecksum");
+      std::string space_blocksize = it->second->GetConfigMember("policy.blocksize");
+      std::string space_blockxs  =
+        it->second->GetConfigMember("policy.blockchecksum");
 
       if (space_layout.length()) {
-	spacepolicies["layout"] = space_layout;
-      }
+        spacepolicies["layout"] = space_layout;
+      }
+
       if (space_nstripes.length()) {
-	spacepolicies["nstripes"] = space_nstripes;
-      }
+        spacepolicies["nstripes"] = space_nstripes;
+      }
+
       if (space_checksum.length()) {
-	spacepolicies["checksum"] = space_checksum;
-      }
+        spacepolicies["checksum"] = space_checksum;
+      }
+
       if (space_blocksize.length()) {
-	spacepolicies["blocksize"] = space_blocksize;
-      }
+        spacepolicies["blocksize"] = space_blocksize;
+      }
+
       if (space_blockxs.length()) {
->>>>>>> f0e755a6
-      spacepolicies["blockchecksum"] = space_blockxs;
+        spacepolicies["blockchecksum"] = space_blockxs;
       }
     }
   }
@@ -270,15 +231,6 @@
       // we force to use a specified stripe number in this directory even if the user wants something else
       stripes = eos::common::LayoutId::GetStripeNumberFromEnv(layoutenv);
       eos_static_debug("sys.forced.nstripes in %s", path);
-    }
-
-    if (attrmap.count("sys.forced.nexcess")) {
-      XrdOucString layoutstring = "eos.layout.nexcess=";
-      layoutstring += attrmap["sys.forced.nexcess"].c_str();
-      XrdOucEnv layoutenv(layoutstring.c_str());
-      // we force to use a specified stripe number in this directory even if the user wants something else
-      excess = eos::common::LayoutId::GetExcessNumberFromEnv(layoutenv);
-      eos_static_debug("sys.forced.nexcess in %s", path);
     }
 
     if (attrmap.count("sys.forced.blocksize")) {
@@ -334,15 +286,6 @@
         // we force to use a specified stripe number in this directory even if the user wants something else
         stripes = eos::common::LayoutId::GetStripeNumberFromEnv(layoutenv);
         eos_static_debug("user.forced.nstripes in %s", path);
-      }
-
-      if (attrmap.count("user.forced.nexcess")) {
-        XrdOucString layoutstring = "eos.layout.nexcess=";
-        layoutstring += attrmap["user.forced.nexcess"].c_str();
-        XrdOucEnv layoutenv(layoutstring.c_str());
-        // we force to use a specified stripe number in this directory even if the user wants something else
-        excess = eos::common::LayoutId::GetExcessNumberFromEnv(layoutenv);
-        eos_static_debug("user.forced.nexcess in %s", path);
       }
 
       if (attrmap.count("user.forced.blocksize")) {
@@ -371,7 +314,7 @@
   }
 
   layoutId = eos::common::LayoutId::GetId(layout, xsum, stripes, blocksize,
-                                          bxsum, excess);
+                                          bxsum);
   return;
 }
 
