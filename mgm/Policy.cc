--- conflicted
+++ resolved
@@ -93,11 +93,7 @@
   unsigned long stripes = eos::common::LayoutId::GetStripeNumberFromEnv(env);
   unsigned long blocksize = eos::common::LayoutId::GetBlocksizeFromEnv(env);
   bandwidth = eos::common::LayoutId::GetBandwidthFromEnv(env);
-<<<<<<< HEAD
-=======
   iotype = eos::common::LayoutId::GetIotypeFromEnv(env);
-
->>>>>>> 7b3781ff
   bool noforcedchecksum = false;
   const char* val = 0;
   bool conversion = IsProcConversion(path);
