// ----------------------------------------------------------------------
// File: XrdMgmOfs.cc
// Author: Andreas-Joachim Peters - CERN
// ----------------------------------------------------------------------

/************************************************************************
 * EOS - the CERN Disk Storage System                                   *
 * Copyright (C) 2011 CERN/Switzerland                                  *
 *                                                                      *
 * This program is free software: you can redistribute it and/or modify *
 * it under the terms of the GNU General Public License as published by *
 * the Free Software Foundation, either version 3 of the License, or    *
 * (at your option) any later version.                                  *
 *                                                                      *
 * This program is distributed in the hope that it will be useful,      *
 * but WITHOUT ANY WARRANTY; without even the implied warranty of       *
 * MERCHANTABILITY or FITNESS FOR A PARTICULAR PURPOSE.  See the        *
 * GNU General Public License for more details.                         *
 *                                                                      *
 * You should have received a copy of the GNU General Public License    *
 * along with this program.  If not, see <http://www.gnu.org/licenses/>.*
 ************************************************************************/

#include "common/Mapping.hh"
#include "common/FileId.hh"
#include "common/LayoutId.hh"
#include "common/Path.hh"
#include "common/Timing.hh"
#include "common/StringConversion.hh"
#include "common/SecEntity.hh"
#include "common/StackTrace.hh"
#include "mgm/Access.hh"
#include "mgm/FileSystem.hh"
#include "mgm/XrdMgmOfs.hh"
#include "mgm/XrdMgmOfsFile.hh"
#include "mgm/XrdMgmOfsTrace.hh"
#include "mgm/XrdMgmOfsSecurity.hh"
#include "mgm/Policy.hh"
#include "mgm/Quota.hh"
#include "mgm/Acl.hh"
#include "mgm/Workflow.hh"
#include "mgm/proc/ProcInterface.hh"
#include "mgm/txengine/TransferEngine.hh"
#include "mgm/Recycle.hh"
#include "mgm/Macros.hh"
#include "XrdVersion.hh"
#include "XrdOss/XrdOss.hh"
#include "XrdOuc/XrdOucEnv.hh"
#include "XrdOuc/XrdOucTokenizer.hh"
#include "XrdOuc/XrdOucTrace.hh"
#include "XrdSys/XrdSysError.hh"
#include "XrdSys/XrdSysLogger.hh"
#include "XrdSys/XrdSysPthread.hh"
#include "XrdSys/XrdSysTimer.hh"
#include "XrdSec/XrdSecInterface.hh"
#include "XrdSfs/XrdSfsAio.hh"
#include <stdio.h>
#include <execinfo.h>
#include <signal.h>
#include <stdlib.h>

#ifdef __APPLE__
#define ECOMM 70
#endif

#ifndef S_IAMB
#define S_IAMB  0x1FF
#endif


/******************************************************************************/
/******************************************************************************/
/* MGM File Interface                                                         */
/******************************************************************************/
/******************************************************************************/

/*----------------------------------------------------------------------------*/
int
XrdMgmOfsFile::open(const char* inpath,
                    XrdSfsFileOpenMode open_mode,
                    mode_t Mode,
                    const XrdSecEntity* client,
                    const char* ininfo)
/*----------------------------------------------------------------------------*/
/*
 * @brief open a given file with the indicated mode
 *
 * @param inpath path to open
 * @param open_mode SFS_O_RDONLY,SFS_O_WRONLY,SFS_O_RDWR,SFS_O_CREAT,SFS_TRUNC
 * @param Mode posix access mode bits to be assigned
 * @param client XRootD authentication object
 * @param ininfo CGI
 * @return SFS_OK on succes, otherwise SFS_ERROR on error or redirection
 *
 * Mode may also contain SFS_O_MKPATH if one desires to automatically create
 * all missing directories for a file (if possible).
 *
 */
/*----------------------------------------------------------------------------*/
{
  static const char* epname = "open";
  const char* tident = error.getErrUser();
  errno = 0;
  EXEC_TIMING_BEGIN("Open");
  SetLogId(logId, tident);
  {
    EXEC_TIMING_BEGIN("IdMap");
    eos::common::Mapping::IdMap(client, ininfo, tident, vid);
    EXEC_TIMING_END("IdMap");
  }
  gOFS->MgmStats.Add("IdMap", vid.uid, vid.gid, 1);
  SetLogId(logId, vid, tident);
  NAMESPACEMAP;
  BOUNCE_ILLEGAL_NAMES;
  BOUNCE_NOT_ALLOWED;
  XrdOucString spath = path;
  int open_flag = 0;
  int isRW = 0;
  int isRewrite = 0;
  bool isCreation = false;
  // flag indicating parallel IO access
  bool isPio = false;
  // flag indicating access with reconstruction
  bool isPioReconstruct = false;
  // flag indicating FUSE file access
  bool isFuse = false;
  // flag indiciating an atomic upload where a file get's a hidden unique name and is renamed when it is closed
  bool isAtomicUpload = false;
  // flag indicating a new injection - upload of a file into a stub without physical location
  bool isInjection = false;
  // chunk upload ID
  XrdOucString ocUploadUuid = "";
  // list of filesystem IDs to reconstruct
  std::vector<unsigned int> PioReconstructFsList;
  // list of filesystem IDs usable for replacement
  std::vector<unsigned int> PioReplacementFsList;
  // of RAIN files
  // tried hosts CGI
  std::string tried_cgi;
  // file size
  uint64_t fmdsize = 0;
  int crOpts = (Mode & SFS_O_MKPTH) ? XRDOSS_mkpath : 0;

  // Set the actual open mode and find mode
  //
  if (open_mode & SFS_O_CREAT) {
    open_mode = SFS_O_CREAT;
  } else if (open_mode & SFS_O_TRUNC) {
    open_mode = SFS_O_TRUNC;
  }

  switch (open_mode & (SFS_O_RDONLY | SFS_O_WRONLY | SFS_O_RDWR |
                       SFS_O_CREAT | SFS_O_TRUNC)) {
  case SFS_O_CREAT:
    open_flag = O_RDWR | O_CREAT | O_EXCL;
    crOpts |= XRDOSS_new;
    isRW = 1;
    break;

  case SFS_O_TRUNC:
    open_flag |= O_RDWR | O_CREAT | O_TRUNC;
    isRW = 1;
    break;

  case SFS_O_RDONLY:
    open_flag = O_RDONLY;
    isRW = 0;
    break;

  case SFS_O_WRONLY:
    open_flag = O_WRONLY;
    isRW = 1;
    break;

  case SFS_O_RDWR:
    open_flag = O_RDWR;
    isRW = 1;
    break;

  default:
    open_flag = O_RDONLY;
    isRW = 0;
    break;
  }

  XrdOucString pinfo = (ininfo ? ininfo : "");
  eos::common::StringConversion::MaskTag(pinfo, "cap.msg");
  eos::common::StringConversion::MaskTag(pinfo, "cap.sym");
  eos::common::StringConversion::MaskTag(pinfo, "authz");

  if (isRW) {
    eos_info("op=write trunc=%d path=%s info=%s",
             open_mode & SFS_O_TRUNC, path, pinfo.c_str());
  } else {
    eos_info("op=read path=%s info=%s", path, pinfo.c_str());
  }

  ACCESSMODE_R;

  if (isRW) {
    SET_ACCESSMODE_W;
  }

  if (ProcInterface::IsWriteAccess(path, pinfo.c_str())) {
    SET_ACCESSMODE_W;
  }

  MAYSTALL;
  MAYREDIRECT;
  XrdOucString currentWorkflow = "default";
  unsigned long long byfid = 0;
<<<<<<< HEAD

  if ((spath.beginswith("fid:") || (spath.beginswith("fxid:")) ||
       (spath.beginswith("ino:")))) {
=======
  unsigned long long bypid = 0;

  if ((spath.beginswith("fid:") || (spath.beginswith("fxid:")) || (spath.beginswith("ino:"))))
  {
>>>>>>> 2045c6bd
    WAIT_BOOT;

    // reference by fid+fsid
    if (spath.beginswith("fid:")) {
      spath.replace("fid:", "");
      byfid = strtoull(spath.c_str(), 0, 10);
    }

    if (spath.beginswith("fxid:")) {
      spath.replace("fxid:", "");
      byfid = strtoull(spath.c_str(), 0, 16);
    }

    if (spath.beginswith("ino:")) {
      spath.replace("ino:", "");
      byfid = strtoull(spath.c_str(), 0, 16);
      byfid = eos::common::FileId::InodeToFid(byfid);
    }

    eos::common::RWMutexReadLock lock(gOFS->eosViewRWMutex);

    try {
      fmd = gOFS->eosFileService->getFileMD(byfid);
<<<<<<< HEAD
      spath = gOFS->eosView->getUri(fmd.get()).c_str();
=======
      bypid = fmd->getContainerId();
      spath = gOFS->eosView->getUri(fmd).c_str();
>>>>>>> 2045c6bd
      eos_info("msg=\"access by inode\" ino=%s path=%s", path, spath.c_str());
      path = spath.c_str();
    } catch (eos::MDException& e) {
      eos_debug("caught exception %d %s\n", e.getErrno(),
                e.getMessage().str().c_str());
      MAYREDIRECT_ENOENT;
      MAYSTALL_ENOENT;
      return Emsg(epname, error, ENOENT,
                  "open - you specified a not existing inode number", path);
    }
  }

  openOpaque = new XrdOucEnv(ininfo);
  {
    // figure out if this is FUSE access
    const char* val = 0;

    if ((val = openOpaque->Get("eos.app"))) {
      XrdOucString application = val;

      if (application == "fuse") {
        isFuse = true;
      }
    }
  }
  {
    // figure out if this is an OC upload
    const char* val = 0;

    if ((val = openOpaque->Get("oc-chunk-uuid"))) {
      ocUploadUuid = val;
    }
  }
  {
    // populate tried hosts from the CGI
    const char* val = 0;

    if ((val = openOpaque->Get("tried"))) {
      tried_cgi = val;
      tried_cgi += ",";
    }
  }
  {
    // extract the workflow name from the CGI
    const char* val = 0;

    if ((val = openOpaque->Get("eos.workflow"))) {
      currentWorkflow = val;
    }
  }

  if (!isFuse && isRW) {
    // resolve symbolic links
    try {
      std::string s_path = path;
      spath = gOFS->eosView->getRealPath(s_path).c_str();
      eos_info("msg=\"rewrote symlinks\" sym-path=%s realpath=%s", s_path.c_str(),
               spath.c_str());
      path = spath.c_str();
    } catch (eos::MDException& e) {
      eos_debug("caught exception %d %s\n",
                e.getErrno(),
                e.getMessage().str().c_str());
      // will throw the error later
    }
  }

  // ---------------------------------------------------------------------------
  // PIO MODE CONFIGURATION
  // ---------------------------------------------------------------------------
  // PIO mode return's a vector of URLs to a client and the client contact's
  // directly these machines and run's the RAIN codec on client side.
  // The default mode return's one gateway machine and this machine run's the
  // RAIN codec.
  // On the fly reconstruction is done using PIO mode when the reconstruction
  // action is defined ('eos.pio.action=reconstruct'). The client can specify
  // a list of filesystem's which should be excluded. In case they are used
  // in the layout the stripes on the explicitly referenced filesystems and
  // all other unavailable filesystems get reconstructed into stripes on
  // new machines.
  // ---------------------------------------------------------------------------
  // ---------------------------------------------------------------------------
  // discover PIO mode
  // ---------------------------------------------------------------------------
  XrdOucString sPio = (openOpaque) ? openOpaque->Get("eos.cli.access") : "";

  if (sPio == "pio") {
    isPio = true;
  }

  // ---------------------------------------------------------------------------
  // discover PIO reconstruction mode
  // ---------------------------------------------------------------------------
  XrdOucString sPioRecover = (openOpaque) ?
                             openOpaque->Get("eos.pio.action") : "";

  if (sPioRecover == "reconstruct") {
    isPioReconstruct = true;
  }

  {
    // -------------------------------------------------------------------------
    // discover PIO reconstruction filesystems (stripes to be replaced)
    // -------------------------------------------------------------------------
    std::string sPioRecoverFs = (openOpaque) ?
                                (openOpaque->Get("eos.pio.recfs") ? openOpaque->Get("eos.pio.recfs") : "")
                                : "";
    std::vector<std::string> fsToken;
    eos::common::StringConversion::Tokenize(sPioRecoverFs, fsToken, ",");

    if (openOpaque->Get("eos.pio.recfs") && !fsToken.size()) {
      // -----------------------------------------------------------------------
      // if there is a list announced there should be atleast one filesystem
      // mentioned for reconstruction
      // -----------------------------------------------------------------------
      return Emsg(epname, error, EINVAL, "open - you specified a list of"
                  " reconstruction filesystems but the list is empty", path);
    }

    for (size_t i = 0; i < fsToken.size(); i++) {
      errno = 0;
      unsigned int rfs = (unsigned int) strtol(fsToken[i].c_str(), 0, 10);
      XrdOucString srfs = "";
      srfs += (int) rfs;

      if (errno || (srfs != fsToken[i].c_str())) {
        return Emsg(epname,
                    error,
                    EINVAL,
                    "open - you specified a list of "
                    "reconstruction filesystems but "
                    "the list contains non numerical or illegal id's",
                    path);
      }

      // store in the reconstruction filesystem list
      PioReconstructFsList.push_back(rfs);
    }
  }

  int rcode = SFS_ERROR;
  XrdOucString redirectionhost = "invalid?";
  XrdOucString targethost = "";
  int targetport = atoi(gOFS->MgmOfsTargetPort.c_str());
  int ecode = 0;
  unsigned long fmdlid = 0;
  unsigned long long cid = 0;
  eos_debug("mode=%x create=%x truncate=%x", open_mode, SFS_O_CREAT, SFS_O_TRUNC);

  // proc filter
  if (ProcInterface::IsProcAccess(path)) {
    if (gOFS->Authorization &&
        (vid.prot != "sss") &&
        (vid.host != "localhost") &&
        (vid.host != "localhost.localdomain")) {
      return Emsg(epname, error, EPERM, "execute proc command - you don't have"
                  " the requested permissions for that operation (1)", path);
    }

    gOFS->MgmStats.Add("OpenProc", vid.uid, vid.gid, 1);

    if (!ProcInterface::Authorize(path, ininfo, vid, client)) {
      return Emsg(epname, error, EPERM, "execute proc command - you don't have "
                  "the requested permissions for that operation (2)", path);
    } else {
      mProcCmd = ProcInterface::GetProcCommand(tident, vid, path, ininfo);

      if (mProcCmd) {
        mProcCmd->SetLogId(logId, vid, tident);
        rcode = mProcCmd->open(path, ininfo, vid, &error);

        // If we need to stall the client then save the IProcCommand object and
        // add it to the map for when the client comes back.
        if (rcode > 0) {
          if (!ProcInterface::SaveSubmittedCmd(tident, std::move(mProcCmd))) {
            eos_err("failed to save submitted command object");
            return Emsg(epname, error, EINVAL, "save sumitted command object "
                        "for path ", path);
          }

          // Now the mProcCmd object is null and moved to the global map
        }

        return rcode;
      } else {
        return Emsg(epname, error, ENOMEM, "allocate proc command object for ",
                    path);
      }
    }
  }

  gOFS->MgmStats.Add("Open", vid.uid, vid.gid, 1);
  eos_debug("authorize start");

  if (open_flag & O_CREAT) {
    AUTHORIZE(client, openOpaque, AOP_Create, "create", inpath, error);
  } else {
    AUTHORIZE(client, openOpaque, (isRW ? AOP_Update : AOP_Read), "open",
              inpath, error);
    isRewrite = true;
  }

  eos_debug("msg=\"authorize done\"");
  eos::common::Path cPath(path);

  // prevent any access to a recycling bin for writes
  if (isRW && cPath.GetFullPath().beginswith(Recycle::gRecyclingPrefix.c_str())) {
    return Emsg(epname, error, EPERM,
                "open file - nobody can write to a recycling bin",
                cPath.GetParentPath());
  }

  // check if we have to create the full path
  if (Mode & SFS_O_MKPTH) {
    eos_debug("msg=\"SFS_O_MKPTH was requested\"");
    XrdSfsFileExistence file_exists;
    int ec = gOFS->_exists(cPath.GetParentPath(), file_exists, error, vid, 0);

    // check if that is a file
    if ((!ec) && (file_exists != XrdSfsFileExistNo) &&
        (file_exists != XrdSfsFileExistIsDirectory)) {
      return Emsg(epname, error, ENOTDIR,
                  "open file - parent path is not a directory",
                  cPath.GetParentPath());
    }

    // if it does not exist try to create the path!
    if ((!ec) && (file_exists == XrdSfsFileExistNo)) {
      ec = gOFS->_mkdir(cPath.GetParentPath(), Mode, error, vid, ininfo);

      if (ec) {
        gOFS->MgmStats.Add("OpenFailedPermission", vid.uid, vid.gid, 1);
        return SFS_ERROR;
      }
    }
  }

  bool isSharedFile = gOFS->VerifySharePath(path, openOpaque);
  // get the directory meta data if exists
  std::shared_ptr<eos::IContainerMD> dmd =
    std::shared_ptr<eos::IContainerMD>((eos::IContainerMD*)0);
  eos::IContainerMD::XAttrMap attrmap;
  Acl acl;
  Workflow workflow;
  bool stdpermcheck = false;
  int versioning = 0;
  uid_t d_uid = vid.uid;
  gid_t d_gid = vid.gid;
  std::string creation_path = path;
  {
    eos::common::RWMutexReadLock lock(gOFS->eosViewRWMutex);

    // -------------------------------------------------------------------------
<<<<<<< HEAD
    try {
      dmd = gOFS->eosView->getContainer(cPath.GetParentPath());
      // get the attributes out
      gOFS->_attr_ls(gOFS->eosView->getUri(dmd.get()).c_str(), error, vid, 0,
                     attrmap, false);
      // extract workflows
      workflow.Init(&attrmap);

      if (dmd) {
        try {
          if (ocUploadUuid.length()) {
            eos::common::Path aPath(cPath.GetAtomicPath(attrmap.count("sys.versioning"),
                                    ocUploadUuid));
            fmd = gOFS->eosView->getFile(aPath.GetPath());
          } else {
            fmd = gOFS->eosView->getFile(cPath.GetPath());
=======
    try
    {
      if (byfid)
	dmd = gOFS->eosDirectoryService->getContainerMD(bypid);
      else 
	dmd = gOFS->eosView->getContainer(cPath.GetParentPath());

      // get the attributes out
      gOFS->_attr_ls(gOFS->eosView->getUri(dmd).c_str(),
                     error,
                     vid,
                     0,
                     attrmap,
                     false);

      if (dmd)
      {
	try
	{
	  if (ocUploadUuid.length())
	  {
	    eos::common::Path aPath(cPath.GetAtomicPath(attrmap.count("sys.versioning"), ocUploadUuid));
	    fmd = gOFS->eosView->getFile(aPath.GetPath());
	  }
	  else
	  {
	    if (byfid)
	      fmd = gOFS->eosFileService->getFileMD(byfid);
	    else
	      fmd = gOFS->eosView->getFile(cPath.GetPath());
	  }
	}
	catch (eos::MDException &e)
	{
	  fmd = 0;
	}

        if (!fmd)
        {
          if (dmd->findContainer(cPath.GetName()))
          {
            errno = EISDIR;
>>>>>>> 2045c6bd
          }
        } catch (eos::MDException& e) {
          fmd.reset();
        }

        if (!fmd) {
          if (dmd->findContainer(cPath.GetName())) {
            errno = EISDIR;
          } else {
            errno = ENOENT;
          }
        } else {
          fileId = fmd->getId();
          fmdlid = fmd->getLayoutId();
          cid = fmd->getContainerId();
          fmdsize = fmd->getSize();
        }

        d_uid = dmd->getCUid();
        d_gid = dmd->getCGid();
      } else {
        fmd.reset();
      }
    } catch (eos::MDException& e) {
      dmd.reset();
      errno = e.getErrno();
      eos_debug("msg=\"exception\" ec=%d emsg=\"%s\"\n",
                e.getErrno(), e.getMessage().str().c_str());
    };

    // -------------------------------------------------------------------------
    // check permissions
    // -------------------------------------------------------------------------
    if (!dmd) {
      int save_errno = errno;
      MAYREDIRECT_ENOENT;

      if (cPath.GetSubPath(2)) {
        eos_info("info=\"checking l2 path\" path=%s", cPath.GetSubPath(2));

        // ---------------------------------------------------------------------
        // check if we have a redirection setting at level 2 in the namespace
        // ---------------------------------------------------------------------
        try {
          dmd = gOFS->eosView->getContainer(cPath.GetSubPath(2));
          // get the attributes out
          gOFS->_attr_ls(cPath.GetSubPath(2), error, vid, 0, attrmap, false);
        } catch (eos::MDException& e) {
          dmd.reset();
          errno = e.getErrno();
          eos_debug("msg=\"exception\" ec=%d emsg=%s\n",
                    e.getErrno(), e.getMessage().str().c_str());
        };

        // ---------------------------------------------------------------------
        if (attrmap.count("sys.redirect.enoent")) {
          // there is a redirection setting here
          redirectionhost = "";
          redirectionhost = attrmap["sys.redirect.enoent"].c_str();
          int portpos = 0;

          if ((portpos = redirectionhost.find(":")) != STR_NPOS) {
            XrdOucString port = redirectionhost;
            port.erase(0, portpos + 1);
            ecode = atoi(port.c_str());
            redirectionhost.erase(portpos);
          } else {
            ecode = 1094;
          }

          rcode = SFS_REDIRECT;
          error.setErrInfo(ecode, redirectionhost.c_str());
          gOFS->MgmStats.Add("RedirectENOENT", vid.uid, vid.gid, 1);
          XrdOucString predirectionhost = redirectionhost.c_str();
          eos::common::StringConversion::MaskTag(predirectionhost, "cap.msg");
          eos::common::StringConversion::MaskTag(predirectionhost, "cap.sym");
          eos::common::StringConversion::MaskTag(pinfo, "authz");
          eos_info("info=\"redirecting\" hostport=%s:%d", predirectionhost.c_str(),
                   ecode);
          return rcode;
        }
      }

      // put back original errno
      errno = save_errno;
      gOFS->MgmStats.Add("OpenFailedENOENT", vid.uid, vid.gid, 1);
      return Emsg(epname, error, errno, "open file", path);
    }

    // -------------------------------------------------------------------------
    // Check for sys.ownerauth entries, which let people operate as the owner of
    // the directory
    // -------------------------------------------------------------------------
    bool sticky_owner = false;

    if (attrmap.count("sys.owner.auth")) {
      if (attrmap["sys.owner.auth"] == "*") {
        sticky_owner = true;
      } else {
        attrmap["sys.owner.auth"] += ",";
        std::string ownerkey = vid.prot.c_str();
        ownerkey += ":";

        if (vid.prot == "gsi") {
          ownerkey += vid.dn.c_str();
        } else {
          ownerkey += vid.uid_string.c_str();
        }

        if ((attrmap["sys.owner.auth"].find(ownerkey)) != std::string::npos) {
          eos_info("msg=\"client authenticated as directory owner\" path=\"%s\"uid=\"%u=>%u\" gid=\"%u=>%u\"",
                   path, vid.uid, vid.gid, d_uid, d_gid);
          // yes the client can operate as the owner, we rewrite the virtual
          // identity to the directory uid/gid pair
          vid.uid = d_uid;
          vid.gid = d_gid;
        }
      }
    }

    // -------------------------------------------------------------------------
    // ACL and permission check
    // -------------------------------------------------------------------------
    acl.Set(attrmap.count("sys.acl") ? attrmap["sys.acl"] : std::string(""),
            attrmap.count("user.acl") ? attrmap["user.acl"] : std::string(""),
            vid,
            attrmap.count("sys.eval.useracl"));
    eos_info("acl=%d r=%d w=%d wo=%d egroup=%d shared=%d mutable=%d",
             acl.HasAcl(), acl.CanRead(), acl.CanWrite(), acl.CanWriteOnce(),
             acl.HasEgroup(),
             isSharedFile,
             acl.IsMutable());

    if (acl.HasAcl()) {
      if (isRW) {
        // write case
        if ((!acl.CanWrite()) && (!acl.CanWriteOnce())) {
          // we have to check the standard permissions
          stdpermcheck = true;
        }
      } else {
        // read case
        if ((!acl.CanRead())) {
          // we have to check the standard permissions
          stdpermcheck = true;
        }
      }
    } else {
      stdpermcheck = true;
    }

    if (isRW && !acl.IsMutable() && vid.uid && !vid.sudoer) {
      // immutable directory
      errno = EPERM;
      gOFS->MgmStats.Add("OpenFailedPermission", vid.uid, vid.gid, 1);
      return Emsg(epname, error, errno, "open file - directory immutable", path);
    }

    if ((!isSharedFile || isRW) && stdpermcheck
        && (!dmd->access(vid.uid, vid.gid, (isRW) ? W_OK | X_OK : R_OK | X_OK))) {
      if (!((vid.uid == DAEMONUID) && (isPioReconstruct))) {
        // we don't apply this permission check for reconstruction jobs issued via the daemon account
        errno = EPERM;
        gOFS->MgmStats.Add("OpenFailedPermission", vid.uid, vid.gid, 1);
        return Emsg(epname, error, errno, "open file", path);
      }
    }

    if (sticky_owner) {
      eos_info("msg=\"client acting as directory owner\" path=\"%s\" uid=\"%u=>%u\" gid=\"%u=>%u\"",
               path, vid.uid, vid.gid, d_uid, d_gid);
      vid.uid = d_uid;
      vid.gid = d_gid;
    }

    // If a file has the sys.proc attribute, it will be redirected as a command
    if (fmd != nullptr && fmd->getAttributes().count("sys.proc")) {
      return open("/proc/user/", open_mode, Mode, client,
                  fmd->getAttribute("sys.proc").c_str());
    }
  }

  // Set the versioning depth if it is defined
  if (attrmap.count("sys.versioning")) {
    versioning = atoi(attrmap["sys.versioning"].c_str());
  } else {
    if (attrmap.count("user.versioning")) {
      versioning = atoi(attrmap["user.versioning"].c_str());
    }
  }

  if (attrmap.count("sys.forced.atomic")) {
    isAtomicUpload = atoi(attrmap["sys.forced.atomic"].c_str());
  } else {
    if (attrmap.count("user.forced.atomic")) {
      isAtomicUpload = atoi(attrmap["user.forced.atomic"].c_str());
    } else {
      if (openOpaque->Get("eos.atomic")) {
        isAtomicUpload = true;
      }
    }
  }

  if (openOpaque->Get("eos.injection")) {
    isInjection = true;
  }

  // disable atomic uploads for FUSE clients
  if (isFuse) {
    isAtomicUpload = false;
  }

  // disable injection in fuse clients
  if (isFuse) {
    isInjection = false;
  }

  if (isRW) {
    // Allow updates of 0-size RAIN files so that we are able to write from the
    // FUSE mount with lazy-open mode enabled.
    if (!getenv("EOS_ALLOW_RAIN_RWM") && isRewrite && (vid.uid > 3) &&
        (fmdsize != 0) &&
        ((eos::common::LayoutId::GetLayoutType(fmdlid) ==
          eos::common::LayoutId::kRaidDP) ||
         (eos::common::LayoutId::GetLayoutType(fmdlid) ==
          eos::common::LayoutId::kArchive) ||
         (eos::common::LayoutId::GetLayoutType(fmdlid) ==
          eos::common::LayoutId::kRaid6))) {
      // Unpriviledged users are not allowed to open RAIN files for update
      gOFS->MgmStats.Add("OpenFailedNoUpdate", vid.uid, vid.gid, 1);
      return Emsg(epname, error, EPERM, "update RAIN layout file - "
                  "you have to be a priviledged user for updates");
    }

    if (!isInjection && (open_mode & SFS_O_TRUNC) && fmd) {
      // check if this directory is write-once for the mapped user
      if (acl.HasAcl()) {
        if (acl.CanWriteOnce()) {
          gOFS->MgmStats.Add("OpenFailedNoUpdate", vid.uid, vid.gid, 1);
          // this is a write once user
          return Emsg(epname, error, EEXIST,
                      "overwrite existing file - you are write-once user");
        } else {
          if ((!stdpermcheck) && (!acl.CanWrite())) {
            return Emsg(epname, error, EPERM,
                        "overwrite existing file - you have no write permission");
          }
        }
      }

      if (versioning) {
        if (isAtomicUpload) {
          eos::common::Path cPath(path);
          XrdOucString vdir;
          vdir += cPath.GetVersionDirectory();
          // atomic uploads need just to purge version to max-1, the version is created on commit
          // purge might return an error if the file was not yet existing/versioned
          gOFS->PurgeVersion(vdir.c_str(), error, versioning - 1);
          errno = 0;
        } else {
          // handle the versioning for a specific file ID
          if (gOFS->Version(fileId, error, vid, versioning)) {
            return Emsg(epname, error, errno, "version file", path);
          }
        }
      } else {
        // drop the old file (for non atomic uploads) and create a new truncated one
        if ((!isAtomicUpload) && gOFS->_rem(path, error, vid, ininfo, false, false)) {
          return Emsg(epname, error, errno, "remove file for truncation", path);
        }
      }

      if (!ocUploadUuid.length()) {
        fmd.reset();
      } else {
        eos_info("keep attached to existing fmd in chunked upload");
      }

      gOFS->MgmStats.Add("OpenWriteTruncate", vid.uid, vid.gid, 1);
    } else {
      if (!(fmd) && ((open_flag & O_CREAT))) {
        gOFS->MgmStats.Add("OpenWriteCreate", vid.uid, vid.gid, 1);
      } else {
        if (acl.HasAcl()) {
          if (acl.CanWriteOnce()) {
            // this is a write once user
            return Emsg(epname, error, EEXIST,
                        "overwrite existing file - you are write-once user");
          } else {
            if ((!stdpermcheck) && (!acl.CanWrite())) {
              return Emsg(epname, error, EPERM,
                          "overwrite existing file - you have no write permission");
            }
          }
        }

        gOFS->MgmStats.Add("OpenWrite", vid.uid, vid.gid, 1);
      }
    }

    // -------------------------------------------------------------------------
    // write case
    // -------------------------------------------------------------------------
    if ((!fmd)) {
      if (!(open_flag & O_CREAT)) {
        // write open of not existing file without creation flag
        return Emsg(epname, error, errno, "open file without creation flag", path);
      } else {
        // creation of a new file or isOcUpload
        {
          // -------------------------------------------------------------------
          eos::common::RWMutexWriteLock lock(gOFS->eosViewRWMutex);

          try {
            if (!fmd) {
              // we create files with the uid/gid of the parent directory
              if (isAtomicUpload) {
                eos::common::Path cPath(path);
                creation_path = cPath.GetAtomicPath(versioning, ocUploadUuid);
                eos_info("atomic-path=%s", creation_path.c_str());
              }

              fmd = gOFS->eosView->createFile(creation_path.c_str(), vid.uid, vid.gid);

              if (ocUploadUuid.length()) {
                fmd->setFlags(0);
              } else {
                fmd->setFlags(Mode & (S_IRWXU | S_IRWXG | S_IRWXO));
              }
            }

            fileId = fmd->getId();
            fmdlid = fmd->getLayoutId();
            // oc chunks start with flags=0
            cid = fmd->getContainerId();
            std::shared_ptr<eos::IContainerMD> cmd =
              gOFS->eosDirectoryService->getContainerMD(cid);
            cmd->setMTimeNow();
            cmd->notifyMTimeChange(gOFS->eosDirectoryService);
            gOFS->eosView->updateContainerStore(cmd.get());
            gOFS->FuseXCast(cmd->getId());
          } catch (eos::MDException& e) {
            fmd.reset();
            errno = e.getErrno();
            eos_debug("msg=\"exception\" ec=%d emsg=\"%s\"\n",
                      e.getErrno(), e.getMessage().str().c_str());
          };

          // -------------------------------------------------------------------
        }

        if (!fmd) {
          // creation failed
          gOFS->MgmStats.Add("OpenFailedCreate", vid.uid, vid.gid, 1);
          return Emsg(epname, error, errno, "create file", path);
        }

        isCreation = true;
        // -------------------------------------------------------------------------
      }
    } else {
      // we attached to an existing file
      if (open_flag & O_EXCL) {
        gOFS->MgmStats.Add("OpenFailedExists", vid.uid, vid.gid, 1);
        return Emsg(epname, error, EEXIST, "create file", path);
      }

      if (acl.HasAcl()) {
        if (!acl.CanUpdate()) {
          // the ACL has !u set - we don't allow to do file updates
          gOFS->MgmStats.Add("OpenFailedNoUpdate", vid.uid, vid.gid, 1);
          return Emsg(epname, error, EPERM, "update file - fobidden by ACL",
                      path);
        }
      }
    }
  } else {
    if (!fmd) {
      // check if there is a redirect or stall for missing entries
      MAYREDIRECT_ENOENT;
      MAYSTALL_ENOENT;
    }

    if ((!fmd) && (attrmap.count("sys.redirect.enoent"))) {
      // there is a redirection setting here
      redirectionhost = "";
      redirectionhost = attrmap["sys.redirect.enoent"].c_str();
      int portpos = 0;

      if ((portpos = redirectionhost.find(":")) != STR_NPOS) {
        XrdOucString port = redirectionhost;
        port.erase(0, portpos + 1);
        ecode = atoi(port.c_str());
        redirectionhost.erase(portpos);
      } else {
        ecode = 1094;
      }

      rcode = SFS_REDIRECT;
      error.setErrInfo(ecode, redirectionhost.c_str());
      gOFS->MgmStats.Add("RedirectENOENT", vid.uid, vid.gid, 1);
      return rcode;
    }

    if ((!fmd)) {
      gOFS->MgmStats.Add("OpenFailedENOENT", vid.uid, vid.gid, 1);
      return Emsg(epname, error, errno, "open file", path);
    }

    if (isSharedFile) {
      gOFS->MgmStats.Add("OpenShared", vid.uid, vid.gid, 1);
    } else {
      gOFS->MgmStats.Add("OpenRead", vid.uid, vid.gid, 1);
    }
  }

  // ---------------------------------------------------------------------------
  // flush synchronization logic, don't open a file which is currently flushing
  // ---------------------------------------------------------------------------
  if (gOFS->zMQ->gFuseServer.Flushs().hasFlush(eos::common::FileId::FidToInode(
        fileId))) {
    // the first 255ms are covered inside hasFlush, otherwise we stall clients for a sec
    return gOFS->Stall(error, 1, "file is currently being flushed");
  }

  // ---------------------------------------------------------------------------
  // construct capability
  // ---------------------------------------------------------------------------
  XrdOucString capability = "";

  if (isPioReconstruct) {
    capability += "&mgm.access=update";
  } else {
    if (isRW) {
      if (isRewrite) {
        capability += "&mgm.access=update";
      } else {
        capability += "&mgm.access=create";
      }
    } else {
      capability += "&mgm.access=read";
    }
  }

  // ---------------------------------------------------------------------------
  // forward some allowed user opaque tags
  // ---------------------------------------------------------------------------
  unsigned long layoutId = (isCreation) ? eos::common::LayoutId::kPlain : fmdlid;
  // the client can force to read a file on a defined file system
  unsigned long forcedFsId = 0;
  // the client can force to place a file in a specified group of a space
  long forcedGroup = -1;
  // this is the filesystem defining the client access point in the selection
  // vector - for writes it is always 0, for reads it comes out of the
  // FileAccess function
  unsigned long fsIndex = 0;
  XrdOucString space = "default";
  unsigned long new_lid = 0;
  // select space and layout according to policies
  Policy::GetLayoutAndSpace(path, attrmap, vid, new_lid, space, *openOpaque,
                            forcedFsId, forcedGroup);
  eos::mgm::Scheduler::tPlctPolicy plctplcy;
  std::string targetgeotag;
  // get placement policy
  Policy::GetPlctPolicy(path, attrmap, vid, *openOpaque, plctplcy, targetgeotag);
  eos::common::RWMutexReadLock vlock(FsView::gFsView.ViewMutex);
  unsigned long long ext_mtime_sec = 0;
  unsigned long long ext_mtime_nsec = 0;
  unsigned long long ext_ctime_sec = 0;
  unsigned long long ext_ctime_nsec = 0;

  if (openOpaque->Get("eos.ctime")) {
    std::string str_ctime = openOpaque->Get("eos.ctime");
    size_t pos = str_ctime.find('.');

    if (pos == std::string::npos) {
      ext_ctime_sec = strtoull(str_ctime.c_str(), 0, 10);
      ext_ctime_nsec = 0;
    } else {
      ext_ctime_sec = strtoull(str_ctime.substr(0, pos).c_str(), 0, 10);
      ext_ctime_nsec = strtoull(str_ctime.substr(pos + 1).c_str(), 0, 10);
    }
  }

  if (openOpaque->Get("eos.mtime")) {
    std::string str_mtime = openOpaque->Get("eos.mtime");
    size_t pos = str_mtime.find('.');

    if (pos == std::string::npos) {
      ext_mtime_sec = strtoull(str_mtime.c_str(), 0, 10);
      ext_mtime_nsec = 0;
    } else {
      ext_mtime_sec = strtoull(str_mtime.substr(0, pos).c_str(), 0, 10);
      ext_mtime_nsec = strtoull(str_mtime.substr(pos + 1).c_str(), 0, 10);
    }
  }

  if ((!isInjection) && (isCreation || ((open_mode == SFS_O_TRUNC)))) {
    eos_info("blocksize=%llu lid=%x",
             eos::common::LayoutId::GetBlocksize(new_lid), new_lid);
    layoutId = new_lid;
    {
      eos::common::RWMutexWriteLock lock(gOFS->eosViewRWMutex);
<<<<<<< HEAD
      std::shared_ptr<eos::IFileMD> fmdnew;

      try {
        fmdnew = gOFS->eosView->getFile(path);
      } catch (eos::MDException& e) {
        // TODO: this should be review to see if it is possible
        if ((!isAtomicUpload) && (fmdnew != fmd)) {
          // file has been recreated in the meanwhile
          return Emsg(epname, error, EEXIST, "open file (file recreated)", path);
        }
      }

      // Set the layout and commit new meta data
=======
      eos::FileMD* fmdnew = 0;

      if (!byfid)
      {
	try
	{
	  fmdnew = gOFS->eosView->getFile(path);
	}
	catch (eos::MDException &e)
	{
	  if ((!isAtomicUpload) && (fmdnew != fmd))
	  {
	    // file has been recreated in the meanwhile
	    return Emsg(epname, error, EEXIST, "open file (file recreated)", path);
	  }
	}
      }

      // -----------------------------------------------------------------------
      // set the layout and commit new meta data
>>>>>>> 2045c6bd
      fmd->setLayoutId(layoutId);

      // if specified set an external modification/creation time
      if (ext_mtime_sec) {
        eos::IFileMD::ctime_t mtime;
        mtime.tv_sec = ext_mtime_sec;
        mtime.tv_nsec = ext_mtime_nsec;
        fmd->setMTime(mtime);
      } else {
        fmd->setMTimeNow();
      }

      if (ext_ctime_sec) {
        eos::IFileMD::ctime_t ctime;
        ctime.tv_sec = ext_ctime_sec;
        ctime.tv_nsec = ext_ctime_nsec;
        fmd->setCTime(ctime);
      }

      try {
        gOFS->eosView->updateFileStore(fmd.get());
        gOFS->FuseXCast(eos::common::FileId::FidToInode(fmd->getId()));
        std::shared_ptr<eos::IContainerMD> cmd =
          gOFS->eosDirectoryService->getContainerMD(cid);
        cmd->setMTimeNow();
        cmd->notifyMTimeChange(gOFS->eosDirectoryService);
        gOFS->eosView->updateContainerStore(cmd.get());
        gOFS->FuseXCast(cmd->getId());

        if (isCreation || (!fmd->getNumLocation())) {
          eos::IQuotaNode* ns_quota = gOFS->eosView->getQuotaNode(cmd.get());

          if (ns_quota) {
            ns_quota->addFile(fmd.get());
          }
        }
      } catch (eos::MDException& e) {
        errno = e.getErrno();
        std::string errmsg = e.getMessage().str();
        eos_debug("msg=\"exception\" ec=%d emsg=\"%s\"\n",
                  e.getErrno(), e.getMessage().str().c_str());
        gOFS->MgmStats.Add("OpenFailedQuota", vid.uid, vid.gid, 1);
        return Emsg(epname, error, errno, "open file", errmsg.c_str());
      }
    }
  }

  capability += "&mgm.ruid=";
  capability += (int) vid.uid;
  capability += "&mgm.rgid=";
  capability += (int) vid.gid;
  capability += "&mgm.uid=";
  capability += (int) vid.uid_list[0];
  capability += "&mgm.gid=";
  capability += (int) vid.gid_list[0];
  capability += "&mgm.path=";
  {
    // an '&' will create a failure on the FST
    XrdOucString safepath = path;

    while (safepath.replace("&", "#AND#")) {
    }

    capability += safepath;
  }
  capability += "&mgm.manager=";
  capability += gOFS->ManagerId.c_str();
  capability += "&mgm.fid=";
  XrdOucString hexfid;
  eos::common::FileId::Fid2Hex(fileId, hexfid);
  capability += hexfid;
  XrdOucString sizestring;
  capability += "&mgm.cid=";
  capability += eos::common::StringConversion::GetSizeString(sizestring, cid);
  // add the mgm.sec information to the capability
  capability += "&mgm.sec=";
  capability += eos::common::SecEntity::ToKey(client,
                openOpaque->Get("eos.app")).c_str();

  if (attrmap.count("user.tag")) {
    capability += "&mgm.container=";
    capability += attrmap["user.tag"].c_str();
  }

  // the size which will be reserved with a placement of one replica
  // for that file
  unsigned long long bookingsize;
  bool hasClientBookingSize = false;
  unsigned long long targetsize = 0;
  unsigned long long minimumsize = 0;
  unsigned long long maximumsize = 0;

  if (attrmap.count("sys.forced.bookingsize")) {
    // we allow only a system attribute not to get fooled by a user
    bookingsize = strtoull(attrmap["sys.forced.bookingsize"].c_str(), 0, 10);
  } else {
    if (attrmap.count("user.forced.bookingsize")) {
      bookingsize = strtoull(attrmap["user.forced.bookingsize"].c_str(), 0, 10);
    } else {
      bookingsize = 1024ll; // 1k as default

      if (openOpaque->Get("eos.bookingsize")) {
        bookingsize = strtoull(openOpaque->Get("eos.bookingsize"), 0, 10);
        hasClientBookingSize = true;
      } else {
        if (openOpaque->Get("oss.asize")) {
          bookingsize = strtoull(openOpaque->Get("oss.asize"), 0, 10);
          hasClientBookingSize = true;
        }
      }
    }
  }

  if (attrmap.count("sys.forced.minsize")) {
    minimumsize = strtoull(attrmap["sys.forced.minsize"].c_str(), 0, 10);
  }

  if (attrmap.count("sys.forced.maxsize")) {
    maximumsize = strtoull(attrmap["sys.forced.maxsize"].c_str(), 0, 10);
  }

  if (openOpaque->Get("oss.asize")) {
    targetsize = strtoull(openOpaque->Get("oss.asize"), 0, 10);
  }

  if (openOpaque->Get("eos.targetsize")) {
    targetsize = strtoull(openOpaque->Get("eos.targetsize"), 0, 10);
  }

  eos::mgm::FileSystem* filesystem = 0;
  std::vector<unsigned int> selectedfs;
  std::vector<std::string> proxys;
  std::vector<std::string> firewalleps;
  // file systems which are unavailable during a read operation
  std::vector<unsigned int> unavailfs;
  // file systems which have been replaced with a new reconstructed stripe
  std::vector<unsigned int> replacedfs;
  std::vector<unsigned int>::const_iterator sfs;
  int retc = 0;
  bool isRecreation = false;

  // Place a new file
  if (isCreation || (!fmd->getNumLocation()) || isInjection) {
    const char* containertag = 0;

    if (attrmap.count("user.tag")) {
      containertag = attrmap["user.tag"].c_str();
    }

    /// ###############
    // if the client should go through a firewall entrypoint, try to get it
    // if the scheduled fs need to be accessed through a dataproxy, try to get it
    // if any of the two fails, the scheduling operation fails
    Scheduler::PlacementArguments plctargs;
    plctargs.alreadyused_filesystems = &selectedfs;
    plctargs.bookingsize = bookingsize;
    plctargs.dataproxys = &proxys;
    plctargs.firewallentpts = &firewalleps;
    plctargs.forced_scheduling_group_index = forcedGroup;
    plctargs.grouptag = containertag;
    plctargs.lid = layoutId;
    plctargs.inode = (ino64_t) fmd->getId();
    plctargs.path = path;
    plctargs.plctTrgGeotag = &targetgeotag;
    plctargs.plctpolicy = plctplcy;
    plctargs.selected_filesystems = &selectedfs;
    std::string spacename = space.c_str();
    plctargs.spacename = &spacename;
    plctargs.truncate = open_mode & SFS_O_TRUNC;
    plctargs.vid = &vid;

    if (!plctargs.isValid()) {
      // there is something wrong in the arguments of file placement
      return Emsg(epname, error, EINVAL, "open - invalid placement argument", path);
    }

    retc = Quota::FilePlacement(&plctargs);
  } else {
    // Access existing file - fill the vector with the existing locations
    for (unsigned int i = 0; i < fmd->getNumLocation(); i++) {
      int loc = fmd->getLocation(i);

      if (loc) {
        selectedfs.push_back(loc);
      }
    }

    if (!selectedfs.size()) {
      // this file has not a single existing replica
      gOFS->MgmStats.Add("OpenFileOffline", vid.uid, vid.gid, 1);
      return Emsg(epname, error, ENODEV, "open - no replica exists", path);
    }

    /// ###############
    // reconstruction opens files in RW mode but we actually need RO mode in this case
    /// ###############
    // if the client should go through a firewall entrypoint, try to get it
    // if the scheduled fs need to be accessed through a dataproxy, try to get it
    // if any of the two fails, the scheduling operation fails
    Scheduler::AccessArguments acsargs;
    acsargs.bookingsize = fmd->getSize();
    acsargs.dataproxys = &proxys;
    acsargs.firewallentpts = &firewalleps;
    acsargs.forcedfsid = forcedFsId;
    acsargs.forcedspace = space.c_str();
    acsargs.fsindex = &fsIndex;
    acsargs.isRW = isPioReconstruct ? false : isRW;;
    acsargs.lid = layoutId;
    acsargs.inode = (ino64_t) fmd->getId();
    acsargs.locationsfs = &selectedfs;
    acsargs.tried_cgi = &tried_cgi;
    acsargs.unavailfs = &unavailfs;
    acsargs.vid = &vid;

    if (!acsargs.isValid()) {
      // there is something wrong in the arguments of file access
      return Emsg(epname, error, EINVAL, "open - invalid access argument", path);
    }

    retc = Quota::FileAccess(&acsargs);

    if ((retc == ENONET) && (!fmd->getSize()) && (!bookingsize)) {
      const char* containertag = 0;

      if (attrmap.count("user.tag")) {
        containertag = attrmap["user.tag"].c_str();
      }

      isCreation = true;
      /// ###############
      // if the client should go through a firewall entrypoint, try to get it
      // if the scheduled fs need to be accessed through a dataproxy, try to get it
      // if any of the two fails, the scheduling operation fails
      Scheduler::PlacementArguments plctargs;
      plctargs.alreadyused_filesystems = &selectedfs;
      plctargs.bookingsize = bookingsize;
      plctargs.dataproxys = &proxys;
      plctargs.firewallentpts = &firewalleps;
      plctargs.forced_scheduling_group_index = forcedGroup;
      plctargs.grouptag = containertag;
      plctargs.lid = layoutId;
      plctargs.inode = (ino64_t) fmd->getId();
      plctargs.path = path;
      plctargs.plctTrgGeotag = &targetgeotag;
      plctargs.plctpolicy = plctplcy;
      plctargs.selected_filesystems = &selectedfs;
      std::string spacename = space.c_str();
      plctargs.spacename = &spacename;
      plctargs.truncate = open_mode & SFS_O_TRUNC;
      plctargs.vid = &vid;

      if (!plctargs.isValid()) {
        // there is something wrong in the arguments of file placement
        return Emsg(epname, error, EINVAL, "open - invalid placement argument", path);
      }

      retc = Quota::FilePlacement(&plctargs);
      eos_info("msg=\"file-recreation due to offline/full locations\" path=%s retc=%d",
               path, retc);
      isRecreation = true;
    }

    if (retc == EXDEV) {
      // Indicating that the layout requires the replacement of stripes
      retc = 0; // TODO: we currently don't support repair on the fly mode
    }
  }

  /// ###############
  eos::common::Logging& g_logging = eos::common::Logging::GetInstance();

  if (g_logging.gLogMask & LOG_MASK(LOG_DEBUG)) {
    std::stringstream strstr;
    strstr << "\nselectedfs are : ";

    for (auto it = selectedfs.begin(); it != selectedfs.end(); it++) {
      strstr << *it << "  ";
    }

    strstr << "\nproxys are : ";

    for (auto it = proxys.begin(); it != proxys.end(); it++) {
      strstr << *it << "  ";
    }

    strstr << "\nfirewallentrypoints are : ";

    for (auto it = firewalleps.begin(); it != firewalleps.end(); it++) {
      strstr << *it << "  ";
    }

    strstr << "  and retc=" << retc;
    eos_static_debug(strstr.str().c_str());
  }

  /// ###############

  if (retc) {
    // if we don't have quota we don't bounce the client back
    if ((retc != ENOSPC) && (retc != EDQUOT)) {
      // INLINE Workflows
      int stalltime = 0;
      workflow.SetFile(path, fmd->getId());

      if ((stalltime = workflow.Trigger("open", "enonet", vid)) > 0) {
        eos_info("msg=\"triggered ENOENT workflow\" path=%s", path);
        return gOFS->Stall(error, stalltime, ""
                           "File is currently unavailable - triggered workflow!");
      }

      // check if we have a global redirect or stall for offline files
      MAYREDIRECT_ENONET;
      MAYSTALL_ENONET;
      MAYREDIRECT_ENETUNREACH;
      MAYSTALL_ENETUNREACH;

      // INLINE REPAIR
      // - if files are less than 1GB we try to repair them inline - max. 3 time
      if ((!isCreation) && isRW && attrmap.count("sys.heal.unavailable") &&
          (fmd->getSize() < (1 * 1024 * 1024 * 1024))) {
        int nmaxheal = 3;

        if (attrmap.count("sys.heal.unavailable")) {
          nmaxheal = atoi(attrmap["sys.heal.unavailable"].c_str());
        }

        int nheal = 0;
        gOFS->MgmHealMapMutex.Lock();

        if (gOFS->MgmHealMap.count(fileId)) {
          nheal = gOFS->MgmHealMap[fileId];
        }

        // if there was already a healing
        if (nheal >= nmaxheal) {
          // we tried nmaxheal times to heal, so we abort now and
          // return an error to the client
          gOFS->MgmHealMap.erase(fileId);
          gOFS->MgmHealMap.resize(0);
          gOFS->MgmHealMapMutex.UnLock();
          gOFS->MgmStats.Add("OpenFailedHeal", vid.uid, vid.gid, 1);
          XrdOucString msg = "heal file with inaccessible replica's after ";
          msg += (int) nmaxheal;
          msg += " tries - giving up";
          eos_err("%s", msg.c_str());
          return Emsg(epname, error, ENOSR, msg.c_str(), path);
        }

        eos_info("msg=\"in-line healing\" path=%s", path);
        // increase the heal counter for that file id
        gOFS->MgmHealMap[fileId] = nheal + 1;
        gOFS->MgmHealMapMutex.UnLock();
        auto proc_cmd = ProcInterface::GetProcCommand(tident, vid);

        if (proc_cmd) {
          // Issue the version command
          XrdOucString cmd = "mgm.cmd=file&mgm.subcmd=version&"
                             "mgm.purge.version=-1&mgm.path=";
          cmd += path;
          proc_cmd->open("/proc/user/", cmd.c_str(), vid, &error);
          proc_cmd->close();
          int stalltime = 1; // let the client come back quickly

          if (attrmap.count("sys.stall.unavailable")) {
            stalltime = atoi(attrmap["sys.stall.unavailable"].c_str());
          }

          gOFS->MgmStats.Add("OpenStalledHeal", vid.uid, vid.gid, 1);
          eos_info("attr=sys info=\"stalling file\" path=%s rw=%d stalltime=%d nstall=%d",
                   path, isRW, stalltime, nheal);
          return gOFS->Stall(error, stalltime, ""
                             "Required filesystems are currently unavailable!");
        } else {
          return Emsg(epname, error, ENOMEM, "allocate proc command object for ",
                      path);
        }
      }

      // ----------------------------------------------------------------------
      // ASYNC REPAIR
      // - for big files if defined
      // check if we should try to heal offline replicas (rw mode only)
      // ----------------------------------------------------------------------
      if ((!isCreation) && isRW && attrmap.count("sys.heal.unavailable")) {
        int nmaxheal = atoi(attrmap["sys.heal.unavailable"].c_str());
        int nheal = 0;
        gOFS->MgmHealMapMutex.Lock();

        if (gOFS->MgmHealMap.count(fileId)) {
          nheal = gOFS->MgmHealMap[fileId];
        }

        // if there was already a healing
        if (nheal >= nmaxheal) {
          // we tried nmaxheal times to heal, so we abort now and
          // return an error to the client
          gOFS->MgmHealMap.erase(fileId);
          gOFS->MgmHealMap.resize(0);
          gOFS->MgmHealMapMutex.UnLock();
          gOFS->MgmStats.Add("OpenFailedHeal", vid.uid, vid.gid, 1);
          XrdOucString msg = "heal file with inaccesible replica's after ";
          msg += (int) nmaxheal;
          msg += " tries - giving up";
          eos_err("%s", msg.c_str());
          return Emsg(epname, error, ENOSR, msg.c_str(), path);
        } else {
          // increase the heal counter for that file id
          gOFS->MgmHealMap[fileId] = nheal + 1;
          auto proc_cmd = ProcInterface::GetProcCommand(tident, vid);

          if (proc_cmd) {
            // issue the adjustreplica command as root
            eos::common::Mapping::VirtualIdentity vidroot;
            eos::common::Mapping::Copy(vid, vidroot);
            eos::common::Mapping::Root(vidroot);
            XrdOucString cmd = "mgm.cmd=file&mgm.subcmd=adjustreplica&"
                               "mgm.file.express=1&mgm.path=";
            cmd += path;
            proc_cmd->open("/proc/user/", cmd.c_str(), vidroot, &error);
            proc_cmd->close();
            int stalltime = 60; // 1 min by default

            if (attrmap.count("sys.stall.unavailable")) {
              stalltime = atoi(attrmap["sys.stall.unavailable"].c_str());
            }

            gOFS->MgmStats.Add("OpenStalledHeal", vid.uid, vid.gid, 1);
            eos_info("attr=sys info=\"stalling file\" path=%s rw=%d stalltime=%d nstall=%d",
                     path, isRW, stalltime, nheal);
            gOFS->MgmHealMapMutex.UnLock();
            return gOFS->Stall(error, stalltime, ""
                               "Required filesystems are currently unavailable!");
          } else {
            gOFS->MgmHealMapMutex.UnLock();
            return Emsg(epname, error, ENOMEM, "allocate proc command object for ",
                        path);
          }
        }
      }

      // check if the dir attributes tell us to let clients rebounce
      if (attrmap.count("sys.stall.unavailable")) {
        int stalltime = atoi(attrmap["sys.stall.unavailable"].c_str());

        if (stalltime) {
          // stall the client
          gOFS->MgmStats.Add("OpenStalled", vid.uid, vid.gid, 1);
          eos_info("attr=sys info=\"stalling file since replica's are down\" path=%s rw=%d",
                   path, isRW);
          return gOFS->Stall(error, stalltime,
                             "Required filesystems are currently unavailable!");
        }
      }

      if (attrmap.count("user.stall.unavailable")) {
        int stalltime = atoi(attrmap["user.stall.unavailable"].c_str());

        if (stalltime) {
          // stall the client
          gOFS->MgmStats.Add("OpenStalled", vid.uid, vid.gid, 1);
          eos_info("attr=user info=\"stalling file since replica's are down\" path=%s rw=%d",
                   path, isRW);
          return gOFS->Stall(error, stalltime,
                             "Required filesystems are currently unavailable!");
        }
      }

      if ((attrmap.count("sys.redirect.enonet"))) {
        // there is a redirection setting here if files are unaccessible
        redirectionhost = "";
        redirectionhost = attrmap["sys.redirect.enonet"].c_str();
        int portpos = 0;

        if ((portpos = redirectionhost.find(":")) != STR_NPOS) {
          XrdOucString port = redirectionhost;
          port.erase(0, portpos + 1);
          ecode = atoi(port.c_str());
          redirectionhost.erase(portpos);
        } else {
          ecode = 1094;
        }

        rcode = SFS_REDIRECT;
        error.setErrInfo(ecode, redirectionhost.c_str());
        gOFS->MgmStats.Add("RedirectENONET", vid.uid, vid.gid, 1);
        return rcode;
      }

      if (!gOFS->MgmMaster.IsMaster() && gOFS->MgmMaster.IsRemoteMasterOk()) {
        // redirect ENONET to an alive remote master
        redirectionhost = gOFS->MgmMaster.GetMasterHost();
        ecode = 1094;
        rcode = SFS_REDIRECT;
        error.setErrInfo(ecode, redirectionhost.c_str());
        gOFS->MgmStats.Add("RedirectENONET", vid.uid, vid.gid, 1);
        return rcode;
      }

      gOFS->MgmStats.Add("OpenFileOffline", vid.uid, vid.gid, 1);
    } else {
      // Remove the created file from the namespace as root since somebody could
      // have a no-delete ACL. Do this only if there are no replicas already
      // attached to the file md entry. If there are, this means the current
      // thread was blocked in scheduling and a retry of the client went
      // through successfully. If we delete the entry we end up with data lost.
      if (isCreation) {
        bool do_remove = false;

        try {
          eos::common::RWMutexReadLock rd_lock(gOFS->eosViewRWMutex);
          auto tmp_fmd = gOFS->eosView->getFile(path);

          if (tmp_fmd->getNumLocation() == 0) {
            do_remove = true;
          }
        } catch (eos::MDException& e) {}

        if (do_remove) {
          eos::common::Mapping::VirtualIdentity vidroot;
          eos::common::Mapping::Root(vidroot);
          gOFS->_rem(cPath.GetPath(), error, vidroot, 0, false, false, false);
        }
      }

      gOFS->MgmStats.Add("OpenFailedQuota", vid.uid, vid.gid, 1);
    }

    if (isRW) {
      if (retc == ENOSPC) {
        return Emsg(epname, error, retc, "get free physical space", path);
      }

      if (retc == EDQUOT) {
        return Emsg(epname, error, retc,
                    "get quota space - quota not defined or exhausted", path);
      }

      return Emsg(epname, error, retc, "access quota space", path);
    } else {
      return Emsg(epname, error, retc, "open file ", path);
    }
  } else {
    if (isRW) {
      if (isCreation && hasClientBookingSize && ((bookingsize == 0) ||
          ocUploadUuid.length())) {
        // ---------------------------------------------------------------------
        // if this is a creation we commit the scheduled replicas NOW
        // we do the same for chunked/parallel uploads
        // ---------------------------------------------------------------------
        {
          // get an empty file checksum
          std::string binchecksum = eos::common::LayoutId::GetEmptyFileChecksum(layoutId);
          eos::Buffer cx;
          cx.putData(binchecksum.c_str(), binchecksum.size());
          eos::common::RWMutexWriteLock lock(gOFS->eosViewRWMutex);
          // -------------------------------------------------------------------

          try {
            fmd = gOFS->eosView->getFile(creation_path);

            if (isRecreation) {
              fmd->unlinkAllLocations();
            }

            for (unsigned int i = 0; i < selectedfs.size(); ++i) {
              fmd->addLocation(selectedfs[i]);
            }

            fmd->setChecksum(cx);
            gOFS->eosView->updateFileStore(fmd.get());
          } catch (eos::MDException& e) {
            errno = e.getErrno();
            std::string errmsg = e.getMessage().str();
            eos_debug("msg=\"exception\" ec=%d emsg=\"%s\"\n",
                      e.getErrno(), e.getMessage().str().c_str());
            gOFS->MgmStats.Add("OpenFailedQuota", vid.uid, vid.gid, 1);
            return Emsg(epname, error, errno, "open file", errmsg.c_str());
          }

          // -------------------------------------------------------------------
        }
        isZeroSizeFile = true;
      }

      if (isFuse && !isCreation) {
        // ---------------------------------------------------------------------
        // if we come from fuse for an update
        // consistently redirect to the highest fsid having if possible the same
        // geotag as the client
        // ---------------------------------------------------------------------
        if (byfid) {
          // the new FUSE client needs to have the replicas attached after the
          // first open call
          eos::common::RWMutexWriteLock lock(gOFS->eosViewRWMutex);

          try {
            fmd = gOFS->eosFileService->getFileMD(byfid);

            if (isRecreation) {
              fmd->unlinkAllLocations();
            }

            for (unsigned int i = 0; i < selectedfs.size(); ++i) {
              fmd->addLocation(selectedfs[i]);
            }

            gOFS->eosView->updateFileStore(fmd.get());
          } catch (eos::MDException& e) {
            errno = e.getErrno();
            std::string errmsg = e.getMessage().str();
            eos_debug("msg=\"exception\" ec=%d emsg=\"%s\"\n",
                      e.getErrno(), e.getMessage().str().c_str());
            gOFS->MgmStats.Add("OpenFailedQuota", vid.uid, vid.gid, 1);
            return Emsg(epname, error, errno, "open file", errmsg.c_str());
          }
        }

        eos::common::FileSystem::fsid_t fsid = 0;
        fsIndex = 0;
        std::string fsgeotag;

        for (size_t k = 0; k < selectedfs.size(); k++) {
          filesystem = 0;
          fsgeotag = "";

          if (FsView::gFsView.mIdView.count(selectedfs[k])) {
            filesystem = FsView::gFsView.mIdView[selectedfs[k]];
            fsgeotag = filesystem->GetString("stat.geotag");
          }

          // if the fs is available
          if (std::find(unavailfs.begin(), unavailfs.end(),
                        selectedfs[k]) == unavailfs.end()) {
            // take the highest fsid with the same geotag if possible
            if ((vid.geolocation.empty() || fsgeotag == vid.geolocation) &&
                (selectedfs[k] > fsid)) {
              fsIndex = k;
              fsid = selectedfs[k];
            }
          }
        }

        // if the client has a geotag which does not match any of the fs's
        if (!fsIndex) {
          fsid = 0;

          for (size_t k = 0; k < selectedfs.size(); k++)
            if (selectedfs[k] > fsid) {
              fsIndex = k;
              fsid = selectedfs[k];
            }
        }
      }
    } else {
      if (!isFuse && !fmd->getSize()) {
        // 0-size files can be read from the MGM if this is not FUSE access!
        isZeroSizeFile = true;
        return SFS_OK;
      }
    }
  }

  // Get the redirection host from the selected entry in the vector
  if (!selectedfs[fsIndex]) {
    eos_err("0 filesystem in selection");
    return Emsg(epname, error, ENETUNREACH, "received filesystem id 0", path);
  }

  if (FsView::gFsView.mIdView.count(selectedfs[fsIndex])) {
    filesystem = FsView::gFsView.mIdView[selectedfs[fsIndex]];
  } else {
    return Emsg(epname, error, ENETUNREACH, "received non-existent filesystem",
                path);
  }

  // Set the FST gateway for clients who are geo-tagged with default
  if ((firewalleps.size() > fsIndex) && (proxys.size() > fsIndex)) {
    // Do this with forwarding proxy syntax only if the firewall entrypoint is
    // different from the endpoint
    if (firewalleps[fsIndex].size() &&
        ((!proxys[fsIndex].empty() && firewalleps[fsIndex] != proxys[fsIndex]) ||
         (firewalleps[fsIndex] != filesystem->GetString("hostport").c_str()))) {
      // Build the URL for the forwarding proxy and must have the following
      // redirection proxy:port?eos.fstfrw=endpoint:port/abspath
      auto idx = firewalleps[fsIndex].rfind(":");

      if (idx != std::string::npos) {
        targethost = firewalleps[fsIndex].substr(0, idx).c_str();
        targetport = atoi(firewalleps[fsIndex].substr(idx + 1,
                          std::string::npos).c_str());
      } else {
        targethost = firewalleps[fsIndex].c_str();
        targetport = 0;
      }

      std::ostringstream oss;
      oss << targethost << "?" << "eos.fstfrw=";

      // Check if we have to redirect to the fs host or to a proxy
      if (proxys[fsIndex].empty()) {
        oss << filesystem->GetString("host").c_str() << ":" <<
            filesystem->GetString("port").c_str();
      } else {
        oss << proxys[fsIndex];
      }

      redirectionhost = oss.str().c_str();
      redirectionhost += "&";
    } else {
      if (proxys[fsIndex].empty()) { // there is no proxy to use
        targethost  = filesystem->GetString("host").c_str();
        targetport  = atoi(filesystem->GetString("port").c_str());
      } else { // we have a proxy to use
        auto idx = proxys[fsIndex].rfind(":");

        if (idx != std::string::npos) {
          targethost = proxys[fsIndex].substr(0, idx).c_str();
          targetport = atoi(proxys[fsIndex].substr(idx + 1, std::string::npos).c_str());
        } else {
          targethost = proxys[fsIndex].c_str();
          targetport = 0;
        }
      }

      redirectionhost = targethost;
      redirectionhost += "?";
    }

    if (!proxys[fsIndex].empty()) {
      std::string fsprefix = filesystem->GetPath();

      if (fsprefix.size()) {
        XrdOucString s = "mgm.fsprefix";
        s += "=";
        s += fsprefix.c_str();
        s.replace(":", "#COL#");
        redirectionhost += s;
      }
    }
  } else {
    // There is no proxy or firewall entry point to use
    targethost  = filesystem->GetString("host").c_str();
    targetport  = atoi(filesystem->GetString("port").c_str());
    redirectionhost = targethost;
    redirectionhost += "?";
  }

  // ---------------------------------------------------------------------------
  // Rebuild the layout ID (for read it should indicate only the number of
  // available stripes for reading);
  // For 'pio' mode we hand out plain layouts to the client and add the IO
  // layout as an extra field
  // ---------------------------------------------------------------------------
  std::set<unsigned long> ufs;
  {
    // get the unique number of filesystems
    for (size_t i = 0; i < selectedfs.size(); i++) {
      ufs.insert(selectedfs[i]);
    }

    for (size_t i = 0; i < PioReconstructFsList.size(); i++) {
      ufs.insert(PioReconstructFsList[i]);
    }
  }
  new_lid = eos::common::LayoutId::GetId(
              isPio ? eos::common::LayoutId::kPlain :
              eos::common::LayoutId::GetLayoutType(layoutId),
              (isPio ? eos::common::LayoutId::kNone :
               eos::common::LayoutId::GetChecksum(layoutId)),
              isPioReconstruct ? static_cast<int>(ufs.size()) : static_cast<int>
              (selectedfs.size()),
              eos::common::LayoutId::GetBlocksizeType(layoutId),
              eos::common::LayoutId::GetBlockChecksum(layoutId));
  unsigned long orig_type = eos::common::LayoutId::GetLayoutType(layoutId);

  // For RAIN layouts we need to keep the original number of stripes since this
  // is used to compute the different groups and block sizes in the FSTs
  if ((orig_type == eos::common::LayoutId::kRaidDP) ||
      (orig_type == eos::common::LayoutId::kRaid6) ||
      (orig_type == eos::common::LayoutId::kArchive)) {
    eos::common::LayoutId::SetStripeNumber(new_lid,
                                           eos::common::LayoutId::GetStripeNumber(layoutId));
  }

  capability += "&mgm.lid=";
  capability += static_cast<int>(new_lid);
  // space to be prebooked/allocated
  capability += "&mgm.bookingsize=";
  capability += eos::common::StringConversion::GetSizeString(sizestring,
                bookingsize);

  if (minimumsize) {
    capability += "&mgm.minsize=";
    capability += eos::common::StringConversion::GetSizeString(sizestring,
                  minimumsize);
  }

  if (maximumsize) {
    capability += "&mgm.maxsize=";
    capability += eos::common::StringConversion::GetSizeString(sizestring,
                  maximumsize);
  }

  // expected size of the target file on close
  if (targetsize) {
    capability += "&mgm.targetsize=";
    capability += eos::common::StringConversion::GetSizeString(sizestring,
                  targetsize);
  }

  if (eos::common::LayoutId::GetLayoutType(layoutId) ==
      eos::common::LayoutId::kPlain) {
    capability += "&mgm.fsid=";
    capability += (int) filesystem->GetId();
  }

  XrdOucString infolog = "";
  XrdOucString piolist = "";

  if ((eos::common::LayoutId::GetLayoutType(layoutId) ==
       eos::common::LayoutId::kReplica) ||
      (eos::common::LayoutId::GetLayoutType(layoutId) ==
       eos::common::LayoutId::kRaidDP) ||
      (eos::common::LayoutId::GetLayoutType(layoutId) ==
       eos::common::LayoutId::kArchive) ||
      (eos::common::LayoutId::GetLayoutType(layoutId) ==
       eos::common::LayoutId::kRaid6)) {
    capability += "&mgm.fsid=";
    capability += (int) filesystem->GetId();
    eos::mgm::FileSystem* repfilesystem = 0;
    replacedfs.resize(selectedfs.size());

    // -------------------------------------------------------------------------
    // if replacement has been specified try to get new locations for reco.
    // -------------------------------------------------------------------------

    if (isPioReconstruct && PioReconstructFsList.size()) {
      const char* containertag = 0;

      if (attrmap.count("user.tag")) {
        containertag = attrmap["user.tag"].c_str();
      }

      // -----------------------------------------------------------------------
      // create a plain layout with the number of replacement stripes to be
      // scheduled in the file placement routine
      // -----------------------------------------------------------------------
      unsigned long plainLayoutId = new_lid;
      eos::common::LayoutId::SetStripeNumber(plainLayoutId,
                                             PioReconstructFsList.size() - 1);
      // -----------------------------------------------------------------------
      // get the original placement group of the first fs to reconstruct
      {
        eos::common::FileSystem::fs_snapshot orig_snapshot;
        // get an original filesystem which is not in the reconstruction list
        unsigned int orig_fs = 0;

        for (unsigned int i = 0; i < fmd->getNumLocation(); i++) {
          orig_fs = fmd->getLocation(i);
          bool isInReco = false;

          for (unsigned int j = 0; j < PioReconstructFsList.size(); j++) {
            if (orig_fs == PioReconstructFsList[j]) {
              isInReco = true;
              break;
            }
          }

          if (!isInReco) {
            break;
          }

          orig_fs = 0;
        }

        if (!orig_fs) {
          // there is no original filesystem which is not in reconstruction
          return Emsg(epname, error, EINVAL, "get original filesystem for reconstruction",
                      path);
        }

        if (!FsView::gFsView.mIdView.count(orig_fs)) {
          // not existing original filesystem
          return Emsg(epname, error, EINVAL, "reconstruct filesystem", path);
        }

        // get an original filesystem which is not in the reconstruction list
        eos::mgm::FileSystem* origfs = FsView::gFsView.mIdView[orig_fs];
        origfs->SnapShotFileSystem(orig_snapshot);
        forcedGroup = orig_snapshot.mGroupIndex;
      }
      // -----------------------------------------------------------------------
      eos_info("nstripes=%d => nstripes=%d [ sub-group=%d ]",
               eos::common::LayoutId::GetStripeNumber(new_lid),
               eos::common::LayoutId::GetStripeNumber(plainLayoutId),
               forcedGroup);
      // -----------------------------------------------------------------------
      // compute the size of the stripes to be placed
      // -----------------------------------------------------------------------
      unsigned long long plainBookingSize =
        fmd->getSize() /
        (eos::common::LayoutId::GetStripeNumber(layoutId) + 1);
      plainBookingSize += 4096;
      plainBookingSize *= PioReconstructFsList.size();
      eos::common::Mapping::VirtualIdentity rootvid;
      eos::common::Mapping::Root(rootvid);
      /// ###############
      // if the client should go through a firewall entrypoint, try to get it
      // if the scheduled fs need to be accessed through a dataproxy, try to get it
      // if any of the two fails, the scheduling operation fails
      Scheduler::PlacementArguments plctargs;
      plctargs.alreadyused_filesystems = &selectedfs;
      plctargs.bookingsize = plainBookingSize;
      plctargs.dataproxys = &proxys;
      plctargs.firewallentpts = &firewalleps;
      plctargs.forced_scheduling_group_index = forcedGroup;
      plctargs.grouptag = containertag;
      plctargs.lid = plainLayoutId;
      plctargs.inode = (ino64_t) fmd->getId();
      plctargs.path = path;
      plctargs.plctTrgGeotag = &targetgeotag;
      plctargs.plctpolicy = plctplcy;
      plctargs.selected_filesystems = &PioReplacementFsList;
      std::string spacename = space.c_str();
      plctargs.spacename = &spacename;
      plctargs.truncate = false;
      plctargs.vid = &rootvid;

      if (!plctargs.isValid()) {
        // there is something wrong in the arguments of file placement
        return Emsg(epname, error, EIO, "open - invalid placement argument", path);
      }

      retc = Quota::FilePlacement(&plctargs);

      /// ###############
      if (g_logging.gLogMask & LOG_MASK(LOG_DEBUG)) {
        std::stringstream strstr;
        strstr << "\nselectedfs are : ";

        for (auto it = selectedfs.begin(); it != selectedfs.end(); it++) {
          strstr << *it << "  ";
        }

        strstr << "\nproxys are : ";

        for (auto it = proxys.begin(); it != proxys.end(); it++) {
          strstr << *it << "  ";
        }

        strstr << "\nfirewallentrypoints are : ";

        for (auto it = firewalleps.begin(); it != firewalleps.end(); it++) {
          strstr << *it << "  ";
        }

        strstr << "  and retc=" << retc;
        eos_static_debug(strstr.str().c_str());
      }

      /// ###############

      if (retc) {
        // the placement didn't work, we cannot schedule reconstruction
        gOFS->MgmStats.Add("OpenFailedReconstruct", rootvid.uid, rootvid.gid, 1);
        return Emsg(epname, error, retc, "schedule stripes for reconstruction", path);
      }

      for (int i = 0; i < (int) PioReplacementFsList.size(); i++) {
        eos_debug("msg=\"scheduled fs for reconstruction\" rec-fsid=%lu nrecofs=%lu",
                  PioReplacementFsList[i], PioReplacementFsList.size());
      }

      // add fsid=0 filesystems to the selection vector if it has less than the nominal replica
      int selection_diff = (eos::common::LayoutId::GetStripeNumber(
                              fmd->getLayoutId()) + 1) - selectedfs.size();
      eos_info("selection-diff=%d %d/%d", selection_diff,
               (eos::common::LayoutId::GetStripeNumber(fmd->getLayoutId()) + 1),
               selectedfs.size());

      if (selection_diff > 0) {
        unavailfs.push_back(0);

        for (int i = 0; i < selection_diff; i++) {
          selectedfs.push_back(0);
          eos_info("msg=\"adding fsid=0 as missing filesystem\"");
        }
      }
    }

    // put all the replica urls into the capability
    for (unsigned int i = 0; i < selectedfs.size(); ++i) {
      if (!selectedfs[i]) {
        eos_err("0 filesystem in replica vector");
      }

      // -----------------------------------------------------------------------
      // Logic to discover filesystems to be reconstructed
      // -----------------------------------------------------------------------
      bool replace = false;

      if (isPioReconstruct) {
        for (size_t k = 0; k < PioReconstructFsList.size(); k++) {
          if (selectedfs[i] == PioReconstructFsList[k]) {
            replace = true;
            break;
          }
        }
      }

      if (replace) {
        if (!PioReplacementFsList.size()) {
          // if we don't have found any filesystem to be used as a replacement
          return Emsg(epname,
                      error,
                      EIO,
                      "get replacement file system",
                      path);
        }

        // ---------------------------------------------------------------------
        // take one replacement filesystem from the replacement list
        // ---------------------------------------------------------------------
        replacedfs[i] = selectedfs[i];
        selectedfs[i] = PioReplacementFsList.back();
        eos_info("msg=\"replace fs\" old-fsid=%u new-fsid=%u", replacedfs[i],
                 selectedfs[i]);
        PioReplacementFsList.pop_back();
      } else {
        // there is no replacement happening
        replacedfs[i] = 0;
      }

      if (FsView::gFsView.mIdView.count(selectedfs[i])) {
        repfilesystem = FsView::gFsView.mIdView[selectedfs[i]];
      } else {
        repfilesystem = 0;
      }

      if (!repfilesystem) {
        // don't fail IO on a shadow file system but throw a ciritical error message
        eos_crit("msg=\"Unable to get replica filesystem information\" "
                 "path=\"%s\" fsid=%d", path, selectedfs[i]);
        continue;
      } else {
        if (replace) {
          // point at the right vector entry
          fsIndex = i;

          // Set the FST gateway if this is available otherwise the actual FST
          if ((firewalleps.size() > fsIndex) && (proxys.size() > fsIndex) &&
              firewalleps[fsIndex].size() &&
              ((!proxys[fsIndex].empty() && firewalleps[fsIndex] != proxys[fsIndex]) ||
               (firewalleps[fsIndex] != filesystem->GetString("hostport").c_str()))) {
            // Build the URL for the forwarding proxy and must have the following
            // redirection proxy:port?eos.fstfrw=endpoint:port/abspath
            auto idx = firewalleps[fsIndex].rfind(":");

            if (idx != std::string::npos) {
              targethost = firewalleps[fsIndex].substr(0, idx).c_str();
              targetport = atoi(firewalleps[fsIndex].substr(idx + 1,
                                std::string::npos).c_str());
            } else {
              targethost = firewalleps[fsIndex].c_str();
              targetport = 0;
            }

            std::ostringstream oss;
            oss << targethost << "?" << "eos.fstfrw=";

            // check if we have to redirect to the fs host or to a proxy
            if (proxys[fsIndex].empty()) {
              oss << filesystem->GetString("host").c_str() << ":" <<
                  filesystem->GetString("port").c_str();
            } else {
              oss << proxys[fsIndex];
            }

            redirectionhost = oss.str().c_str();
          } else {
            if ((proxys.size() > fsIndex) && !proxys[fsIndex].empty())  {
              // We have a proxy to use
              (void) proxys[fsIndex].c_str();
              auto idx = proxys[fsIndex].rfind(":");

              if (idx != std::string::npos) {
                targethost = proxys[fsIndex].substr(0, idx).c_str();
                targetport = atoi(proxys[fsIndex].substr(idx + 1, std::string::npos).c_str());
              } else {
                targethost = proxys[fsIndex].c_str();
                targetport = 0;
              }
            } else {
              // There is no proxy to use
              targethost  = filesystem->GetString("host").c_str();
              targetport  = atoi(filesystem->GetString("port").c_str());
            }

            redirectionhost = targethost;
            redirectionhost += "?";
          }

          // point at the right vector entry
          fsIndex = i;
        }
      }

      capability += "&mgm.url";
      capability += (int) i;
      capability += "=root://";
      XrdOucString replicahost = "";
      int replicaport = 0;

      // -----------------------------------------------------------------------
      // Logic to mask 'offline' filesystems
      // -----------------------------------------------------------------------
      for (unsigned int k = 0; k < unavailfs.size(); ++k) {
        if (selectedfs[i] == unavailfs[k]) {
          replicahost = "__offline_";
          break;
        }
      }

      if ((proxys.size() > i) && !proxys[i].empty()) {
        // We have a proxy to use
        auto idx = proxys[i].rfind(":");

        if (idx != std::string::npos) {
          replicahost = proxys[i].substr(0, idx).c_str();
          replicaport = atoi(proxys[i].substr(idx + 1, std::string::npos).c_str());
        } else {
          replicahost = proxys[i].c_str();
          replicaport = 0;
        }
      } else {
        // There is no proxy to use
        replicahost += repfilesystem->GetString("host").c_str();
        replicaport = atoi(repfilesystem->GetString("port").c_str());
      }

      capability += replicahost;
      capability += ":";
      capability += replicaport;
      capability += "//";
      // add replica fsid
      capability += "&mgm.fsid";
      capability += (int) i;
      capability += "=";
      capability += (int) repfilesystem->GetId();

      if ((proxys.size() > i) && !proxys[i].empty()) {
        std::string fsprefix = repfilesystem->GetPath();

        if (fsprefix.size()) {
          XrdOucString s = "mgm.fsprefix";
          s += (int) i;
          s += "=";
          s += fsprefix.c_str();
          s.replace(":", "#COL#");
          capability += s;
        }
      }

      if (isPio) {
        if (replacedfs[i]) {
          // Add the drop message to the replacement capability
          capability += "&mgm.drainfsid";
          capability += (int) i;
          capability += "=";
          capability += (int) replacedfs[i];
        }

        piolist += "pio.";
        piolist += (int) i;
        piolist += "=";
        piolist += replicahost;
        piolist += ":";
        piolist += replicaport;
        piolist += "&";
      }

      eos_debug("Redirection Url %d => %s", i, replicahost.c_str());
      infolog += "target[";
      infolog += (int) i;
      infolog += "]=(";
      infolog += replicahost.c_str();
      infolog += ",";
      infolog += (int) repfilesystem->GetId();
      infolog += ") ";
    }
  }

  // ---------------------------------------------------------------------------
  // Encrypt capability
  // ---------------------------------------------------------------------------
  XrdOucEnv incapability(capability.c_str());
  XrdOucEnv* capabilityenv = 0;
  eos::common::SymKey* symkey = eos::common::gSymKeyStore.GetCurrentKey();
  eos_debug("capability=%s\n", capability.c_str());
  int caprc = 0;

  if ((caprc = gCapabilityEngine.Create(&incapability, capabilityenv, symkey,
                                        gOFS->mCapabilityValidity))) {
    return Emsg(epname, error, caprc, "sign capability", path);
  }

  int caplen = 0;

  if (isPio) {
    redirectionhost = piolist;
    redirectionhost += "mgm.lid=";
    redirectionhost += static_cast<int>(layoutId);
    redirectionhost += "&mgm.logid=";
    redirectionhost += this->logId;
    redirectionhost += capabilityenv->Env(caplen);
  } else {
    redirectionhost += capabilityenv->Env(caplen);
    redirectionhost += "&mgm.logid=";
    redirectionhost += this->logId;

    if (openOpaque->Get("eos.blockchecksum")) {
      redirectionhost += "&mgm.blockchecksum=";
      redirectionhost += openOpaque->Get("eos.blockchecksum");
    } else {
      if ((!isRW) && (eos::common::LayoutId::GetLayoutType(layoutId) ==
                      eos::common::LayoutId::kReplica)) {
        redirectionhost += "&mgm.blockchecksum=ignore";
      }
    }

    if (openOpaque->Get("eos.checksum")) {
      redirectionhost += "&mgm.checksum=";
      redirectionhost += openOpaque->Get("eos.checksum");
    }

    if (openOpaque->Get("eos.mtime")) {
      redirectionhost += "&mgm.time=";
      redirectionhost += openOpaque->Get("eos.mtime");
    }

    // For the moment we redirect only on storage nodes
    redirectionhost += "&mgm.replicaindex=";
    redirectionhost += (int) fsIndex;
    redirectionhost += "&mgm.replicahead=";
    redirectionhost += (int) fsIndex;
  }

  if (vid.prot == "https") {
    struct stat buf;
    std::string etag;
    eos::common::Mapping::VirtualIdentity rootvid;
    eos::common::Mapping::Root(rootvid);
    // get the current ETAG
    gOFS->_stat(path, &buf, error, rootvid, "", &etag);
    redirectionhost += "&mgm.etag=";

    if (!etag.length()) {
      redirectionhost += "undef";
    } else {
      redirectionhost += etag.c_str();
    }
  }

  // add the MGM hex id for this file
  redirectionhost += "&mgm.id=";
  redirectionhost += hexfid;

  if (isFuse) {
    redirectionhost += "&mgm.mtime=0";
  }

  // add workflow cgis
  if (isRW) {
    redirectionhost += workflow.getCGICloseW(currentWorkflow.c_str()).c_str();
  } else {
    redirectionhost += workflow.getCGICloseR(currentWorkflow.c_str()).c_str();
  }

  // Always redirect
  ecode = targetport;
  rcode = SFS_REDIRECT;
  error.setErrInfo(ecode, redirectionhost.c_str());

  if (redirectionhost.length() > (int) XrdOucEI::Max_Error_Len) {
    return Emsg(epname, error, ENOMEM,
                "open file - capability exceeds 2kb limit", path);
  }

  XrdOucString predirectionhost = redirectionhost.c_str();
  eos::common::StringConversion::MaskTag(predirectionhost, "cap.msg");
  eos::common::StringConversion::MaskTag(predirectionhost, "cap.sym");

  if (isRW) {
    eos_info("op=write path=%s info=%s %s redirection=%s:%d",
             path, pinfo.c_str(), infolog.c_str(), predirectionhost.c_str(),
             ecode);
  } else {
    eos_info("op=read  path=%s info=%s %s redirection=%s:%d",
             path, pinfo.c_str(), infolog.c_str(), predirectionhost.c_str(),
             ecode);
  }

  eos_info("info=\"redirection\" hostport=%s:%d", predirectionhost.c_str(),
           ecode);

  if (capabilityenv) {
    delete capabilityenv;
  }

  if (attrmap.count("sys.force.atime")) {
    // -------------------------------------------------------------------------
    // we are supposed to track the access time of a file.
    // since we don't have an atime field we use the change time of the file
    // we only update the atime if the current atime is older than the age
    // value given by the attribute
    // -------------------------------------------------------------------------
    const char* app = 0;

    if (!(app = openOpaque->Get("eos.app")) ||
        (
          (strcmp(app, "balancer")) &&
          (strcmp(app, "drainer")) &&
          (strcmp(app, "converter"))
        )
       ) {
      // we are supposed to update the change time with the access since this
      // is any kind of external access
      time_t now = time(NULL);
      XrdOucString sage = attrmap["sys.force.atime"].c_str();
      time_t age = eos::common::StringConversion::GetSizeFromString(sage);
      eos::common::RWMutexWriteLock lock(gOFS->eosViewRWMutex);

      try {
        fmd = gOFS->eosView->getFile(path);
        eos::IFileMD::ctime_t ctime;
        fmd->getCTime(ctime);

        if ((ctime.tv_sec + age) < now) {
          // only update within the resolution of the access tracking
          fmd->setCTimeNow();
          gOFS->eosView->updateFileStore(fmd.get());
          gOFS->FuseXCast(eos::common::FileId::FidToInode(fmd->getId()));
        }

        errno = 0;
      } catch (eos::MDException& e) {
        errno = e.getErrno();
        eos_warning("msg=\"failed to update access time\" path=\"%s\" ec=%d emsg=\"%s\"\n",
                    path, e.getErrno(), e.getMessage().str().c_str());
      }
    }
  }

  EXEC_TIMING_END("Open");
  return rcode;
}

/*----------------------------------------------------------------------------*/
int
XrdMgmOfsFile::close()
/*----------------------------------------------------------------------------*/
/*
 * @brief close a file object
 *
 * @return SFS_OK
 *
 * The close on the MGM is called only for files opened using the 'proc' e.g.
 * EOS shell comamnds. By construction failures can happen only during the open
 * of a 'proc' file e.g. the close always succeeds!
 */
/*----------------------------------------------------------------------------*/
{
  oh = -1;

  if (mProcCmd) {
    mProcCmd->close();
    return SFS_OK;
  }

  return SFS_OK;
}

XrdSfsXferSize
XrdMgmOfsFile::read(XrdSfsFileOffset offset,
                    char* buff,
                    XrdSfsXferSize blen)
/*----------------------------------------------------------------------------*/
/*
 * read a partial result of a 'proc' interface command
 *
 * @param offset where to read from the result
 * @param buff buffer where to place the result
 * @param blen maximum size to read
 *
 * @return number of bytes read upon success or SFS_ERROR
 *
 * This read is only used to stream back 'proc' command results to the EOS
 * shell since all normal files get a redirection or error during the file open.
 */
/*----------------------------------------------------------------------------*/
{
  static const char* epname = "read";

  if (isZeroSizeFile) {
    return 0;
  }

  // Make sure the offset is not too large
  //
#if _FILE_OFFSET_BITS!=64

  if (offset > 0x000000007fffffff) {
    return Emsg(epname, error, EFBIG, "read", fileName.c_str());
  }

#endif

  if (mProcCmd) {
    return mProcCmd->read(offset, buff, blen);
  }

  return Emsg(epname, error, EOPNOTSUPP, "read", fileName.c_str());
}

/*----------------------------------------------------------------------------*/
int
XrdMgmOfsFile::read(XrdSfsAio* aiop)
/*----------------------------------------------------------------------------*/
/*
 * aio flavour of a read - not supported
 * @return SFS_ERROR and EOPNOTSUPP
 */
/*----------------------------------------------------------------------------*/
{
  static const char* epname = "read";

  if (isZeroSizeFile) {
    return 0;
  }

  // Execute this request in a synchronous fashion
  //
  return Emsg(epname, error, EOPNOTSUPP, "read", fileName.c_str());
}

/*----------------------------------------------------------------------------*/
XrdSfsXferSize
XrdMgmOfsFile::write(XrdSfsFileOffset offset,
                     const char* buff,
                     XrdSfsXferSize blen)
/*----------------------------------------------------------------------------*/
/*
 * @brief write a block to an open file - not implemented (no use case)
 *
 * @return SFS_ERROR and EOPNOTSUPP
 */
/*----------------------------------------------------------------------------*/
{
  static const char* epname = "write";
  // Make sure the offset is not too large
  //
#if _FILE_OFFSET_BITS!=64

  if (offset > 0x000000007fffffff) {
    return Emsg(epname, error, EFBIG, "write", fileName.c_str());
  }

#endif
  return Emsg(epname, error, EOPNOTSUPP, "write", fileName.c_str());
}

/*----------------------------------------------------------------------------*/
int
XrdMgmOfsFile::write(XrdSfsAio* aiop)
/*----------------------------------------------------------------------------*/
/*
 * @brief write a block to an open file - not implemented (no use case)
 *
 * @return SFS_ERROR and EOPNOTSUPP
 */
/*----------------------------------------------------------------------------*/
{
  static const char* epname = "write";
  // Execute this request in a synchronous fashion
  return Emsg(epname, error, EOPNOTSUPP, "write", fileName.c_str());
}

/*----------------------------------------------------------------------------*/
int
XrdMgmOfsFile::stat(struct stat* buf)
/*----------------------------------------------------------------------------*/
/*
 * @brief stat the size of an open 'proc' command/file
 *
 * @param buf stat struct where to store information
 * @return SFS_OK if open proc file otherwise SFS_ERROR
 *
 * For 'proc' files the result is created during the file open call.
 * The stat function will fill the size of the created result into the stat
 * buffer.
 */
/*----------------------------------------------------------------------------*/
{
  static const char* epname = "stat";

  if (isZeroSizeFile) {
    memset(buf, 0, sizeof(struct stat));
    return 0;
  }

  if (mProcCmd) {
    return mProcCmd->stat(buf);
  }

  return Emsg(epname, error, EOPNOTSUPP, "stat", fileName.c_str());
}

/*----------------------------------------------------------------------------*/
int
XrdMgmOfsFile::sync()
/*----------------------------------------------------------------------------*/
/*
 * sync an open file - no implemented (no use case)
 *
 * @return SFS_ERROR and EOPNOTSUPP
 */
/*----------------------------------------------------------------------------*/
{
  static const char* epname = "sync";
  return Emsg(epname, error, EOPNOTSUPP, "sync", fileName.c_str());
}

/*----------------------------------------------------------------------------*/
int
XrdMgmOfsFile::sync(XrdSfsAio* aiop)
/*----------------------------------------------------------------------------*/
/*
 * aio sync an open file - no implemented (no use case)
 *
 * @return SFS_ERROR and EOPNOTSUPP
 */
/*----------------------------------------------------------------------------*/
{
  static const char* epname = "sync";
  // Execute this request in a synchronous fashion
  //
  return Emsg(epname, error, EOPNOTSUPP, "sync", fileName.c_str());
}

/*----------------------------------------------------------------------------*/
int
XrdMgmOfsFile::truncate(XrdSfsFileOffset flen)
/*----------------------------------------------------------------------------*/
/*
 * truncate an open file - no implemented (no use case)
 *
 * @return SFS_ERROR and EOPNOTSUPP
 */
/*----------------------------------------------------------------------------*/
{
  static const char* epname = "trunc";
  // Make sure the offset is not too larg
#if _FILE_OFFSET_BITS!=64

  if (flen > 0x000000007fffffff) {
    return Emsg(epname, error, EFBIG, "truncate", fileName.c_str());
  }

#endif
  return Emsg(epname, error, EOPNOTSUPP, "truncate", fileName.c_str());
}

/*----------------------------------------------------------------------------*/
XrdMgmOfsFile::~XrdMgmOfsFile()
/*----------------------------------------------------------------------------*/
/*
 * @brief destructor
 *
 * Cleans-up the file object on destruction
 */
/*----------------------------------------------------------------------------*/
{
  if (oh > 0) {
    close();
  }

  if (openOpaque) {
    delete openOpaque;
    openOpaque = 0;
  }
}


/*----------------------------------------------------------------------------*/
int
XrdMgmOfsFile::Emsg(const char* pfx,
                    XrdOucErrInfo& einfo,
                    int ecode,
                    const char* op,
                    const char* target)
/*----------------------------------------------------------------------------*/
/*
 * @brief create an error message for a file object
 *
 * @param pfx message prefix value
 * @param einfo error text/code object
 * @param ecode error code
 * @param op name of the operation performed
 * @param target target of the operation e.g. file name etc.
 *
 * @return SFS_ERROR in all cases
 *
 * This routines prints also an error message into the EOS log.
 */
/*----------------------------------------------------------------------------*/
{
  char* etext, buffer[4096], unkbuff[64];

  // ---------------------------------------------------------------------------
  // Get the reason for the error
  // ---------------------------------------------------------------------------
  if (ecode < 0) {
    ecode = -ecode;
  }

  if (!(etext = strerror(ecode))) {
    sprintf(unkbuff, "reason unknown (%d)", ecode);
    etext = unkbuff;
  }

  // ---------------------------------------------------------------------------
  // Format the error message
  // ---------------------------------------------------------------------------
  snprintf(buffer, sizeof(buffer), "Unable to %s %s; %s", op, target, etext);
  eos_err("Unable to %s %s; %s", op, target, etext);
  // ---------------------------------------------------------------------------
  // Print it out if debugging is enabled
  // ---------------------------------------------------------------------------
#ifndef NODEBUG
  //   XrdMgmOfs::eDest->Emsg(pfx, buffer);
#endif
  // ---------------------------------------------------------------------------
  // Place the error message in the error object and return
  // ---------------------------------------------------------------------------
  einfo.setErrInfo(ecode, buffer);
  return SFS_ERROR;
}<|MERGE_RESOLUTION|>--- conflicted
+++ resolved
@@ -209,16 +209,10 @@
   MAYREDIRECT;
   XrdOucString currentWorkflow = "default";
   unsigned long long byfid = 0;
-<<<<<<< HEAD
-
-  if ((spath.beginswith("fid:") || (spath.beginswith("fxid:")) ||
-       (spath.beginswith("ino:")))) {
-=======
   unsigned long long bypid = 0;
 
   if ((spath.beginswith("fid:") || (spath.beginswith("fxid:")) || (spath.beginswith("ino:"))))
   {
->>>>>>> 2045c6bd
     WAIT_BOOT;
 
     // reference by fid+fsid
@@ -242,12 +236,8 @@
 
     try {
       fmd = gOFS->eosFileService->getFileMD(byfid);
-<<<<<<< HEAD
       spath = gOFS->eosView->getUri(fmd.get()).c_str();
-=======
       bypid = fmd->getContainerId();
-      spath = gOFS->eosView->getUri(fmd).c_str();
->>>>>>> 2045c6bd
       eos_info("msg=\"access by inode\" ino=%s path=%s", path, spath.c_str());
       path = spath.c_str();
     } catch (eos::MDException& e) {
@@ -501,9 +491,12 @@
     eos::common::RWMutexReadLock lock(gOFS->eosViewRWMutex);
 
     // -------------------------------------------------------------------------
-<<<<<<< HEAD
     try {
-      dmd = gOFS->eosView->getContainer(cPath.GetParentPath());
+      if (byfid)
+	dmd = gOFS->eosDirectoryService->getContainerMD(bypid);
+      else 
+	dmd = gOFS->eosView->getContainer(cPath.GetParentPath());
+
       // get the attributes out
       gOFS->_attr_ls(gOFS->eosView->getUri(dmd.get()).c_str(), error, vid, 0,
                      attrmap, false);
@@ -518,50 +511,6 @@
             fmd = gOFS->eosView->getFile(aPath.GetPath());
           } else {
             fmd = gOFS->eosView->getFile(cPath.GetPath());
-=======
-    try
-    {
-      if (byfid)
-	dmd = gOFS->eosDirectoryService->getContainerMD(bypid);
-      else 
-	dmd = gOFS->eosView->getContainer(cPath.GetParentPath());
-
-      // get the attributes out
-      gOFS->_attr_ls(gOFS->eosView->getUri(dmd).c_str(),
-                     error,
-                     vid,
-                     0,
-                     attrmap,
-                     false);
-
-      if (dmd)
-      {
-	try
-	{
-	  if (ocUploadUuid.length())
-	  {
-	    eos::common::Path aPath(cPath.GetAtomicPath(attrmap.count("sys.versioning"), ocUploadUuid));
-	    fmd = gOFS->eosView->getFile(aPath.GetPath());
-	  }
-	  else
-	  {
-	    if (byfid)
-	      fmd = gOFS->eosFileService->getFileMD(byfid);
-	    else
-	      fmd = gOFS->eosView->getFile(cPath.GetPath());
-	  }
-	}
-	catch (eos::MDException &e)
-	{
-	  fmd = 0;
-	}
-
-        if (!fmd)
-        {
-          if (dmd->findContainer(cPath.GetName()))
-          {
-            errno = EISDIR;
->>>>>>> 2045c6bd
           }
         } catch (eos::MDException& e) {
           fmd.reset();
@@ -1065,42 +1014,21 @@
     layoutId = new_lid;
     {
       eos::common::RWMutexWriteLock lock(gOFS->eosViewRWMutex);
-<<<<<<< HEAD
       std::shared_ptr<eos::IFileMD> fmdnew;
 
-      try {
+      if (!byfid) {
+	try {
         fmdnew = gOFS->eosView->getFile(path);
-      } catch (eos::MDException& e) {
-        // TODO: this should be review to see if it is possible
-        if ((!isAtomicUpload) && (fmdnew != fmd)) {
-          // file has been recreated in the meanwhile
-          return Emsg(epname, error, EEXIST, "open file (file recreated)", path);
-        }
-      }
-
-      // Set the layout and commit new meta data
-=======
-      eos::FileMD* fmdnew = 0;
-
-      if (!byfid)
-      {
-	try
-	{
-	  fmdnew = gOFS->eosView->getFile(path);
-	}
-	catch (eos::MDException &e)
-	{
-	  if ((!isAtomicUpload) && (fmdnew != fmd))
-	  {
+	} catch (eos::MDException& e) {
+	  // TODO: this should be review to see if it is possible
+	  if ((!isAtomicUpload) && (fmdnew != fmd)) {
 	    // file has been recreated in the meanwhile
 	    return Emsg(epname, error, EEXIST, "open file (file recreated)", path);
 	  }
 	}
       }
 
-      // -----------------------------------------------------------------------
-      // set the layout and commit new meta data
->>>>>>> 2045c6bd
+      // Set the layout and commit new meta data
       fmd->setLayoutId(layoutId);
 
       // if specified set an external modification/creation time
