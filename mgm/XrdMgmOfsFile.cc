--- conflicted
+++ resolved
@@ -942,19 +942,10 @@
 
             cid = fmd->getContainerId();
 
-<<<<<<< HEAD
 	    eos::ContainerMD* cmd = gOFS->eosDirectoryService->getContainerMD(cid);
 	    cmd->setMTimeNow();
 	    cmd->notifyMTimeChange( gOFS->eosDirectoryService );
 	    gOFS->eosView->updateContainerStore(cmd);
-=======
-            eos::ContainerMD* cmd = gOFS->eosDirectoryService->getContainerMD(cid);
-            eos::FileMD::ctime_t mtime;
-            fmd->getMTime(mtime);
-            cmd->setMTime(mtime);
-            cmd->notifyMTimeChange(gOFS->eosDirectoryService);
-            gOFS->eosView->updateContainerStore(cmd);
->>>>>>> f7c3c053
           }
           catch (eos::MDException &e)
           {
@@ -1195,7 +1186,6 @@
       try
       {
         gOFS->eosView->updateFileStore(fmd);
-<<<<<<< HEAD
 	eos::ContainerMD* cmd = gOFS->eosDirectoryService->getContainerMD(cid);
 	cmd->setMTimeNow();
 	cmd->notifyMTimeChange( gOFS->eosDirectoryService );
@@ -1214,28 +1204,6 @@
 	      quotanode->addFile(fmd);
 	    }
 	  }
-=======
-        eos::ContainerMD* cmd = gOFS->eosDirectoryService->getContainerMD(cid);
-        eos::FileMD::ctime_t mtime;
-        fmd->getMTime(mtime);
-        cmd->setMTime(mtime);
-        cmd->notifyMTimeChange(gOFS->eosDirectoryService);
-        gOFS->eosView->updateContainerStore(cmd);
-
-        if (isCreation || (!fmd->getNumLocation()))
-        {
-          std::string uri = gOFS->eosView->getUri(fmd);
-          SpaceQuota* space = Quota::GetResponsibleSpaceQuota(uri.c_str());
-          if (space)
-          {
-            eos::QuotaNode* quotanode = 0;
-            quotanode = space->GetQuotaNode();
-            if (quotanode)
-            {
-              quotanode->addFile(fmd);
-            }
-          }
->>>>>>> f7c3c053
         }
       }
       catch (eos::MDException &e)
@@ -2197,11 +2165,11 @@
   redirectionhost += "&mgm.id=";
   redirectionhost += hexfid;
 
-<<<<<<< HEAD
   if (isFuse)
   {
     redirectionhost += "&mgm.mtime=0";
-=======
+  }
+
   // add workflow cgis
   if (isRW)
   {
@@ -2210,7 +2178,6 @@
   else
   {
     redirectionhost += workflow.getCGICloseR(currentWorkflow.c_str()).c_str();
->>>>>>> f7c3c053
   }
 
   // Always redirect
