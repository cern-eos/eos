//------------------------------------------------------------------------------
// File: FuseServer.cc
// Author: Andreas-Joachim Peters - CERN
//------------------------------------------------------------------------------

/************************************************************************
 * EOS - the CERN Disk Storage System                                   *
 * Copyright (C) 2017 CERN/Switzerland                                  *
 *                                                                      *
 * This program is free software: you can redistribute it and/or modify *
 * it under the terms of the GNU General Public License as published by *
 * the Free Software Foundation, either version 3 of the License, or    *
 * (at your option) any later version.                                  *
 *                                                                      *
 * This program is distributed in the hope that it will be useful,      *
 * but WITHOUT ANY WARRANTY; without even the implied warranty of       *
 * MERCHANTABILITY or FITNESS FOR A PARTICULAR PURPOSE.  See the        *
 * GNU General Public License for more details.                         *
 *                                                                      *
 * You should have received a copy of the GNU General Public License    *
 * along with this program.  If not, see <http://www.gnu.org/licenses/>.*
 ************************************************************************/

#include "mgm/FuseServer.hh"
#include "mgm/Acl.hh"
#include "mgm/Policy.hh"
#include "mgm/Quota.hh"
#include <thread>
#include <regex.h>
#include "common/Logging.hh"
#include "XrdMgmOfs.hh"

EOSMGMNAMESPACE_BEGIN

#define D_OK 8     // delete
#define M_OK 16    // chmod
#define C_OK 32    // chown
#define SA_OK 64   // set xattr
#define U_OK 128   // can update


//------------------------------------------------------------------------------
// Constructor
//------------------------------------------------------------------------------
FuseServer::FuseServer()
{
  eos_static_info("msg=\"starting fuse server\"");
  std::thread monitorthread(&FuseServer::Clients::MonitorHeartBeat,
                            &(this->mClients));
  monitorthread.detach();
  std::thread capthread(&FuseServer::MonitorCaps, this);
  capthread.detach();
}

//------------------------------------------------------------------------------
// Destructor
//------------------------------------------------------------------------------
FuseServer::~FuseServer()
{
  shutdown();
}

//------------------------------------------------------------------------------
// Shutdown method
//------------------------------------------------------------------------------
void
FuseServer::shutdown()
{
  Clients().terminate();
  terminate();
}

//------------------------------------------------------------------------------
// Dump message contents as json string
//------------------------------------------------------------------------------
std::string
FuseServer::dump_message(const google::protobuf::Message& message)
{
  google::protobuf::util::JsonPrintOptions options;
  options.add_whitespace = true;
  options.always_print_primitive_fields = true;
  std::string jsonstring;
  google::protobuf::util::MessageToJsonString(message, &jsonstring, options);
  return jsonstring;
}

//------------------------------------------------------------------------------
// Monitor heart beat
//------------------------------------------------------------------------------
void
FuseServer::Clients::MonitorHeartBeat()
{
  XrdSysTimer sleeper;
  eos_static_info("msg=\"starting fusex heart beat thread\"");

  while (1) {
    client_uuid_t evictmap;
    client_uuid_t evictversionmap;
    {
      XrdSysMutexHelper lLock(this);
      struct timespec tsnow;
      eos::common::Timing::GetTimeSpec(tsnow);

      for (auto it = map().begin(); it != map().end(); ++it) {
        double last_heartbeat = tsnow.tv_sec - it->second.heartbeat().clock() + (((
                                  int64_t) tsnow.tv_nsec - (int64_t) it->second.heartbeat().clock_ns()) * 1.0 /
                                1000000000.0);

        if (last_heartbeat > mHeartBeatWindow) {
          if (last_heartbeat > mHeartBeatEvictWindow) {
            evictmap[it->second.heartbeat().uuid()] = it->first;
            it->second.set_state(Client::EVICTED);
            gOFS->zMQ->gFuseServer.Locks().dropLocks(it->second.heartbeat().uuid());
          } else {
            it->second.set_state(Client::OFFLINE);
          }
        } else {
          it->second.set_state(Client::ONLINE);
        }

        if (it->second.heartbeat().protversion() != it->second.heartbeat().PROTOCOLV1) {
          // protocol version mismatch, evict this client
          evictversionmap[it->second.heartbeat().uuid()] = it->first;
          it->second.set_state(Client::EVICTED);
        }
      }

      // delete clients to be evicted
      for (auto it = evictmap.begin(); it != evictmap.end(); ++it) {
        mMap.erase(it->second);
        mUUIDView.erase(it->first);
      }
    }

    // delete client ot be evicted because of a version mismatch
    for (auto it = evictversionmap.begin(); it != evictversionmap.end(); ++it) {
      std::string versionerror = "Server supports only PROTOCOLV1";
      std::string uuid = it->first;
      Evict(uuid, versionerror);
      mMap.erase(it->second);
      mUUIDView.erase(it->first);
    }

    gOFS->zMQ->gFuseServer.Flushs().expireFlush();
    sleeper.Snooze(1);

    if (should_terminate()) {
      break;
    }
  }

  return ;
}

//------------------------------------------------------------------------------
//
//------------------------------------------------------------------------------
bool
FuseServer::Clients::Dispatch(const std::string identity,
                              eos::fusex::heartbeat& hb)
{
  bool rc = true;
  XrdSysMutexHelper lLock(this);

  if (this->map().count(identity)) {
    rc = false;
  }

  (this->map())[identity].heartbeat() = hb;
  (this->uuidview())[hb.uuid()] = identity;
  {
    // apply lifetime extensions requested by the client
    auto map = hb.mutable_authextension();

    for (auto it = map->begin(); it != map->end(); ++it) {
      Caps::shared_cap cap = gOFS->zMQ->gFuseServer.Cap().Get(it->first);

      if (cap && cap->vtime()) {
        eos_static_info("cap-extension: authid=%s vtime:= %u => %u",
                        it->first.c_str(),
                        cap->vtime(), cap->vtime() + it->second);
        cap->set_vtime(cap->vtime() + it->second);
      }
    }
  }
  return rc;
}

//------------------------------------------------------------------------------
//
//------------------------------------------------------------------------------
void
FuseServer::MonitorCaps()
{
  XrdSysTimer sleeper;
  eos_static_info("msg=\"starting fusex monitor caps thread\"");

  while (1) {
    do {
      if (Cap().expire()) {
        Cap().pop();
      } else {
        break;
      }
    } while (1);

    sleeper.Snooze(1);

    if (should_terminate()) {
      break;
    }
  }

  return ;
}

//------------------------------------------------------------------------------
//
//------------------------------------------------------------------------------
void
FuseServer::Print(std::string& out, std::string options, bool monitoring)
{
<<<<<<< HEAD
  if ((options.find("c") != std::string::npos)
      || !options.length()) {
    Client().Print(out, "", monitoring);
=======


  if ( (options.find("l") != std::string::npos) ||
       !options.length() )
  {
    Client().Print(out, options, monitoring);
>>>>>>> 4f804e4c
  }

  if (options.find("f") != std::string::npos) {
    std::string flushout;
    gOFS->zMQ->gFuseServer.Flushs().Print(flushout);
    out += flushout;
  }
}

//------------------------------------------------------------------------------
//
//------------------------------------------------------------------------------
void
FuseServer::Clients::Print(std::string& out, std::string options,
                           bool monitoring)
{
  XrdSysMutexHelper lLock(this);
  struct timespec tsnow;
  eos::common::Timing::GetTimeSpec(tsnow);
  std::map<std::string, size_t> clientcaps;
  {
    XrdSysMutexHelper lock(gOFS->zMQ->gFuseServer.Cap());

    // count caps per client uuid
    for (auto it = gOFS->zMQ->gFuseServer.Cap().InodeCaps().begin();
         it != gOFS->zMQ->gFuseServer.Cap().InodeCaps().end(); ++it) {
      for (auto sit = it->second.begin(); sit != it->second.end(); ++sit) {
        if (gOFS->zMQ->gFuseServer.Cap().GetCaps().count(*sit)) {
          FuseServer::Caps::shared_cap cap = gOFS->zMQ->gFuseServer.Cap().GetCaps()[*sit];
          clientcaps[cap->clientuuid()]++;
        }
      }
    }
  }

  for (auto it = this->map().begin(); it != this->map().end(); ++it) {
    char formatline[4096];
<<<<<<< HEAD

    if (!monitoring) {
      snprintf(formatline, sizeof(formatline),
               "client : %-8s %32s %-8s %-8s %s %.02f %.02f %36s caps=%lu\n",
=======
    if (!monitoring)
    {
      if (!options.length() || (options.find("l")!=std::string::npos)) 
	snprintf(formatline, sizeof (formatline), "client : %-8s %32s %-8s %-8s %s %.02f %.02f %36s caps=%lu\n",
>>>>>>> 4f804e4c
               it->second.heartbeat().name().c_str(),
               it->second.heartbeat().host().c_str(),
               it->second.heartbeat().version().c_str(),
               it->second.status[it->second.state()],
               eos::common::Timing::utctime(it->second.heartbeat().starttime()).c_str(),
               tsnow.tv_sec - it->second.heartbeat().clock() +
               (((int64_t) tsnow.tv_nsec -
                 (int64_t) it->second.heartbeat().clock_ns()) * 1.0 / 1000000000.0),
               it->second.heartbeat().delta() * 1000,
               it->second.heartbeat().uuid().c_str(),
               clientcaps[it->second.heartbeat().uuid()]
              );
      out += formatline;
<<<<<<< HEAD
=======
      if (options.find("l")!=std::string::npos)
      {
	snprintf(formatline, sizeof (formatline),
		 "......   ino          : %ld\n"
		 "......   ino-to-del   : %ld\n"
		 "......   ino-backlog  : %ld\n"
		 "......   ino-ever     : %ld\n"
		 "......   ino-ever-del : %ld\n"
		 "......   threads      : %d\n"
		 "......   vsize        : %.03f GB\n" 
       		 "......   rsize        : %.03f GB\n",
		 it->second.statistics().inodes(),
		 it->second.statistics().inodes_todelete(),
		 it->second.statistics().inodes_backlog(),
		 it->second.statistics().inodes_ever(),
		 it->second.statistics().inodes_ever_deleted(),
		 it->second.statistics().threads(),
		 it->second.statistics().vsize_mb()/1024.0,
		 it->second.statistics().rss_mb()/1024.0);

	out += formatline;
      }
      
>>>>>>> 4f804e4c
      std::map<uint64_t, std::set < pid_t>> rlocks;
      std::map<uint64_t, std::set < pid_t>> wlocks;
      gOFS->zMQ->gFuseServer.Locks().lsLocks(it->second.heartbeat().uuid(), rlocks,
                                             wlocks);

      for (auto rit = rlocks.begin(); rit != rlocks.end(); ++rit) {
        if (rit->second.size()) {
          snprintf(formatline, sizeof(formatline), "      t:rlock i:%016lx p:",
                   rit->first);
          out += formatline;
          std::string pidlocks;

          for (auto pit = rit->second.begin(); pit != rit->second.end(); ++pit) {
            if (pidlocks.length()) {
              pidlocks += ",";
            }

            char spid[16];
            snprintf(spid, sizeof(spid), "%u", *pit);
            pidlocks += spid;
          }

          out += pidlocks;
          out += "\n";
        }
      }

      for (auto wit = wlocks.begin(); wit != wlocks.end(); ++wit) {
        if (wit->second.size()) {
          snprintf(formatline, sizeof(formatline), "      t:wlock i:%016lx p:",
                   wit->first);
          out += formatline;
          std::string pidlocks;

          for (auto pit = wit->second.begin(); pit != wit->second.end(); ++pit) {
            if (pidlocks.length()) {
              pidlocks += ",";
            }

            char spid[16];
            snprintf(spid, sizeof(spid), "%u", *pit);
            pidlocks += spid;
          }

          out += pidlocks;
          out += "\n";
        }
      }
    } else {
      snprintf(formatline, sizeof(formatline) - 1, "_");
    }
  }
}

//------------------------------------------------------------------------------
//
//------------------------------------------------------------------------------
int
FuseServer::Clients::Evict(std::string& uuid, std::string reason)
{
  // prepare eviction message
  eos::fusex::response rsp;
  rsp.set_type(rsp.EVICT);
  rsp.mutable_evict_()->set_reason(reason);
  std::string rspstream;
  rsp.SerializeToString(&rspstream);
  XrdSysMutexHelper lLock(this);

  if (!mUUIDView.count(uuid)) {
    return ENOENT;
  }

  std::string id = mUUIDView[uuid];
  eos_static_info("msg=\"evicting client\" uuid=%s name=%s",
                  uuid.c_str(), id.c_str());
  gOFS->zMQ->task->reply(id, rspstream);
  return 0;
}

//------------------------------------------------------------------------------
//
//------------------------------------------------------------------------------
int
FuseServer::Clients::Dropcaps(const std::string& uuid, std::string& out)
{
  XrdSysMutexHelper lock(gOFS->zMQ->gFuseServer.Cap());
  std::string id = mUUIDView[uuid];
  out += " dropping caps of '";
  out += uuid;
  out += "' : ";

  if (!mUUIDView.count(uuid)) {
    return ENOENT;
  }

  for (auto it = gOFS->zMQ->gFuseServer.Cap().InodeCaps().begin();
       it != gOFS->zMQ->gFuseServer.Cap().InodeCaps().end(); ++it) {
    std::set<FuseServer::Caps::shared_cap> cap2delete;

    for (auto sit = it->second.begin(); sit != it->second.end(); ++sit) {
      if (gOFS->zMQ->gFuseServer.Cap().GetCaps().count(*sit)) {
        FuseServer::Caps::shared_cap cap = gOFS->zMQ->gFuseServer.Cap().GetCaps()[*sit];

        if (cap->clientuuid() == uuid) {
          cap2delete.insert(cap);
          out += "\n ";
          char ahex[20];
          snprintf(ahex, sizeof(ahex), "%016lx", (unsigned long) cap->id());
          std::string match = "";
          match += "# i:";
          match += ahex;
          match += " a:";
          match += cap->authid();
          out += match;
        }
      }
    }

    for (auto scap = cap2delete.begin(); scap != cap2delete.end(); ++scap) {
      gOFS->zMQ->gFuseServer.Client().ReleaseCAP((uint64_t)(*scap)->id(),
          (*scap)->clientuuid(),
          (*scap)->clientid());
      eos_static_info("erasing %llx %s %s", (*scap)->id(),
                      (*scap)->clientid().c_str(), (*scap)->authid().c_str());
      // erase cap by auth id
      gOFS->zMQ->gFuseServer.Cap().GetCaps().erase((*scap)->authid());
      // erase cap by inode
      gOFS->zMQ->gFuseServer.Cap().InodeCaps()[(*scap)->id()].erase((
            *scap)->authid());

      if (!gOFS->zMQ->gFuseServer.Cap().InodeCaps()[(*scap)->id()].size()) {
        gOFS->zMQ->gFuseServer.Cap().InodeCaps().erase((*scap)->id());
      }

      gOFS->zMQ->gFuseServer.Cap().ClientCaps()[(*scap)->clientid()].erase((
            *scap)->authid());

      if (!gOFS->zMQ->gFuseServer.Cap().ClientCaps()[(*scap)->clientid()].size()) {
        gOFS->zMQ->gFuseServer.Cap().ClientCaps().erase((*scap)->clientid());
      }

      gOFS->zMQ->gFuseServer.Cap().ClientCaps()[(*scap)->clientid()].insert((
            *scap)->authid());
    }

    if (!cap2delete.size()) {
      out += " <no caps held>\n";
    }
  }

  return 0;
}

//------------------------------------------------------------------------------
//
//------------------------------------------------------------------------------
int
FuseServer::Clients::ReleaseCAP(uint64_t md_ino,
                                const std::string& uuid,
                                const std::string& clientid
                               )
{
  // prepare eviction message
  eos::fusex::response rsp;
  rsp.set_type(rsp.LEASE);
  rsp.mutable_lease_()->set_type(eos::fusex::lease::RELEASECAP);
  rsp.mutable_lease_()->set_md_ino(md_ino);
  rsp.mutable_lease_()->set_clientid(clientid);
  std::string rspstream;
  rsp.SerializeToString(&rspstream);
  XrdSysMutexHelper lLock(this);

  if (!mUUIDView.count(uuid)) {
    return ENOENT;
  }

  std::string id = mUUIDView[uuid];
  eos_static_info("msg=\"asking cap release\" uuid=%s clientid=%s id=%lx",
                  uuid.c_str(), clientid.c_str(), md_ino);
  gOFS->zMQ->task->reply(id, rspstream);
  return 0;
}

//------------------------------------------------------------------------------
//
//------------------------------------------------------------------------------
int
FuseServer::Clients::SendMD(const eos::fusex::md& md,
                            const std::string& uuid,
                            const std::string& clientid,
                            uint64_t md_ino,
                            uint64_t md_pino,
                            struct timespec& p_mtime
                           )
{
  // prepare update message
  eos::fusex::response rsp;
  rsp.set_type(rsp.MD);
  *(rsp.mutable_md_()) = md;
  rsp.mutable_md_()->set_type(eos::fusex::md::MD);
  // the client needs this to sort out the quota accounting using the cap map
  rsp.mutable_md_()->set_clientid(clientid);
  // when a file is created the inode is not yet written in the const md object
  rsp.mutable_md_()->set_md_ino(md_ino);
  rsp.mutable_md_()->set_md_pino(md_pino);

  if (p_mtime.tv_sec) {
    rsp.mutable_md_()->set_pt_mtime(p_mtime.tv_sec);
    rsp.mutable_md_()->set_pt_mtime_ns(p_mtime.tv_nsec);
  }

  std::string rspstream;
  rsp.SerializeToString(&rspstream);
  XrdSysMutexHelper lLock(this);

  if (!mUUIDView.count(uuid)) {
    return ENOENT;
  }

  std::string id = mUUIDView[uuid];
  eos_static_info("msg=\"sending md update\" uuid=%s clientid=%s id=%lx",
                  uuid.c_str(), clientid.c_str(), md.md_ino());
  gOFS->zMQ->task->reply(id, rspstream);
  return 0;
}

//------------------------------------------------------------------------------
//
//------------------------------------------------------------------------------
void
FuseServer::Clients::HandleStatistics(const std::string identity,
                                      const eos::fusex::statistics& stats)
{
  (this->map())[identity].statistics() = stats;
  eos_static_debug("");
}

//------------------------------------------------------------------------------
//
//------------------------------------------------------------------------------
void
FuseServer::Caps::Store(const eos::fusex::cap& ecap,
                        eos::common::Mapping::VirtualIdentity* vid)
{
  XrdSysMutexHelper lock(this);
  eos_static_info("id=%lx clientid=%s authid=%s",
                  ecap.id(),
                  ecap.clientid().c_str(),
                  ecap.authid().c_str());
  // fill the three views on caps
  mTimeOrderedCap.push_back(ecap.authid());
  mClientCaps[ecap.clientid()].insert(ecap.authid());
  mClientInoCaps[ecap.clientid()].insert(ecap.id());
  shared_cap cap = std::make_shared<capx>();
  *cap = ecap;
  cap->set_vid(vid);
  mCaps[ecap.authid()] = cap;
  mInodeCaps[ecap.id()].insert(ecap.authid());
}

//------------------------------------------------------------------------------
//
//------------------------------------------------------------------------------
bool
FuseServer::Caps::Imply(uint64_t md_ino,
                        FuseServer::Caps::authid_t authid,
                        FuseServer::Caps::authid_t implied_authid)
{
  eos_static_info("id=%lx authid=%s implied-authid=%s",
                  md_ino,
                  authid.c_str(),
                  implied_authid.c_str());
  shared_cap implied_cap = std::make_shared<capx>();
  shared_cap cap = Get(authid);

  if (!cap->id() || !implied_authid.length()) {
    return false;
  }

  *implied_cap = *cap;
  implied_cap->set_authid(implied_authid);
  implied_cap->set_id(md_ino);
  implied_cap->set_vid(cap->vid());
  struct timespec ts;
  eos::common::Timing::GetTimeSpec(ts, true);
  implied_cap->set_vtime(ts.tv_sec + 300);
  implied_cap->set_vtime_ns(ts.tv_nsec);
  // fill the three views on caps
  mTimeOrderedCap.push_back(implied_authid);
  mClientCaps[cap->clientid()].insert(implied_authid);
  mClientInoCaps[cap->clientid()].insert(md_ino);
  mCaps[implied_authid] = implied_cap;
  mInodeCaps[md_ino].insert(implied_authid);
  return true;
}

//------------------------------------------------------------------------------
//
//------------------------------------------------------------------------------
FuseServer::Caps::shared_cap
FuseServer::Caps::Get(FuseServer::Caps::authid_t id)
{
  XrdSysMutexHelper lock(this);

  if (mCaps.count(id)) {
    return mCaps[id];
  } else {
    return std::make_shared<capx>();
  }
}

int
FuseServer::Caps::BroadcastReleaseFromExternal(uint64_t id)
{
  // broad-cast release for a given inode
  XrdSysMutexHelper lock(this);
  eos_static_info("id=%lx ",
                  id);

  if (mInodeCaps.count(id)) {
    std::set<std::string> deletioncaps;

    for (auto it = mInodeCaps[id].begin();
         it != mInodeCaps[id].end(); ++it) {
      shared_cap cap;

      // loop over all caps for that inode
      if (mCaps.count(*it)) {
        cap = mCaps[*it];
      } else {
        continue;
      }

      if (cap->id()) {
        deletioncaps.insert(*it);
        gOFS->zMQ->gFuseServer.Client().ReleaseCAP((uint64_t) cap->id(),
            cap->clientuuid(),
            cap->clientid());
        errno = 0 ; // seems that ZMQ function might set errno
      }
    }

    for (auto it = deletioncaps.begin(); it != deletioncaps.end(); ++it) {
      eos_static_info("auto-remove-cap authid=%s", it->c_str());
      mInodeCaps[id].erase(*it);
    }
  }

  return 0;
}

int
FuseServer::Caps::BroadcastRelease(const eos::fusex::md& md)
{
  FuseServer::Caps::shared_cap refcap = Get(md.authid());
  XrdSysMutexHelper lock(this);
  eos_static_info("id=%lx clientid=%s clientuuid=%s authid=%s",
                  refcap->id(),
                  refcap->clientid().c_str(),
                  refcap->clientuuid().c_str(),
                  refcap->authid().c_str());

  if (mInodeCaps.count(refcap->id())) {
    std::set<std::string> deletioncaps;

    for (auto it = mInodeCaps[refcap->id()].begin();
         it != mInodeCaps[refcap->id()].end(); ++it) {
      shared_cap cap;

      // loop over all caps for that inode
      if (mCaps.count(*it)) {
        cap = mCaps[*it];
      } else {
        continue;
      }

      // skip our own cap!
      if (cap->authid() == refcap->authid()) {
        continue;
      }

      // skip identical client mounts!
      if (cap->clientid() == refcap->clientid()) {
        continue;
      }

      if (cap->id()) {
        deletioncaps.insert(*it);
        gOFS->zMQ->gFuseServer.Client().ReleaseCAP((uint64_t) cap->id(),
            cap->clientuuid(),
            cap->clientid());
      }
    }

    for (auto it = deletioncaps.begin(); it != deletioncaps.end(); ++it) {
      eos_static_info("auto-remove-cap authid=%s", it->c_str());
      mInodeCaps[refcap->id()].erase(*it);
    }
  }

  return 0;
}

int
FuseServer::Caps::BroadcastMD(const eos::fusex::md& md,
                              uint64_t md_ino,
                              uint64_t md_pino,
                              struct timespec& p_mtime)
{
  FuseServer::Caps::shared_cap refcap = Get(md.authid());
  XrdSysMutexHelper lock(this);
  eos_static_info("id=%lx clientid=%s clientuuid=%s authid=%s",
                  refcap->id(),
                  refcap->clientid().c_str(),
                  refcap->clientuuid().c_str(),
                  refcap->authid().c_str());
  std::set<std::string> clients_sent;

  if (mInodeCaps.count(refcap->id())) {
    for (auto it = mInodeCaps[refcap->id()].begin();
         it != mInodeCaps[refcap->id()].end(); ++it) {
      shared_cap cap;

      // loop over all caps for that inode
      if (mCaps.count(*it)) {
        cap = mCaps[*it];
      } else {
        continue;
      }

      // skip our own cap!
      if (cap->authid() == refcap->authid()) {
        continue;
      }

      // skip identical client mounts, the have it anyway!
      if (cap->clientid() == refcap->clientid()) {
        continue;
      }

      if (cap->id() && !clients_sent.count(cap->clientuuid())) {
        gOFS->zMQ->gFuseServer.Client().SendMD(md,
                                               cap->clientuuid(),
                                               cap->clientid(),
                                               md_ino,
                                               md_pino,
                                               p_mtime);
        // make sure we sent the update only once to each client, eveh if this
        // one has many caps
        clients_sent.insert(cap->clientuuid());
      }
    }
  }

  return 0;
}

//------------------------------------------------------------------------------
//
//------------------------------------------------------------------------------
std::string
FuseServer::Caps::Print(std::string option, std::string filter)
{
  std::string out;
  std::string astring;
  uint64_t now = (uint64_t) time(NULL);
  XrdSysMutexHelper lock(this);
  eos_static_info("option=%s string=%s", option.c_str(), filter.c_str());
  regex_t regex;

  if (filter.size() &&
      regcomp(&regex, filter.c_str(), REG_ICASE | REG_EXTENDED | REG_NOSUB)) {
    out = "error: illegal regular expression ;";
    out += filter.c_str();
    out += "'\n";
    return out;
  }

  if (option == "t") {
    // print by time order
    for (auto it = mTimeOrderedCap.begin(); it != mTimeOrderedCap.end(); ++it) {
      if (!mCaps.count(*it)) {
        continue;
      }

      char ahex[256];
      shared_cap cap = mCaps[*it];
      snprintf(ahex, sizeof(ahex), "%016lx", (unsigned long) cap->id());
      std::string match = "";
      match += "# i:";
      match += ahex;
      match += " a:";
      match += cap->authid();
      match += " c:";
      match += cap->clientid();
      match += " u:";
      match += cap->clientuuid();
      match += " m:";
      snprintf(ahex, sizeof(ahex), "%08lx", (unsigned long) cap->mode());
      match += ahex;
      match += " v:";
      match += eos::common::StringConversion::GetSizeString(astring,
               (unsigned long long) cap->vtime() - now);
      match += "\n";

      if (filter.size() &&
          (regexec(&regex, match.c_str(), 0, NULL, 0) == REG_NOMATCH)) {
        continue;
      }

      out += match.c_str();
    }
  }

  if (option == "i") {
    // print by inode
    for (auto it = mInodeCaps.begin(); it != mInodeCaps.end(); ++it) {
      char ahex[256];
      snprintf(ahex, sizeof(ahex), "%016lx", (unsigned long) it->first);

      if (filter.size() && (regexec(&regex, ahex, 0, NULL, 0) == REG_NOMATCH)) {
        continue;
      }

      out += "# i:";
      out += ahex;
      out += "\n";

      for (auto sit = it->second.begin(); sit != it->second.end(); ++sit) {
        out += "___ a:";
        out += *sit;

        if (!mCaps.count(*sit)) {
          out += " c:<unfound> u:<unfound> m:<unfound> v:<unfound>\n";
        } else {
          shared_cap cap = mCaps[*sit];
          out += " c:";
          out += cap->clientid();
          out += " u:";
          out += cap->clientuuid();
          out += " m:";
          snprintf(ahex, sizeof(ahex), "%016lx", (unsigned long) cap->mode());
          out += ahex;
          out += " v:";
          out += eos::common::StringConversion::GetSizeString(astring,
                 (unsigned long long) cap->vtime() - now);
          out += "\n";
        }
      }
    }
  }

  if (option == "p") {
    // print by inode
    for (auto it = mInodeCaps.begin(); it != mInodeCaps.end(); ++it) {
      std::string spath;
      eos::common::RWMutexReadLock lock(gOFS->eosViewRWMutex);

      try {
        if (eos::common::FileId::IsFileInode(it->first)) {
          std::shared_ptr<eos::IFileMD> fmd =
            gOFS->eosFileService->getFileMD(eos::common::FileId::InodeToFid(it->first));
          spath = "f:";
          spath += gOFS->eosView->getUri(fmd.get());
        } else {
          std::shared_ptr<eos::IContainerMD> cmd =
            gOFS->eosDirectoryService->getContainerMD(it->first);
          spath = "d:";
          spath += gOFS->eosView->getUri(cmd.get());
        }
      } catch (eos::MDException& e) {
        spath = "<unknown>";
      }

      if (filter.size() &&
          (regexec(&regex, spath.c_str(), 0, NULL, 0) == REG_NOMATCH)) {
        continue;
      }

      char apath[1024];
      out += "# ";
      snprintf(apath, sizeof(apath), "%-80s", spath.c_str());
      out += apath;
      out += "\n";

      for (auto sit = it->second.begin(); sit != it->second.end(); ++sit) {
        out += "___ a:";
        out += *sit;

        if (!mCaps.count(*sit)) {
          out += " c:<unfound> u:<unfound> m:<unfound> v:<unfound>\n";
        } else {
          shared_cap cap = mCaps[*sit];
          out += " c:";
          out += cap->clientid();
          out += " u:";
          out += cap->clientuuid();
          out += " m:";
          char ahex[20];
          snprintf(ahex, sizeof(ahex), "%016lx", (unsigned long) cap->mode());
          out += ahex;
          out += " v:";
          out += eos::common::StringConversion::GetSizeString(astring,
                 (unsigned long long) cap->vtime() - now);
          out += "\n";
        }
      }
    }
  }

  return out;
}

//------------------------------------------------------------------------------
//
//------------------------------------------------------------------------------
int
FuseServer::Caps::Delete(uint64_t md_ino)
{
  XrdSysMutexHelper lock(this);

  if (!mInodeCaps.count(md_ino)) {
    return ENOENT;
  }

  for (auto sit = mInodeCaps[md_ino].begin() ;
       sit != mInodeCaps[md_ino].end();
       ++sit) {
    for (auto it = mClientCaps.begin(); it != mClientCaps.end(); it++) {
      // erase authid from the client set
      it->second.erase(*sit);
      // erase authid from the time ordered list
      mTimeOrderedCap.erase(std::remove(mTimeOrderedCap.begin(),
                                        mTimeOrderedCap.end(),
                                        *sit), mTimeOrderedCap.end());
    }

    if (mCaps.count(*sit)) {
      shared_cap cap = mCaps[*sit];

      if (mClientInoCaps.count(cap->clientid())) {
        mClientInoCaps[cap->clientid()].erase(md_ino);
      }

      mCaps.erase(*sit);
    }
  }

  // erase inode from the inode caps
  mInodeCaps.erase(md_ino);
  return 0;
}

//------------------------------------------------------------------------------
//
//------------------------------------------------------------------------------
FuseServer::Lock::shared_locktracker
FuseServer::Lock::getLocks(uint64_t id)
{
  XrdSysMutexHelper lock(this);

  // make sure you have this object locked
  if (!lockmap.count(id)) {
    lockmap[id] = std::make_shared<LockTracker>();
  }

  return lockmap[id];
}

//------------------------------------------------------------------------------
//
//------------------------------------------------------------------------------
void
FuseServer::Lock::purgeLocks()
{
  XrdSysMutexHelper lock(this);
  std::set<uint64_t>purgeset;

  for (auto it = lockmap.begin(); it != lockmap.end(); ++it) {
    if (!it->second->inuse()) {
      purgeset.insert(it->first);
    }
  }

  for (auto it = purgeset.begin(); it != purgeset.end(); ++it) {
    lockmap.erase(*it);
  }
}

//------------------------------------------------------------------------------
//
//------------------------------------------------------------------------------
int
FuseServer::Lock::dropLocks(uint64_t id, pid_t pid)
{
  eos_static_info("id=%llu pid=%u", id, pid);
  // drop locks for a given inode/pid pair
  int retc = 0;
  {
    XrdSysMutexHelper lock(this);

    if (lockmap.count(id)) {
      lockmap[id]->removelk(pid);
      retc = 0;
    } else {
      retc = ENOENT;
    }
  }
  purgeLocks();
  return retc;
}

//------------------------------------------------------------------------------
//
//------------------------------------------------------------------------------
int
FuseServer::Lock::dropLocks(const std::string& owner)
{
  eos_static_info("owner=%s", owner.c_str());
  // drop locks for a given owner
  int retc = 0;
  {
    XrdSysMutexHelper lock(this);

    for (auto it = lockmap.begin(); it != lockmap.end(); ++it) {
      it->second->removelk(owner);
    }
  }
  purgeLocks();
  return retc;
}

//------------------------------------------------------------------------------
//
//------------------------------------------------------------------------------
int
FuseServer::Lock::lsLocks(const std::string& owner,
                          std::map<uint64_t, std::set < pid_t >>& rlocks,
                          std::map<uint64_t, std::set < pid_t >>& wlocks)
{
  int retc = 0;
  {
    XrdSysMutexHelper lock(this);

    for (auto it = lockmap.begin(); it != lockmap.end(); ++it) {
      std::set<pid_t> rlk = it->second->getrlks(owner);
      std::set<pid_t> wlk = it->second->getwlks(owner);
      rlocks[it->first].insert(rlk.begin(), rlk.end());
      wlocks[it->first].insert(wlk.begin(), wlk.end());
    }
  }
  return retc;
}

//------------------------------------------------------------------------------
//
//------------------------------------------------------------------------------
void
FuseServer::Flush::beginFlush(uint64_t id, std::string client)
{
  eos_static_info("ino=%016x client=%s", id, client.c_str());
  XrdSysMutexHelper lock(this);
  flush_info_t finfo(client);
  flushmap[id][client].Add(finfo);
}

//------------------------------------------------------------------------------
//
//------------------------------------------------------------------------------
void
FuseServer::Flush::endFlush(uint64_t id, std::string client)
{
  eos_static_info("ino=%016x client=%s", id, client.c_str());
  XrdSysMutexHelper lock(this);
  flush_info_t finfo(client);

  if (flushmap[id][client].Remove(finfo)) {
    flushmap[id].erase(client);

    if (!flushmap[id].size()) {
      flushmap.erase(id);
    }
  }
}

//------------------------------------------------------------------------------
//
//------------------------------------------------------------------------------
bool
FuseServer::Flush::hasFlush(uint64_t id)
{
  // this function takes maximum 255ms and waits for a flush to be removed
  // this function might block a client connection/thread for the given time
  bool has = false;
  size_t delay = 1;

  for (size_t i = 0 ; i < 8; ++i) {
    {
      XrdSysMutexHelper lock(this);
      has = validateFlush(id);
    }

    if (!has) {
      return false;
    }

    XrdSysTimer sleeper;
    sleeper.Wait(delay);
    delay *= 2;
    ;
  }

  return true;
}

//------------------------------------------------------------------------------
//
//------------------------------------------------------------------------------
bool
FuseServer::Flush::validateFlush(uint64_t id)
{
  bool has = false;

  if (flushmap.count(id)) {
    for (auto it = flushmap[id].begin(); it != flushmap[id].end();) {
      if (eos::common::Timing::GetAgeInNs(&it->second.ftime) < 0) {
        has = true;
        ++it;
      } else {
        it = flushmap[id].erase(it);
      }
    }

    if (!flushmap[id].size()) {
      flushmap.erase(id);
    }
  }

  return has;
}

//------------------------------------------------------------------------------
//
//------------------------------------------------------------------------------
void
FuseServer::Flush::expireFlush()
{
  XrdSysMutexHelper lock(this);

  for (auto it = flushmap.begin(); it != flushmap.end();) {
    for (auto fit = it->second.begin(); fit != it->second.end();) {
      if (eos::common::Timing::GetAgeInNs(&fit->second.ftime) < 0) {
        ++fit;
      } else {
        fit = it->second.erase(fit);
      }
    }

    if (!it->second.size()) {
      it = flushmap.erase(it);
    } else {
      ++it;
    }
  }
}

//------------------------------------------------------------------------------
//
//------------------------------------------------------------------------------
void
FuseServer::Flush::Print(std::string& out)
{
  XrdSysMutexHelper lock(this);

  for (auto it = flushmap.begin(); it != flushmap.end(); ++it) {
    for (auto fit = it->second.begin(); fit != it->second.end(); ++fit) {
      long long valid = eos::common::Timing::GetAgeInNs(&fit->second.ftime);
      char formatline[4096];
      snprintf(formatline, sizeof(formatline),
               "flush : ino : %016lx client : %-8s valid=%.02f sec\n",
               it->first,
               fit->first.c_str(),
               1.0 * valid / 1000000000.0);
      out += formatline;
    }
  }
}

//------------------------------------------------------------------------------
//
//------------------------------------------------------------------------------
bool
FuseServer::FillContainerMD(uint64_t id, eos::fusex::md& dir)
{
  std::shared_ptr<eos::IContainerMD> cmd;
  eos::IContainerMD::ctime_t ctime;
  eos::IContainerMD::ctime_t mtime;
  uint64_t clock = 0;
  eos_static_debug("container-id=%llx", id);

  try {
    cmd = gOFS->eosDirectoryService->getContainerMD(id, &clock);
    cmd->getCTime(ctime);
    cmd->getMTime(mtime);
    std::string fullpath = gOFS->eosView->getUri(cmd.get());
    dir.set_md_ino(id);
    dir.set_md_pino(cmd->getParentId());
    dir.set_ctime(ctime.tv_sec);
    dir.set_ctime_ns(ctime.tv_nsec);
    dir.set_mtime(mtime.tv_sec);
    dir.set_mtime_ns(mtime.tv_nsec);
    dir.set_atime(mtime.tv_sec);
    dir.set_atime_ns(mtime.tv_nsec);
    dir.set_size(cmd->getTreeSize());
    dir.set_uid(cmd->getCUid());
    dir.set_gid(cmd->getCGid());
    dir.set_mode(cmd->getMode());
    // @todo (apeters): no hardlinks
    dir.set_nlink(1);
    dir.set_name(cmd->getName());
    dir.set_fullpath(fullpath);
    eos::IFileMD::XAttrMap xattrs = cmd->getAttributes();

    for (const auto& elem : xattrs) {
      (*dir.mutable_attr())[elem.first] = elem.second;

      if ((elem.first) == "eos.btime") {
        std::string key, val;
        eos::common::StringConversion::SplitKeyValue(elem.second, key, val, ".");
        dir.set_btime(strtoul(key.c_str(), 0, 10));
        dir.set_btime_ns(strtoul(val.c_str(), 0, 10));
      }
    }

    dir.set_nchildren(cmd->getNumContainers() + cmd->getNumFiles());

    if (dir.operation() == dir.LS) {
      for (auto it = cmd->filesBegin(), end = cmd->filesEnd();
           it != end; ++it) {
        (*dir.mutable_children())[it->first] =
          eos::common::FileId::FidToInode(it->second);
      }

      for (auto it = cmd->subcontainersBegin(), end = cmd->subcontainersEnd();
           it != end; ++it) {
        (*dir.mutable_children())[it->first] = it->second;
      }

      // indicate that this MD record contains children information
      dir.set_type(dir.MDLS);
    } else {
      // indicate that this MD record contains only MD but no children information
      eos_static_debug("setting md type");
      dir.set_type(dir.MD);
    }

    dir.set_clock(clock);
    dir.clear_err();
    return true;
  } catch (eos::MDException& e) {
    errno = e.getErrno();
    eos_static_debug("caught exception %d %s\n", e.getErrno(),
                     e.getMessage().str().c_str());
    dir.set_err(errno);
    return false;
  }
}

//------------------------------------------------------------------------------
//
//------------------------------------------------------------------------------
bool
FuseServer::FillFileMD(uint64_t inode, eos::fusex::md& file)
{
  // fills file meta data by inode number
  std::shared_ptr<eos::IFileMD> fmd;
  eos::IFileMD::ctime_t ctime;
  eos::IFileMD::ctime_t mtime;
  uint64_t clock = 0;
  eos_static_debug("file-inode=%llx file-id=%llx", inode,
                   eos::common::FileId::InodeToFid(inode));

  try {
    fmd = gOFS->eosFileService->getFileMD(eos::common::FileId::InodeToFid(inode),
                                          &clock);
    eos_static_info("clock=%llx", clock);
    fmd->getCTime(ctime);
    fmd->getMTime(mtime);
    file.set_md_ino(inode);
    file.set_md_pino(fmd->getContainerId());
    file.set_ctime(ctime.tv_sec);
    file.set_ctime_ns(ctime.tv_nsec);
    file.set_mtime(mtime.tv_sec);
    file.set_mtime_ns(mtime.tv_nsec);
    file.set_btime(ctime.tv_sec);
    file.set_btime_ns(ctime.tv_nsec);
    file.set_atime(mtime.tv_sec);
    file.set_atime_ns(mtime.tv_nsec);
    file.set_size(fmd->getSize());
    file.set_uid(fmd->getCUid());
    file.set_gid(fmd->getCGid());

    if (fmd->isLink()) {
      file.set_mode(fmd->getFlags() | S_IFLNK);
      file.set_target(fmd->getLink());
    } else {
      file.set_mode(fmd->getFlags() | S_IFREG);
    }

    // TODO: no hardlinks
    file.set_nlink(1);
    file.set_name(fmd->getName());
    file.set_clock(clock);
    eos::IFileMD::XAttrMap xattrs = fmd->getAttributes();

    for (const auto& elem : xattrs) {
      (*file.mutable_attr())[elem.first] = elem.second;

      if ((elem.first) == "sys.eos.btime") {
        std::string key, val;
        eos::common::StringConversion::SplitKeyValue(elem.second, key, val, ".");
        file.set_btime(strtoul(key.c_str(), 0, 10));
        file.set_btime_ns(strtoul(val.c_str(), 0, 10));
      }
    }

    file.clear_err();
    return true;
  } catch (eos::MDException& e) {
    errno = e.getErrno();
    eos_static_debug("caught exception %d %s\n", e.getErrno(),
                     e.getMessage().str().c_str());
    file.set_err(errno);
    return false;
  }
}

//------------------------------------------------------------------------------
//
//------------------------------------------------------------------------------
bool
FuseServer::FillContainerCAP(uint64_t id,
                             eos::fusex::md& dir,
                             eos::common::Mapping::VirtualIdentity* vid,
                             std::string reuse_uuid,
                             bool issue_only_one)
{
  if (issue_only_one) {
    eos_static_info("checking for id=%s", dir.clientid().c_str());
    // check if the client has already a cap, in case yes, we don't return a new
    // one
    XrdSysMutexHelper lock(Cap());

    if (Cap().ClientInoCaps().count(dir.clientid())) {
      if (Cap().ClientInoCaps()[dir.clientid()].count(id)) {
        return true;
      }
    }
  }

  dir.mutable_capability()->set_id(id);
  eos_static_debug("container-id=%llx", id);
  struct timespec ts;
  eos::common::Timing::GetTimeSpec(ts, true);
  dir.mutable_capability()->set_vtime(ts.tv_sec + 300);
  dir.mutable_capability()->set_vtime_ns(ts.tv_nsec);
  mode_t mode = S_IFDIR;

  // define the permissions
  if (vid->uid == 0) {
    // grant all permissions
    dir.mutable_capability()->set_mode(0xff | S_IFDIR);
  } else {
    if (vid->sudoer) {
      mode |= C_OK | M_OK | U_OK | W_OK | D_OK | SA_OK
              ; // chown + chmod permission + all the rest
    }

    if (vid->uid == (uid_t) dir.uid()) {
      if (dir.mode() & S_IRUSR) {
        mode |= R_OK;
      }

      if (dir.mode() & S_IWUSR) {
        mode |= U_OK | W_OK | D_OK | SA_OK | M_OK;
      }

      if (dir.mode() & S_IXUSR) {
        mode |= X_OK;
      }
    }

    if (vid->gid == (gid_t) dir.gid()) {
      if (dir.mode() & S_IRGRP) {
        mode |= R_OK;
      }

      if (dir.mode() & S_IWGRP) {
        mode |= U_OK | W_OK | D_OK | SA_OK | M_OK;
      }

      if (dir.mode() & S_IXGRP) {
        mode |= X_OK;
      }
    }

    if (dir.mode() & S_IROTH) {
      mode |= R_OK;
    }

    if (dir.mode() & S_IWOTH) {
      mode |= U_OK | W_OK | D_OK | SA_OK | M_OK;
    }

    if (dir.mode() & S_IXOTH) {
      mode |= X_OK;
    }

    // look at ACLs
    std::string sysacl = (*(dir.mutable_attr()))["sys.acl"];
    std::string useracl = (*(dir.mutable_attr()))["user.acl"];

    if (sysacl.length() || useracl.length()) {
      bool evaluseracl = dir.attr().count("sys.eval.useracl") ? true : false;
      Acl acl;
      acl.Set(sysacl,
              useracl,
              *vid,
              evaluseracl);

      if (acl.IsMutable()) {
        if (acl.CanRead()) {
          mode |= R_OK;
        }

        if (acl.CanWrite() || acl.CanWriteOnce()) {
          mode |= W_OK;
        }

        if (acl.CanBrowse()) {
          mode |= X_OK;
        }

        if (acl.CanChmod()) {
          mode |= M_OK;
        }

        if (acl.CanNotChmod()) {
          mode &= ~M_OK;
        }

        if (acl.CanChown()) {
          mode |= C_OK;
        }

        if (acl.CanUpdate()) {
          mode |= U_OK;
        }

        if (acl.CanNotDelete()) {
          mode &= ~D_OK;
        }
      }
    }

    dir.mutable_capability()->set_mode(mode);
  }

  std::string ownerauth = (*(dir.mutable_attr()))["sys.owner.auth"];

  // define new target owner
  if (ownerauth.length()) {
    if (ownerauth == "*") {
      // sticky ownership for everybody
      dir.mutable_capability()->set_uid(dir.uid());
      dir.mutable_capability()->set_gid(dir.gid());
    } else {
      ownerauth += ",";
      std::string ownerkey = vid->prot.c_str();
      ownerkey += ":";

      if (vid->prot == "gsi") {
        ownerkey += vid->dn.c_str();
      } else {
        ownerkey += vid->uid_string.c_str();
      }

      if ((ownerauth.find(ownerkey)) != std::string::npos) {
        // sticky ownership for this authentication
        dir.mutable_capability()->set_uid(dir.uid());
        dir.mutable_capability()->set_gid(dir.gid());
      } else {
        // no sticky ownership for this authentication
        dir.mutable_capability()->set_uid(vid->uid);
        dir.mutable_capability()->set_gid(vid->gid);
      }
    }
  } else {
    // no sticky ownership
    dir.mutable_capability()->set_uid(vid->uid);
    dir.mutable_capability()->set_gid(vid->gid);
  }

  dir.mutable_capability()->set_authid(reuse_uuid.length() ?
                                       reuse_uuid : eos::common::StringConversion::random_uuidstring());
  dir.mutable_capability()->set_clientid(dir.clientid());
  dir.mutable_capability()->set_clientuuid(dir.clientuuid());

  // max-filesize settings
  if (dir.attr().count("sys.forced.maxsize")) {
    // dynamic upper file size limit per file
    dir.mutable_capability()->set_max_file_size(strtoull((*
        (dir.mutable_attr()))["sys.forced.maxsize"].c_str(), 0, 10));
  } else {
    // hard-coded upper file size limit per file
    dir.mutable_capability()->set_max_file_size(512ll * 1024ll * 1024ll *
        1024ll); // 512 GB
  }

  std::string space = "default";
  {
    // add quota information
    if (dir.attr().count("sys.forced.space")) {
      space = (*(dir.mutable_attr()))["sys.forced.space"];
    } else {
      if (dir.attr().count("user.forced.space")) {
        space = (*(dir.mutable_attr()))["user.forced.space"];
      }
    }

    // Check if quota is enabled for the current space
    bool has_quota = false;
    long long avail_bytes = 0;
    long long avail_files = 0;
    eos::IContainerMD::id_t quota_inode;

    if (eos::mgm::FsView::gFsView.IsQuotaEnabled(space)) {
      if (!Quota::QuotaByPath(dir.fullpath().c_str(), dir.capability().uid(),
                              dir.capability().gid(), avail_files, avail_bytes,
                              quota_inode)) {
        has_quota = true;
      }
    } else {
      avail_files = std::numeric_limits<long>::max() / 2;
      avail_bytes = std::numeric_limits<long>::max() / 2;
      has_quota = true;
    }

    dir.mutable_capability()->mutable__quota()->set_inode_quota(avail_files);
    dir.mutable_capability()->mutable__quota()->set_volume_quota(avail_bytes);
    dir.mutable_capability()->mutable__quota()->set_quota_inode(quota_inode);

    if (!has_quota) {
      dir.mutable_capability()->mutable__quota()->clear_inode_quota();
      dir.mutable_capability()->mutable__quota()->clear_volume_quota();
      dir.mutable_capability()->mutable__quota()->clear_quota_inode();
    }
  }
  Cap().Store(dir.capability(), vid);
  return true;
}

//------------------------------------------------------------------------------
//
//------------------------------------------------------------------------------
FuseServer::Caps::shared_cap
FuseServer::ValidateCAP(const eos::fusex::md& md, mode_t mode)
{
  FuseServer::Caps::shared_cap cap = Cap().Get(md.authid());

  // no cap - go away
  if (!cap->id()) {
    eos_static_err("no cap for authid=%s", md.authid().c_str());
    return 0;
  }

  // wrong cap - go away
  if ((cap->id() != md.md_ino()) && (cap->id() != md.md_pino())) {
    eos_static_err("wrong cap for authid=%s cap-id=%lx md-ino=%lx md-pino=%lx",
                   md.authid().c_str(),
                   md.md_ino(),
                   md.md_pino()
                  );
    return 0;
  }

  eos_static_debug("cap-mode=%x mode=%x", cap->mode(), mode);

  if ((cap->mode() & mode) == mode) {
    uint64_t now = (uint64_t) time(NULL);

    // leave some margin for revoking
    if (cap->vtime() <= (now + 10)) {
      // cap expired !
      return 0;
    }

    return cap;
  }

  return 0;
}

//------------------------------------------------------------------------------
//
//------------------------------------------------------------------------------
uint64_t
FuseServer::InodeFromCAP(const eos::fusex::md& md)
{
  FuseServer::Caps::shared_cap cap = Cap().Get(md.authid());

  // no cap - go away
  if (!cap) {
    eos_static_debug("no cap for authid=%s", md.authid().c_str());
    return 0;
  } else {
    eos_static_debug("authid=%s cap-ino=%lx", md.authid().c_str(), cap->id());
  }

  return cap->id();
}

//------------------------------------------------------------------------------
//
//------------------------------------------------------------------------------
std::string
FuseServer::Header(const std::string& response)
{
  char hex[9];
  sprintf(hex, "%08x", (int) response.length());
  return std::string("[") + hex + std::string("]");
}

//------------------------------------------------------------------------------
//
//------------------------------------------------------------------------------
int
FuseServer::HandleMD(const std::string& id,
                     const eos::fusex::md& md,
                     std::string* response,
                     uint64_t* clock,
                     eos::common::Mapping::VirtualIdentity* vid)
{
  std::string ops;
  int op_type = md.operation();

  if (op_type == md.GET) {
    ops = "GET";
  } else if (op_type == md.SET) {
    ops = "SET";
  } else if (op_type == md.DELETE) {
    ops = "DELETE";
  } else if (op_type == md.GETCAP) {
    ops = "GETCAP";
  } else if (op_type == md.LS) {
    ops = "LS";
  } else if (op_type == md.GETLK) {
    ops = "GETLK";
  } else if (op_type == md.SETLK) {
    ops = "SETLK";
  } else if (op_type == md.SETLKW) {
    ops = "SETLKW";
  } else if (op_type == md.BEGINFLUSH) {
    ops = "BEGINFLUSH";
  } else if (op_type == md.ENDFLUSH) {
    ops = "ENDFLUSH";
  } else {
    ops = "UNKOWN";
  }

  eos_static_info("ino=%016lx operation=%s cid=%s cuuid=%s", (long) md.md_ino(),
                  ops.c_str(),
                  md.clientid().c_str(), md.clientuuid().c_str());

  if (EOS_LOGS_DEBUG) {
    std::string mdout = dump_message(md);
    eos_static_debug("\n%s\n", mdout.c_str());
  }

  if (md.operation() == md.BEGINFLUSH) {
    // this is a flush begin/end indicator
    Flushs().beginFlush(md.md_ino(), md.clientuuid());
    eos::fusex::response resp;
    resp.set_type(resp.NONE);
    resp.SerializeToString(response);
    return 0;
  }

  if (md.operation() == md.ENDFLUSH) {
    Flushs().endFlush(md.md_ino(), md.clientuuid());
    eos::fusex::response resp;
    resp.set_type(resp.NONE);
    resp.SerializeToString(response);
    return 0;
  }

  if ((md.operation() == md.GET) || (md.operation() == md.LS)) {
    if (clock) {
      *clock = 0 ;
    }

    eos::fusex::container cont;
    eos::common::RWMutexReadLock rd_fs_lock(eos::mgm::FsView::gFsView.ViewMutex);
    eos::common::RWMutexReadLock rd_ns_lock(gOFS->eosViewRWMutex);

    if (!eos::common::FileId::IsFileInode(md.md_ino())) {
      eos_static_info("ino=%lx get-dir", (long) md.md_ino());
      cont.set_type(cont.MDMAP);
      cont.set_ref_inode_(md.md_ino());
      eos::fusex::md_map* mdmap = cont.mutable_md_map_();
      // create the parent entry;
      auto parent = mdmap->mutable_md_map_();
      (*parent)[md.md_ino()].set_md_ino(md.md_ino());
      (*parent)[md.md_ino()].set_clientuuid(md.clientuuid());
      (*parent)[md.md_ino()].set_clientid(md.clientid());

      if (md.operation() == md.LS) {
        (*parent)[md.md_ino()].set_operation(md.LS);
      }

      size_t n_attached = 1;

      // retrieve directory meta data
      if (FillContainerMD(md.md_ino(), (*parent)[md.md_ino()])) {
        // refresh the cap with the same authid
        FillContainerCAP(md.md_ino(), (*parent)[md.md_ino()], vid,
                         md.authid());

        // store clock
        if (clock) {
          *clock = (*parent)[md.md_ino()].clock();
        }

        if (md.operation() == md.LS) {
          // attach children
          auto map = (*parent)[md.md_ino()].children();
          auto it = map.begin();

          for (; it != map.end(); ++it) {
            // this is a map by inode
            (*parent)[it->second].set_md_ino(it->second);
            auto child_md = &((*parent)[it->second]);

            if (eos::common::FileId::IsFileInode(it->second)) {
              // this is a file
              FillFileMD(it->second, *child_md);
            } else {
              // we don't fill the LS information for the children, just the MD
              child_md->set_operation(md.GET);
              child_md->set_clientuuid(md.clientuuid());
              child_md->set_clientid(md.clientid());
              // this is a directory
              FillContainerMD(it->second, *child_md);
              // get the capability
              FillContainerCAP(it->second, *child_md, vid, "", true);
              child_md->clear_operation();
            }
          }

          n_attached ++;

          if (n_attached >= 128) {
            std::string rspstream;
            cont.SerializeToString(&rspstream);

            if (!response) {
              // send parent + first 128 children
              gOFS->zMQ->task->reply(id, rspstream);
            } else {
              *response += Header(rspstream);
              response->append(rspstream.c_str(), rspstream.size());
            }

            n_attached = 0;
            cont.Clear();
          }
        }

        if (EOS_LOGS_DEBUG) {
          std::string mdout = dump_message(*mdmap);
          eos_static_debug("\n%s\n", mdout.c_str());
        }
      }

      (*parent)[md.md_ino()].clear_operation();

      if (n_attached) {
        // send left-over children
        std::string rspstream;
        cont.SerializeToString(&rspstream);

        if (!response) {
          gOFS->zMQ->task->reply(id, rspstream);
        } else {
          *response += Header(rspstream);
          response->append(rspstream.c_str(), rspstream.size());
        }
      }
    } else {
      eos_static_info("ino=%lx get-file/link", (long) md.md_ino());
      cont.set_type(cont.MD);
      cont.set_ref_inode_(md.md_ino());
      FillFileMD(md.md_ino(), (*cont.mutable_md_()));
      std::string rspstream;
      cont.SerializeToString(&rspstream);

      // store clock
      if (clock) {
        *clock = cont.md_().clock();
      }

      if (!response) {
        // send file meta data
        gOFS->zMQ->task->reply(id, rspstream);
      } else {
        *response += Header(rspstream);
        *response += rspstream;
      }
    }

    return 0;
  }

  if (md.operation() == md.SET) {
    uint64_t md_pino = md.md_pino();

    if (!md_pino) {
      // -----------------------------------------------------------------------
      // this can be a creation with an implied capability and the remote inode
      // of the parent directory
      // was not yet send back to the creating client
      // -----------------------------------------------------------------------
      md_pino = InodeFromCAP(md);
    }

    if (!ValidateCAP(md, W_OK | SA_OK)) {
      return EPERM;
    }

    enum set_type {
      CREATE, UPDATE, RENAME, MOVE
    } ;
    set_type op;
    uint64_t md_ino = 0;
    bool exclusive = false;

    if (md.type() == md.EXCL) {
      exclusive = true;
    }

    if (S_ISDIR(md.mode())) {
      eos_static_info("ino=%lx pin=%lx authid=%s set-dir", (long) md.md_ino(),
                      (long) md.md_pino(),
                      md.authid().c_str());
      eos::common::RWMutexWriteLock lock(gOFS->eosViewRWMutex);
      std::shared_ptr<eos::IContainerMD> cmd;
      std::shared_ptr<eos::IContainerMD> pcmd;
      std::shared_ptr<eos::IContainerMD> cpcmd;

<<<<<<< HEAD
      try {
        if (md.md_ino() && exclusive) {
=======
      mode_t sgid_mode = 0;

      try
      {
        if (md.md_ino() && exclusive)
        {
>>>>>>> 4f804e4c
          return EEXIST;
        }

        if (md.md_ino()) {
          if (md.implied_authid().length()) {
            // this is a create on top of an existing inode
            return EEXIST;
          }

          op = UPDATE;
          // dir update
          cmd = gOFS->eosDirectoryService->getContainerMD(md.md_ino());
          pcmd = gOFS->eosDirectoryService->getContainerMD(md.md_pino());

          if (cmd->getParentId() != md.md_pino()) {
            // this indicates a directory move
            op = MOVE;
            eos_static_info("moving %lx => %lx", cmd->getParentId(), md.md_pino());
            cpcmd = gOFS->eosDirectoryService->getContainerMD(cmd->getParentId());
            cpcmd->removeContainer(cmd->getName());
            gOFS->eosView->updateContainerStore(cpcmd.get());
            cmd->setName(md.name());
            pcmd->addContainer(cmd.get());
            gOFS->eosView->updateContainerStore(pcmd.get());
          }

          if (cmd->getName() != md.name()) {
            // this indicates a directory rename
            op = RENAME;
            eos_static_info("rename %s=>%s", cmd->getName().c_str(),
                            md.name().c_str());
            gOFS->eosView->renameContainer(cmd.get(), md.name());
          }

          if (pcmd->getMode() & S_ISGID)
	  {
	    sgid_mode = S_ISGID;
	  }

          md_ino = md.md_ino();
          eos_static_info("ino=%lx pino=%lx cpino=%lx update-dir",
                          (long) md.md_ino(),
                          (long) md.md_pino(), (long) cmd->getParentId());
        } else {
          // dir creation
          op = CREATE;
          pcmd = gOFS->eosDirectoryService->getContainerMD(md.md_pino());

          if (exclusive && pcmd->findContainer(md.name())) {
            // O_EXCL set on creation -
            return EEXIST;
          }

          cmd = gOFS->eosDirectoryService->createContainer();
          cmd->setName(md.name());
          md_ino = cmd->getId();
          pcmd->addContainer(cmd.get());
          eos_static_info("ino=%lx pino=%lx md-ino=%lx create-dir",
                          (long) md.md_ino(),
                          (long) md.md_pino(),
                          md_ino);

          if (!Cap().Imply(md_ino, md.authid(), md.implied_authid())) {
            eos_static_err("imply failed for new inode %lx", md_ino);
          }

<<<<<<< HEAD
          // parent attribute inheritance
          // @todo (esindril): This could be optimized further
          eos::IContainerMD::XAttrMap xattrs = pcmd->getAttributes();

          for (const auto& elem : xattrs) {
            cmd->setAttribute(elem.first, elem.second);
=======
          if (pcmd->getMode() & S_ISGID)
          {
            // parent attribute inheritance
            eos::ContainerMD::XAttrMap::const_iterator it;
            for (it = pcmd->attributesBegin(); it != pcmd->attributesEnd(); ++it)
            {
              cmd->setAttribute(it->first, it->second);
            }
	    sgid_mode = S_ISGID;
>>>>>>> 4f804e4c
          }
        }

        cmd->setName(md.name());
        cmd->setCUid(md.uid());
        cmd->setCGid(md.gid());
<<<<<<< HEAD
        cmd->setMode(md.mode());
        eos::IContainerMD::ctime_t ctime;
        eos::IContainerMD::ctime_t mtime;
=======
        cmd->setMode(md.mode() | sgid_mode);
        eos::ContainerMD::ctime_t ctime;
        eos::ContainerMD::ctime_t mtime;
>>>>>>> 4f804e4c
        ctime.tv_sec = md.ctime();
        ctime.tv_nsec = md.ctime_ns();
        mtime.tv_sec = md.mtime();
        mtime.tv_nsec = md.mtime_ns();
        cmd->setCTime(ctime);
        cmd->setMTime(mtime);
<<<<<<< HEAD
        // clear out all non central MGM attributes
        {
          std::set<std::string> rmAttr;
          eos::IContainerMD::XAttrMap xattrs = cmd->getAttributes();

          for (const auto& elem : xattrs) {
            if (elem.first.substr(0, 3) != "sys") {
              rmAttr.insert(elem.first);
            }
          }

          for (const auto& elem : rmAttr) {
            cmd->removeAttribute(elem);
          }
        }

        for (auto it = md.attr().begin(); it != md.attr().end(); ++it) {
          if ((it->first.substr(0, 3) != "sys") ||
              (it->first == "sys.eos.btime")) {
=======

        for (auto it = md.attr().begin(); it != md.attr().end(); ++it)
        {
          if ( (it->first.substr(0, 3) != "sys") ||
              (it->first == "sys.eos.btime") )
          {
>>>>>>> 4f804e4c
            cmd->setAttribute(it->first, it->second);
          }
        }

        if (op == CREATE) {
          // store the birth time as an extended attribute
          char btime[256];
          snprintf(btime, sizeof(btime), "%lu.%lu", md.btime(), md.btime_ns());
          cmd->setAttribute("sys.eos.btime", btime);
        }

        if (op != UPDATE && md.pmtime()) {
          // store the new modification time for the parent
          eos::IContainerMD::ctime_t pmtime;
          pmtime.tv_sec = md.pmtime();
          pmtime.tv_nsec = md.pmtime_ns();
          pcmd->setMTime(pmtime);
          gOFS->eosDirectoryService->updateStore(pcmd.get());
          pcmd->notifyMTimeChange(gOFS->eosDirectoryService);
        }

        gOFS->eosDirectoryService->updateStore(cmd.get());
        eos::fusex::response resp;
        resp.set_type(resp.ACK);
        resp.mutable_ack_()->set_code(resp.ack_().OK);
        resp.mutable_ack_()->set_transactionid(md.reqid());
        resp.mutable_ack_()->set_md_ino(md_ino);
        resp.SerializeToString(response);

        // broadcast this update around

        switch (op) {
        case UPDATE:
        case CREATE:
        case RENAME:
        case MOVE:
          Cap().BroadcastRelease(md);
          break;
        }
      } catch (eos::MDException& e) {
        eos_static_info("ino=%lx err-no=%d err-msg=%s", (long) md.md_ino(),
                        e.getErrno(),
                        e.getMessage().str().c_str());
        eos::fusex::response resp;
        resp.set_type(resp.ACK);
        resp.mutable_ack_()->set_code(resp.ack_().PERMANENT_FAILURE);
        resp.mutable_ack_()->set_err_no(e.getErrno());
        resp.mutable_ack_()->set_err_msg(e.getMessage().str().c_str());
        resp.mutable_ack_()->set_transactionid(md.reqid());
        resp.SerializeToString(response);
      }

      return 0;
    }

    if (S_ISREG(md.mode())) {
      eos_static_info("ino=%lx pin=%lx authid=%s file", (long) md.md_ino(),
                      (long) md.md_pino(),
                      md.authid().c_str());
      eos::common::RWMutexWriteLock lock(gOFS->eosViewRWMutex);
      std::shared_ptr<eos::IFileMD> fmd;
      std::shared_ptr<eos::IContainerMD> pcmd;
      std::shared_ptr<eos::IContainerMD> cpcmd;
      uint64_t fid = eos::common::FileId::InodeToFid(md.md_ino());
      md_ino = md.md_ino();
      uint64_t md_pino = md.md_pino();

      try {
        if (md.md_ino() && exclusive) {
          return EEXIST;
        }

        if (md_ino) {
          // file update
          op = UPDATE;
          // dir update
          fmd = gOFS->eosFileService->getFileMD(fid);
          pcmd = gOFS->eosDirectoryService->getContainerMD(md.md_pino());

          if (fmd->getContainerId() != md.md_pino()) {
            // this indicates a file move
            op = MOVE;
            eos_static_info("moving %lx => %lx", fmd->getContainerId(), md.md_pino());
            cpcmd = gOFS->eosDirectoryService->getContainerMD(fmd->getContainerId());
            cpcmd->removeFile(fmd->getName());
            gOFS->eosView->updateContainerStore(cpcmd.get());
            fmd->setName(md.name());
            pcmd->addFile(fmd.get());
            gOFS->eosView->updateContainerStore(pcmd.get());
          }

          if (fmd->getName() != md.name()) {
            // this indicates a file rename
            op = RENAME;
            eos_static_info("rename %s=>%s", fmd->getName().c_str(), md.name().c_str());
            // the target might exist, so we remove it
            pcmd->removeFile(md.name());
            gOFS->eosView->renameFile(fmd.get(), md.name());
          }

          eos_static_info("fid=%lx ino=%lx pino=%lx cpino=%lx update-file",
                          (long) fid,
                          (long) md.md_ino(),
                          (long) md.md_pino(), (long) fmd->getContainerId());
        } else {
          // file creation
          op = CREATE;
          pcmd = gOFS->eosDirectoryService->getContainerMD(md.md_pino());

          if (exclusive && pcmd->findContainer(md.name())) {
            // O_EXCL set on creation -
            return EEXIST;
          }

          unsigned long layoutId = 0;
          unsigned long forcedFsId = 0;
          long forcedGroup = 0;
          XrdOucString space;
          eos::IContainerMD::XAttrMap attrmap = pcmd->getAttributes();
          XrdOucEnv env;
          // retrieve the layout
          Policy::GetLayoutAndSpace("fusex", attrmap, *vid, layoutId, space, env,
                                    forcedFsId, forcedGroup);
          fmd = gOFS->eosFileService->createFile();
          fmd->setName(md.name());
          fmd->setLayoutId(layoutId);
          md_ino = eos::common::FileId::FidToInode(fmd->getId());
          pcmd->addFile(fmd.get());
          eos_static_info("ino=%lx pino=%lx md-ino=%lx create-file", (long) md.md_ino(),
                          (long) md.md_pino(), md_ino);
        }

        fmd->setName(md.name());
        fmd->setCUid(md.uid());
        fmd->setCGid(md.gid());

        {
          try {
            eos::IQuotaNode* quotanode = gOFS->eosView->getQuotaNode(pcmd.get());

            // free previous quota
<<<<<<< HEAD
            if (quotanode) {
              quotanode->removeFile(fmd.get());
=======
            if (quotanode)
            {
	      if (op != CREATE)
		quotanode->removeFile(fmd);
>>>>>>> 4f804e4c
              fmd->setSize(md.size());
              quotanode->addFile(fmd.get());
            } else {
              fmd->setSize(md.size());
            }
          } catch (eos::MDException& e) {
            fmd->setSize(md.size());
          }
        }

<<<<<<< HEAD
        fmd->setName(md.name());
        fmd->setCUid(md.uid());
        fmd->setCGid(md.gid());
=======

>>>>>>> 4f804e4c
        // for the moment we store 9 bits here
        fmd->setFlags(md.mode() & (S_IRWXU | S_IRWXG | S_IRWXO));
        eos::IFileMD::ctime_t ctime;
        eos::IFileMD::ctime_t mtime;
        ctime.tv_sec = md.ctime();
        ctime.tv_nsec = md.ctime_ns();
        mtime.tv_sec = md.mtime();
        mtime.tv_nsec = md.mtime_ns();
        fmd->setCTime(ctime);
        fmd->setMTime(mtime);
        fmd->clearAttributes();
        struct timespec pt_mtime;

        if (op != UPDATE) {
          // update the mtime
          pcmd->setMTime(mtime);
          pt_mtime.tv_sec = mtime.tv_sec;
          pt_mtime.tv_nsec = mtime.tv_nsec;
        } else {
          pt_mtime.tv_sec = pt_mtime.tv_nsec = 0 ;
        }

        for (auto map = md.attr().begin(); map != md.attr().end(); ++map) {
          fmd->setAttribute(map->first, map->second);
        }

        // store the birth time as an extended attribute
        char btime[256];
        snprintf(btime, sizeof(btime), "%lu.%lu", md.btime(), md.btime_ns());
        fmd->setAttribute("sys.eos.btime", btime);
        gOFS->eosFileService->updateStore(fmd.get());

        if (op != UPDATE) {
          // update the mtime
          gOFS->eosDirectoryService->updateStore(pcmd.get());
        }

        eos::fusex::response resp;
        resp.set_type(resp.ACK);
        resp.mutable_ack_()->set_code(resp.ack_().OK);
        resp.mutable_ack_()->set_transactionid(md.reqid());
        resp.mutable_ack_()->set_md_ino(md_ino);
        resp.SerializeToString(response);

        // broadcast this update around
        switch (op) {
        case UPDATE:
        case CREATE:
        case RENAME:
        case MOVE:
          Cap().BroadcastMD(md, md_ino, md_pino, pt_mtime);
          break;
        }
      } catch (eos::MDException& e) {
        eos_static_info("ino=%lx err-no=%d err-msg=%s", (long) md.md_ino(),
                        e.getErrno(),
                        e.getMessage().str().c_str());
        eos::fusex::response resp;
        resp.set_type(resp.ACK);
        resp.mutable_ack_()->set_code(resp.ack_().PERMANENT_FAILURE);
        resp.mutable_ack_()->set_err_no(e.getErrno());
        resp.mutable_ack_()->set_err_msg(e.getMessage().str().c_str());
        resp.mutable_ack_()->set_transactionid(md.reqid());
        resp.SerializeToString(response);
      }

      return 0;
    }

    if (S_ISLNK(md.mode())) {
      eos_static_info("ino=%lx set-link", (long) md.md_ino());
      eos::common::RWMutexWriteLock lock(gOFS->eosViewRWMutex);
      std::shared_ptr<eos::IFileMD> fmd;
      std::shared_ptr<eos::IContainerMD> pcmd;
      uint64_t md_pino = md.md_pino();

      try {
        // link creation
        op = CREATE;
        pcmd = gOFS->eosDirectoryService->getContainerMD(md.md_pino());

        if (pcmd->findContainer(md.name())) {
          // O_EXCL set on creation -
          return EEXIST;
        }

        fmd = gOFS->eosFileService->createFile();
        fmd->setName(md.name());
        fmd->setLink(md.target());
        fmd->setLayoutId(0);
        md_ino = eos::common::FileId::FidToInode(fmd->getId());
        pcmd->addFile(fmd.get());
        eos_static_info("ino=%lx pino=%lx md-ino=%lx create-link", (long) md.md_ino(),
                        (long) md.md_pino(), md_ino);
        fmd->setCUid(md.uid());
        fmd->setCGid(md.gid());
        fmd->setSize(1);
        fmd->setFlags(md.mode() & (S_IRWXU | S_IRWXG | S_IRWXO));
        eos::IFileMD::ctime_t ctime;
        eos::IFileMD::ctime_t mtime;
        ctime.tv_sec = md.ctime();
        ctime.tv_nsec = md.ctime_ns();
        mtime.tv_sec = md.mtime();
        mtime.tv_nsec = md.mtime_ns();
        fmd->setCTime(ctime);
        fmd->setMTime(mtime);
        fmd->clearAttributes();
        // store the birth time as an extended attribute
        char btime[256];
        snprintf(btime, sizeof(btime), "%lu.%lu", md.btime(), md.btime_ns());
        fmd->setAttribute("sys.eos.btime", btime);
        struct timespec pt_mtime;
        // update the mtime
        pcmd->setMTime(mtime);
        pt_mtime.tv_sec = mtime.tv_sec;
        pt_mtime.tv_nsec = mtime.tv_nsec;
        gOFS->eosFileService->updateStore(fmd.get());
        gOFS->eosDirectoryService->updateStore(pcmd.get());
        eos::fusex::response resp;
        resp.set_type(resp.ACK);
        resp.mutable_ack_()->set_code(resp.ack_().OK);
        resp.mutable_ack_()->set_transactionid(md.reqid());
        resp.mutable_ack_()->set_md_ino(md_ino);
        resp.SerializeToString(response);
        Cap().BroadcastMD(md, md_ino, md_pino, pt_mtime);
        //Cap().BroadcastRelease(md);
      } catch (eos::MDException& e) {
        eos_static_info("ino=%lx err-no=%d err-msg=%s", (long) md.md_ino(),
                        e.getErrno(),
                        e.getMessage().str().c_str());
        eos::fusex::response resp;
        resp.set_type(resp.ACK);
        resp.mutable_ack_()->set_code(resp.ack_().PERMANENT_FAILURE);
        resp.mutable_ack_()->set_err_no(e.getErrno());
        resp.mutable_ack_()->set_err_msg(e.getMessage().str().c_str());
        resp.mutable_ack_()->set_transactionid(md.reqid());
        resp.SerializeToString(response);
      }

      return 0;
    }
  }

  if (md.operation() == md.DELETE) {
    if (!ValidateCAP(md, D_OK)) {
      eos_static_err("ino=%lx delete has wrong cap");
      return EPERM;
    }

    eos::fusex::response resp;
    resp.set_type(resp.ACK);
    eos::common::RWMutexWriteLock lock(gOFS->eosViewRWMutex);
    std::shared_ptr<eos::IContainerMD> cmd;
    std::shared_ptr<eos::IContainerMD> pcmd;
    std::shared_ptr<eos::IFileMD> fmd;
    eos::IFileMD::ctime_t mtime;
    mtime.tv_sec = md.mtime();
    mtime.tv_nsec = md.mtime_ns();

    try {
      pcmd = gOFS->eosDirectoryService->getContainerMD(md.md_pino());

      if (S_ISDIR(md.mode())) {
        cmd = gOFS->eosDirectoryService->getContainerMD(md.md_ino());
      } else {
        fmd = gOFS->eosFileService->getFileMD(eos::common::FileId::InodeToFid(
                                                md.md_ino()));
      }

      pcmd->setMTime(mtime);

      if (S_ISDIR(md.mode())) {
        // check if this directory is empty
        if (cmd->getNumContainers() || cmd->getNumFiles()) {
          eos::fusex::response resp;
          resp.set_type(resp.ACK);
          resp.mutable_ack_()->set_code(resp.ack_().PERMANENT_FAILURE);
          resp.mutable_ack_()->set_err_no(ENOTEMPTY);
          resp.mutable_ack_()->set_err_msg("directory not empty");
          resp.mutable_ack_()->set_transactionid(md.reqid());
          resp.SerializeToString(response);
          return 0;
        }

        eos_static_info("ino=%lx delete-dir", (long) md.md_ino());
        pcmd->removeContainer(cmd->getName());
        gOFS->eosDirectoryService->removeContainer(cmd.get());
        gOFS->eosDirectoryService->updateStore(pcmd.get());
        pcmd->notifyMTimeChange(gOFS->eosDirectoryService);
        resp.mutable_ack_()->set_code(resp.ack_().OK);
        resp.mutable_ack_()->set_transactionid(md.reqid());
        resp.SerializeToString(response);
        Cap().BroadcastRelease(md);
        Cap().Delete(md.md_ino());
        return 0;
      }

      if (S_ISREG(md.mode())) {
        eos_static_info("ino=%lx delete-file", (long) md.md_ino());

        try {
          // handle quota
          eos::IQuotaNode* quotanode = gOFS->eosView->getQuotaNode(pcmd.get());

          if (quotanode) {
            quotanode->removeFile(fmd.get());
          }
        } catch (eos::MDException& e) {
        }

        pcmd->removeFile(fmd->getName());
        fmd->setContainerId(0);
        fmd->unlinkAllLocations();
        gOFS->eosFileService->updateStore(fmd.get());
        gOFS->eosDirectoryService->updateStore(pcmd.get());
        pcmd->notifyMTimeChange(gOFS->eosDirectoryService);
        resp.mutable_ack_()->set_code(resp.ack_().OK);
        resp.mutable_ack_()->set_transactionid(md.reqid());
        resp.SerializeToString(response);
        Cap().BroadcastRelease(md);
        Cap().Delete(md.md_ino());
        return 0;
      }

      if (S_ISLNK(md.mode())) {
        eos_static_info("ino=%lx delete-link", (long) md.md_ino());
        pcmd->removeFile(fmd->getName());
        fmd->setContainerId(0);
        fmd->unlinkAllLocations();
        gOFS->eosFileService->updateStore(fmd.get());
        gOFS->eosDirectoryService->updateStore(pcmd.get());
        pcmd->notifyMTimeChange(gOFS->eosDirectoryService);
        resp.mutable_ack_()->set_code(resp.ack_().OK);
        resp.mutable_ack_()->set_transactionid(md.reqid());
        resp.SerializeToString(response);
        Cap().BroadcastRelease(md);
        Cap().Delete(md.md_ino());
        return 0;
      }
    } catch (eos::MDException& e) {
      resp.mutable_ack_()->set_code(resp.ack_().PERMANENT_FAILURE);
      resp.mutable_ack_()->set_err_no(e.getErrno());
      resp.mutable_ack_()->set_err_msg(e.getMessage().str().c_str());
      resp.mutable_ack_()->set_transactionid(md.reqid());
      resp.SerializeToString(response);
      eos_static_info("ino=%lx err-no=%d err-msg=%s", (long) md.md_ino(),
                      e.getErrno(),
                      e.getMessage().str().c_str());
      return 0;
    }
  }

  if (md.operation() == md.GETCAP) {
    eos::fusex::container cont;
    cont.set_type(cont.CAP);
    eos::fusex::md lmd;
    {
      eos::common::RWMutexReadLock rd_fs_lock(eos::mgm::FsView::gFsView.ViewMutex);
      eos::common::RWMutexReadLock rd_ns_lock(gOFS->eosViewRWMutex);
      // get the meta data
      FillContainerMD((uint64_t) md.md_ino(), lmd);
      lmd.set_clientuuid(md.clientuuid());
      lmd.set_clientid(md.clientid());
      // get the capability
      FillContainerCAP(md.md_ino(), lmd, vid);
    }
    // this cap only provides the permissions, but it is not a cap which
    // synchronized the meta data atomically, the client marks a cap locally
    // if he synchronized the contents with it
    *(cont.mutable_cap_()) = lmd.capability();
    std::string rspstream;
    cont.SerializeToString(&rspstream);
    *response += Header(rspstream);
    response->append(rspstream.c_str(), rspstream.size());
    eos_static_info("cap-issued: id=%lx mode=%x vtime=%lu.%lu uid=%u gid=%u "
                    "client-id=%s auth-id=%s errc=%d",
                    cont.cap_().id(), cont.cap_().mode(), cont.cap_().vtime(),
                    cont.cap_().vtime_ns(), cont.cap_().uid(), cont.cap_().gid(),
                    cont.cap_().clientid().c_str(), cont.cap_().authid().c_str(),
                    cont.cap_().errc());
    return 0;
  }

  if (md.operation() == md.GETLK) {
    eos::fusex::response resp;
    resp.set_type(resp.LOCK);
    struct flock lock;
    Locks().getLocks(md.md_ino())->getlk((pid_t) md.flock().pid(), &lock);
    resp.mutable_lock_()->set_len(lock.l_len);
    resp.mutable_lock_()->set_start(lock.l_start);
    resp.mutable_lock_()->set_pid(lock.l_pid);
    eos_static_info("getlk: ino=%016lx start=%lu len=%ld pid=%u type=%d",
                    md.md_ino(),
                    lock.l_start,
                    lock.l_len,
                    lock.l_pid,
                    lock.l_type);

    switch (lock.l_type) {
    case F_RDLCK:
      resp.mutable_lock_()->set_type(md.flock().RDLCK);
      break;

    case F_WRLCK:
      resp.mutable_lock_()->set_type(md.flock().WRLCK);
      break;

    case F_UNLCK:
      resp.mutable_lock_()->set_type(md.flock().UNLCK);
      break;
    }
  }

  if ((md.operation() == md.SETLK) ||
      (md.operation() == md.SETLKW)) {
    eos::fusex::response resp;
    resp.set_type(resp.LOCK);
    int sleep = 0;

    if (md.operation() == md.SETLKW) {
      sleep = 1;
    }

    struct flock lock;

    lock.l_len = md.flock().len();

    lock.l_start = md.flock().start();

    lock.l_pid = md.flock().pid();

    switch (md.flock().type()) {
    case eos::fusex::lock::RDLCK:
      lock.l_type = F_RDLCK;
      break;

    case eos::fusex::lock::WRLCK:
      lock.l_type = F_WRLCK;
      break;

    case eos::fusex::lock::UNLCK:
      lock.l_type = F_UNLCK;
      break;

    default:
      resp.mutable_lock_()->set_err_no(EAGAIN);
      resp.SerializeToString(response);
      return 0;
      break;
    }

    if (lock.l_len == 0) {
      // the infinite lock is represented by -1 in the locking class implementation
      lock.l_len = -1;
    }

    eos_static_info("setlk: ino=%016lx start=%lu len=%ld pid=%u type=%d",
                    md.md_ino(),
                    lock.l_start,
                    lock.l_len,
                    lock.l_pid,
                    lock.l_type);

    if (Locks().getLocks(md.md_ino())->setlk(md.flock().pid(), &lock, sleep,
        md.clientuuid())) {
      // lock ok!
      resp.mutable_lock_()->set_err_no(0);
    } else {
      // lock is busy
      resp.mutable_lock_()->set_err_no(EAGAIN);
    }

    resp.SerializeToString(response);
    return 0;
  }

  return 0;
}

//------------------------------------------------------------------------------
//
//------------------------------------------------------------------------------
void
FuseServer::HandleDir(const std::string& identity, const eos::fusex::dir& dir)
{
  eos_static_debug("");
}

EOSMGMNAMESPACE_END<|MERGE_RESOLUTION|>--- conflicted
+++ resolved
@@ -220,18 +220,9 @@
 void
 FuseServer::Print(std::string& out, std::string options, bool monitoring)
 {
-<<<<<<< HEAD
-  if ((options.find("c") != std::string::npos)
-      || !options.length()) {
-    Client().Print(out, "", monitoring);
-=======
-
-
-  if ( (options.find("l") != std::string::npos) ||
-       !options.length() )
-  {
+  if ((options.find("l") != std::string::npos) ||
+      !options.length()) {
     Client().Print(out, options, monitoring);
->>>>>>> 4f804e4c
   }
 
   if (options.find("f") != std::string::npos) {
@@ -269,56 +260,47 @@
 
   for (auto it = this->map().begin(); it != this->map().end(); ++it) {
     char formatline[4096];
-<<<<<<< HEAD
 
     if (!monitoring) {
-      snprintf(formatline, sizeof(formatline),
-               "client : %-8s %32s %-8s %-8s %s %.02f %.02f %36s caps=%lu\n",
-=======
-    if (!monitoring)
-    {
-      if (!options.length() || (options.find("l")!=std::string::npos)) 
-	snprintf(formatline, sizeof (formatline), "client : %-8s %32s %-8s %-8s %s %.02f %.02f %36s caps=%lu\n",
->>>>>>> 4f804e4c
-               it->second.heartbeat().name().c_str(),
-               it->second.heartbeat().host().c_str(),
-               it->second.heartbeat().version().c_str(),
-               it->second.status[it->second.state()],
-               eos::common::Timing::utctime(it->second.heartbeat().starttime()).c_str(),
-               tsnow.tv_sec - it->second.heartbeat().clock() +
-               (((int64_t) tsnow.tv_nsec -
-                 (int64_t) it->second.heartbeat().clock_ns()) * 1.0 / 1000000000.0),
-               it->second.heartbeat().delta() * 1000,
-               it->second.heartbeat().uuid().c_str(),
-               clientcaps[it->second.heartbeat().uuid()]
-              );
+      if (!options.length() || (options.find("l") != std::string::npos))
+        snprintf(formatline, sizeof(formatline),
+                 "client : %-8s %32s %-8s %-8s %s %.02f %.02f %36s caps=%lu\n",
+                 it->second.heartbeat().name().c_str(),
+                 it->second.heartbeat().host().c_str(),
+                 it->second.heartbeat().version().c_str(),
+                 it->second.status[it->second.state()],
+                 eos::common::Timing::utctime(it->second.heartbeat().starttime()).c_str(),
+                 tsnow.tv_sec - it->second.heartbeat().clock() +
+                 (((int64_t) tsnow.tv_nsec -
+                   (int64_t) it->second.heartbeat().clock_ns()) * 1.0 / 1000000000.0),
+                 it->second.heartbeat().delta() * 1000,
+                 it->second.heartbeat().uuid().c_str(),
+                 clientcaps[it->second.heartbeat().uuid()]
+                );
+
       out += formatline;
-<<<<<<< HEAD
-=======
-      if (options.find("l")!=std::string::npos)
-      {
-	snprintf(formatline, sizeof (formatline),
-		 "......   ino          : %ld\n"
-		 "......   ino-to-del   : %ld\n"
-		 "......   ino-backlog  : %ld\n"
-		 "......   ino-ever     : %ld\n"
-		 "......   ino-ever-del : %ld\n"
-		 "......   threads      : %d\n"
-		 "......   vsize        : %.03f GB\n" 
-       		 "......   rsize        : %.03f GB\n",
-		 it->second.statistics().inodes(),
-		 it->second.statistics().inodes_todelete(),
-		 it->second.statistics().inodes_backlog(),
-		 it->second.statistics().inodes_ever(),
-		 it->second.statistics().inodes_ever_deleted(),
-		 it->second.statistics().threads(),
-		 it->second.statistics().vsize_mb()/1024.0,
-		 it->second.statistics().rss_mb()/1024.0);
-
-	out += formatline;
-      }
-      
->>>>>>> 4f804e4c
+
+      if (options.find("l") != std::string::npos) {
+        snprintf(formatline, sizeof(formatline),
+                 "......   ino          : %ld\n"
+                 "......   ino-to-del   : %ld\n"
+                 "......   ino-backlog  : %ld\n"
+                 "......   ino-ever     : %ld\n"
+                 "......   ino-ever-del : %ld\n"
+                 "......   threads      : %d\n"
+                 "......   vsize        : %.03f GB\n"
+                 "......   rsize        : %.03f GB\n",
+                 it->second.statistics().inodes(),
+                 it->second.statistics().inodes_todelete(),
+                 it->second.statistics().inodes_backlog(),
+                 it->second.statistics().inodes_ever(),
+                 it->second.statistics().inodes_ever_deleted(),
+                 it->second.statistics().threads(),
+                 it->second.statistics().vsize_mb() / 1024.0,
+                 it->second.statistics().rss_mb() / 1024.0);
+        out += formatline;
+      }
+
       std::map<uint64_t, std::set < pid_t>> rlocks;
       std::map<uint64_t, std::set < pid_t>> wlocks;
       gOFS->zMQ->gFuseServer.Locks().lsLocks(it->second.heartbeat().uuid(), rlocks,
@@ -1877,18 +1859,10 @@
       std::shared_ptr<eos::IContainerMD> cmd;
       std::shared_ptr<eos::IContainerMD> pcmd;
       std::shared_ptr<eos::IContainerMD> cpcmd;
-
-<<<<<<< HEAD
+      mode_t sgid_mode = 0;
+
       try {
         if (md.md_ino() && exclusive) {
-=======
-      mode_t sgid_mode = 0;
-
-      try
-      {
-        if (md.md_ino() && exclusive)
-        {
->>>>>>> 4f804e4c
           return EEXIST;
         }
 
@@ -1923,10 +1897,9 @@
             gOFS->eosView->renameContainer(cmd.get(), md.name());
           }
 
-          if (pcmd->getMode() & S_ISGID)
-	  {
-	    sgid_mode = S_ISGID;
-	  }
+          if (pcmd->getMode() & S_ISGID) {
+            sgid_mode = S_ISGID;
+          }
 
           md_ino = md.md_ino();
           eos_static_info("ino=%lx pino=%lx cpino=%lx update-dir",
@@ -1955,73 +1928,35 @@
             eos_static_err("imply failed for new inode %lx", md_ino);
           }
 
-<<<<<<< HEAD
-          // parent attribute inheritance
-          // @todo (esindril): This could be optimized further
-          eos::IContainerMD::XAttrMap xattrs = pcmd->getAttributes();
-
-          for (const auto& elem : xattrs) {
-            cmd->setAttribute(elem.first, elem.second);
-=======
-          if (pcmd->getMode() & S_ISGID)
-          {
+          if (pcmd->getMode() & S_ISGID) {
             // parent attribute inheritance
-            eos::ContainerMD::XAttrMap::const_iterator it;
-            for (it = pcmd->attributesBegin(); it != pcmd->attributesEnd(); ++it)
-            {
-              cmd->setAttribute(it->first, it->second);
+            eos::IContainerMD::XAttrMap xattrs = pcmd->getAttributes();
+
+            for (const auto& elem : xattrs) {
+              cmd->setAttribute(elem.first, elem.second);
             }
-	    sgid_mode = S_ISGID;
->>>>>>> 4f804e4c
+
+            sgid_mode = S_ISGID;
           }
         }
 
         cmd->setName(md.name());
         cmd->setCUid(md.uid());
         cmd->setCGid(md.gid());
-<<<<<<< HEAD
-        cmd->setMode(md.mode());
+        // @todo (apeters): is sgid_mode still needed?
+        cmd->setMode(md.mode() | sgid_mode);
         eos::IContainerMD::ctime_t ctime;
         eos::IContainerMD::ctime_t mtime;
-=======
-        cmd->setMode(md.mode() | sgid_mode);
-        eos::ContainerMD::ctime_t ctime;
-        eos::ContainerMD::ctime_t mtime;
->>>>>>> 4f804e4c
         ctime.tv_sec = md.ctime();
         ctime.tv_nsec = md.ctime_ns();
         mtime.tv_sec = md.mtime();
         mtime.tv_nsec = md.mtime_ns();
         cmd->setCTime(ctime);
         cmd->setMTime(mtime);
-<<<<<<< HEAD
-        // clear out all non central MGM attributes
-        {
-          std::set<std::string> rmAttr;
-          eos::IContainerMD::XAttrMap xattrs = cmd->getAttributes();
-
-          for (const auto& elem : xattrs) {
-            if (elem.first.substr(0, 3) != "sys") {
-              rmAttr.insert(elem.first);
-            }
-          }
-
-          for (const auto& elem : rmAttr) {
-            cmd->removeAttribute(elem);
-          }
-        }
 
         for (auto it = md.attr().begin(); it != md.attr().end(); ++it) {
           if ((it->first.substr(0, 3) != "sys") ||
               (it->first == "sys.eos.btime")) {
-=======
-
-        for (auto it = md.attr().begin(); it != md.attr().end(); ++it)
-        {
-          if ( (it->first.substr(0, 3) != "sys") ||
-              (it->first == "sys.eos.btime") )
-          {
->>>>>>> 4f804e4c
             cmd->setAttribute(it->first, it->second);
           }
         }
@@ -2157,21 +2092,16 @@
         fmd->setName(md.name());
         fmd->setCUid(md.uid());
         fmd->setCGid(md.gid());
-
         {
           try {
             eos::IQuotaNode* quotanode = gOFS->eosView->getQuotaNode(pcmd.get());
 
             // free previous quota
-<<<<<<< HEAD
             if (quotanode) {
-              quotanode->removeFile(fmd.get());
-=======
-            if (quotanode)
-            {
-	      if (op != CREATE)
-		quotanode->removeFile(fmd);
->>>>>>> 4f804e4c
+              if (op != CREATE) {
+                quotanode->removeFile(fmd.get());
+              }
+
               fmd->setSize(md.size());
               quotanode->addFile(fmd.get());
             } else {
@@ -2181,14 +2111,6 @@
             fmd->setSize(md.size());
           }
         }
-
-<<<<<<< HEAD
-        fmd->setName(md.name());
-        fmd->setCUid(md.uid());
-        fmd->setCGid(md.gid());
-=======
-
->>>>>>> 4f804e4c
         // for the moment we store 9 bits here
         fmd->setFlags(md.mode() & (S_IRWXU | S_IRWXG | S_IRWXO));
         eos::IFileMD::ctime_t ctime;
