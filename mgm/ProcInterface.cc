// ----------------------------------------------------------------------
// File: ProcInterface.cc
// Author: Andreas-Joachim Peters - CERN
// ----------------------------------------------------------------------

/************************************************************************
 * EOS - the CERN Disk Storage System                                   *
 * Copyright (C) 2011 CERN/Switzerland                                  *
 *                                                                      *
 * This program is free software: you can redistribute it and/or modify *
 * it under the terms of the GNU General Public License as published by *
 * the Free Software Foundation, either version 3 of the License, or    *
 * (at your option) any later version.                                  *
 *                                                                      *
 * This program is distributed in the hope that it will be useful,      *
 * but WITHOUT ANY WARRANTY; without even the implied warranty of       *
 * MERCHANTABILITY or FITNESS FOR A PARTICULAR PURPOSE.  See the        *
 * GNU General Public License for more details.                         *
 *                                                                      *
 * You should have received a copy of the AGNU General Public License    *
 * along with this program.  If not, see <http://www.gnu.org/licenses/>.*
 ************************************************************************/

/*----------------------------------------------------------------------------*/
#include "common/FileId.hh"
#include "common/LayoutId.hh"
#include "common/Mapping.hh"
#include "common/StringConversion.hh"
#include "common/Path.hh"
#include "mgm/Acl.hh"
#include "mgm/Access.hh"
#include "mgm/FileSystem.hh"
#include "mgm/Policy.hh"
#include "mgm/ProcInterface.hh"
#include "mgm/XrdMgmOfs.hh"
#include "mgm/FsView.hh"
#include "mgm/Master.hh"
/*----------------------------------------------------------------------------*/
#include "XrdSfs/XrdSfsInterface.hh"
/*----------------------------------------------------------------------------*/
#include <iostream>
#include <fstream>
/*----------------------------------------------------------------------------*/

#include <vector>
#include <map>
#include <string>
#include <math.h>
#include <json/json.h>

EOSMGMNAMESPACE_BEGIN

/*----------------------------------------------------------------------------*/
/**
 * Constructor 
 */
ProcInterface::ProcInterface () { }

/*----------------------------------------------------------------------------*/
/**
 * Destructor 
 */

/*----------------------------------------------------------------------------*/
ProcInterface::~ProcInterface () { }

/*----------------------------------------------------------------------------*/
/**
 * Check if a path indicates a proc command
 * @param path input path for a proc command
 * @return true if proc command otherwise false
 */

/*----------------------------------------------------------------------------*/
bool
ProcInterface::IsProcAccess (const char* path)
{
  XrdOucString inpath = path;
  if (inpath.beginswith("/proc/"))
  {
    return true;
  }
  return false;
}

/**
 * Check if a proc command is a 'write' command modifying state of an MGM
 * @param path input arguments for proc command
 * @param info CGI for proc command
 * @return true if write access otherwise false
 */

/*----------------------------------------------------------------------------*/
bool
ProcInterface::IsWriteAccess (const char* path, const char* info)
{
  XrdOucString inpath = (path ? path : "");
  XrdOucString ininfo = (info ? info : "");

  if (!inpath.beginswith("/proc/"))
  {
    return false;
  }

  XrdOucEnv procEnv(ininfo.c_str());
  XrdOucString cmd = procEnv.Get("mgm.cmd");
  XrdOucString subcmd = procEnv.Get("mgm.subcmd");

  // ----------------------------------------------------------------------------
  // filter here all namespace modifying proc messages
  // ----------------------------------------------------------------------------
  if (((cmd == "file") &&
       ((subcmd == "adjustreplica") ||
        (subcmd == "drop") ||
        (subcmd == "layout") ||
        (subcmd == "verify") ||
	(subcmd == "version") ||
	(subcmd == "versions") || 
        (subcmd == "rename"))) ||
      ((cmd == "attr") &&
       ((subcmd == "set") ||
        (subcmd == "rm"))) ||
      ((cmd == "archive") &&
       ((subcmd == "create") ||
        (subcmd == "get")  ||
        (subcmd == "purge")  ||
        (subcmd == "delete"))) ||
      ((cmd == "backup")) ||
      ((cmd == "mkdir")) ||
      ((cmd == "rmdir")) ||
      ((cmd == "rm")) ||
      ((cmd == "chown")) ||
      ((cmd == "chmod")) ||
      ((cmd == "fs") &&
       ((subcmd == "config") ||
        (subcmd == "boot") ||
        (subcmd == "dropdeletion") ||
        (subcmd == "add") ||
        (subcmd == "mv") ||
        (subcmd == "rm"))) ||
      ((cmd == "space") &&
       ((subcmd == "config") ||
        (subcmd == "define") ||
        (subcmd == "set") ||
        (subcmd == "rm") ||
        (subcmd == "quota"))) ||
      ((cmd == "node") &&
       ((subcmd == "rm") ||
        (subcmd == "config") ||
        (subcmd == "set") ||
        (subcmd == "register") ||
        (subcmd == "gw"))) ||
      ((cmd == "group") &&
       ((subcmd == "set") ||
        (subcmd == "rm"))) ||
      ((cmd == "map") &&
       ((subcmd == "link") ||
        (subcmd == "unlink"))) ||
      ((cmd == "quota") &&
       ((subcmd != "ls"))) ||
      ((cmd == "vid") &&
       ((subcmd != "ls"))) ||
      ((cmd == "transfer") &&
       ((subcmd != ""))) ||
      ((cmd == "recycle") &&
       ((subcmd != "ls"))))

  {

    return true;
  }

  return false;
}

/*----------------------------------------------------------------------------*/
/**
 * Authorize a proc command based on the clients VID
 * @param path specifies user or admin command path
 * @param info CGI providing proc arguments
 * @param vid virtual id of the client
 * @param entity security entity object
 * @return true if authorized otherwise false
 */

/*----------------------------------------------------------------------------*/
bool
ProcInterface::Authorize (const char* path,
                          const char* info,
                          eos::common::Mapping::VirtualIdentity& vid,
                          const XrdSecEntity* entity)
{
  XrdOucString inpath = path;

  // ----------------------------------------------------------------------------
  // administrator access
  // ----------------------------------------------------------------------------
  if (inpath.beginswith("/proc/admin/"))
  {
    // hosts with 'sss' authentication can run 'admin' commands
    std::string protocol = entity ? entity->prot : "";
    // we allow sss only with the daemon login is admin
    if ((protocol == "sss") && (eos::common::Mapping::HasUid(DAEMONUID, vid.uid_list)))
    {
      return true;
    }

    // root can do it
    if (!vid.uid)
    {
      return true;
    }

    // --------------------------------------------------------------------------
    // one has to be part of the virtual users 2(daemon) || 3(adm)/4(adm) 
    // --------------------------------------------------------------------------
    return ( (eos::common::Mapping::HasUid(DAEMONUID, vid.uid_list)) ||
            (eos::common::Mapping::HasUid(3, vid.uid_list)) ||
            (eos::common::Mapping::HasGid(4, vid.gid_list)));
  }

  // ----------------------------------------------------------------------------
  // user access
  // ----------------------------------------------------------------------------
  if (inpath.beginswith("/proc/user/"))
  {
    return true;
  }

  return false;
}

/*----------------------------------------------------------------------------*/
/**
 * Constructor ProcCommand
 */

/*----------------------------------------------------------------------------*/
ProcCommand::ProcCommand ()
{
  stdOut = "";
  stdErr = "";
  stdJson = "";
  retc = 0;
  mResultStream = "";
  mOffset = 0;
  mLen = 0;
  pVid = 0;
  path = "";
  mAdminCmd = mUserCmd = 0;
  mError = 0;
  mComment = "";
  mArgs = "";
  mExecTime = time(NULL);
  mClosed = true;
  pOpaque = 0;
  ininfo = 0;
  fstdout = fstderr = fresultStream = 0;
  fstdoutfilename = fstderrfilename = fresultStreamfilename = "";
}

/*----------------------------------------------------------------------------*/
/**
 * Destructor
 */

/*----------------------------------------------------------------------------*/
ProcCommand::~ProcCommand ()
{
  if (fstdout)
  {
    fclose(fstdout);
    fstdout = 0;
    unlink(fstdoutfilename.c_str());
  }

  if (fstderr)
  {
    fclose(fstderr);
    fstderr = 0;
    unlink(fstderrfilename.c_str());
  }

  if (fresultStream)
  {
    fclose(fresultStream);
    fresultStream = 0;
    unlink(fresultStreamfilename.c_str());
  }

  if (pOpaque)
  {
    delete pOpaque;
    pOpaque = 0;
  }
}

/*----------------------------------------------------------------------------*/
/**
 * Open temporary output files for results of find commands
 * @return true if successful otherwise false
 */

/*----------------------------------------------------------------------------*/
bool
ProcCommand::OpenTemporaryOutputFiles ()
{
  char tmpdir [4096];
  snprintf(tmpdir, sizeof (tmpdir) - 1, "/tmp/eos.mgm/%llu", (unsigned long long) XrdSysThread::ID());
  fstdoutfilename = tmpdir;
  fstdoutfilename += ".stdout";
  fstderrfilename = tmpdir;
  fstderrfilename += ".stderr";
  fresultStreamfilename = tmpdir;
  fresultStreamfilename += ".mResultstream";

  eos::common::Path cPath(fstdoutfilename.c_str());

  if (!cPath.MakeParentPath(S_IRWXU))
  {
    eos_err("Unable to create temporary outputfile directory %s", tmpdir);
    return false;
  }

  // own the directory by daemon
  if (::chown(cPath.GetParentPath(), 2, 2))
  {
    eos_err("Unable to own temporary outputfile directory %s", cPath.GetParentPath());
  }

  fstdout = fopen(fstdoutfilename.c_str(), "w");
  fstderr = fopen(fstderrfilename.c_str(), "w");
  fresultStream = fopen(fresultStreamfilename.c_str(), "w+");

  if ((!fstdout) || (!fstderr) || (!fresultStream))
  {
    if (fstdout) fclose(fstdout);
    if (fstderr) fclose(fstderr);
    if (fresultStream) fclose(fresultStream);
    return false;
  }
  return true;
}

/*----------------------------------------------------------------------------*/
/**
 * open a proc command e.g. call the appropriate user or admin commmand and
 * store the output in a resultstream of in case of find in temporary output
 * files.
 * @param inpath path indicating user or admin command
 * @param info CGI describing the proc command
 * @param vid_in virtual identity of the user requesting a command
 * @param error object to store errors
 * @return SFS_OK in any case
 */

/*----------------------------------------------------------------------------*/
int
ProcCommand::open (const char* inpath,
                   const char* info,
                   eos::common::Mapping::VirtualIdentity &vid_in,
                   XrdOucErrInfo *error)
{
  pVid = &vid_in;
  mClosed = false;
  path = inpath;
  mDoSort = false;
  mError = error;

  ininfo = info;
  if ((path.beginswith("/proc/admin")))
  {
    mAdminCmd = true;
  }
  if (path.beginswith("/proc/user"))
  {
    mUserCmd = true;
  }


  // ---------------------------------------------
  // deal with '&' ... sigh 
  // ---------------------------------------------
  XrdOucString sinfo = ininfo;
  for (int i = 0; i < sinfo.length(); i++)
  {

    if (sinfo[i] == '&') 
    {
      // figure out if this is a real separator or 
      XrdOucString follow=sinfo.c_str()+i+1;
      if (!follow.beginswith("mgm.") && (!follow.beginswith("eos.")) && (!follow.beginswith("xrd.")) && (!follow.beginswith("callback")))
      {
	sinfo.erase(i,1);
	sinfo.insert("#AND#",i);
      }
    }
  }
  // ---------------------------------------------

  pOpaque = new XrdOucEnv(sinfo.c_str());

  if (!pOpaque)
  {
    // alloc failed 
    return SFS_ERROR;
  }

  mOutFormat = "";
  mOutDepth = 0;
  mCmd = pOpaque->Get("mgm.cmd");
  mSubCmd = pOpaque->Get("mgm.subcmd");
  mOutFormat = pOpaque->Get("mgm.outformat");
  long depth = pOpaque->GetInt("mgm.outdepth");
  if(depth>0) mOutDepth = (unsigned)depth;
  mSelection = pOpaque->Get("mgm.selection");
  mComment = pOpaque->Get("mgm.comment") ? pOpaque->Get("mgm.comment") : "";
  mJsonCallback = pOpaque->Get("callback") ? pOpaque->Get("callback") : "";

  eos_static_debug("json-callback=%s opaque=%s", mJsonCallback.c_str(), sinfo.c_str());
  int envlen = 0;
  mArgs = pOpaque->Env(envlen);

  mFuseFormat = false;
  mJsonFormat = false;
  mHttpFormat = false;

  // ----------------------------------------------------------------------------
  // if set to FUSE, don't print the stdout,stderr tags and we guarantee a line 
  // feed in the end
  // ----------------------------------------------------------------------------

  XrdOucString format = pOpaque->Get("mgm.format");

  if (format == "fuse")
  {
    mFuseFormat = true;
  }
  if (format == "json")
  {
    mJsonFormat = true;
  }
  if (format == "http")
  {
    mHttpFormat = true;
  }
  stdOut = "";
  stdErr = "";
  retc = 0;
  mResultStream = "";
  mOffset = 0;
  mLen = 0;
  mDoSort = true;

  if (mJsonCallback.length())
  {
    mJsonFormat = true;
  }

  // ----------------------------------------------------------------------------
  // admin command section
  // ----------------------------------------------------------------------------
  if (mAdminCmd)
  {
    if (mCmd == "archive")
    {
      Archive();
      mDoSort = false;
    }
    else if (mCmd == "backup")
    {
      Backup();
      mDoSort = false;
    }
    else if (mCmd == "access")
    {
      Access();
      mDoSort = false;
    }
    else if (mCmd == "config")
    {
      Config();
      mDoSort = false;
    }
    else if (mCmd == "node")
    {
      Node();
      mDoSort = false;
    }
    else if (mCmd == "space")
    {
      Space();
      mDoSort = false;
    }
    else if (mCmd == "geosched")
    {
      GeoSched();
      mDoSort = false;
    }
    else if (mCmd == "group")
    {
      Group();
      mDoSort = false;
    }
    else if (mCmd == "fs")
    {
      Fs();
      mDoSort = false;
    }
    else if (mCmd == "ns")
    {
      Ns();
      mDoSort = false;
    }
    else if (mCmd == "io")
    {
      Io();
      mDoSort = false;
    }
    else if (mCmd == "fsck")
    {
      Fsck();
      mDoSort = false;
    }
    else if (mCmd == "quota")
    {
      AdminQuota();
      mDoSort = false;
    }
    else if (mCmd == "transfer")
    {
      Transfer();
      mDoSort = false;
    }
    else if (mCmd == "debug")
    {
      Debug();
    }
    else if (mCmd == "vid")
    {
      Vid();
    }
    else if (mCmd == "vst")
    {
       Vst();
       mDoSort = false;
    }
    else if (mCmd == "rtlog")
    {
      Rtlog();
      mDoSort = false;
    }
    else
    {
      // command is not implemented
      stdErr += "error: no such admin command '";
      stdErr += mCmd;
      stdErr += "'";
      retc = EINVAL;
    }

    MakeResult();
    return SFS_OK;
  }

  // ----------------------------------------------------------------------------
  // user command section
  // ----------------------------------------------------------------------------
  if (mUserCmd)
  {
    if (mCmd == "archive")
    {
      Archive();
      mDoSort = false;
    }
    else if (mCmd == "motd")
    {
      Motd();
      mDoSort = false;
    }
    else if (mCmd == "version")
    {
      Version();
      mDoSort = false;
    }
    else if (mCmd == "quota")
    {
      Quota();
      mDoSort = false;
    }
    else if (mCmd == "who")
    {
      Who();
      mDoSort = false;
    }
    else if (mCmd == "fuse")
    {
      return Fuse();
    }
    else if (mCmd == "file")
    {
      File();
      mDoSort = false;
    }
    else if (mCmd == "fileinfo")
    {
      Fileinfo();
      mDoSort = false;
    }
    else if (mCmd == "mkdir")
    {
      Mkdir();
    }
    else if (mCmd == "rmdir")
    {
      Rmdir();
    }
    else if (mCmd == "cd")
    {
      Cd();
      mDoSort = false;
    }
    else if (mCmd == "chown")
    {
      Chown();
    }
    else if (mCmd == "ls")
    {
      Ls();
      mDoSort = false;
    }
    else if (mCmd == "rm")
    {
      Rm();
    }
    else if (mCmd == "whoami")
    {
      Whoami();
      mDoSort = false;
    }
    else if (mCmd == "find")
    {
      Find();
    }
    else if (mCmd == "map")
    {
      Map();
    }
    else if (mCmd == "member")
    {
      Member();
    }
    else if (mCmd == "attr")
    {
      Attr();
      mDoSort = false;
    }
    else if (mCmd == "chmod")
    {
      Chmod();
    }
    else if (mCmd == "recycle")
    {
      Recycle();
      mDoSort = false;
    }
    else
    {
      // ------------------------------------------------------------------------
      // command not implemented
      // ------------------------------------------------------------------------
      stdErr += "errro: no such user command '";
      stdErr += mCmd;
      stdErr += "'";
      retc = EINVAL;
    }
    
    MakeResult();
    return SFS_OK;
  }

  // ----------------------------------------------------------------------------
  // if neither admin nor proc command
  // ----------------------------------------------------------------------------
  return gOFS->Emsg((const char*) "open", *error, EINVAL, "execute command - not implemented ", ininfo);
}

/*----------------------------------------------------------------------------*/
/**
 * read a part of the result stream produced during open
 * @param mOffset offset where to start
 * @param buff buffer to store stream
 * @param blen len to return
 * @return number of bytes read
 */

/*----------------------------------------------------------------------------*/
int
ProcCommand::read (XrdSfsFileOffset mOffset, char* buff, XrdSfsXferSize blen)
{
  if (fresultStream)
  {
    // file based results go here ...
    if ((fseek(fresultStream, mOffset, 0)) == 0)
    {
      size_t nread = fread(buff, 1, blen, fresultStream);
      if (nread > 0)
        return nread;
    }
    else
    {
      eos_err("seek to %llu failed\n", mOffset);
    }
    return 0;
  }
  else
  {
    // memory based results go here ...
    if (((unsigned int) blen <= (mLen - mOffset)))
    {
      memcpy(buff, mResultStream.c_str() + mOffset, blen);
      return blen;
    }
    else
    {
      memcpy(buff, mResultStream.c_str() + mOffset, (mLen - mOffset));
      return (mLen - mOffset);
    }
  }
}

/*----------------------------------------------------------------------------*/
/**
 * return stat information for the result stream to tell the client the size
 * of the proc output
 * @param buf stat structure to fill
 * @return SFS_OK in any case
 */

/*----------------------------------------------------------------------------*/
int
ProcCommand::stat (struct stat* buf)
{
  memset(buf, 0, sizeof (struct stat));
  buf->st_size = mLen;

  return SFS_OK;
}

/*----------------------------------------------------------------------------*/

/**
 * close the proc stream and store the clients comment for the command in the
 * comment log file
 * @return 0 if comment has been successfully stored otherwise !=0
 */
int
ProcCommand::close ()
{
  if (!mClosed)
  {
    // only instance users or sudoers can add to the log book
    if ((pVid->uid <= 2) || (pVid->sudoer))
    {
      if (mComment.length() && gOFS->commentLog)
      {
        if (!gOFS->commentLog->Add(mExecTime, mCmd.c_str(), mSubCmd.c_str(),
                                   mArgs.c_str(), mComment.c_str(), stdErr.c_str(), retc))
        {
          eos_err("failed to log to comment log file");
        }
      }
    }
    mClosed = true;
  }
  return retc;
}

/*----------------------------------------------------------------------------*/
/**
 * Build the inmemory result of the stdout,stderr & retc of the proc commdn
 * Depending on the output format the key-value CGI returned changes => see
 * implementation.
 */

/*----------------------------------------------------------------------------*/
void
ProcCommand::MakeResult ()
{
  mResultStream = "";

  if (!fstdout)
  {
    if (mDoSort)
    {
      eos::common::StringConversion::SortLines(stdOut);
    }

    if ((!mFuseFormat && !mJsonFormat && !mHttpFormat))
    {
      // The default format
      mResultStream = "mgm.proc.stdout=";
      mResultStream += XrdMqMessage::Seal(stdOut);
      mResultStream += "&mgm.proc.stderr=";
      mResultStream += XrdMqMessage::Seal(stdErr);
      mResultStream += "&mgm.proc.retc=";
      mResultStream += retc;
    }
    if (mFuseFormat || mHttpFormat)
    {
    if (mFuseFormat)
    {
        mResultStream += stdOut;
      }
      else
      {
        mResultStream += "<!DOCTYPE html PUBLIC \"-//W3C//DTD XHTML 1.1//EN\" \"http://www.w3.org/TR/xhtml11/DTD/xhtml11.dtd\">\n";
        mResultStream += "<html>\n";
        mResultStream += "<TITLE>EOS-HTTP</TITLE> <link rel=\"stylesheet\" href=\"http://www.w3.org/StyleSheets/Core/Midnight\"> \n";
        mResultStream += "<meta charset=\"utf-8\"> \n";
        mResultStream += "<div class=\"httptable\" id=\"";
        mResultStream += mCmd;
        mResultStream += "_";
        mResultStream += mSubCmd;
        mResultStream += "\">\n";

      // ------------------------------------------------------------------------
      // FUSE format contains only STDOUT
      // ------------------------------------------------------------------------
        if (stdOut.length() && KeyValToHttpTable(stdOut))
        {
      mResultStream += stdOut;
    }
        else
        {
          if (stdErr.length() || retc)
          {
            mResultStream += stdOut;
            mResultStream += "<h3>&#9888;&nbsp;<font color=\"red\">";
            mResultStream += stdErr;
            mResultStream += "</font></h3>";
          }
          else
          {
            if (!stdOut.length())
            {
              mResultStream += "<h3>&#10004;&nbsp;";
              mResultStream += "Success!";
 	      mResultStream += "</h3>";
            }
            else
            {
              mResultStream += stdOut;
            }
          }
        }
        mResultStream += "</div>";
      }
    }
    if (mJsonFormat)
    {
      // ------------------------------------------------------------------------
      // only few commands actually return stdJson as output
      // ------------------------------------------------------------------------
      if (!stdJson.length())
      {
	Json::Value json;
	Json::Value jsonresult;
	json["errormsg"] = stdErr.c_str(); //eos::common::StringConversion::json_encode(sstdErr).c_str();
	std::string sretc;
	json["retc"] = (long long) retc;


	std::string line;
	std::stringstream ss;
	ss.str(stdOut.c_str());
	do
	{
	  Json::Value jsonentry;
	  line.clear();
	  if (!std::getline(ss,line))
	    break;

	  if (!line.length())
	    continue;

<<<<<<< HEAD
	  size_t fpos;
=======

>>>>>>> 558920ac
	  XrdOucString sline = line.c_str();
	  while (sline.replace("<n>","n")){}
	  while (sline.replace("?configstatus@rw","_rw")) {}
	  line = sline.c_str();

	  std::map <std::string , std::string> map;
	  
	  eos::common::StringConversion::GetKeyValueMap(line.c_str(), map, "=", " ");
          // these values violate the JSON hierarchy and have to be rewritten
	  
          eos::common::StringConversion::ReplaceMapKey(map, "cfg.balancer","cfg.balancer.status");
          eos::common::StringConversion::ReplaceMapKey(map, "cfg.geotagbalancer","cfg.geotagbalancer.status");
          eos::common::StringConversion::ReplaceMapKey(map, "cfg.geobalancer","cfg.geobalancer.status");
          eos::common::StringConversion::ReplaceMapKey(map, "cfg.groupbalancer","cfg.groupbalancer.status");
          eos::common::StringConversion::ReplaceMapKey(map, "cfg.wfe","cfg.wfe.status");
          eos::common::StringConversion::ReplaceMapKey(map, "cfg.lru","cfg.lru.status");
          eos::common::StringConversion::ReplaceMapKey(map, "balancer","balancer.status");
          eos::common::StringConversion::ReplaceMapKey(map, "converter","converter.status");
          eos::common::StringConversion::ReplaceMapKey(map, "geotagbalancer","geotagbalancer.status");
          eos::common::StringConversion::ReplaceMapKey(map, "geobalancer","geobalancer.status");
          eos::common::StringConversion::ReplaceMapKey(map, "groupbalancer","groupbalancer.status");
	  
	  for (auto it=map.begin(); it!=map.end(); ++it)
	  {

	    std::vector<std::string> token;
	    eos::common::StringConversion::Tokenize(it->first, token, ".");

	    char* conv;
	    double val;
	    errno = 0;
	    val = strtod(it->second.c_str(), &conv);
	    std::string value;
	    if (it->second.length())
	      value = it->second.c_str();
	    else
	      value = "NULL";

	    if(token.empty()) continue;

            auto *jep = &(jsonentry[token[0]]);
            for(int i=1;i<(int)token.size();i++)
            {
              jep = &((*jep)[token[i]]);
            }

	    if (errno || (!val && (conv  == it->second.c_str())) || ( (conv-it->second.c_str()) != (long long)it->second.length()))
	    {
	      // non numeric
              (*jep) = value;
	    }
	    else
	    {
	      // numeric
	      (*jep) = val;
	    }
	  }
	  jsonresult.append(jsonentry);
	} while (1);
	
	if (mCmd.length())
	{
	  if (mSubCmd.length())
	    json[mCmd.c_str()][mSubCmd.c_str()] = jsonresult;
	  else
	    json[mCmd.c_str()] = jsonresult;
	}
	else
	  json["result"] = jsonresult;

	std::stringstream r;
	r << json;
	if (mJsonCallback.length())
	{
	  // JSONP
	  mResultStream = mJsonCallback;
	  mResultStream += "([\n";
	  mResultStream += r.str().c_str();
	  mResultStream += "\n]);";
	}
	else 
	{
	  // JSON
	  mResultStream = r.str().c_str();
	}
      }
      else
      {
	mResultStream = "mgm.proc.json=";
	mResultStream += stdJson;
      }
    }
    if (!mResultStream.endswith('\n'))
    {
      mResultStream += "\n";
    }
    if (retc)
    {
      eos_static_err("%s (errno=%u)", stdErr.c_str(), retc);
    }
    mLen = mResultStream.length();
    mOffset = 0;
  }
  else
  {
    // --------------------------------------------------------------------------
    // file based results CANNOT be sorted and don't have mFuseFormat
    // --------------------------------------------------------------------------
    if (!mFuseFormat)
    {
      // ------------------------------------------------------------------------
      // create the stdout result
      // ------------------------------------------------------------------------
      if (!fseek(fstdout, 0, 0) &&
          !fseek(fstderr, 0, 0) &&
          !fseek(fresultStream, 0, 0))
      {
        fprintf(fresultStream, "&mgm.proc.stdout=");

        std::ifstream inStdout(fstdoutfilename.c_str());
        std::ifstream inStderr(fstderrfilename.c_str());
        std::string entry;

        while (std::getline(inStdout, entry))
        {
          XrdOucString sentry = entry.c_str();
          sentry += "\n";
          if (!mFuseFormat)
          {
            XrdMqMessage::Seal(sentry);
          }
          fprintf(fresultStream, "%s", sentry.c_str());
        }
        // ----------------------------------------------------------------------
        // close and remove - if this fails there is nothing to recover anyway
        // ----------------------------------------------------------------------
        fclose(fstdout);
        fstdout = 0;
        unlink(fstdoutfilename.c_str());
        // ----------------------------------------------------------------------
        // create the stderr result
        // ----------------------------------------------------------------------
        fprintf(fresultStream, "&mgm.proc.stderr=");
        while (std::getline(inStderr, entry))
        {
          XrdOucString sentry = entry.c_str();
          sentry += "\n";
          XrdMqMessage::Seal(sentry);
          fprintf(fresultStream, "%s", sentry.c_str());
        }
        // ----------------------------------------------------------------------
        // close and remove - if this fails there is nothing to recover anyway
        // ----------------------------------------------------------------------
        fclose(fstderr);
        fstderr = 0;
        unlink(fstderrfilename.c_str());

        fprintf(fresultStream, "&mgm.proc.retc=%d", retc);
        mLen = ftell(fresultStream);
        // ----------------------------------------------------------------------
        // spool the resultstream to the beginning
        // ----------------------------------------------------------------------
        fseek(fresultStream, 0, 0);
      }
      else
      {

        eos_static_err("cannot seek to position 0 in result files");
      }
    }
  }
}


/*----------------------------------------------------------------------------*/
/**
 * Try to detect and convert a monitor output format and convert it into a
 * nice http table
 */

/*----------------------------------------------------------------------------*/
bool
ProcCommand::KeyValToHttpTable (XrdOucString & stdOut)
{
  while (stdOut.replace("= ", "=\"\""))
  {
  }
  std::string stmp = stdOut.c_str();
  XrdOucTokenizer tokenizer((char*) stmp.c_str());
  const char* line;
  bool ok = true;

  std::vector<std::string> keys;
  std::vector < std::map < std::string, std::string >> keyvaluetable;
  std::string table;

  while ((line = tokenizer.GetLine()))
  {
    if (strlen(line) <= 1)
      continue;

    std::map<std::string, std::string> keyval;
    if (eos::common::StringConversion::GetKeyValueMap(line,
                                                      keyval,
                                                      "=",
                                                      " ",
                                                      &keys))
    {
      keyvaluetable.push_back(keyval);
    }
    else
    {
      ok = false;
      break;
    }
  }
  if (ok)
  {
    table +=
      R"literal(<style>
table
{
  table-layout:auto;
}
</style>
)literal";

    table += "<table border=\"8\" cellspacing=\"10\" cellpadding=\"20\">\n";
    // build the header
    table += "<tr>\n";
    for (size_t i = 0; i < keys.size(); i++)
    {
      table += "<th>";
      table += "<font size=\"2\">";
      // for keys don't print lengthy strings like a.b.c.d ... just print d
      std::string dotkeys = keys[i];
      size_t pos = dotkeys.rfind(".");
      if (pos != std::string::npos)
        dotkeys.erase(0, pos + 1);
      //table += dotkeys;
      table += keys[i];
      table += "</font>";
      table += "</th>";
      table += "\n";
    }
    table += "</tr>\n";

    // build the rows

    for (size_t i = 0; i < keyvaluetable.size(); i++)
    {
      table += "<tr>\n";
      for (size_t j = 0; j < keys.size(); j++)
      {
        table += "<td nowrap=\"nowrap\">";
        table += "<font size=\"2\">";
        XrdOucString sizestring = keyvaluetable[i][keys[j]].c_str();
        unsigned long long val = eos::common::StringConversion::GetSizeFromString(sizestring);
        if (errno || val == 0 || (!sizestring.isdigit()))
        {
          XrdOucString decodeURI = keyvaluetable[i][keys[j]].c_str();
          // we need to remove URI encoded spaces now
          while (decodeURI.replace("%20", " "))
          {
          }
          table += decodeURI.c_str();
        }
        else
        {
          eos::common::StringConversion::GetReadableSizeString(sizestring, val, "");
          table += sizestring.c_str();
        }
        table += "</font>";
        table += "</td>";
      }
      table += "</tr>\n";
      table += "\n";
    }


    table += "</table>\n";
    stdOut = table.c_str();
  }
  return ok;
}
/*----------------------------------------------------------------------------*/

EOSMGMNAMESPACE_END
<|MERGE_RESOLUTION|>--- conflicted
+++ resolved
@@ -884,11 +884,6 @@
 	  if (!line.length())
 	    continue;
 
-<<<<<<< HEAD
-	  size_t fpos;
-=======
-
->>>>>>> 558920ac
 	  XrdOucString sline = line.c_str();
 	  while (sline.replace("<n>","n")){}
 	  while (sline.replace("?configstatus@rw","_rw")) {}
