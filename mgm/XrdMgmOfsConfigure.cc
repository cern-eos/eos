// ----------------------------------------------------------------------
// File: XrdMgmOfsConfigure.cc
// Author: Andreas-Joachim Peters - CERN
// ----------------------------------------------------------------------

/************************************************************************
 * EOS - the CERN Disk Storage System                                   *
 * Copyright (C) 2011 CERN/Switzerland                                  *
 *                                                                      *
 * This program is free software: you can redistribute it and/or modify *
 * it under the terms of the GNU General Public License as published by *
 * the Free Software Foundation, either version 3 of the License, or    *
 * (at your option) any later version.                                  *
 *                                                                      *
 * This program is distributed in the hope that it will be useful,      *
 * but WITHOUT ANY WARRANTY; without even the implied warranty of       *
 * MERCHANTABILITY or FITNESS FOR A PARTICULAR PURPOSE.  See the        *
 * GNU General Public License for more details.                         *
 *                                                                      *
 * You should have received a copy of the GNU General Public License    *
 * along with this program.  If not, see <http://www.gnu.org/licenses/>.*
 ************************************************************************/

/*----------------------------------------------------------------------------*/
#include <sys/types.h>
#include <sys/stat.h>
#include <fcntl.h>
#include <time.h>
#include <dirent.h>
#include <string.h>
#include <sys/fsuid.h>
/*----------------------------------------------------------------------------*/
#include "mgm/FsView.hh"
#include "mgm/XrdMgmOfs.hh"
#include "mgm/XrdMgmOfsTrace.hh"
#include "mgm/txengine/TransferEngine.hh"
#include "mgm/Quota.hh"
#include "mgm/Access.hh"
#include "mgm/Recycle.hh"
#include "common/plugin_manager/PluginManager.hh"
#include "namespace/interface/IChLogFileMDSvc.hh"
#include "namespace/interface/IChLogContainerMDSvc.hh"
/*----------------------------------------------------------------------------*/
#include "XrdCl/XrdClDefaultEnv.hh"
#include "XrdSys/XrdSysDNS.hh"
#include "XrdOuc/XrdOucStream.hh"
#include "XrdOuc/XrdOucTrace.hh"
#include "XrdSys/XrdSysError.hh"
#include "XrdSys/XrdSysPlugin.hh"
/*----------------------------------------------------------------------------*/
extern XrdOucTrace gMgmOfsTrace;
extern void xrdmgmofs_shutdown (int sig);
extern void xrdmgmofs_stacktrace (int sig);

/*----------------------------------------------------------------------------*/

USE_EOSMGMNAMESPACE

/*----------------------------------------------------------------------------*/
void*
XrdMgmOfs::StaticInitializeFileView (void* arg)
{
  return reinterpret_cast<XrdMgmOfs*>(arg)->InitializeFileView();
}
  //----------------------------------------------------------------
  //! static thread startup function calling Drain
  //----------------------------------------------------------------

/*----------------------------------------------------------------------------*/
void*
XrdMgmOfs::InitializeFileView ()
{
  {
    XrdSysMutexHelper lock(InitializationMutex);
    Initialized = kBooting;
    InitializationTime = time(0);
    RemoveStallRuleAfterBoot = false;
  }
  time_t tstart = time(0);
  std::string oldstallrule = "";
  std::string oldstallcomment = "";
  bool oldstallglobal = false;
  // set the client stall
  {
    eos::common::RWMutexWriteLock lock(Access::gAccessMutex);
    if (Access::gStallRules.count(std::string("*")))
    {
      if (!RemoveStallRuleAfterBoot)
      {
        oldstallrule = Access::gStallRules[std::string("*")];
        oldstallcomment = Access::gStallComment[std::string("*")];
        oldstallglobal = Access::gStallGlobal;
      }
      else
      {
        RemoveStallRuleAfterBoot = false;
      }
    }
    Access::gStallRules[std::string("*")] = "100";
    Access::gStallGlobal = true;
    Access::gStallComment[std::string("*")] = "namespace is booting";
  }

  try
  {
<<<<<<< HEAD
    eosView->initialize2();
    {
      eos::common::RWMutexWriteLock view_lock(eosViewRWMutex);
      eosView->initialize3();
=======
    time_t t1 = time(0);
    gOFS->eosView->initialize2();
    time_t t2 = time(0);
    {
      gOFS->eosViewRWMutex.LockWrite();
      gOFS->eosView->initialize3();
      time_t t3 = time(0);
      eos_notice("eos file view initialize2: %d seconds", t2-t1);
      eos_notice("eos file view initialize3: %d seconds", t3-t2);
>>>>>>> 655a70ce

      if (MgmMaster.IsMaster())
      {
        // create ../proc/<x> files
        XrdOucString procpathwhoami = MgmProcPath;
        procpathwhoami += "/whoami";
        XrdOucString procpathwho = MgmProcPath;
        procpathwho += "/who";
        XrdOucString procpathquota = MgmProcPath;
        procpathquota += "/quota";
        XrdOucString procpathreconnect = MgmProcPath;
        procpathreconnect += "/reconnect";
        XrdOucString procpathmaster = MgmProcPath;
        procpathmaster += "/master";

        XrdOucErrInfo error;
        eos::common::Mapping::VirtualIdentity vid;
        eos::common::Mapping::Root(vid);
        eos::IFileMD* fmd = 0;

        try
        {
          fmd = eosView->getFile(procpathwhoami.c_str());
          fmd = 0;
        }
        catch (eos::MDException &e)
        {
          fmd = eosView->createFile(procpathwhoami.c_str(), 0, 0);
        }

        if (fmd)
        {
          fmd->setSize(4096);
          eosView->updateFileStore(fmd);
        }

        try
        {
          fmd = eosView->getFile(procpathwho.c_str());
          fmd = 0;
        }
        catch (eos::MDException &e)
        {
          fmd = eosView->createFile(procpathwho.c_str(), 0, 0);
        }

        if (fmd)
        {
          fmd->setSize(4096);
          eosView->updateFileStore(fmd);
        }

        try
        {
          fmd = eosView->getFile(procpathquota.c_str());
          fmd = 0;
        }
        catch (eos::MDException &e)
        {
          fmd = eosView->createFile(procpathquota.c_str(), 0, 0);
        }

        if (fmd)
        {
          fmd->setSize(4096);
          eosView->updateFileStore(fmd);
        }

        try
        {
          fmd = eosView->getFile(procpathreconnect.c_str());
          fmd = 0;
        }
        catch (eos::MDException &e)
        {
          fmd = eosView->createFile(procpathreconnect.c_str(), 0, 0);
        }

        if (fmd)
        {
          fmd->setSize(4096);
          eosView->updateFileStore(fmd);
        }

        try
        {
          fmd = eosView->getFile(procpathmaster.c_str());
          fmd = 0;
        }
        catch (eos::MDException &e)
        {
          fmd = eosView->createFile(procpathmaster.c_str(), 0, 0);
        }

        if (fmd)
        {
          fmd->setSize(4096);
          eosView->updateFileStore(fmd);
        }

        {
          XrdSysMutexHelper lock(InitializationMutex);
          Initialized = kBooted;
	  eos_static_alert("msg=\"namespace booted (as master)\"");
        }
      }
    }


    if (!MgmMaster.IsMaster())
    {
      eos_static_info("msg=\"starting slave listener\"");

      struct stat buf;
      buf.st_size = 0;
      ::stat(gOFS->MgmNsFileChangeLogFile.c_str(), &buf);

      eos::IChLogContainerMDSvc* eos_chlog_dirsvc =
          dynamic_cast<eos::IChLogContainerMDSvc*>(gOFS->eosDirectoryService);
      eos::IChLogFileMDSvc* eos_chlog_filesvc =
          dynamic_cast<eos::IChLogFileMDSvc*>(gOFS->eosFileService);

      if (eos_chlog_dirsvc && eos_chlog_filesvc)
      {
        eos_chlog_filesvc->startSlave();
        eos_chlog_dirsvc->startSlave();

      // wait that the follower reaches the offset seen now
        while (eos_chlog_filesvc->getFollowOffset() < (uint64_t) buf.st_size)
      {
        XrdSysTimer sleeper;
        sleeper.Wait(5000);
          eos_static_info("msg=\"waiting for the namespace to reach the follow "
                          "point\" is-offset=%llu follow-offset=%llu",  \
                          eos_chlog_filesvc->getFollowOffset(), (uint64_t) buf.st_size);
        }
      }

      {
        XrdSysMutexHelper lock(InitializationMutex);
        Initialized = kBooted;
	eos_static_alert("msg=\"namespace booted (as slave)\"");
      }
    }

    time_t tstop = time(0);

    MgmMaster.MasterLog(eos_notice("eos namespace file loading stopped after %d "
                                   "seconds", (tstop - tstart)));

    {
      eos::common::RWMutexWriteLock lock(Access::gAccessMutex);
      if (oldstallrule.length())
      {
        Access::gStallRules[std::string("*")] = oldstallrule;
      }
      else
      {
        Access::gStallRules.erase(std::string("*"));
      }
      if (oldstallcomment.length())
      {
        Access::gStallComment[std::string("*")] = oldstallcomment;
      }
      else
      {
        Access::gStallComment.erase(std::string("*"));
      }
      Access::gStallGlobal = oldstallglobal;
    }
  }
  catch (eos::MDException &e)
  {
    {
      XrdSysMutexHelper lock(InitializationMutex);
      Initialized = kFailed;
    }
    time_t tstop = time(0);
    errno = e.getErrno();
    eos_crit("namespace file loading initialization failed after %d seconds",
             (tstop - tstart));
    eos_crit("initialization returnd ec=%d %s\n", e.getErrno(),
             e.getMessage().str().c_str());
  }

  {
    XrdSysMutexHelper lock(InitializationMutex);
    InitializationTime = (time(0) - InitializationTime);

    // grab process status after boot
    if (!eos::common::LinuxStat::GetStat(LinuxStatsStartup))
      eos_crit("failed to grab /proc/self/stat information");
    }

  // fill the current accounting
  // load all the quota nodes from the namespace
  Quota::LoadNodes();


  return 0;
}

/*----------------------------------------------------------------------------*/
int
XrdMgmOfs::Configure (XrdSysError &Eroute)
{
  // the process run's as root, but acts on the filesystem as daemon

  char *var;
  const char *val;
  int cfgFD, retc, NoGo = 0;
  XrdOucStream Config(&Eroute, getenv("XRDINSTANCE"));
  XrdOucString role = "server";
  bool authorize = false;
  AuthLib = "";
  Authorization = 0;
  pthread_t tid = 0;
  IssueCapability = false;
  MgmRedirector = false;
  StartTime = time(NULL);

  // set short timeouts in the new XrdCl class
  XrdCl::DefaultEnv::GetEnv()->PutInt("TimeoutResolution", 1);
  // set connection window short
  XrdCl::DefaultEnv::GetEnv()->PutInt("ConnectionWindow", 5);
  // set connection retry to one
  XrdCl::DefaultEnv::GetEnv()->PutInt("ConnectionRetry", 1);
  // set stream error window
  XrdCl::DefaultEnv::GetEnv()->PutInt("StreamErrorWindow", 0);

  UTF8 = getenv("EOS_UTF8")?true:false;

  Shutdown = false;

  setenv("XrdSecPROTOCOL", "sss", 1);
  Eroute.Say("=====> mgmofs enforces SSS authentication for XROOT clients");

  MgmOfsTargetPort = "1094";
  MgmOfsName = "";
  MgmOfsAlias = "";
  MgmOfsBrokerUrl = "root://localhost:1097//eos/";
  MgmOfsInstanceName = "testinstance";

  MgmConfigDir = "";
  MgmMetaLogDir = "";
  MgmTxDir = "";
  MgmAuthDir = "";
  MgmArchiveDir = "";

  MgmHealMap.set_deleted_key(0);
  MgmDirectoryModificationTime.set_deleted_key(0);

  IoReportStorePath = "/var/tmp/eos/report";
  MgmOfsVstBrokerUrl = "";
  MgmArchiveDstUrl = "";
  MgmArchiveSvcClass = "default";

  if (getenv("EOS_VST_BROKER_URL"))
    MgmOfsVstBrokerUrl = getenv("EOS_VST_BROKER_URL");

  if (getenv("EOS_ARCHIVE_URL"))
  {
    MgmArchiveDstUrl = getenv("EOS_ARCHIVE_URL");

    // Make sure it ends with a '/'
    if (MgmArchiveDstUrl[MgmArchiveDstUrl.length() - 1] != '/')
      MgmArchiveDstUrl += '/';
  }

  if (getenv("EOS_ARCHIVE_SVCCLASS"))
  {
    MgmArchiveSvcClass = getenv("EOS_ARCHIVE_SVCCLASS");
  }

  // Create and own the output cache directory or clean it up if it exists -
  // this is used to store temporary results for commands like find, backup
  // or achive
  struct stat dir_stat;
  if (!::stat("/tmp/eos.mgm/", &dir_stat) && S_ISDIR(dir_stat.st_mode))
  {
    XrdOucString systemline = "rm -rf /tmp/eos.mgm/* >& /dev/null &";
    int rrc = system(systemline.c_str());

    if (WEXITSTATUS(rrc))
      eos_err("%s returned %d", systemline.c_str(), rrc);
  }
  else
  {
    eos::common::Path out_dir("/tmp/eos.mgm/empty");

    if (!out_dir.MakeParentPath(S_IRWXU))
    {
      eos_err("Unable to create temporary output file directory /tmp/eos.mgm/");
      Eroute.Emsg("Config", errno, "create temporary outputfile"
                  " directory /tmp/eos.mgm/");
      NoGo = 1;
      return NoGo;;
    }

    // Own the directory by daemon
    if (::chown(out_dir.GetParentPath(), 2, 2))
    {
      eos_err("Unable to own temporary outputfile directory %s",
              out_dir.GetParentPath());
      Eroute.Emsg("Config", errno, "own outputfile directory /tmp/eos.mgm/");
      NoGo = 1;
      return NoGo;;
    }
  }

  ErrorLog = true;
  bool ConfigAutoSave = false;
  MgmConfigAutoLoad = "";

  long myPort = 0;
  std::string ns_lib_path {""};

  if (getenv("XRDDEBUG"))
    gMgmOfsTrace.What = TRACE_MOST | TRACE_debug;

  {
    // borrowed from XrdOfs
    unsigned int myIPaddr = 0;

    char buff[256], *bp;
    int i;

    // Obtain port number we will be using
    //
    myPort = (bp = getenv("XRDPORT")) ? strtol(bp, (char **) 0, 10) : 0;

    // Establish our hostname and IPV4 address
    //
    HostName = XrdSysDNS::getHostName();

    if (!XrdSysDNS::Host2IP(HostName, &myIPaddr)) myIPaddr = 0x7f000001;
    strcpy(buff, "[::");
    bp = buff + 3;
    bp += XrdSysDNS::IP2String(myIPaddr, 0, bp, 128);
    *bp++ = ']';
    *bp++ = ':';
    sprintf(bp, "%ld", myPort);
    for (i = 0; HostName[i] && HostName[i] != '.'; i++);
    HostName[i] = '\0';
    HostPref = strdup(HostName);
    HostName[i] = '.';
    Eroute.Say("=====> mgmofs.hostname: ", HostName, "");
    Eroute.Say("=====> mgmofs.hostpref: ", HostPref, "");
    ManagerId = HostName;
    ManagerId += ":";
    ManagerId += (int) myPort;
    unsigned int ip = 0;

    if (XrdSysDNS::Host2IP(HostName, &ip))
    {
      char buff[1024];
      XrdSysDNS::IP2String(ip, 0, buff, 1024);
      ManagerIp = buff;
      ManagerPort = myPort;
    }
    else
    {
      return Eroute.Emsg("Config", errno, "convert hostname to IP address", HostName);
    }


    Eroute.Say("=====> mgmofs.managerid: ", ManagerId.c_str(), "");
  }

  if (!ConfigFN || !*ConfigFN)
  {
    Eroute.Emsg("Config", "Configuration file not specified.");
  }
  else
  {
    // Try to open the configuration file.
    //
    if ((cfgFD = open(ConfigFN, O_RDONLY, 0)) < 0)
      return Eroute.Emsg("Config", errno, "open config file", ConfigFN);
    Config.Attach(cfgFD);
    // Now start reading records until eof.
    //
    XrdOucString nsin;
    XrdOucString nsout;

    while ((var = Config.GetMyFirstWord()))
    {
      if (!strncmp(var, "all.", 4))
      {
        var += 4;
        if (!strcmp("role", var))
        {
          if (!(val = Config.GetWord()))
          {
            Eroute.Emsg("Config", "argument for all.role missing.");
            NoGo = 1;
          }
          else
          {
            XrdOucString lrole = val;

            if ((val = Config.GetWord()))
            {
              if (!strcmp(val, "if"))
              {
                if ((val = Config.GetWord()))
                {
                  if (!strcmp(val, HostName))
                  {
                    role = lrole;
                  }
                  if (!strcmp(val, HostPref))
                  {
                    role = lrole;
                  }
                }
              }
              else
              {
                role = lrole;
              }
            }
            else
            {
              role = lrole;
            }
          }
        }
      }
      if (!strncmp(var, "mgmofs.", 7))
      {
        var += 7;

        if (!strcmp("fs", var))
        {
          if (!(val = Config.GetWord()))
          {
            Eroute.Emsg("Config", "argument for fs invalid.");
            NoGo = 1;
          }
          else
          {
            Eroute.Say("=====> mgmofs.fs: ", val, "");
            MgmOfsName = val;
          }
        }

        if (!strcmp("targetport", var))
        {
          if (!(val = Config.GetWord()))
          {
            Eroute.Emsg("Config", "argument for fs invalid.");
            NoGo = 1;
          }
          else
          {
            Eroute.Say("=====> mgmofs.targetport: ", val, "");
            MgmOfsTargetPort = val;
          }
        }

        if (!strcmp("capability", var))
        {
          if (!(val = Config.GetWord()))
          {
            Eroute.Emsg("Config",
                        "argument 2 for capbility missing. Can be true/lazy/1 or false/0");
            NoGo = 1;
          }
          else
          {
            if ((!(strcmp(val, "true"))) || (!(strcmp(val, "1")))
                || (!(strcmp(val, "lazy"))))
            {
              IssueCapability = true;
            }
            else
            {
              if ((!(strcmp(val, "false"))) || (!(strcmp(val, "0"))))
              {
                IssueCapability = false;
              }
              else
              {
                Eroute.Emsg("Config",
                            "argument 2 for capbility invalid. Can be <true>/1 or <false>/0");
                NoGo = 1;
              }
            }
          }
        }

        if (!strcmp("broker", var))
        {
          if (!(val = Config.GetWord()))
          {
            Eroute.Emsg("Config",
                        "argument 2 for broker missing. Should be URL like root://<host>/<queue>/");
            NoGo = 1;
          }
          else
          {
            if (getenv("EOS_BROKER_URL"))
            {
              MgmOfsBrokerUrl = getenv("EOS_BROKER_URL");
            }
            else
            {
              MgmOfsBrokerUrl = val;
            }
          }
        }

        if (!strcmp("instance", var))
        {
          if (!(val = Config.GetWord()))
          {
            Eroute.Emsg("Config",
                        "argument 2 for instance missing. Should be the name of the EOS cluster");
            NoGo = 1;
          }
          else
          {
            if (getenv("EOS_INSTANCE_NAME"))
            {
              MgmOfsInstanceName = getenv("EOS_INSTANCE_NAME");
            }
            else
            {
              MgmOfsInstanceName = val;
            }
          }
          Eroute.Say("=====> mgmofs.instance : ", MgmOfsInstanceName.c_str(), "");
        }

        if (!strcmp("nslib", var))
        {
          if (!(val = Config.GetWord()))
          {
            Eroute.Emsg("Config", "no namespace library path provided");
            NoGo = 1;
          }
          else
          {
            ns_lib_path = val;
          }

          Eroute.Say("=====> mgmofs.nslib : ", ns_lib_path.c_str());
        }
        if (!strcmp("authlib", var))
        {
          if ((!(val = Config.GetWord())) || (::access(val, R_OK)))
          {
            Eroute.Emsg("Config", "I cannot acccess you authorization library!");
            NoGo = 1;
          }
          else
          {
            AuthLib = val;
          }
          Eroute.Say("=====> mgmofs.authlib : ", AuthLib.c_str());
        }

        if (!strcmp("authorize", var))
        {
          if ((!(val = Config.GetWord())) ||
              (strcmp("true", val) && strcmp("false", val) &&
               strcmp("1", val) && strcmp("0", val)))
          {
            Eroute.Emsg("Config", "argument 2 for authorize illegal or missing. "
                        "Must be <true>, <false>, <1> or <0>!");
            NoGo = 1;
          }
          else
          {
            if ((!strcmp("true", val) || (!strcmp("1", val))))
            {
              authorize = true;
            }
          }

          if (authorize)
            Eroute.Say("=====> mgmofs.authorize : true");
          else
            Eroute.Say("=====> mgmofs.authorize : false");
        }

        if (!strcmp("errorlog", var))
        {
          if ((!(val = Config.GetWord())) ||
              (strcmp("true", val) && strcmp("false", val) &&
               strcmp("1", val) && strcmp("0", val)))
          {
            Eroute.Emsg("Config", "argument 2 for errorlog illegal or missing. "
                        "Must be <true>, <false>, <1> or <0>!");
            NoGo = 1;
          }
          else
          {
            if ((!strcmp("true", val) || (!strcmp("1", val))))
            {
              ErrorLog = true;
            }
            else
            {
              ErrorLog = false;
            }
          }
          if (ErrorLog)
            Eroute.Say("=====> mgmofs.errorlog : true");
          else
            Eroute.Say("=====> mgmofs.errorlog : false");
        }

        if (!strcmp("redirector", var))
        {
          if ((!(val = Config.GetWord())) ||
              (strcmp("true", val) && strcmp("false", val) &&
               strcmp("1", val) && strcmp("0", val)))
          {
            Eroute.Emsg("Config", "argument 2 for redirector illegal or missing. "
                        "Must be <true>,<false>,<1> or <0>!");
            NoGo = 1;
          }
          else
          {
            if ((!strcmp("true", val) || (!strcmp("1", val))))
            {
              MgmRedirector = true;
            }
            else
            {
              MgmRedirector = false;
            }
          }

          if (ErrorLog)
            Eroute.Say("=====> mgmofs.errorlog   : true");
          else
            Eroute.Say("=====> mgmofs.errorlog   : false");
        }

        if (!strcmp("configdir", var))
        {
          if (!(val = Config.GetWord()))
          {
            Eroute.Emsg("Config", "argument for configdir invalid.");
            NoGo = 1;
          }
          else
          {
            MgmConfigDir = val;

            if (!MgmConfigDir.endswith("/"))
              MgmConfigDir += "/";
          }
        }

        if (!strcmp("archivedir", var))
        {
          if (!(val = Config.GetWord()))
          {
            Eroute.Emsg("Config", "argument for archivedir invalid.");
            NoGo = 1;
          }
          else
          {
            MgmArchiveDir = val;

            if (!MgmArchiveDir.endswith("/"))
              MgmArchiveDir += "/";
          }
        }

        if (!strcmp("autosaveconfig", var))
        {
          if (!(val = Config.GetWord()))
          {
            Eroute.Emsg("Config",
                        "argument 2 for autosaveconfig missing. Can be true/1 or false/0");
            NoGo = 1;
          }
          else
          {
            if ((!(strcmp(val, "true"))) || (!(strcmp(val, "1"))))
            {
              ConfigAutoSave = true;
            }
            else
            {
              if ((!(strcmp(val, "false"))) || (!(strcmp(val, "0"))))
              {
                ConfigAutoSave = false;
              }
              else
              {
                Eroute.Emsg("Config",
                            "argument 2 for autosaveconfig invalid. Can be <true>/1 or <false>/0");
                NoGo = 1;
              }
            }
          }
        }

        if (!strcmp("autoloadconfig", var))
        {
          if (!(val = Config.GetWord()))
          {
            Eroute.Emsg("Config", "argument for autoloadconfig invalid.");
            NoGo = 1;
          }
          else
          {
            MgmConfigAutoLoad = val;
          }
        }

        if (!strcmp("alias", var))
        {
          if (!(val = Config.GetWord()))
          {
            Eroute.Emsg("Config", "argument for alias missing.");
            NoGo = 1;
          }
          else
          {
            MgmOfsAlias = val;
          }
        }

        if (!strcmp("metalog", var))
        {
          if (!(val = Config.GetWord()))
          {
            Eroute.Emsg("Config", "argument 2 for metalog missing");
            NoGo = 1;
          }
          else
          {
            MgmMetaLogDir = val;
            // just try to create it in advance
            XrdOucString makeit = "mkdir -p ";
            makeit += MgmMetaLogDir;
            int src = system(makeit.c_str());
            if (src)
              eos_err("%s returned %d", makeit.c_str(), src);
            XrdOucString chownit = "chown -R daemon ";
            chownit += MgmMetaLogDir;
            src = system(chownit.c_str());
            if (src)
              eos_err("%s returned %d", chownit.c_str(), src);

            if (::access(MgmMetaLogDir.c_str(), W_OK | R_OK | X_OK))
            {
              Eroute.Emsg("Config", "cannot acccess the meta data changelog "
                          "directory for r/w!", MgmMetaLogDir.c_str());
              NoGo = 1;
            }
            else
            {
              Eroute.Say("=====> mgmofs.metalog: ", MgmMetaLogDir.c_str(), "");
            }
          }
        }

        if (!strcmp("txdir", var))
        {
          if (!(val = Config.GetWord()))
          {
            Eroute.Emsg("Config", "argument 2 for txdir missing");
            NoGo = 1;
          }
          else
          {
            MgmTxDir = val;
            // just try to create it in advance
            XrdOucString makeit = "mkdir -p ";
            makeit += MgmTxDir;
            int src = system(makeit.c_str());
            if (src)
              eos_err("%s returned %d", makeit.c_str(), src);
            XrdOucString chownit = "chown -R daemon ";
            chownit += MgmTxDir;
            src = system(chownit.c_str());
            if (src)
              eos_err("%s returned %d", chownit.c_str(), src);

            if (::access(MgmTxDir.c_str(), W_OK | R_OK | X_OK))
            {
              Eroute.Emsg("Config", "cannot acccess the transfer directory for r/w:",
                          MgmTxDir.c_str());
              NoGo = 1;
            }
            else
            {
              Eroute.Say("=====> mgmofs.txdir:   ", MgmTxDir.c_str(), "");
            }
          }
        }

        if (!strcmp("authdir", var))
        {
          if (!(val = Config.GetWord()))
          {
            Eroute.Emsg("Config", "argument 2 for authdir missing");
            NoGo = 1;
          }
          else
          {
            MgmAuthDir = val;
            // just try to create it in advance
            XrdOucString makeit = "mkdir -p ";
            makeit += MgmAuthDir;
            int src = system(makeit.c_str());
            if (src)
              eos_err("%s returned %d", makeit.c_str(), src);
            XrdOucString chownit = "chown -R daemon ";
            chownit += MgmAuthDir;
            src = system(chownit.c_str());
            if (src)
              eos_err("%s returned %d", chownit.c_str(), src);

            if ((src = ::chmod(MgmAuthDir.c_str(), S_IRUSR | S_IWUSR | S_IXUSR)))
            {
              eos_err("chmod 700 %s returned %d", MgmAuthDir.c_str(), src);
              NoGo = 1;
            }

            if (::access(MgmAuthDir.c_str(), W_OK | R_OK | X_OK))
            {
              Eroute.Emsg("Config", "cannot acccess the authentication directory "
                          "for r/w:", MgmAuthDir.c_str());
              NoGo = 1;
            }
            else
            {
              Eroute.Say("=====> mgmofs.authdir:   ", MgmAuthDir.c_str(), "");
            }
          }
        }

        if (!strcmp("reportstorepath", var))
        {
          if (!(val = Config.GetWord()))
          {
            Eroute.Emsg("Config", "argument 2 for reportstorepath missing");
            NoGo = 1;
          }
          else
          {
            IoReportStorePath = val;
            // just try to create it in advance
            XrdOucString makeit = "mkdir -p ";
            makeit += IoReportStorePath;
            int src = system(makeit.c_str());
            if (src)
              eos_err("%s returned %d", makeit.c_str(), src);
            XrdOucString chownit = "chown -R daemon ";
            chownit += IoReportStorePath;
            src = system(chownit.c_str());
            if (src)
              eos_err("%s returned %d", chownit.c_str(), src);

            if (::access(IoReportStorePath.c_str(), W_OK | R_OK | X_OK))
            {
              Eroute.Emsg("Config", "cannot acccess the reportstore directory "
                          "for r/w:", IoReportStorePath.c_str());
              NoGo = 1;
            }
            else
            {
              Eroute.Say("=====> mgmofs.reportstorepath: ", IoReportStorePath.c_str(), "");
            }
          }
        }

        // Get the fst gateway hostname and port
        if (!strcmp("fstgw", var))
        {
          if (!(val = Config.GetWord()))
          {
            Eroute.Emsg("Config", "fst gateway value not specified");
            NoGo = 1;
          }
          else
          {
            mFstGwHost = val;
            size_t pos = mFstGwHost.find(':');

            if (pos == std::string::npos)
            {
              // Use a default value if no port is specified
              mFstGwPort = 1094;
            }
            else
            {
              mFstGwPort = atoi(mFstGwHost.substr(pos + 1).c_str());
              mFstGwHost = mFstGwHost.erase(pos);
            }

            Eroute.Say("=====> mgmofs.fstgw: ", mFstGwHost.c_str(), ":",
                       std::to_string((long long int)mFstGwPort).c_str());
          }
        }

        if (!strcmp("trace", var))
        {
          static struct traceopts
          {
            const char *opname;
            int opval;
          } tropts[] =
          {
            {"aio", TRACE_aio},
            {"all", TRACE_ALL},
            {"chmod", TRACE_chmod},
            {"close", TRACE_close},
            {"closedir", TRACE_closedir},
            {"debug", TRACE_debug},
            {"delay", TRACE_delay},
            {"dir", TRACE_dir},
            {"exists", TRACE_exists},
            {"getstats", TRACE_getstats},
            {"fsctl", TRACE_fsctl},
            {"io", TRACE_IO},
            {"mkdir", TRACE_mkdir},
            {"most", TRACE_MOST},
            {"open", TRACE_open},
            {"opendir", TRACE_opendir},
            {"qscan", TRACE_qscan},
            {"read", TRACE_read},
            {"readdir", TRACE_readdir},
            {"redirect", TRACE_redirect},
            {"remove", TRACE_remove},
            {"rename", TRACE_rename},
            {"sync", TRACE_sync},
            {"truncate", TRACE_truncate},
            {"write", TRACE_write},
            {"authorize", TRACE_authorize},
            {"map", TRACE_map},
            {"role", TRACE_role},
            {"access", TRACE_access},
            {"attributes", TRACE_attributes},
            {"allows", TRACE_allows}
          };
          int i, neg, trval = 0, numopts = sizeof (tropts) / sizeof (struct traceopts);

          if (!(val = Config.GetWord()))
          {
            Eroute.Emsg("Config", "trace option not specified");
            return 1;
          }

          while (val)
          {
            Eroute.Say("=====> mgmofs.trace: ", val, "");
            if (!strcmp(val, "off")) trval = 0;
            else
            {
              if ((neg = (val[0] == '-' && val[1]))) val++;
              for (i = 0; i < numopts; i++)
              {
                if (!strcmp(val, tropts[i].opname))
                {
                  if (neg) trval &= ~tropts[i].opval;
                  else trval |= tropts[i].opval;
                  break;
                }
              }
              if (i >= numopts)
                Eroute.Say("Config warning: ignoring invalid trace option '", val, "'.");
            }
            val = Config.GetWord();
          }

          gMgmOfsTrace.What = trval;
        }
        if (!strcmp("auththreads", var))
        {
          if (!(val = Config.GetWord()))
          {
            Eroute.Emsg("Config", "argument for number of auth threads is invalid.");
            NoGo = 1;
          }
          else
          {
            Eroute.Say("=====> mgmofs.auththreads: ", val, "");
            mNumAuthThreads = atoi(val);
          }
        }

        // Configure frontend port number on which clients submit requests
        if (!strcmp("authport", var))
        {
          if (!(val = Config.GetWord()))
          {
            Eroute.Emsg("Config", "argument for frontend port invalid.");
            NoGo = 1;
          }
          else
          {
            Eroute.Say("=====> mgmofs.authport: ", val, "");
            mFrontendPort = atoi(val);
          }
        }
      }
    }
  }

  if (MgmRedirector)
    Eroute.Say("=====> mgmofs.redirector : true");
  else
    Eroute.Say("=====> mgmofs.redirector : false");

  if (!MgmOfsBrokerUrl.endswith("/"))
  {
    MgmOfsBrokerUrl += "/";
  }

  if (!MgmOfsBrokerUrl.endswith("//eos/"))
  {
    Eroute.Say("Config error: the broker url has to be of the form <root://<hostname>[:<port>]//");
    return 1;
  }

  if (MgmOfsVstBrokerUrl.length() && (!MgmOfsVstBrokerUrl.endswith("//eos/")))
  {
    Eroute.Say("Config error: the vst broker url has to be of the form <root://<hostname>[:<port>]//");
    return 1;
  }

  if (!MgmConfigDir.length())
  {
    Eroute.Say("Config error: configuration directory is not defined : mgm.configdir=</var/eos/config/>");
    return 1;
  }

  if (!MgmMetaLogDir.length())
  {
    Eroute.Say("Config error: meta data log directory is not defined : mgm.metalog=</var/eos/md/>");
    return 1;
  }

  if (!MgmTxDir.length())
  {
    Eroute.Say("Config error: transfer directory is not defined : mgm.txdir=</var/eos/tx/>");
    return 1;
  }

  if (!MgmAuthDir.length())
  {
    Eroute.Say("Config error: auth directory is not defined: mgm.authdir=</var/eos/auth/>");
    return 1;
  }

  if (!MgmArchiveDir.length())
  {
    Eroute.Say("Config notice: archive directory is not defined - archiving is disabled");
  }

  if (!ns_lib_path.empty())
  {
    eos::common::PluginManager& pm = eos::common::PluginManager::GetInstance();
    pm.LoadByPath(ns_lib_path);
  }
  MgmOfsBroker = MgmOfsBrokerUrl;
  MgmDefaultReceiverQueue = MgmOfsBrokerUrl;
  MgmDefaultReceiverQueue += "*/fst";

  MgmOfsBrokerUrl += HostName;
  MgmOfsBrokerUrl += "/mgm";

  if (MgmOfsVstBrokerUrl.length())
  {
    MgmOfsVstBrokerUrl += MgmOfsInstanceName;
    MgmOfsVstBrokerUrl += "/";
    MgmOfsVstBrokerUrl += HostName;
    MgmOfsVstBrokerUrl += "/vst";
  }

  MgmOfsQueue = "/eos/";
  MgmOfsQueue += ManagerId;
  MgmOfsQueue += "/mgm";

  // setup the circular in-memory logging buffer
  eos::common::Logging::Init();

  // configure log-file fan out

  std::vector<std::string> lFanOutTags;

  lFanOutTags.push_back("Balancer");
  lFanOutTags.push_back("Converter");
  lFanOutTags.push_back("DrainJob");
  lFanOutTags.push_back("Http");
  lFanOutTags.push_back("Master");
  lFanOutTags.push_back("Recycle");
  lFanOutTags.push_back("LRU");
  lFanOutTags.push_back("GroupBalancer");
  lFanOutTags.push_back("GeoBalancer");
  lFanOutTags.push_back("GeoTreeEngine");
  lFanOutTags.push_back("#");

  // get the XRootD log directory
  char *logdir = 0;
  XrdOucEnv::Import("XRDLOGDIR", logdir);

  if (logdir)
  {
    for (size_t i = 0; i < lFanOutTags.size(); i++)
    {
      std::string lLogFile = logdir;
      lLogFile += "/";
      if (lFanOutTags[i] == "#")
        lLogFile += "Clients";
      else
        lLogFile += lFanOutTags[i];
      lLogFile += ".log";
      FILE* fp = fopen(lLogFile.c_str(), "a+");
      if (fp)
        eos::common::Logging::AddFanOut(lFanOutTags[i].c_str(), fp);
      else
        fprintf(stderr, "error: failed to open sub-logfile=%s", lLogFile.c_str());
      }
    }

  // ---------------------------------------------------------------------------
  // add some alias for the logging
  // ---------------------------------------------------------------------------

  // ---------------------------------------------------------------------------
  // HTTP module
  // ---------------------------------------------------------------------------
  eos::common::Logging::AddFanOutAlias("HttpHandler", "Http");
  eos::common::Logging::AddFanOutAlias("HttpServer", "Http");
  eos::common::Logging::AddFanOutAlias("ProtocolHandler", "Http");
  eos::common::Logging::AddFanOutAlias("S3", "Http");
  eos::common::Logging::AddFanOutAlias("S3Store", "Http");
  eos::common::Logging::AddFanOutAlias("WebDAV", "Http");
  eos::common::Logging::AddFanOutAlias("PropFindResponse", "Http");
  eos::common::Logging::AddFanOutAlias("WebDAVHandler", "Http");
  eos::common::Logging::AddFanOutAlias("WebDAVReponse", "Http");
  eos::common::Logging::AddFanOutAlias("S3Handler", "Http");
  eos::common::Logging::AddFanOutAlias("S3Store", "Http");

  eos::common::Logging::SetUnit(MgmOfsBrokerUrl.c_str());

  Eroute.Say("=====> mgmofs.broker : ", MgmOfsBrokerUrl.c_str(), "");

  XrdOucString ttybroadcastkillline = "pkill -9 -f \"eos-tty-broadcast\"";
  int rrc = system(ttybroadcastkillline.c_str());
  if (WEXITSTATUS(rrc))
  {
    eos_info("%s returned %d", ttybroadcastkillline.c_str(), rrc);
  }
  
  if (getenv("EOS_TTY_BROADCAST_LISTEN_LOGFILE") && getenv("EOS_TTY_BROADCAST_EGREP"))
  {
    XrdOucString ttybroadcastline = "eos-tty-broadcast ";
    ttybroadcastline += getenv("EOS_TTY_BROADCAST_LISTEN_LOGFILE");
    ttybroadcastline += " ";
    ttybroadcastline += getenv("EOS_TTY_BROADCAST_EGREP");
    ttybroadcastline += " >& /dev/null &";
    eos_info("%s\n", ttybroadcastline.c_str());
    rrc = system(ttybroadcastline.c_str());
    if (WEXITSTATUS(rrc))
    {
      eos_info("%s returned %d", ttybroadcastline.c_str(), rrc);
    }
  }

  int pos1 = MgmDefaultReceiverQueue.find("//");
  int pos2 = MgmDefaultReceiverQueue.find("//", pos1 + 2);
  if (pos2 != STR_NPOS)
    MgmDefaultReceiverQueue.erase(0, pos2 + 1);

  Eroute.Say("=====> mgmofs.defaultreceiverqueue : ",
             MgmDefaultReceiverQueue.c_str(), "");

  // set our Eroute for XrdMqMessage
  XrdMqMessage::Eroute = *eDest;

  // check if mgmofsfs has been set

  if (!MgmOfsName.length())
    Eroute.Say("Config error: no mgmofs fs has been defined (mgmofs.fs /...)", "",
               "");
  else
    Eroute.Say("=====> mgmofs.fs: ", MgmOfsName.c_str(), "");

  if (ErrorLog)
    Eroute.Say("=====> mgmofs.errorlog : enabled");
  else
    Eroute.Say("=====> mgmofs.errorlog : disabled");

  // we need to specify this if the server was not started with the explicit manager option ... e.g. see XrdOfs

  Eroute.Say("=====> all.role: ", role.c_str(), "");

  if (role == "manager")
    putenv((char *) "XRDREDIRECT=R");

  if ((AuthLib != "") && (authorize))
  {
    // load the authorization plugin
    XrdSysPlugin *myLib;
    XrdAccAuthorize * (*ep)(XrdSysLogger *, const char *, const char *);

    // Authorization comes from the library or we use the default
    //
    Authorization = XrdAccAuthorizeObject(Eroute.logger(), ConfigFN, 0);

    if (!(myLib = new XrdSysPlugin(&Eroute, AuthLib.c_str())))
    {
      Eroute.Emsg("Config", "Failed to load authorization library!");
      NoGo = 1;
    }
    else
    {
      ep = (XrdAccAuthorize * (*)(XrdSysLogger *, const char *, const char *))
        (myLib->getPlugin("XrdAccAuthorizeObject"));
      if (!ep)
      {
        Eroute.Emsg("Config", "Failed to get authorization library plugin!");
        NoGo = 1;
      }
      else
      {
        Authorization = ep(Eroute.logger(), ConfigFN, 0);
      }
    }
  }

  if ((retc = Config.LastError()))
    NoGo = Eroute.Emsg("Config", -retc, "read config file", ConfigFN);
  Config.Close();

  XrdOucString unit = "mgm@";
  unit += ManagerId;

  eos::common::Logging::SetLogPriority(LOG_INFO);
  eos::common::Logging::SetUnit(unit.c_str());
  std::string filter =
    "Process,AddQuota,UpdateHint,Update,UpdateQuotaStatus,SetConfigValue,"
    "Deletion,GetQuota,PrintOut,RegisterNode,SharedHash,"
    "placeNewReplicas,accessReplicas,placeNewReplicasOneGroup,accessReplicasOneGroup,accessHeadReplicaMultipleGroup,listenFsChange,updateTreeInfo,updateAtomicPenalties,updateFastStructures";
  eos::common::Logging::SetFilter(filter.c_str());
  Eroute.Say("=====> setting message filter: Process,AddQuota,UpdateHint,Update"
             "UpdateQuotaStatus,SetConfigValue,Deletion,GetQuota,PrintOut,"
             "RegisterNode,SharedHash,"
             "placeNewReplicas,accessReplicas,placeNewReplicasOneGroup,accessReplicasOneGroup,accessHeadReplicaMultipleGroup,listenFsChange,updateTreeInfo,updateAtomicPenalties,updateFastStructures");

  // we automatically append the host name to the config dir now !!!
  MgmConfigDir += HostName;
  MgmConfigDir += "/";

  XrdOucString makeit = "mkdir -p ";
  makeit += MgmConfigDir;
  int src = system(makeit.c_str());
  if (src)
    eos_err("%s returned %d", makeit.c_str(), src);

  XrdOucString chownit = "chown -R daemon ";
  chownit += MgmConfigDir;
  src = system(chownit.c_str());
  if (src)
    eos_err("%s returned %d", chownit.c_str(), src);

  // check config directory access
  if (::access(MgmConfigDir.c_str(), W_OK | R_OK | X_OK))
  {
    Eroute.Emsg("Config", "Cannot acccess the configuration directory for r/w!",
                MgmConfigDir.c_str());
    NoGo = 1;
  }
  else
  {
    Eroute.Say("=====> mgmofs.configdir: ", MgmConfigDir.c_str(), "");
  }

  // start the config enging
  ConfEngine = new ConfigEngine(MgmConfigDir.c_str());

  commentLog = new eos::common::CommentLog("/var/log/eos/mgm/logbook.log");
  // create comment log
  if (commentLog && commentLog->IsValid())
  {
    Eroute.Say("=====> comment log in /var/log/eos/mgm/logbook.log");
  }
  else
  {
    Eroute.Emsg("Config", "Cannot create/open the comment log file "
                "/var/log/eos/mgm/logbook.log");
    NoGo = 1;
  }

  if (ConfigAutoSave && (!getenv("EOS_AUTOSAVE_CONFIG")))
  {
    Eroute.Say("=====> mgmofs.autosaveconfig: true", "");
    ConfEngine->SetAutoSave(true);
  }
  else
  {
    if (getenv("EOS_AUTOSAVE_CONFIG"))
    {
      eos_info("autosave config=%s", getenv("EOS_AUTOSAVE_CONFIG"));
      XrdOucString autosave = getenv("EOS_AUTOSAVE_CONFIG");
      if ((autosave == "1") || (autosave == "true"))
      {
        Eroute.Say("=====> mgmofs.autosaveconfig: true", "");
        ConfEngine->SetAutoSave(true);
      }
      else
      {
        Eroute.Say("=====> mgmofs.autosaveconfig: false", "");
        ConfEngine->SetAutoSave(false);
      }
    }
    else
    {
      Eroute.Say("=====> mgmofs.autosaveconfig: false", "");
    }
  }

  if (getenv("EOS_MGM_ALIAS"))
    MgmOfsAlias = getenv("EOS_MGM_ALIAS");

  // we don't put the alias we need call-back's to appear on our node
  if (MgmOfsAlias.length())
    Eroute.Say("=====> mgmofs.alias: ", MgmOfsAlias.c_str());

  XrdOucString keytabcks = "unaccessible";
  // ----------------------------------------------------------
  // build the adler & sha1 checksum of the default keytab file
  // ----------------------------------------------------------
  int fd = ::open("/etc/eos.keytab", O_RDONLY);

  XrdOucString symkey = "";

  if (fd > 0)
  {
    char buffer[65535];
    char keydigest[SHA_DIGEST_LENGTH + 1];

    SHA_CTX sha1;
    SHA1_Init(&sha1);
    size_t nread = ::read(fd, buffer, sizeof(buffer));



    if (nread > 0)
    {
      unsigned int adler;
      SHA1_Update(&sha1, (const char*) buffer, nread);
      adler = adler32(0L, Z_NULL, 0);
      adler = adler32(adler, (const Bytef*) buffer, nread);
      char sadler[1024];
      snprintf(sadler, sizeof (sadler) - 1, "%08x", adler);
      keytabcks = sadler;
    }
    SHA1_Final((unsigned char*) keydigest, &sha1);
    eos::common::SymKey::Base64Encode(keydigest, SHA_DIGEST_LENGTH, symkey);
    close(fd);
  }

  eos_notice("MGM_HOST=%s MGM_PORT=%ld VERSION=%s RELEASE=%s KEYTABADLER=%s "
             "SYMKEY=%s", HostName, myPort, VERSION, RELEASE, keytabcks.c_str(),
             symkey.c_str());

  if (!eos::common::gSymKeyStore.SetKey64(symkey.c_str(), 0))
  {
    eos_crit("unable to store the created symmetric key %s", symkey.c_str());
    return 1;
  }

  // ----------------------------------------------------------
  // create global visible configuration parameters
  // we create 3 queues
  // "/eos/<instance>/"
  // ----------------------------------------------------------
  XrdOucString configbasequeue = "/config/";
  configbasequeue += MgmOfsInstanceName.c_str();

  MgmConfigQueue = configbasequeue;
  MgmConfigQueue += "/mgm/";
  AllConfigQueue = configbasequeue;
  AllConfigQueue += "/all/";
  FstConfigQueue = configbasequeue;
  FstConfigQueue += "/fst/";

  SpaceConfigQueuePrefix = configbasequeue;
  SpaceConfigQueuePrefix += "/space/";
  NodeConfigQueuePrefix = "/config/";
  NodeConfigQueuePrefix += MgmOfsInstanceName.c_str();
  NodeConfigQueuePrefix += "/node/";
  GroupConfigQueuePrefix = configbasequeue;
  GroupConfigQueuePrefix += "/group/";

  FsNode::gManagerId = ManagerId.c_str();

  FsView::gFsView.SetConfigQueues(MgmConfigQueue.c_str(),
                                  NodeConfigQueuePrefix.c_str(),
                                  GroupConfigQueuePrefix.c_str(),
                                  SpaceConfigQueuePrefix.c_str());
  FsView::gFsView.SetConfigEngine(ConfEngine);

  ObjectNotifier.SetShareObjectManager(&ObjectManager);
  // we need to set the shared object manager to be used
  eos::common::GlobalConfig::gConfig.SetSOM(&ObjectManager);

  // set the object manager to listener only
  ObjectManager.EnableBroadCast(false);

  // setup the modifications which the fs listener thread is waiting for

  ObjectManager.SetDebug(false);

  if (!eos::common::GlobalConfig::gConfig.AddConfigQueue(MgmConfigQueue.c_str(),
      "/eos/*/mgm"))
    eos_crit("Cannot add global config queue %s\n", MgmConfigQueue.c_str());
  if (!eos::common::GlobalConfig::gConfig.AddConfigQueue(AllConfigQueue.c_str(),
      "/eos/*"))
    eos_crit("Cannot add global config queue %s\n", AllConfigQueue.c_str());
  if (!eos::common::GlobalConfig::gConfig.AddConfigQueue(FstConfigQueue.c_str(),
      "/eos/*/fst"))
    eos_crit("Cannot add global config queue %s\n", FstConfigQueue.c_str());

  std::string out = "";
  eos::common::GlobalConfig::gConfig.PrintBroadCastMap(out);
  fprintf(stderr, "%s", out.c_str());

  // eventuall autoload a configuration
  if (getenv("EOS_AUTOLOAD_CONFIG"))
    MgmConfigAutoLoad = getenv("EOS_AUTOLOAD_CONFIG");

  XrdOucString instancepath = "/eos/";
  MgmProcPath = "/eos/";
  XrdOucString subpath = MgmOfsInstanceName;

  // Remove leading "eos" from the instance name when building the proc path for
  // "aesthetic" reasons.
  if (subpath.beginswith("eos"))
  {
    subpath.erase(0, 3);
  }

  MgmProcPath += subpath;
  MgmProcPath += "/proc";
  // This path is used for temporary output files for layout conversions
  MgmProcConversionPath = MgmProcPath;
  MgmProcConversionPath += "/conversion";
  MgmProcMasterPath = MgmProcPath;
  MgmProcMasterPath += "/master";
  MgmProcArchivePath = MgmProcPath;
  MgmProcArchivePath += "/archive";

  Recycle::gRecyclingPrefix.insert(0, MgmProcPath.c_str());

  instancepath += subpath;

  //  eos_emerg("%s",(char*)"test emerg");
  //  eos_alert("%s",(char*)"test alert");
  //  eos_crit("%s", (char*)"test crit");
  //  eos_err("%s",  (char*)"test err");
  //  eos_warning("%s",(char*)"test warning");
  //  eos_notice("%s",(char*)"test notice");
  //  eos_info("%s",(char*)"test info");
  //  eos_debug("%s",(char*)"test debug");

  // ----------------------------------------------------------
  // initialize user mapping
  // ----------------------------------------------------------
  eos::common::Mapping::Init();

  // ----------------------------------------------------------
  // initialize the master/slave class
  // ----------------------------------------------------------
  if (!MgmMaster.Init())
    return 1;

  // ----------------------------------------------------------
  // configure the meta data catalog
  // ----------------------------------------------------------
  eosViewRWMutex.SetBlocking(true);

  if (!MgmMaster.BootNamespace())
    return 1;

  // ----------------------------------------------------------
  eos::IContainerMD* rootmd;
  // check the '/' directory
  // ----------------------------------------------------------

  try
  {
    rootmd = eosView->getContainer("/");
  }
  catch (eos::MDException &e)
  {
    Eroute.Emsg("Config", "cannot get the / directory meta data");
    eos_crit("eos view cannot retrieve the / directory");
    return 1;
  }

  // ----------------------------------------------------------
  // check the '/' directory permissions
  // ----------------------------------------------------------
  if (!rootmd->getMode())
  {
    if (MgmMaster.IsMaster())
    {
      // no permissions set yet
      try
      {
        rootmd->setMode(S_IFDIR | S_IRWXU | S_IROTH | S_IXOTH | S_IRGRP |
                        S_IWGRP | S_IXGRP | S_ISGID);
      }
      catch (eos::MDException &e)
      {
        Eroute.Emsg("Config", "cannot set the / directory mode to inital mode");
        eos_crit("cannot set the / directory mode to 755");
        return 1;
      }
    }
    else
    {
      Eroute.Emsg("Config", "/ directory has no 755 permissions set");
      eos_crit("cannot see / directory with mode to 755");
      return 1;
    }
  }

  eos_info("/ permissions are %o", rootmd->getMode());

  if (MgmMaster.IsMaster())
  {
    // create /eos
    eos::IContainerMD* eosmd = 0;
    try
    {
      eosmd = eosView->getContainer("/eos/");
    }
    catch (eos::MDException &e)
    {
      // nothing in this case
      eosmd = 0;
    }

    if (!eosmd)
    {
      try
      {
        eosmd = eosView->createContainer("/eos/", true);
        // set attribute inheritance
        eosmd->setMode(S_IFDIR | S_IRWXU | S_IROTH | S_IXOTH | S_IRGRP |
                       S_IWGRP | S_IXGRP | S_ISGID);
        // set default checksum 'adler'
        eosmd->setAttribute("sys.forced.checksum", "adler");
        eosView->updateContainerStore(eosmd);
        eos_info("/eos permissions are %o checksum is set <adler>", eosmd->getMode());
      }
      catch (eos::MDException &e)
      {
        Eroute.Emsg("Config", "cannot set the /eos/ directory mode to inital mode");
        eos_crit("cannot set the /eos/ directory mode to 755");
        return 1;
      }
    }

    // check recycle directory
    try
    {
      eosmd = eosView->getContainer(Recycle::gRecyclingPrefix.c_str());
    }
    catch (eos::MDException &e)
    {
      // nothing in this case
      eosmd = 0;
    }

    if (!eosmd)
    {
      try
      {
        eosmd = eosView->createContainer(Recycle::gRecyclingPrefix.c_str(), true);
        // set attribute inheritance
        eosmd->setMode(S_IFDIR | S_IRWXU);

        eosView->updateContainerStore(eosmd);
        eos_info("%s permissions are %o", Recycle::gRecyclingPrefix.c_str(),
                 eosmd->getMode());
      }
      catch (eos::MDException &e)
      {
        Eroute.Emsg("Config", "cannot set the recycle directory mode to inital mode");
        eos_crit("cannot set the %s directory mode to 700",
                 Recycle::gRecyclingPrefix.c_str());
        return 1;
      }
    }

    try
    {
      eosmd = eosView->getContainer(MgmProcPath.c_str());
    }
    catch (eos::MDException &e)
    {
      eosmd = 0;
    }

    if (!eosmd)
    {
      try
      {
        eosmd = eosView->createContainer(MgmProcPath.c_str(), true);
        // set attribute inheritance
        eosmd->setMode(S_IFDIR | S_IRWXU | S_IROTH | S_IXOTH | S_IRGRP | S_IXGRP);
        eosView->updateContainerStore(eosmd);
      }
      catch (eos::MDException &e)
      {
        Eroute.Emsg("Config", "cannot set the /eos/proc directory mode to inital mode");
        eos_crit("cannot set the /eos/proc directory mode to 755");
        return 1;
      }
    }

    // Create output directory layout conversions
    try
    {
      eosmd = eosView->getContainer(MgmProcConversionPath.c_str());
      eosmd->setMode(S_IFDIR | S_IRWXU);
      eosmd->setCUid(2); // conversion directory is owned by daemon
      eosView->updateContainerStore(eosmd);
    }
    catch (eos::MDException &e)
    {
      eosmd = 0;
    }

    if (!eosmd)
    {
      try
      {
        eosmd = eosView->createContainer(MgmProcConversionPath.c_str(), true);
        // set attribute inheritance
        eosmd->setMode(S_IFDIR | S_IRWXU | S_IRWXG);
        eosView->updateContainerStore(eosmd);
      }
      catch (eos::MDException &e)
      {
        Eroute.Emsg("Config",
                    "cannot set the /eos/../proc/conversion directory mode to inital mode");
        eos_crit("cannot set the /eos/../proc/conversion directory mode to 700");
        return 1;
      }
    }

    // Create directory for fast find functionality of archived dirs
    try
    {
      eosmd = eosView->getContainer(MgmProcArchivePath.c_str());
      eosmd->setMode(S_IFDIR | S_IRWXU);
      eosmd->setCUid(2); // archive directory is owned by daemon
      eosView->updateContainerStore(eosmd);
    }
    catch (eos::MDException &e)
    {
      eosmd = 0;
    }

    if (!eosmd)
    {
      try
      {
        eosmd = eosView->createContainer(MgmProcArchivePath.c_str(), true);
        // Set attribute inheritance
        eosmd->setMode(S_IFDIR | S_IRWXU | S_IRWXG);
        eosView->updateContainerStore(eosmd);
      }
      catch (eos::MDException &e)
      {
        Eroute.Emsg("Config",
                    "cannot set the /eos/../proc/archive directory mode to inital mode");
        eos_crit("cannot set the /eos/../proc/archive directory mode to 700");
        return 1;
      }
    }

    // Set also the archiverd ZMQ endpoint were client requests are sent
    std::ostringstream oss;
    oss << "ipc://" << MgmArchiveDir.c_str() << "archive_frontend.ipc";
    mArchiveEndpoint = oss.str();
  }
  //-------------------------------------------

  XrdMqSharedHash* hash = 0;

  // - we disable a lot of features if we are only a redirector
  if (!MgmRedirector)
  {
    // create the specific listener class
    MgmOfsMessaging = new Messaging(MgmOfsBrokerUrl.c_str(),
                                    MgmDefaultReceiverQueue.c_str(),
                                    true, true, &ObjectManager);
    if (!MgmOfsMessaging->StartListenerThread()) NoGo = 1;
    MgmOfsMessaging->SetLogId("MgmOfsMessaging");

    if ((!MgmOfsMessaging) || (MgmOfsMessaging->IsZombie()))
    {
      Eroute.Emsg("Config", "cannot create messaging object(thread)");
      return NoGo;
    }

    if (MgmOfsVstBrokerUrl.length() &&
        (!getenv("EOS_VST_BROKER_DISABLE") ||
         (strcmp(getenv("EOS_VST_BROKER_DISABLE"), "1"))))
    {
      MgmOfsVstMessaging = new VstMessaging(MgmOfsVstBrokerUrl.c_str(), "/eos/*/vst",
                                            true, true, 0);
      if (!MgmOfsVstMessaging->StartListenerThread()) NoGo = 1;
      MgmOfsMessaging->SetLogId("MgmOfsVstMessaging");

      if ((!MgmOfsVstMessaging) || (MgmOfsVstMessaging->IsZombie()))
      {
        Eroute.Emsg("Config", "cannot create vst messaging object(thread)");
        return NoGo;
      }
    }


    ObjectManager.CreateSharedHash("/eos/*", "/eos/*/fst");
    ObjectManager.HashMutex.LockRead();
    hash = ObjectManager.GetHash("/eos/*");


    ObjectManager.HashMutex.UnLockRead();

    XrdOucString dumperfile = MgmMetaLogDir;
    dumperfile += "/so.mgm.dump";

    ObjectManager.StartDumper(dumperfile.c_str());
    ObjectManager.SetAutoReplyQueueDerive(true);
  }

    // hook to the appropiate config file
    XrdOucString stdOut;
    XrdOucString stdErr;
  if (!MgmMaster.ApplyMasterConfig(stdOut, stdErr,
                                   Master::Transition::Type::kMasterToMaster))
  {
    Eroute.Emsg("Config", "failed to apply master configuration");
    return 1;
  }

  if (!MgmRedirector)
  {
    if (ErrorLog)
    {
      // run the error log console
      XrdOucString errorlogkillline = "pkill -9 -f \"eos -b console log _MGMID_\"";
      int rrc = system(errorlogkillline.c_str());
      if (WEXITSTATUS(rrc))
        eos_info("%s returned %d", errorlogkillline.c_str(), rrc);

      XrdOucString errorlogline = "eos -b console log _MGMID_ >& /dev/null &";
      rrc = system(errorlogline.c_str());
      if (WEXITSTATUS(rrc))
        eos_info("%s returned %d", errorlogline.c_str(), rrc);
      }

    if (MgmMaster.IsMaster())
    {
      eos_info("starting file view loader thread");
      if ((XrdSysThread::Run(&tid, XrdMgmOfs::StaticInitializeFileView,
			     static_cast<void *> (this), 0, "File View Loader")))
      {
	eos_crit("cannot start file view loader");
	NoGo = 1;
      }
    }
  }
#ifdef EOS_INSTRUMENTED_RWMUTEX
  eos::common::RWMutex::EstimateLatenciesAndCompensation();
  FsView::gFsView.ViewMutex.SetDebugName("FsView");
  FsView::gFsView.ViewMutex.SetTiming(false);
  FsView::gFsView.ViewMutex.SetSampling(true, 0.01);
  Quota::pMapMutex.SetDebugName("QuotaView");
  Quota::pMapMutex.SetTiming(false);
  Quota::pMapMutex.SetSampling(true, 0.01);
  eosViewRWMutex.SetDebugName("eosView");
  eosViewRWMutex.SetTiming(false);
  eosViewRWMutex.SetSampling(true, 0.01);
  std::vector<eos::common::RWMutex*> order;
  order.push_back(&FsView::gFsView.ViewMutex);
  order.push_back(&eosViewRWMutex);
  order.push_back(&Quota::pMapMutex);
  eos::common::RWMutex::AddOrderRule("Eos Mgm Mutexes", order);
#endif
  eos_info("starting statistics thread");

  if ((XrdSysThread::Run(&stats_tid, XrdMgmOfs::StartMgmStats,
                         static_cast<void*>(this), 0, "Statistics Thread")))
  {
    eos_crit("cannot start statistics thread");
    NoGo = 1;
  }


  if (!MgmRedirector)
  {
    eos_info("starting fs listener thread");
    if ((XrdSysThread::Run(&fsconfiglistener_tid,
                           XrdMgmOfs::StartMgmFsConfigListener,
                           static_cast<void*>(this), 0, "FsListener Thread")))
    {
      eos_crit("cannot start fs listener thread");
      NoGo = 1;
    }

  }

  gGeoTreeEngine.StartUpdater();
  XrdSysTimer sleeper;
    sleeper.Snooze(1);
  if(!ObjectNotifier.Start())
    eos_crit("error starting the shared object change notifier");
  // initialize the transfer database
  if (!gTransferEngine.Init("/var/eos/tx"))
  {
    eos_crit("cannot intialize transfer database");
    NoGo = 1;
  }

  // create the 'default' quota space which is needed if quota is disabled!
  if (!Httpd.Start())
    eos_warning("msg=\"cannot start httpd daemon\"");

  // start the Egroup fetching
  if (!gOFS->EgroupRefresh.Start())
    eos_warning("msg=\"cannot start egroup thread\"");

  // start the LRU daemon
  if (!LRUd.Start())
    eos_warning("msg=\"cannot start LRU thread\"");
  // start the recycler garbage collection thread on a master machine
  if ((MgmMaster.IsMaster()) && (!Recycler.Start()))
    eos_warning("msg=\"cannot start recycle thread\"");

  // add all stat entries with 0
  InitStats();

  // set IO accounting file
  XrdOucString ioaccounting = MgmMetaLogDir;
  ioaccounting += "/iostat.";
  ioaccounting += HostName;
  ioaccounting += ".dump";
  eos_notice("Setting IO dump store file to %s", ioaccounting.c_str());

  if (!IoStats.SetStoreFileName(ioaccounting.c_str()))
    eos_warning("couldn't load anything from the io stat dump file %s",
                ioaccounting.c_str());
  else
    eos_notice("loaded io stat dump file %s", ioaccounting.c_str());
  // start IO ciruclate thread

  IoStats.StartCirculate();

  if (!MgmRedirector)
  {
    if (hash)
    {
      // ask for a broadcast from fst's
      hash->BroadCastRequest("/eos/*/fst");
    }
  }

  if (!getenv("EOS_NO_SHUTDOWN"))
  {
    // add shutdown handler
    (void) signal(SIGINT, xrdmgmofs_shutdown);
    (void) signal(SIGTERM, xrdmgmofs_shutdown);
    (void) signal(SIGQUIT, xrdmgmofs_shutdown);

    // add SEGV handler
    if (!getenv("EOS_NO_STACKTRACE"))
    {
      (void) signal(SIGSEGV, xrdmgmofs_stacktrace);
      (void) signal(SIGABRT, xrdmgmofs_stacktrace);
      (void) signal(SIGBUS, xrdmgmofs_stacktrace);
    }
  }

  if (mNumAuthThreads && mFrontendPort)
  {
    eos_info("starting the authentication master thread");

    if ((XrdSysThread::Run(&auth_tid, XrdMgmOfs::StartAuthMasterThread,
                           static_cast<void *>(this), 0, "Auth Master Thread")))
    {
      eos_crit("cannot start the authentication master thread");
      NoGo = 1;
    }

    eos_info("starting the authentication worker threads");

    for (unsigned int i = 0; i < mNumAuthThreads; i++)
    {
      pthread_t worker_tid;

      if ((XrdSysThread::Run(&worker_tid, XrdMgmOfs::StartAuthWorkerThread,
                             static_cast<void *>(this), 0, "Auth Worker Thread")))
      {
        eos_crit("cannot start the authentication thread %i", i);
        NoGo = 1;
      }

      mVectTid.push_back(worker_tid);
    }
  }

  return NoGo;
}
/*----------------------------------------------------------------------------*/
void
XrdMgmOfs::InitStats()
{
  MgmStats.Add("HashSet", 0, 0, 0);
  MgmStats.Add("HashSetNoLock", 0, 0, 0);
  MgmStats.Add("HashGet", 0, 0, 0);
  MgmStats.Add("ViewLockR", 0, 0, 0);
  MgmStats.Add("ViewLockW", 0, 0, 0);
  MgmStats.Add("NsLockR", 0, 0, 0);
  MgmStats.Add("NsLockW", 0, 0, 0);
  MgmStats.Add("QuotaLockR", 0, 0, 0);
  MgmStats.Add("QuotaLockW", 0, 0, 0);
  MgmStats.Add("Access", 0, 0, 0);
  MgmStats.Add("AdjustReplica", 0, 0, 0);
  MgmStats.Add("AttrGet", 0, 0, 0);
  MgmStats.Add("AttrLs", 0, 0, 0);
  MgmStats.Add("AttrRm", 0, 0, 0);
  MgmStats.Add("AttrSet", 0, 0, 0);
  MgmStats.Add("Cd", 0, 0, 0);
  MgmStats.Add("Checksum", 0, 0, 0);
  MgmStats.Add("Chmod", 0, 0, 0);
  MgmStats.Add("Chown", 0, 0, 0);
  MgmStats.Add("Commit", 0, 0, 0);
  MgmStats.Add("CommitFailedFid", 0, 0, 0);
  MgmStats.Add("CommitFailedNamespace", 0, 0, 0);
  MgmStats.Add("CommitFailedParameters", 0, 0, 0);
  MgmStats.Add("CommitFailedUnlinked", 0, 0, 0);
  MgmStats.Add("ConversionDone", 0, 0, 0);
  MgmStats.Add("ConversionFailed", 0, 0, 0);
  MgmStats.Add("CopyStripe", 0, 0, 0);
  MgmStats.Add("DumpMd", 0, 0, 0);
  MgmStats.Add("Drop", 0, 0, 0);
  MgmStats.Add("DropStripe", 0, 0, 0);
  MgmStats.Add("Exists", 0, 0, 0);
  MgmStats.Add("Exists", 0, 0, 0);
  MgmStats.Add("FileInfo", 0, 0, 0);
  MgmStats.Add("FindEntries", 0, 0, 0);
  MgmStats.Add("Find", 0, 0, 0);
  MgmStats.Add("Fuse", 0, 0, 0);
  MgmStats.Add("Fuse-Statvfs", 0, 0, 0);
  MgmStats.Add("Fuse-Mkdir", 0, 0, 0);
  MgmStats.Add("Fuse-Stat", 0, 0, 0);
  MgmStats.Add("Fuse-Chmod", 0, 0, 0);
  MgmStats.Add("Fuse-Chown", 0, 0, 0);
  MgmStats.Add("Fuse-Access", 0, 0, 0);
  MgmStats.Add("Fuse-Access", 0, 0, 0);
  MgmStats.Add("Fuse-Checksum", 0, 0, 0);
  MgmStats.Add("Fuse-XAttr", 0, 0, 0);
  MgmStats.Add("Fuse-Utimes", 0, 0, 0);
  MgmStats.Add("GetMdLocation", 0, 0, 0);
  MgmStats.Add("GetMd", 0, 0, 0);
  MgmStats.Add("Http-COPY", 0, 0, 0);
  MgmStats.Add("Http-DELETE", 0, 0, 0);
  MgmStats.Add("Http-GET", 0, 0, 0);
  MgmStats.Add("Http-HEAD", 0, 0, 0);
  MgmStats.Add("Http-LOCK", 0, 0, 0);
  MgmStats.Add("Http-MKCOL", 0, 0, 0);
  MgmStats.Add("Http-MOVE", 0, 0, 0);
  MgmStats.Add("Http-OPTIONS", 0, 0, 0);
  MgmStats.Add("Http-POST", 0, 0, 0);
  MgmStats.Add("Http-PROPFIND", 0, 0, 0);
  MgmStats.Add("Http-PROPPATCH", 0, 0, 0);
  MgmStats.Add("Http-PUT", 0, 0, 0);
  MgmStats.Add("Http-TRACE", 0, 0, 0);
  MgmStats.Add("Http-UNLOCK", 0, 0, 0);
  MgmStats.Add("IdMap", 0, 0, 0);
  MgmStats.Add("Ls", 0, 0, 0);
  MgmStats.Add("LRUFind", 0, 0, 0);
  MgmStats.Add("MarkDirty", 0, 0, 0);
  MgmStats.Add("MarkClean", 0, 0, 0);
  MgmStats.Add("Mkdir", 0, 0, 0);
  MgmStats.Add("Motd", 0, 0, 0);
  MgmStats.Add("MoveStripe", 0, 0, 0);
  MgmStats.Add("OpenDir", 0, 0, 0);
  MgmStats.Add("OpenDir-Entry", 0, 0, 0);
  MgmStats.Add("OpenFailedCreate", 0, 0, 0);
  MgmStats.Add("OpenFailedENOENT", 0, 0, 0);
  MgmStats.Add("OpenFailedExists", 0, 0, 0);
  MgmStats.Add("OpenFailedHeal", 0, 0, 0);
  MgmStats.Add("OpenFailedPermission", 0, 0, 0);
  MgmStats.Add("OpenFailedQuota", 0, 0, 0);
  MgmStats.Add("OpenFailedNoUpdate", 0, 0, 0);
  MgmStats.Add("OpenFailedReconstruct", 0, 0, 0);
  MgmStats.Add("OpenFileOffline", 0, 0, 0);
  MgmStats.Add("OpenProc", 0, 0, 0);
  MgmStats.Add("OpenRead", 0, 0, 0);
  MgmStats.Add("OpenShared", 0, 0, 0);
  MgmStats.Add("OpenStalledHeal", 0, 0, 0);
  MgmStats.Add("OpenStalled", 0, 0, 0);
  MgmStats.Add("OpenStalled", 0, 0, 0);
  MgmStats.Add("Open", 0, 0, 0);
  MgmStats.Add("OpenWriteCreate", 0, 0, 0);
  MgmStats.Add("OpenWriteTruncate", 0, 0, 0);
  MgmStats.Add("OpenWrite", 0, 0, 0);
  MgmStats.Add("ReadLink", 0, 0, 0);
  MgmStats.Add("Recycle", 0, 0, 0);
  MgmStats.Add("ReplicaFailedSize", 0, 0, 0);
  MgmStats.Add("ReplicaFailedChecksum", 0, 0, 0);
  MgmStats.Add("Redirect", 0, 0, 0);
  MgmStats.Add("RedirectR", 0, 0, 0);
  MgmStats.Add("RedirectW", 0, 0, 0);
  MgmStats.Add("RedirectR-Master", 0, 0, 0);
  MgmStats.Add("RedirectENOENT", 0, 0, 0);
  MgmStats.Add("RedirectENONET", 0, 0, 0);
  MgmStats.Add("Rename", 0, 0, 0);
  MgmStats.Add("RmDir", 0, 0, 0);
  MgmStats.Add("Rm", 0, 0, 0);
  MgmStats.Add("Schedule2Drain", 0, 0, 0);
  MgmStats.Add("Schedule2Balance", 0, 0, 0);
  MgmStats.Add("SchedulingFailedBalance", 0, 0, 0);
  MgmStats.Add("SchedulingFailedDrain", 0, 0, 0);
  MgmStats.Add("Scheduled2Balance", 0, 0, 0);
  MgmStats.Add("Scheduled2Drain", 0, 0, 0);
  MgmStats.Add("Schedule2Delete", 0, 0, 0);
  MgmStats.Add("Scheduled2Delete", 0, 0, 0);
  MgmStats.Add("SendResync", 0, 0, 0);
  MgmStats.Add("Stall", 0, 0, 0);
  MgmStats.Add("Stat", 0, 0, 0);
  MgmStats.Add("Symlink", 0, 0, 0);
  MgmStats.Add("Touch", 0, 0, 0);
  MgmStats.Add("TxState", 0, 0, 0);
  MgmStats.Add("Truncate", 0, 0, 0);
  MgmStats.Add("VerifyStripe", 0, 0, 0);
  MgmStats.Add("Version", 0, 0, 0);
  MgmStats.Add("Versioning", 0, 0, 0);
  MgmStats.Add("WhoAmI", 0, 0, 0);
}<|MERGE_RESOLUTION|>--- conflicted
+++ resolved
@@ -103,22 +103,15 @@
 
   try
   {
-<<<<<<< HEAD
+    time_t t1 = time(0);
     eosView->initialize2();
+    time_t t2 = time(0);
     {
       eos::common::RWMutexWriteLock view_lock(eosViewRWMutex);
       eosView->initialize3();
-=======
-    time_t t1 = time(0);
-    gOFS->eosView->initialize2();
-    time_t t2 = time(0);
-    {
-      gOFS->eosViewRWMutex.LockWrite();
-      gOFS->eosView->initialize3();
       time_t t3 = time(0);
       eos_notice("eos file view initialize2: %d seconds", t2-t1);
       eos_notice("eos file view initialize3: %d seconds", t3-t2);
->>>>>>> 655a70ce
 
       if (MgmMaster.IsMaster())
       {
