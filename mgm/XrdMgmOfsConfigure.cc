--- conflicted
+++ resolved
@@ -1151,13 +1151,8 @@
   eos::common::Logging& g_logging = eos::common::Logging::GetInstance();
   // Configure log-file fan out
   std::vector<std::string> lFanOutTags {
-<<<<<<< HEAD
-    "Grpc", "Wnc", "Balancer", "Converter", "DrainJob", "ZMQ", "MetadataFlusher", "Http",
-    "Master", "Recycle", "LRU", "WFE", "WFE::Job", "GroupBalancer",
-=======
     "Grpc", "Balancer", "Converter", "DrainJob", "ZMQ", "MetadataFlusher", "Http",
     "Master", "Recycle", "LRU", "WFE", "WFE::Job", "GroupBalancer", "GroupDrainer",
->>>>>>> 7b3781ff
     "GeoBalancer", "GeoTreeEngine", "ReplicationTracker", "FileInspector", "Mounts", "OAuth", "#"};
   // Get the XRootD log directory
   char* logdir = 0;
