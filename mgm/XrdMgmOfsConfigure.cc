// ----------------------------------------------------------------------
// File: XrdMgmOfsConfigure.cc
// Author: Andreas-Joachim Peters - CERN
// ----------------------------------------------------------------------

/************************************************************************
 * EOS - the CERN Disk Storage System                                   *
 * Copyright (C) 2011 CERN/Switzerland                                  *
 *                                                                      *
 * This program is free software: you can redistribute it and/or modify *
 * it under the terms of the GNU General Public License as published by *
 * the Free Software Foundation, either version 3 of the License, or    *
 * (at your option) any later version.                                  *
 *                                                                      *
 * This program is distributed in the hope that it will be useful,      *
 * but WITHOUT ANY WARRANTY; without even the implied warranty of       *
 * MERCHANTABILITY or FITNESS FOR A PARTICULAR PURPOSE.  See the        *
 * GNU General Public License for more details.                         *
 *                                                                      *
 * You should have received a copy of the GNU General Public License    *
 * along with this program.  If not, see <http://www.gnu.org/licenses/>.*
 ************************************************************************/

/*----------------------------------------------------------------------------*/
#include <sys/types.h>
#include <sys/stat.h>
#include <fcntl.h>
#include <time.h>
#include <dirent.h>
#include <string.h>
/*----------------------------------------------------------------------------*/
#include "mgm/FsView.hh"
#include "mgm/XrdMgmOfs.hh"
#include "mgm/XrdMgmOfsTrace.hh"
#include "mgm/txengine/TransferEngine.hh"
#include "mgm/Quota.hh"
#include "mgm/Access.hh"
#include "mgm/Recycle.hh"
#include "common/plugin_manager/PluginManager.hh"
#include "namespace/interface/IChLogFileMDSvc.hh"
#include "namespace/interface/IChLogContainerMDSvc.hh"
/*----------------------------------------------------------------------------*/
#include "XrdCl/XrdClDefaultEnv.hh"
#include "XrdSys/XrdSysDNS.hh"
#include "XrdOuc/XrdOucStream.hh"
#include "XrdOuc/XrdOucTrace.hh"
#include "XrdSys/XrdSysError.hh"
#include "XrdSys/XrdSysPlugin.hh"
/*----------------------------------------------------------------------------*/
extern XrdOucTrace gMgmOfsTrace;
extern void xrdmgmofs_shutdown(int sig);
extern void xrdmgmofs_stacktrace(int sig);

/*----------------------------------------------------------------------------*/

USE_EOSMGMNAMESPACE

//------------------------------------------------------------------------------
// Static thread startup function calling Drain
//------------------------------------------------------------------------------
void*
XrdMgmOfs::StaticInitializeFileView(void* arg)
{
  return reinterpret_cast<XrdMgmOfs*>(arg)->InitializeFileView();
}

//------------------------------------------------------------------------------
// Initialize file view
//------------------------------------------------------------------------------
void*
XrdMgmOfs::InitializeFileView()
{
  {
    XrdSysMutexHelper lock(InitializationMutex);
    Initialized = kBooting;
    InitializationTime = time(0);
    RemoveStallRuleAfterBoot = false;
  }
  time_t tstart = time(0);
  std::string oldstallrule = "";
  std::string oldstallcomment = "";
  bool oldstallglobal = false;
  // Set the client stall
  {
    eos::common::RWMutexWriteLock lock(Access::gAccessMutex);

    if (Access::gStallRules.count(std::string("*")))
    {
      if (!RemoveStallRuleAfterBoot)
      {
        oldstallrule = Access::gStallRules[std::string("*")];
        oldstallcomment = Access::gStallComment[std::string("*")];
        oldstallglobal = Access::gStallGlobal;
      }
      else
      {
        RemoveStallRuleAfterBoot = false;
      }
    }

    Access::gStallRules[std::string("*")] = "100";
    Access::gStallGlobal = true;
    Access::gStallComment[std::string("*")] = "namespace is booting";
  }

  try
  {
    eosView->initialize2();
    {
      eos::common::RWMutexWriteLock view_lock(eosViewRWMutex);
      eosView->initialize3();

      if (MgmMaster.IsMaster())
      {
        // create ../proc/<x> files
        XrdOucString procpathwhoami = MgmProcPath;
        procpathwhoami += "/whoami";
        XrdOucString procpathwho = MgmProcPath;
        procpathwho += "/who";
        XrdOucString procpathquota = MgmProcPath;
        procpathquota += "/quota";
        XrdOucString procpathreconnect = MgmProcPath;
        procpathreconnect += "/reconnect";
        XrdOucString procpathmaster = MgmProcPath;
        procpathmaster += "/master";
        XrdOucErrInfo error;
        eos::common::Mapping::VirtualIdentity vid;
        eos::common::Mapping::Root(vid);
        eos::IFileMD* fmd = 0;

        try
        {
          fmd = eosView->getFile(procpathwhoami.c_str());
          fmd = 0;
        }
        catch (eos::MDException& e)
        {
          fmd = eosView->createFile(procpathwhoami.c_str(), 0, 0);
        }

        if (fmd)
        {
          fmd->setSize(4096);
          eosView->updateFileStore(fmd);
        }

        try
        {
          fmd = eosView->getFile(procpathwho.c_str());
          fmd = 0;
        }
        catch (eos::MDException& e)
        {
          fmd = eosView->createFile(procpathwho.c_str(), 0, 0);
        }

        if (fmd)
        {
          fmd->setSize(4096);
          eosView->updateFileStore(fmd);
        }

        try
        {
          fmd = eosView->getFile(procpathquota.c_str());
          fmd = 0;
        }
        catch (eos::MDException& e)
        {
          fmd = eosView->createFile(procpathquota.c_str(), 0, 0);
        }

        if (fmd)
        {
          fmd->setSize(4096);
          eosView->updateFileStore(fmd);
        }

        try
        {
          fmd = eosView->getFile(procpathreconnect.c_str());
          fmd = 0;
        }
        catch (eos::MDException& e)
        {
          fmd = eosView->createFile(procpathreconnect.c_str(), 0, 0);
        }

        if (fmd)
        {
          fmd->setSize(4096);
          eosView->updateFileStore(fmd);
        }

        try
        {
          fmd = eosView->getFile(procpathmaster.c_str());
          fmd = 0;
        }
        catch (eos::MDException& e)
        {
          fmd = eosView->createFile(procpathmaster.c_str(), 0, 0);
        }

        if (fmd)
        {
          fmd->setSize(4096);
          eosView->updateFileStore(fmd);
        }

	{
	  XrdSysMutexHelper lock(InitializationMutex);
	  Initialized = kBooted;
	  eos_static_alert("msg=\"namespace booted (as master)\"");
	}
      }
    }

    if (!MgmMaster.IsMaster())
    {
      eos_static_info("msg=\"starting slave listener\"");
      struct stat buf;
      buf.st_size = 0;
      ::stat(gOFS->MgmNsFileChangeLogFile.c_str(), &buf);

      eos::IChLogContainerMDSvc* eos_chlog_dirsvc =
          dynamic_cast<eos::IChLogContainerMDSvc*>(gOFS->eosDirectoryService);
      eos::IChLogFileMDSvc* eos_chlog_filesvc =
          dynamic_cast<eos::IChLogFileMDSvc*>(gOFS->eosFileService);

      if (eos_chlog_dirsvc && eos_chlog_filesvc)
      {
        eos_chlog_filesvc->startSlave();
        eos_chlog_dirsvc->startSlave();

        // Wait that the follower reaches the offset seen now
        while (eos_chlog_filesvc->getFollowOffset() < (uint64_t) buf.st_size)
        {
          XrdSysTimer sleeper;
          sleeper.Wait(5000);
          eos_static_info("msg=\"waiting for the namespace to reach the follow "
                          "point\" is-offset=%llu follow-offset=%llu",  \
                          eos_chlog_filesvc->getFollowOffset(), (uint64_t) buf.st_size);
        }
      }

      {
        XrdSysMutexHelper lock(InitializationMutex);
        Initialized = kBooted;
        eos_static_alert("msg=\"namespace booted (as slave)\"");
      }
    }

    time_t tstop = time(0);
    MgmMaster.MasterLog(eos_notice("eos namespace file loading stopped after %d "
                                   "seconds", (tstop - tstart)));
    {
      eos::common::RWMutexWriteLock lock(Access::gAccessMutex);

      if (oldstallrule.length())
      {
        Access::gStallRules[std::string("*")] = oldstallrule;
      }
      else
      {
        Access::gStallRules.erase(std::string("*"));
      }

      if (oldstallcomment.length())
      {
        Access::gStallComment[std::string("*")] = oldstallcomment;
      }
      else
      {
        Access::gStallComment.erase(std::string("*"));
      }

      Access::gStallGlobal = oldstallglobal;
    }
  }
  catch (eos::MDException& e)
  {
    {
      XrdSysMutexHelper lock(InitializationMutex);
      Initialized = kFailed;
    }
    time_t tstop = time(0);
    errno = e.getErrno();
    eos_crit("namespace file loading initialization failed after %d seconds",
             (tstop - tstart));
    eos_crit("initialization returnd ec=%d %s\n", e.getErrno(),
             e.getMessage().str().c_str());
  }

  {
    XrdSysMutexHelper lock(InitializationMutex);
    InitializationTime = (time(0) - InitializationTime);

    // Grab process status after boot
    if (!eos::common::LinuxStat::GetStat(LinuxStatsStartup))
      eos_crit("failed to grab /proc/self/stat information");
  }

  // Fill the current accounting and load all the quota nodes from the namespace
  Quota::LoadNodes();
  return 0;
}

//------------------------------------------------------------------------------
// Configure the MGM node
//------------------------------------------------------------------------------
int
XrdMgmOfs::Configure(XrdSysError& Eroute)
{
  char* var;
  const char* val;
  int cfgFD, retc, NoGo = 0;
  XrdOucStream Config(&Eroute, getenv("XRDINSTANCE"));
  XrdOucString role = "server";
  bool authorize = false;
  AuthLib = "";
  Authorization = 0;
  pthread_t tid = 0;
  IssueCapability = false;
  MgmRedirector = false;
  StartTime = time(NULL);
  // set short timeouts in the new XrdCl class
  XrdCl::DefaultEnv::GetEnv()->PutInt("TimeoutResolution", 1);
  // set connection window short
  XrdCl::DefaultEnv::GetEnv()->PutInt("ConnectionWindow", 5);
  // set connection retry to one
  XrdCl::DefaultEnv::GetEnv()->PutInt("ConnectionRetry", 1);
  // set stream error window
  XrdCl::DefaultEnv::GetEnv()->PutInt("StreamErrorWindow", 0);
  UTF8 = getenv("EOS_UTF8") ? true : false;
  Shutdown = false;
  setenv("XrdSecPROTOCOL", "sss", 1);
  Eroute.Say("=====> mgmofs enforces SSS authentication for XROOT clients");
  MgmOfsTargetPort = "1094";
  MgmOfsName = "";
  MgmOfsAlias = "";
  MgmOfsBrokerUrl = "root://localhost:1097//eos/";
  MgmOfsInstanceName = "testinstance";
  MgmConfigDir = "";
  MgmMetaLogDir = "";
  MgmTxDir = "";
  MgmAuthDir = "";
  MgmArchiveDir = "";
  MgmHealMap.set_deleted_key(0);
  MgmDirectoryModificationTime.set_deleted_key(0);
  IoReportStorePath = "/var/tmp/eos/report";
  MgmOfsVstBrokerUrl = "";
  MgmArchiveDstUrl = "";
  MgmArchiveSvcClass = "default";

  if (getenv("EOS_VST_BROKER_URL"))
    MgmOfsVstBrokerUrl = getenv("EOS_VST_BROKER_URL");

  if (getenv("EOS_ARCHIVE_URL"))
  {
    MgmArchiveDstUrl = getenv("EOS_ARCHIVE_URL");

    // Make sure it ends with a '/'
    if (MgmArchiveDstUrl[MgmArchiveDstUrl.length() - 1] != '/')
      MgmArchiveDstUrl += '/';
  }

  if (getenv("EOS_ARCHIVE_SVCCLASS"))
  {
    MgmArchiveSvcClass = getenv("EOS_ARCHIVE_SVCCLASS");
  }

  // Create and own the output cache directory or clean it up if it exists -
  // this is used to store temporary results for commands like find, backup
  // or achive
  struct stat dir_stat;

  if (!::stat("/tmp/eos.mgm/", &dir_stat) && S_ISDIR(dir_stat.st_mode))
  {
    XrdOucString systemline = "rm -rf /tmp/eos.mgm/* >& /dev/null &";
    int rrc = system(systemline.c_str());

    if (WEXITSTATUS(rrc))
      eos_err("%s returned %d", systemline.c_str(), rrc);
  }
  else
  {
    eos::common::Path out_dir("/tmp/eos.mgm/empty");

    if (!out_dir.MakeParentPath(S_IRWXU))
    {
      eos_err("Unable to create temporary output file directory /tmp/eos.mgm/");
      Eroute.Emsg("Config", errno, "create temporary outputfile"
                  " directory /tmp/eos.mgm/");
      NoGo = 1;
      return NoGo;;
    }

    // Own the directory by daemon
    if (::chown(out_dir.GetParentPath(), 2, 2))
    {
      eos_err("Unable to own temporary outputfile directory %s",
              out_dir.GetParentPath());
      Eroute.Emsg("Config", errno, "own outputfile directory /tmp/eos.mgm/");
      NoGo = 1;
      return NoGo;;
    }
  }

  ErrorLog = true;
  bool ConfigAutoSave = false;
  MgmConfigAutoLoad = "";
  long myPort = 0;
  std::string ns_lib_path {""};

  if (getenv("XRDDEBUG"))
    gMgmOfsTrace.What = TRACE_MOST | TRACE_debug;

  {
    // Borrowed from XrdOfs
    unsigned int myIPaddr = 0;
    char buff[256], *bp;
    int i;
    // Obtain port number we will be using
    myPort = (bp = getenv("XRDPORT")) ? strtol(bp, (char**) 0, 10) : 0;
    // Establish our hostname and IPV4 address
    HostName = XrdSysDNS::getHostName();

    if (!XrdSysDNS::Host2IP(HostName, &myIPaddr)) myIPaddr = 0x7f000001;

    strcpy(buff, "[::");
    bp = buff + 3;
    bp += XrdSysDNS::IP2String(myIPaddr, 0, bp, 128);
    *bp++ = ']';
    *bp++ = ':';
    sprintf(bp, "%ld", myPort);

    for (i = 0; HostName[i] && HostName[i] != '.'; i++);

    HostName[i] = '\0';
    HostPref = strdup(HostName);
    HostName[i] = '.';
    Eroute.Say("=====> mgmofs.hostname: ", HostName, "");
    Eroute.Say("=====> mgmofs.hostpref: ", HostPref, "");
    ManagerId = HostName;
    ManagerId += ":";
    ManagerId += (int) myPort;
    unsigned int ip = 0;

    if (XrdSysDNS::Host2IP(HostName, &ip))
    {
      char buff[1024];
      XrdSysDNS::IP2String(ip, 0, buff, 1024);
      ManagerIp = buff;
      ManagerPort = myPort;
    }
    else
    {
      return Eroute.Emsg("Config", errno, "convert hostname to IP address", HostName);
    }

    Eroute.Say("=====> mgmofs.managerid: ", ManagerId.c_str(), "");
  }

  if (!ConfigFN || !*ConfigFN)
  {
    Eroute.Emsg("Config", "Configuration file not specified.");
  }
  else
  {
    // Try to open the configuration file.
    if ((cfgFD = open(ConfigFN, O_RDONLY, 0)) < 0)
      return Eroute.Emsg("Config", errno, "open config file", ConfigFN);

    Config.Attach(cfgFD);
    // Now start reading records until eof
    XrdOucString nsin;
    XrdOucString nsout;

    while ((var = Config.GetMyFirstWord()))
    {
      if (!strncmp(var, "all.", 4))
      {
        var += 4;

        if (!strcmp("role", var))
        {
          if (!(val = Config.GetWord()))
          {
            Eroute.Emsg("Config", "argument for all.role missing.");
            NoGo = 1;
          }
          else
          {
            XrdOucString lrole = val;

            if ((val = Config.GetWord()))
            {
              if (!strcmp(val, "if"))
              {
                if ((val = Config.GetWord()))
                {
                  if (!strcmp(val, HostName))
                  {
                    role = lrole;
                  }

                  if (!strcmp(val, HostPref))
                  {
                    role = lrole;
                  }
                }
              }
              else
              {
                role = lrole;
              }
            }
            else
            {
              role = lrole;
            }
          }
        }
      }

      if (!strncmp(var, "mgmofs.", 7))
      {
        var += 7;
        if (!strcmp("fs", var))
        {
          if (!(val = Config.GetWord()))
          {
            Eroute.Emsg("Config", "argument for fs invalid.");
            NoGo = 1;
          }
          else
          {
            Eroute.Say("=====> mgmofs.fs: ", val, "");
            MgmOfsName = val;
          }
        }

        if (!strcmp("targetport", var))
        {
          if (!(val = Config.GetWord()))
          {
            Eroute.Emsg("Config", "argument for fs invalid.");
            NoGo = 1;
          }
          else
          {
            Eroute.Say("=====> mgmofs.targetport: ", val, "");
            MgmOfsTargetPort = val;
          }
        }

        if (!strcmp("capability", var))
        {
          if (!(val = Config.GetWord()))
          {
            Eroute.Emsg("Config",
                        "argument 2 for capbility missing. Can be true/lazy/1 or false/0");
            NoGo = 1;
          }
          else
          {
            if ((!(strcmp(val, "true"))) || (!(strcmp(val, "1")))
                || (!(strcmp(val, "lazy"))))
            {
              IssueCapability = true;
            }
            else
            {
              if ((!(strcmp(val, "false"))) || (!(strcmp(val, "0"))))
              {
                IssueCapability = false;
              }
              else
              {
                Eroute.Emsg("Config",
                            "argument 2 for capbility invalid. Can be <true>/1 or <false>/0");
                NoGo = 1;
              }
            }
          }
        }

        if (!strcmp("broker", var))
        {
          if (!(val = Config.GetWord()))
          {
            Eroute.Emsg("Config",
                        "argument 2 for broker missing. Should be URL like root://<host>/<queue>/");
            NoGo = 1;
          }
          else
          {
            if (getenv("EOS_BROKER_URL"))
            {
              MgmOfsBrokerUrl = getenv("EOS_BROKER_URL");
            }
            else
            {
              MgmOfsBrokerUrl = val;
            }
          }
        }

        if (!strcmp("instance", var))
        {
          if (!(val = Config.GetWord()))
          {
            Eroute.Emsg("Config",
                        "argument 2 for instance missing. Should be the name of the EOS cluster");
            NoGo = 1;
          }
          else
          {
            if (getenv("EOS_INSTANCE_NAME"))
            {
              MgmOfsInstanceName = getenv("EOS_INSTANCE_NAME");
            }
            else
            {
              MgmOfsInstanceName = val;
            }
          }

          Eroute.Say("=====> mgmofs.instance : ", MgmOfsInstanceName.c_str(), "");
        }

        if (!strcmp("nslib", var))
        {
          if (!(val = Config.GetWord()))
          {
            Eroute.Emsg("Config", "no namespace library path provided");
            NoGo = 1;
          }
          else
          {
            ns_lib_path = val;
          }

          Eroute.Say("=====> mgmofs.nslib : ", ns_lib_path.c_str());
        }

        if (!strcmp("authlib", var))
        {
          if ((!(val = Config.GetWord())) || (::access(val, R_OK)))
          {
            Eroute.Emsg("Config", "I cannot acccess you authorization library!");
            NoGo = 1;
          }
          else
          {
            AuthLib = val;
          }

          Eroute.Say("=====> mgmofs.authlib : ", AuthLib.c_str());
        }

        if (!strcmp("authorize", var))
        {
          if ((!(val = Config.GetWord())) ||
              (strcmp("true", val) && strcmp("false", val) &&
               strcmp("1", val) && strcmp("0", val)))
          {
            Eroute.Emsg("Config", "argument 2 for authorize illegal or missing. "
                        "Must be <true>, <false>, <1> or <0>!");
            NoGo = 1;
          }
          else
          {
            if ((!strcmp("true", val) || (!strcmp("1", val))))
            {
              authorize = true;
            }
          }
          if (authorize)
            Eroute.Say("=====> mgmofs.authorize : true");
          else
            Eroute.Say("=====> mgmofs.authorize : false");
        }

        if (!strcmp("errorlog", var))
        {
          if ((!(val = Config.GetWord())) ||
              (strcmp("true", val) && strcmp("false", val) &&
               strcmp("1", val) && strcmp("0", val)))
          {
            Eroute.Emsg("Config", "argument 2 for errorlog illegal or missing. "
                        "Must be <true>, <false>, <1> or <0>!");
            NoGo = 1;
          }
          else
          {
            if ((!strcmp("true", val) || (!strcmp("1", val))))
            {
              ErrorLog = true;
            }
            else
            {
              ErrorLog = false;
            }
          }

          if (ErrorLog)
            Eroute.Say("=====> mgmofs.errorlog : true");
          else
            Eroute.Say("=====> mgmofs.errorlog : false");
        }

        if (!strcmp("redirector", var))
        {
          if ((!(val = Config.GetWord())) ||
              (strcmp("true", val) && strcmp("false", val) &&
               strcmp("1", val) && strcmp("0", val)))
          {
            Eroute.Emsg("Config", "argument 2 for redirector illegal or missing. "
                        "Must be <true>,<false>,<1> or <0>!");
            NoGo = 1;
          }
          else
          {
            if ((!strcmp("true", val) || (!strcmp("1", val))))
            {
              MgmRedirector = true;
            }
            else
            {
              MgmRedirector = false;
            }
          }
          if (ErrorLog)
            Eroute.Say("=====> mgmofs.errorlog   : true");
          else
            Eroute.Say("=====> mgmofs.errorlog   : false");
        }

        if (!strcmp("configdir", var))
        {
          if (!(val = Config.GetWord()))
          {
            Eroute.Emsg("Config", "argument for configdir invalid.");
            NoGo = 1;
          }
          else
          {
            MgmConfigDir = val;

            if (!MgmConfigDir.endswith("/"))
              MgmConfigDir += "/";
          }
        }

        if (!strcmp("archivedir", var))
        {
          if (!(val = Config.GetWord()))
          {
            Eroute.Emsg("Config", "argument for archivedir invalid.");
            NoGo = 1;
          }
          else
          {
            MgmArchiveDir = val;

            if (!MgmArchiveDir.endswith("/"))
              MgmArchiveDir += "/";
          }
        }


        if (!strcmp("autosaveconfig", var))
        {
          if (!(val = Config.GetWord()))
          {
            Eroute.Emsg("Config",
                        "argument 2 for autosaveconfig missing. Can be true/1 or false/0");
            NoGo = 1;
          }
          else
          {
            if ((!(strcmp(val, "true"))) || (!(strcmp(val, "1"))))
            {
              ConfigAutoSave = true;
            }
            else
            {
              if ((!(strcmp(val, "false"))) || (!(strcmp(val, "0"))))
              {
                ConfigAutoSave = false;
              }
              else
              {
                Eroute.Emsg("Config",
                            "argument 2 for autosaveconfig invalid. Can be <true>/1 or <false>/0");
                NoGo = 1;
              }
            }
          }
        }

        if (!strcmp("autoloadconfig", var))
        {
          if (!(val = Config.GetWord()))
          {
            Eroute.Emsg("Config", "argument for autoloadconfig invalid.");
            NoGo = 1;
          }
          else
          {
            MgmConfigAutoLoad = val;
          }
        }

        if (!strcmp("alias", var))
        {
          if (!(val = Config.GetWord()))
          {
            Eroute.Emsg("Config", "argument for alias missing.");
            NoGo = 1;
          }
          else
          {
            MgmOfsAlias = val;
          }
        }


        if (!strcmp("metalog", var))
        {
          if (!(val = Config.GetWord()))
          {
            Eroute.Emsg("Config", "argument 2 for metalog missing");
            NoGo = 1;
          }
          else
          {
            MgmMetaLogDir = val;
            // just try to create it in advance
            XrdOucString makeit = "mkdir -p ";
            makeit += MgmMetaLogDir;
            int src = system(makeit.c_str());

            if (src)
              eos_err("%s returned %d", makeit.c_str(), src);

            XrdOucString chownit = "chown -R ";
            chownit += (int) geteuid();
            chownit += " ";
            chownit += MgmMetaLogDir;
            src = system(chownit.c_str());

            if (src)
              eos_err("%s returned %d", chownit.c_str(), src);

            if (::access(MgmMetaLogDir.c_str(), W_OK | R_OK | X_OK))
            {
              Eroute.Emsg("Config", "cannot acccess the meta data changelog "
                          "directory for r/w!", MgmMetaLogDir.c_str());
              NoGo = 1;
            }
            else
            {
              Eroute.Say("=====> mgmofs.metalog: ", MgmMetaLogDir.c_str(), "");
            }
          }
        }

        if (!strcmp("txdir", var))
        {
          if (!(val = Config.GetWord()))
          {
            Eroute.Emsg("Config", "argument 2 for txdir missing");
            NoGo = 1;
          }
          else
          {
            MgmTxDir = val;
            // just try to create it in advance
            XrdOucString makeit = "mkdir -p ";
            makeit += MgmTxDir;
            int src = system(makeit.c_str());

            if (src)
              eos_err("%s returned %d", makeit.c_str(), src);

            XrdOucString chownit = "chown -R ";
            chownit += (int) geteuid();
            chownit += " ";
            chownit += MgmTxDir;
            src = system(chownit.c_str());

            if (src)
              eos_err("%s returned %d", chownit.c_str(), src);

            if (::access(MgmTxDir.c_str(), W_OK | R_OK | X_OK))
            {
              Eroute.Emsg("Config", "cannot acccess the transfer directory for r/w:",
                          MgmTxDir.c_str());
              NoGo = 1;
            }
            else
            {
              Eroute.Say("=====> mgmofs.txdir:   ", MgmTxDir.c_str(), "");
            }
          }
        }

        if (!strcmp("authdir", var))
        {
          if (!(val = Config.GetWord()))
          {
            Eroute.Emsg("Config", "argument 2 for authdir missing");
            NoGo = 1;
          }
          else
          {
            MgmAuthDir = val;
            // just try to create it in advance
            XrdOucString makeit = "mkdir -p ";
            makeit += MgmAuthDir;
            int src = system(makeit.c_str());

            if (src)
              eos_err("%s returned %d", makeit.c_str(), src);

            XrdOucString chownit = "chown -R ";
            chownit += (int) geteuid();
            chownit += " ";
            chownit += MgmAuthDir;
            src = system(chownit.c_str());

            if (src)
              eos_err("%s returned %d", chownit.c_str(), src);

            if ((src = ::chmod(MgmAuthDir.c_str(), S_IRUSR | S_IWUSR | S_IXUSR)))
            {
              eos_err("chmod 700 %s returned %d", MgmAuthDir.c_str(), src);
              NoGo = 1;
            }

            if (::access(MgmAuthDir.c_str(), W_OK | R_OK | X_OK))
            {
              Eroute.Emsg("Config", "cannot acccess the authentication directory "
                          "for r/w:", MgmAuthDir.c_str());
              NoGo = 1;
            }
            else
            {
              Eroute.Say("=====> mgmofs.authdir:   ", MgmAuthDir.c_str(), "");
            }
          }
        }

        if (!strcmp("reportstorepath", var))
        {
          if (!(val = Config.GetWord()))
          {
            Eroute.Emsg("Config", "argument 2 for reportstorepath missing");
            NoGo = 1;
          }
          else
          {
            IoReportStorePath = val;
            // just try to create it in advance
            XrdOucString makeit = "mkdir -p ";
            makeit += IoReportStorePath;
            int src = system(makeit.c_str());

            if (src)
              eos_err("%s returned %d", makeit.c_str(), src);

            XrdOucString chownit = "chown -R ";
            chownit += (int) geteuid();
            chownit += " ";
            chownit += IoReportStorePath;
            src = system(chownit.c_str());

            if (src)
              eos_err("%s returned %d", chownit.c_str(), src);

            if (::access(IoReportStorePath.c_str(), W_OK | R_OK | X_OK))
            {
              Eroute.Emsg("Config", "cannot acccess the reportstore directory "
                          "for r/w:", IoReportStorePath.c_str());
              NoGo = 1;
            }
            else
            {
              Eroute.Say("=====> mgmofs.reportstorepath: ", IoReportStorePath.c_str(), "");
            }
          }
        }

        // Get the fst gateway hostname and port
        if (!strcmp("fstgw", var))
        {
          if (!(val = Config.GetWord()))
          {
            Eroute.Emsg("Config", "fst gateway value not specified");
            NoGo = 1;
          }
          else
          {
            mFstGwHost = val;
            size_t pos = mFstGwHost.find(':');

            if (pos == std::string::npos)
            {
              // Use a default value if no port is specified
              mFstGwPort = 1094;
            }
            else
            {
              mFstGwPort = atoi(mFstGwHost.substr(pos + 1).c_str());
              mFstGwHost = mFstGwHost.erase(pos);
            }

            Eroute.Say("=====> mgmofs.fstgw: ", mFstGwHost.c_str(), ":",
                       std::to_string((long long int)mFstGwPort).c_str());
          }
        }

        if (!strcmp("trace", var))
        {

          static struct traceopts
          {
            const char* opname;
            int opval;
          } tropts[] =
          {
            {"aio", TRACE_aio},
            {"all", TRACE_ALL},
            {"chmod", TRACE_chmod},
            {"close", TRACE_close},
            {"closedir", TRACE_closedir},
            {"debug", TRACE_debug},
            {"delay", TRACE_delay},
            {"dir", TRACE_dir},
            {"exists", TRACE_exists},
            {"getstats", TRACE_getstats},
            {"fsctl", TRACE_fsctl},
            {"io", TRACE_IO},
            {"mkdir", TRACE_mkdir},
            {"most", TRACE_MOST},
            {"open", TRACE_open},
            {"opendir", TRACE_opendir},
            {"qscan", TRACE_qscan},
            {"read", TRACE_read},
            {"readdir", TRACE_readdir},
            {"redirect", TRACE_redirect},
            {"remove", TRACE_remove},
            {"rename", TRACE_rename},
            {"sync", TRACE_sync},
            {"truncate", TRACE_truncate},
            {"write", TRACE_write},
            {"authorize", TRACE_authorize},
            {"map", TRACE_map},
            {"role", TRACE_role},
            {"access", TRACE_access},
            {"attributes", TRACE_attributes},
            {"allows", TRACE_allows}
          };
          int i, neg, trval = 0, numopts = sizeof(tropts) / sizeof(struct traceopts);

          if (!(val = Config.GetWord()))
          {
            Eroute.Emsg("Config", "trace option not specified");
            return 1;
          }

          while (val)
          {
            Eroute.Say("=====> mgmofs.trace: ", val, "");

            if (!strcmp(val, "off")) trval = 0;
            else
            {
              if ((neg = (val[0] == '-' && val[1]))) val++;

              for (i = 0; i < numopts; i++)
              {
                if (!strcmp(val, tropts[i].opname))
                {
                  if (neg) trval &= ~tropts[i].opval;
                  else trval |= tropts[i].opval;

                  break;
                }
              }

              if (i >= numopts)
                Eroute.Say("Config warning: ignoring invalid trace option '", val, "'.");
            }

            val = Config.GetWord();
          }

          gMgmOfsTrace.What = trval;
        }

        // Configure the number of authentication worker threads
        if (!strcmp("auththreads", var))
        {
          if (!(val = Config.GetWord()))
          {
            Eroute.Emsg("Config", "argument for number of auth threads is invalid.");
            NoGo = 1;
          }
          else
          {
            Eroute.Say("=====> mgmofs.auththreads: ", val, "");
            mNumAuthThreads = atoi(val);
          }
        }

        // Configure frontend port number on which clients submit requests
        if (!strcmp("authport", var))
        {
          if (!(val = Config.GetWord()))
          {
            Eroute.Emsg("Config", "argument for frontend port invalid.");
            NoGo = 1;
          }
          else
          {
            Eroute.Say("=====> mgmofs.authport: ", val, "");
            mFrontendPort = atoi(val);
          }
        }
      }
    }
  }

  if (MgmRedirector)
    Eroute.Say("=====> mgmofs.redirector : true");
  else
    Eroute.Say("=====> mgmofs.redirector : false");

  if (!MgmOfsBrokerUrl.endswith("/"))
  {
    MgmOfsBrokerUrl += "/";
  }

  if (!MgmOfsBrokerUrl.endswith("//eos/"))
  {
    Eroute.Say("Config error: the broker url has to be of the form <root://<hostname>[:<port>]//");
    return 1;
  }

  if (MgmOfsVstBrokerUrl.length() && (!MgmOfsVstBrokerUrl.endswith("//eos/")))
  {
    Eroute.Say("Config error: the vst broker url has to be of the form <root://<hostname>[:<port>]//");
    return 1;
  }

  if (!MgmConfigDir.length())
  {
    Eroute.Say("Config error: configuration directory is not defined : mgm.configdir=</var/eos/config/>");
    return 1;
  }

  if (!MgmMetaLogDir.length())
  {
    Eroute.Say("Config error: meta data log directory is not defined : mgm.metalog=</var/eos/md/>");
    return 1;
  }

  if (!MgmTxDir.length())
  {
    Eroute.Say("Config error: transfer directory is not defined : mgm.txdir=</var/eos/tx/>");
    return 1;
  }

  if (!MgmAuthDir.length())
  {
    Eroute.Say("Config error: auth directory is not defined: mgm.authdir=</var/eos/auth/>");
    return 1;
  }

  if (!MgmArchiveDir.length())
  {
    Eroute.Say("Config notice: archive directory is not defined - archiving is disabled");
  }

  // Load the namespace plugin
  if (!ns_lib_path.empty())
  {
    eos::common::PluginManager& pm = eos::common::PluginManager::GetInstance();
    pm.LoadByPath(ns_lib_path);
  }

  MgmOfsBroker = MgmOfsBrokerUrl;
  MgmDefaultReceiverQueue = MgmOfsBrokerUrl;
  MgmDefaultReceiverQueue += "*/fst";
  MgmOfsBrokerUrl += HostName;
  MgmOfsBrokerUrl += "/mgm";

  if (MgmOfsVstBrokerUrl.length())
  {
    MgmOfsVstBrokerUrl += MgmOfsInstanceName;
    MgmOfsVstBrokerUrl += "/";
    MgmOfsVstBrokerUrl += HostName;
    MgmOfsVstBrokerUrl += "/vst";
  }

  MgmOfsQueue = "/eos/";
  MgmOfsQueue += ManagerId;
  MgmOfsQueue += "/mgm";
  // Setup the circular in-memory logging buffer
  eos::common::Logging::Init();
  // Configure log-file fan out
  std::vector<std::string> lFanOutTags;
  lFanOutTags.push_back("Balancer");
  lFanOutTags.push_back("Converter");
  lFanOutTags.push_back("DrainJob");
  lFanOutTags.push_back("Http");
  lFanOutTags.push_back("Master");
  lFanOutTags.push_back("Recycle");
  lFanOutTags.push_back("LRU");
  lFanOutTags.push_back("GroupBalancer");
  lFanOutTags.push_back("GeoBalancer");
  lFanOutTags.push_back("GeoTreeEngine");
  lFanOutTags.push_back("#");
  // Get the XRootD log directory
  char* logdir = 0;
  XrdOucEnv::Import("XRDLOGDIR", logdir);

  if (logdir)
  {
    for (size_t i = 0; i < lFanOutTags.size(); i++)
    {
      std::string lLogFile = logdir;
      lLogFile += "/";

      if (lFanOutTags[i] == "#")
        lLogFile += "Clients";
      else
        lLogFile += lFanOutTags[i];

      lLogFile += ".log";
      FILE* fp = fopen(lLogFile.c_str(), "a+");

      if (fp)
        eos::common::Logging::AddFanOut(lFanOutTags[i].c_str(), fp);
      else
        fprintf(stderr, "error: failed to open sub-logfile=%s", lLogFile.c_str());
    }
  }

  // Add some alias for the logging
  // HTTP module
  eos::common::Logging::AddFanOutAlias("HttpHandler", "Http");
  eos::common::Logging::AddFanOutAlias("HttpServer", "Http");
  eos::common::Logging::AddFanOutAlias("ProtocolHandler", "Http");
  eos::common::Logging::AddFanOutAlias("S3", "Http");
  eos::common::Logging::AddFanOutAlias("S3Store", "Http");
  eos::common::Logging::AddFanOutAlias("WebDAV", "Http");
  eos::common::Logging::AddFanOutAlias("PropFindResponse", "Http");
  eos::common::Logging::AddFanOutAlias("WebDAVHandler", "Http");
  eos::common::Logging::AddFanOutAlias("WebDAVReponse", "Http");
  eos::common::Logging::AddFanOutAlias("S3Handler", "Http");
  eos::common::Logging::AddFanOutAlias("S3Store", "Http");
  eos::common::Logging::SetUnit(MgmOfsBrokerUrl.c_str());
  Eroute.Say("=====> mgmofs.broker : ", MgmOfsBrokerUrl.c_str(), "");

  XrdOucString ttybroadcastkillline = "pkill -9 -f \"eos-tty-broadcast\"";
  int rrc = system(ttybroadcastkillline.c_str());
  if (WEXITSTATUS(rrc))
  {
    eos_info("%s returned %d", ttybroadcastkillline.c_str(), rrc);
  }

  if (getenv("EOS_TTY_BROADCAST_LISTEN_LOGFILE") && getenv("EOS_TTY_BROADCAST_EGREP"))
  {
    XrdOucString ttybroadcastline = "eos-tty-broadcast ";
    ttybroadcastline += getenv("EOS_TTY_BROADCAST_LISTEN_LOGFILE");
    ttybroadcastline += " ";
    ttybroadcastline += getenv("EOS_TTY_BROADCAST_EGREP");
    ttybroadcastline += " >& /dev/null &";
    eos_info("%s\n", ttybroadcastline.c_str());
    rrc = system(ttybroadcastline.c_str());
    if (WEXITSTATUS(rrc))
    {
      eos_info("%s returned %d", ttybroadcastline.c_str(), rrc);
    }
  }

  int pos1 = MgmDefaultReceiverQueue.find("//");
  int pos2 = MgmDefaultReceiverQueue.find("//", pos1 + 2);

  if (pos2 != STR_NPOS)
    MgmDefaultReceiverQueue.erase(0, pos2 + 1);

  Eroute.Say("=====> mgmofs.defaultreceiverqueue : ",
             MgmDefaultReceiverQueue.c_str(), "");
  // Set our Eroute for XrdMqMessage
  XrdMqMessage::Eroute = *eDest;

  // Check if mgmofsfs has been set
  if (!MgmOfsName.length())
    Eroute.Say("Config error: no mgmofs fs has been defined (mgmofs.fs /...)", "",
               "");
  else
    Eroute.Say("=====> mgmofs.fs: ", MgmOfsName.c_str(), "");

  if (ErrorLog)
    Eroute.Say("=====> mgmofs.errorlog : enabled");
  else
    Eroute.Say("=====> mgmofs.errorlog : disabled");

  // we need to specify this if the server was not started with the explicit
  // manager option ... e.g. see XrdOfs
  Eroute.Say("=====> all.role: ", role.c_str(), "");

  if (role == "manager")
    putenv((char*) "XRDREDIRECT=R");

  if ((AuthLib != "") && (authorize))
  {
    // Load the authorization plugin
    XrdSysPlugin* myLib;
    XrdAccAuthorize * (*ep)(XrdSysLogger*, const char*, const char*);

    // Authorization comes from the library or we use the default
    Authorization = XrdAccAuthorizeObject(Eroute.logger(), ConfigFN, 0);

    if (!(myLib = new XrdSysPlugin(&Eroute, AuthLib.c_str())))
    {
      Eroute.Emsg("Config", "Failed to load authorization library!");
      NoGo = 1;
    }
    else
    {
      ep = (XrdAccAuthorize * (*)(XrdSysLogger*, const char*, const char*))
           (myLib->getPlugin("XrdAccAuthorizeObject"));

      if (!ep)
      {
        Eroute.Emsg("Config", "Failed to get authorization library plugin!");
        NoGo = 1;
      }
      else
      {
        Authorization = ep(Eroute.logger(), ConfigFN, 0);
      }
    }
  }

  if ((retc = Config.LastError()))
    NoGo = Eroute.Emsg("Config", -retc, "read config file", ConfigFN);

  Config.Close();
  XrdOucString unit = "mgm@";
  unit += ManagerId;
  eos::common::Logging::SetLogPriority(LOG_INFO);
  eos::common::Logging::SetUnit(unit.c_str());
  std::string filter =
    "Process,AddQuota,UpdateHint,Update,UpdateQuotaStatus,SetConfigValue,"
    "Deletion,GetQuota,PrintOut,RegisterNode,SharedHash,"
    "placeNewReplicas,accessReplicas,placeNewReplicasOneGroup,accessReplicasOneGroup,accessHeadReplicaMultipleGroup,listenFsChange,updateTreeInfo,updateAtomicPenalties,updateFastStructures";
  eos::common::Logging::SetFilter(filter.c_str());
  Eroute.Say("=====> setting message filter: Process,AddQuota,UpdateHint,Update"
             "UpdateQuotaStatus,SetConfigValue,Deletion,GetQuota,PrintOut,"
             "RegisterNode,SharedHash,"
             "placeNewReplicas,accessReplicas,placeNewReplicasOneGroup,accessReplicasOneGroup,accessHeadReplicaMultipleGroup,listenFsChange,updateTreeInfo,updateAtomicPenalties,updateFastStructures");
  // We automatically append the host name to the config dir now !!!
  MgmConfigDir += HostName;
  MgmConfigDir += "/";
  XrdOucString makeit = "mkdir -p ";
  makeit += MgmConfigDir;
  int src = system(makeit.c_str());

  if (src)
    eos_err("%s returned %d", makeit.c_str(), src);

  XrdOucString chownit = "chown -R ";
  chownit += (int) geteuid();
  chownit += " ";
  chownit += MgmConfigDir;
  src = system(chownit.c_str());

  if (src)
    eos_err("%s returned %d", chownit.c_str(), src);

  // Check config directory access
  if (::access(MgmConfigDir.c_str(), W_OK | R_OK | X_OK))
  {
    Eroute.Emsg("Config", "Cannot acccess the configuration directory for r/w!",
                MgmConfigDir.c_str());
    NoGo = 1;
  }
  else
  {
    Eroute.Say("=====> mgmofs.configdir: ", MgmConfigDir.c_str(), "");
  }

  // Start the config engine
  ConfEngine = new ConfigEngine(MgmConfigDir.c_str());
  // Create comment log
  commentLog = new eos::common::CommentLog("/var/log/eos/mgm/logbook.log");

  if (commentLog && commentLog->IsValid())
  {
    Eroute.Say("=====> comment log in /var/log/eos/mgm/logbook.log");
  }
  else
  {
    Eroute.Emsg("Config", "Cannot create/open the comment log file "
                "/var/log/eos/mgm/logbook.log");
    NoGo = 1;
  }

  if (ConfigAutoSave && (!getenv("EOS_AUTOSAVE_CONFIG")))
  {
    Eroute.Say("=====> mgmofs.autosaveconfig: true", "");
    ConfEngine->SetAutoSave(true);
  }
  else
  {
    if (getenv("EOS_AUTOSAVE_CONFIG"))
    {
      eos_info("autosave config=%s", getenv("EOS_AUTOSAVE_CONFIG"));
      XrdOucString autosave = getenv("EOS_AUTOSAVE_CONFIG");

      if ((autosave == "1") || (autosave == "true"))
      {
        Eroute.Say("=====> mgmofs.autosaveconfig: true", "");
        ConfEngine->SetAutoSave(true);
      }
      else
      {
        Eroute.Say("=====> mgmofs.autosaveconfig: false", "");
        ConfEngine->SetAutoSave(false);
      }
    }
    else
    {
      Eroute.Say("=====> mgmofs.autosaveconfig: false", "");
    }
  }

  if (getenv("EOS_MGM_ALIAS"))
    MgmOfsAlias = getenv("EOS_MGM_ALIAS");

  // we don't put the alias we need call-back's to appear on our node
  if (MgmOfsAlias.length())
    Eroute.Say("=====> mgmofs.alias: ", MgmOfsAlias.c_str());

  XrdOucString keytabcks = "unaccessible";
  // Build the adler & sha1 checksum of the default keytab file
  int fd = ::open("/etc/eos.keytab", O_RDONLY);
  XrdOucString symkey = "";

  if (fd > 0)
  {
    char buffer[65535];
    char keydigest[SHA_DIGEST_LENGTH + 1];
    SHA_CTX sha1;
    SHA1_Init(&sha1);
    size_t nread = ::read(fd, buffer, sizeof(buffer));

    if (nread > 0)
    {
      unsigned int adler;
      SHA1_Update(&sha1, (const char*) buffer, nread);
      adler = adler32(0L, Z_NULL, 0);
      adler = adler32(adler, (const Bytef*) buffer, nread);
      char sadler[1024];
      snprintf(sadler, sizeof(sadler) - 1, "%08x", adler);
      keytabcks = sadler;
    }

    SHA1_Final((unsigned char*) keydigest, &sha1);
    eos::common::SymKey::Base64Encode(keydigest, SHA_DIGEST_LENGTH, symkey);
    close(fd);
  }

  eos_notice("MGM_HOST=%s MGM_PORT=%ld VERSION=%s RELEASE=%s KEYTABADLER=%s "
             "SYMKEY=%s", HostName, myPort, VERSION, RELEASE, keytabcks.c_str(),
             symkey.c_str());

  if (!eos::common::gSymKeyStore.SetKey64(symkey.c_str(), 0))
  {
    eos_crit("unable to store the created symmetric key %s", symkey.c_str());
    return 1;
  }

  // Create global visible configuration parameters. We create 3 queues
  // "/eos/<instance>/"
  XrdOucString configbasequeue = "/config/";
  configbasequeue += MgmOfsInstanceName.c_str();
  MgmConfigQueue = configbasequeue;
  MgmConfigQueue += "/mgm/";
  AllConfigQueue = configbasequeue;
  AllConfigQueue += "/all/";
  FstConfigQueue = configbasequeue;
  FstConfigQueue += "/fst/";
  SpaceConfigQueuePrefix = configbasequeue;
  SpaceConfigQueuePrefix += "/space/";
  NodeConfigQueuePrefix = "/config/";
  NodeConfigQueuePrefix += MgmOfsInstanceName.c_str();
  NodeConfigQueuePrefix += "/node/";
  GroupConfigQueuePrefix = configbasequeue;
  GroupConfigQueuePrefix += "/group/";
  FsNode::gManagerId = ManagerId.c_str();
  FsView::gFsView.SetConfigQueues(MgmConfigQueue.c_str(),
                                  NodeConfigQueuePrefix.c_str(),
                                  GroupConfigQueuePrefix.c_str(),
                                  SpaceConfigQueuePrefix.c_str());
  FsView::gFsView.SetConfigEngine(ConfEngine);
  // we need to set the shared object manager to notify from
  ObjectNotifier.SetShareObjectManager(&ObjectManager);

  // we need to set the shared object manager to be used
  eos::common::GlobalConfig::gConfig.SetSOM(&ObjectManager);
  // set the object manager to listener only
  ObjectManager.EnableBroadCast(false);

  ObjectManager.SetDebug(false);

  if (!eos::common::GlobalConfig::gConfig.AddConfigQueue(MgmConfigQueue.c_str(),
      "/eos/*/mgm"))
    eos_crit("Cannot add global config queue %s\n", MgmConfigQueue.c_str());

  if (!eos::common::GlobalConfig::gConfig.AddConfigQueue(AllConfigQueue.c_str(),
      "/eos/*"))
    eos_crit("Cannot add global config queue %s\n", AllConfigQueue.c_str());

  if (!eos::common::GlobalConfig::gConfig.AddConfigQueue(FstConfigQueue.c_str(),
      "/eos/*/fst"))
    eos_crit("Cannot add global config queue %s\n", FstConfigQueue.c_str());

  std::string out = "";
  eos::common::GlobalConfig::gConfig.PrintBroadCastMap(out);
  fprintf(stderr, "%s", out.c_str());

  // Eventually autoload a configuration
  if (getenv("EOS_AUTOLOAD_CONFIG"))
    MgmConfigAutoLoad = getenv("EOS_AUTOLOAD_CONFIG");

  XrdOucString instancepath = "/eos/";
  MgmProcPath = "/eos/";
  XrdOucString subpath = MgmOfsInstanceName;

  if (subpath.beginswith("eos"))
    subpath.replace("eos", "");

  MgmProcPath += subpath;
  MgmProcPath += "/proc";
  // This path is used for temporary output files for layout conversions
  MgmProcConversionPath = MgmProcPath;
  MgmProcConversionPath += "/conversion";
  MgmProcMasterPath = MgmProcPath;
  MgmProcMasterPath += "/master";
  MgmProcArchivePath = MgmProcPath;
  MgmProcArchivePath += "/archive";
  Recycle::gRecyclingPrefix.insert(0, MgmProcPath.c_str());
  instancepath += subpath;
  //  eos_emerg("%s",(char*)"test emerg");
  //  eos_alert("%s",(char*)"test alert");
  //  eos_crit("%s", (char*)"test crit");
  //  eos_err("%s",  (char*)"test err");
  //  eos_warning("%s",(char*)"test warning");
  //  eos_notice("%s",(char*)"test notice");
  //  eos_info("%s",(char*)"test info");
  //  eos_debug("%s",(char*)"test debug");
  // Initialize user mapping
  eos::common::Mapping::Init();

  // Initialize the master/slave class
  if (!MgmMaster.Init())
    return 1;

  // Configure the meta data catalog
  eosViewRWMutex.SetBlocking(true);

  if (!MgmMaster.BootNamespace())
    return 1;

  // Check the '/' directory
  eos::IContainerMD* rootmd;

  try
  {
    rootmd = eosView->getContainer("/");
  }
  catch (eos::MDException& e)
  {
    Eroute.Emsg("Config", "cannot get the / directory meta data");
    eos_crit("eos view cannot retrieve the / directory");
    return 1;
  }

  // Check the '/' directory permissions
  if (!rootmd->getMode())
  {
    if (MgmMaster.IsMaster())
    {
      // No permissions set yet
      try
      {
        rootmd->setMode(S_IFDIR | S_IRWXU | S_IROTH | S_IXOTH | S_IRGRP |
                        S_IWGRP | S_IXGRP | S_ISGID);
      }
      catch (eos::MDException& e)
      {
        Eroute.Emsg("Config", "cannot set the / directory mode to inital mode");
        eos_crit("cannot set the / directory mode to 755");
        return 1;
      }
    }
    else
    {
      Eroute.Emsg("Config", "/ directory has no 755 permissions set");
      eos_crit("cannot see / directory with mode to 755");
      return 1;
    }
  }

  eos_info("/ permissions are %o", rootmd->getMode());

  if (MgmMaster.IsMaster())
  {
    // Create /eos
    eos::IContainerMD* eosmd = 0;

    try
    {
      eosmd = eosView->getContainer("/eos/");
    }
    catch (eos::MDException& e)
    {
      // Nothing in this case
      eosmd = 0;
    }

    if (!eosmd)
    {
      try
      {
        eosmd = eosView->createContainer("/eos/", true);
        // Set attribute inheritance
        eosmd->setMode(S_IFDIR | S_IRWXU | S_IROTH | S_IXOTH | S_IRGRP |
                       S_IWGRP | S_IXGRP | S_ISGID);
        // Set default checksum 'adler'
        eosmd->setAttribute("sys.forced.checksum", "adler");
        eosView->updateContainerStore(eosmd);
        eos_info("/eos permissions are %o checksum is set <adler>", eosmd->getMode());
      }
      catch (eos::MDException& e)
      {
        Eroute.Emsg("Config", "cannot set the /eos/ directory mode to inital mode");
        eos_crit("cannot set the /eos/ directory mode to 755");
        return 1;
      }
    }

    // Check recycle directory
    try
    {
      eosmd = eosView->getContainer(Recycle::gRecyclingPrefix.c_str());
    }
    catch (eos::MDException& e)
    {
      // nothing in this case
      eosmd = 0;
    }

    if (!eosmd)
    {
      try
      {
        eosmd = eosView->createContainer(Recycle::gRecyclingPrefix.c_str(), true);
        // set attribute inheritance
        eosmd->setMode(S_IFDIR | S_IRWXU);
        eosView->updateContainerStore(eosmd);
        eos_info("%s permissions are %o", Recycle::gRecyclingPrefix.c_str(),
                 eosmd->getMode());
      }
      catch (eos::MDException& e)
      {
        Eroute.Emsg("Config", "cannot set the recycle directory mode to inital mode");
        eos_crit("cannot set the %s directory mode to 700",
                 Recycle::gRecyclingPrefix.c_str());
        return 1;
      }
    }

    // Crate proc directory
    try
    {
      eosmd = eosView->getContainer(MgmProcPath.c_str());
    }
    catch (eos::MDException& e)
    {
      eosmd = 0;
    }

    if (!eosmd)
    {
      try
      {
        eosmd = eosView->createContainer(MgmProcPath.c_str(), true);
        // Set attribute inheritance
        eosmd->setMode(S_IFDIR | S_IRWXU | S_IROTH | S_IXOTH | S_IRGRP | S_IXGRP);
        eosView->updateContainerStore(eosmd);
      }
      catch (eos::MDException& e)
      {
        Eroute.Emsg("Config", "cannot set the /eos/proc directory mode to inital mode");
        eos_crit("cannot set the /eos/proc directory mode to 755");
        return 1;
      }
    }

    // Create output directory layout conversions
    try
    {
      eosmd = eosView->getContainer(MgmProcConversionPath.c_str());
      eosmd->setMode(S_IFDIR | S_IRWXU);
      eosmd->setCUid(2); // conversion directory is owned by daemon
      eosView->updateContainerStore(eosmd);
    }
    catch (eos::MDException& e)
    {
      eosmd = 0;
    }

    if (!eosmd)
    {
      try
      {
        eosmd = eosView->createContainer(MgmProcConversionPath.c_str(), true);
        // set attribute inheritance
        eosmd->setMode(S_IFDIR | S_IRWXU | S_IRWXG);
        eosView->updateContainerStore(eosmd);
      }
      catch (eos::MDException& e)
      {
        Eroute.Emsg("Config",
                    "cannot set the /eos/../proc/conversion directory mode to inital mode");
        eos_crit("cannot set the /eos/../proc/conversion directory mode to 700");
        return 1;
      }
    }

    // Create directory for fast find functionality of archived dirs
    try
    {
      eosmd = eosView->getContainer(MgmProcArchivePath.c_str());
      eosmd->setMode(S_IFDIR | S_IRWXU);
      eosmd->setCUid(2); // archive directory is owned by daemon
      eosView->updateContainerStore(eosmd);
    }
    catch (eos::MDException& e)
    {
      eosmd = 0;
    }

    if (!eosmd)
    {
      try
      {
        eosmd = eosView->createContainer(MgmProcArchivePath.c_str(), true);
        // Set attribute inheritance
        eosmd->setMode(S_IFDIR | S_IRWXU | S_IRWXG);
        eosView->updateContainerStore(eosmd);
      }
      catch (eos::MDException& e)
      {
        Eroute.Emsg("Config",
                    "cannot set the /eos/../proc/archive directory mode to inital mode");
        eos_crit("cannot set the /eos/../proc/archive directory mode to 700");
        return 1;
      }
    }

    // Set also the archiverd ZMQ endpoint were client requests are sent
    std::ostringstream oss;
    oss << "ipc://" << MgmArchiveDir.c_str() << "archive_frontend.ipc";
    mArchiveEndpoint = oss.str();
  }

  XrdMqSharedHash* hash = 0;

  // We disable a lot of features if we are not a redirector
  if (!MgmRedirector)
  {
    // create the specific listener class
    MgmOfsMessaging = new Messaging(MgmOfsBrokerUrl.c_str(),
                                    MgmDefaultReceiverQueue.c_str(),
                                    true, true, &ObjectManager);

    if (!MgmOfsMessaging->StartListenerThread()) NoGo = 1;

    MgmOfsMessaging->SetLogId("MgmOfsMessaging");

    if ((!MgmOfsMessaging) || (MgmOfsMessaging->IsZombie()))
    {
      Eroute.Emsg("Config", "cannot create messaging object(thread)");
      return NoGo;
    }

    if (MgmOfsVstBrokerUrl.length() &&
        (!getenv("EOS_VST_BROKER_DISABLE") ||
         (strcmp(getenv("EOS_VST_BROKER_DISABLE"), "1"))))
    {
      MgmOfsVstMessaging = new VstMessaging(MgmOfsVstBrokerUrl.c_str(), "/eos/*/vst",
                                            true, true, 0);

      if (!MgmOfsVstMessaging->StartListenerThread()) NoGo = 1;

      MgmOfsMessaging->SetLogId("MgmOfsVstMessaging");

      if ((!MgmOfsVstMessaging) || (MgmOfsVstMessaging->IsZombie()))
      {
        Eroute.Emsg("Config", "cannot create vst messaging object(thread)");
        return NoGo;
      }
    }

    ObjectManager.CreateSharedHash("/eos/*", "/eos/*/fst");
    ObjectManager.HashMutex.LockRead();
    hash = ObjectManager.GetHash("/eos/*");
    ObjectManager.HashMutex.UnLockRead();
    XrdOucString dumperfile = MgmMetaLogDir;
    dumperfile += "/so.mgm.dump";
    ObjectManager.StartDumper(dumperfile.c_str());
    ObjectManager.SetAutoReplyQueueDerive(true);
  }

  {
    // Hook to the appropiate config file
    XrdOucString stdOut;
    XrdOucString stdErr;
<<<<<<< HEAD

    if (!MgmMaster.ApplyMasterConfig(stdOut, stdErr,
                                     Master::Transition::Type::kMasterToMaster))
    {
      Eroute.Emsg("Config", "failed to apply master configuration");
      return 1;
    }
=======
    MgmMaster.ApplyMasterConfig(stdOut, stdErr, 0);
>>>>>>> 72db255a
  }

  if (!MgmRedirector)
  {
    if (ErrorLog)
    {
      // Run the error log console
      XrdOucString errorlogkillline = "pkill -9 -f \"eos -b console log _MGMID_\"";
      int rrc = system(errorlogkillline.c_str());

      if (WEXITSTATUS(rrc))
        eos_info("%s returned %d", errorlogkillline.c_str(), rrc);

      XrdOucString errorlogline = "eos -b console log _MGMID_ >& /dev/null &";
      rrc = system(errorlogline.c_str());

      if (WEXITSTATUS(rrc))
        eos_info("%s returned %d", errorlogline.c_str(), rrc);
    }

<<<<<<< HEAD

    if (MgmMaster.IsMaster())
    {
      eos_info("starting file view loader thread");

      if ((XrdSysThread::Run(&tid, XrdMgmOfs::StaticInitializeFileView,
			     static_cast<void *> (this), 0, "File View Loader")))
	{
	  eos_crit("cannot start file view loader");
	  NoGo = 1;
	}
=======
    {
      eos_info("starting file view loader thread");
      if ((XrdSysThread::Run(&tid, XrdMgmOfs::StaticInitializeFileView, static_cast<void *> (this),
			     0, "File View Loader")))
      {
	eos_crit("cannot start file view loader");
	NoGo = 1;
      }
>>>>>>> 72db255a
    }
  }

#ifdef EOS_INSTRUMENTED_RWMUTEX
  eos::common::RWMutex::EstimateLatenciesAndCompensation();
  FsView::gFsView.ViewMutex.SetDebugName("FsView");
  FsView::gFsView.ViewMutex.SetTiming(false);
  FsView::gFsView.ViewMutex.SetSampling(true, 0.01);
  Quota::pMapMutex.SetDebugName("QuotaView");
  Quota::pMapMutex.SetTiming(false);
  Quota::pMapMutex.SetSampling(true, 0.01);
  eosViewRWMutex.SetDebugName("eosView");
  eosViewRWMutex.SetTiming(false);
  eosViewRWMutex.SetSampling(true, 0.01);
  std::vector<eos::common::RWMutex*> order;
  order.push_back(&FsView::gFsView.ViewMutex);
  order.push_back(&eosViewRWMutex);
  order.push_back(&Quota::pMapMutex);
  eos::common::RWMutex::AddOrderRule("Eos Mgm Mutexes", order);
#endif
  eos_info("starting statistics thread");

  if ((XrdSysThread::Run(&stats_tid, XrdMgmOfs::StartMgmStats,
                         static_cast<void*>(this), 0, "Statistics Thread")))
  {
    eos_crit("cannot start statistics thread");
    NoGo = 1;
  }

  if (!MgmRedirector)
  {
    eos_info("starting fs listener thread");

    if ((XrdSysThread::Run(&fsconfiglistener_tid,
                           XrdMgmOfs::StartMgmFsConfigListener,
                           static_cast<void*>(this), 0, "FsListener Thread")))
    {
      eos_crit("cannot start fs listener thread");
      NoGo = 1;
    }
  }

  gGeoTreeEngine.StartUpdater();
  XrdSysTimer sleeper;
    sleeper.Snooze(1);
  if(!ObjectNotifier.Start())
    eos_crit("error starting the shared object change notifier");

  // Initialize the transfer database
  if (!gTransferEngine.Init("/var/eos/tx"))
  {
    eos_crit("cannot intialize transfer database");
    NoGo = 1;
  }

  // Create the top quota node '/eos/' if it doesn't exist already
  if (!Quota::Exists("/eos/"))
    Quota::Create("/eos/");

  // Start the Httpd if available
  if (!Httpd.Start())
    eos_warning("msg=\"cannot start httpd daemon\"");

  // start the Egroup fetching
  if (!gOFS->EgroupRefresh.Start())
    eos_warning("msg=\"cannot start egroup thread\"");

  // Start the LRU daemon
  if (!LRUd.Start())
    eos_warning("msg=\"cannot start LRU thread\"");

  // Start the recycler garbage collection thread on a master machine
  if ((MgmMaster.IsMaster()) && (!Recycler.Start()))
    eos_warning("msg=\"cannot start recycle thread\"");

  // Initialize statistics
  InitStats();

  // Set IO accounting file
  XrdOucString ioaccounting = MgmMetaLogDir;
  ioaccounting += "/iostat.";
  ioaccounting += HostName;
  ioaccounting += ".dump";
  eos_notice("Setting IO dump store file to %s", ioaccounting.c_str());

  if (!IoStats.SetStoreFileName(ioaccounting.c_str()))
    eos_warning("couldn't load anything from the io stat dump file %s",
                ioaccounting.c_str());
  else
    eos_notice("loaded io stat dump file %s", ioaccounting.c_str());

  // Start IO circulate thread
  IoStats.StartCirculate();

  if (!MgmRedirector)
  {
    if (hash)
    {
      // ask for a broadcast from fst's
      hash->BroadCastRequest("/eos/*/fst");
    }
  }

  if (!getenv("EOS_NO_SHUTDOWN"))
  {
    // add shutdown handler
    (void) signal(SIGINT, xrdmgmofs_shutdown);
    (void) signal(SIGTERM, xrdmgmofs_shutdown);
    (void) signal(SIGQUIT, xrdmgmofs_shutdown);

    // add SEGV handler
    if (!getenv("EOS_NO_STACKTRACE"))
    {
      (void) signal(SIGSEGV, xrdmgmofs_stacktrace);
      (void) signal(SIGABRT, xrdmgmofs_stacktrace);
      (void) signal(SIGBUS, xrdmgmofs_stacktrace);
    }
  }

  if (mNumAuthThreads && mFrontendPort)
  {
    eos_info("starting the authentication master thread");

    if ((XrdSysThread::Run(&auth_tid, XrdMgmOfs::StartAuthMasterThread,
                           static_cast<void *>(this), 0, "Auth Master Thread")))
    {
      eos_crit("cannot start the authentication master thread");
      NoGo = 1;
    }

    eos_info("starting the authentication worker threads");

    for (unsigned int i = 0; i < mNumAuthThreads; i++)
    {
      pthread_t worker_tid;

      if ((XrdSysThread::Run(&worker_tid, XrdMgmOfs::StartAuthWorkerThread,
                             static_cast<void *>(this), 0, "Auth Worker Thread")))
      {
        eos_crit("cannot start the authentication thread %i", i);
        NoGo = 1;
      }

      mVectTid.push_back(worker_tid);
    }
  }

  return NoGo;
}


//------------------------------------------------------------------------------
// Initialize MGM statistics to 0
//------------------------------------------------------------------------------
void
XrdMgmOfs::InitStats()
{
  MgmStats.Add("HashSet", 0, 0, 0);
  MgmStats.Add("HashSetNoLock", 0, 0, 0);
  MgmStats.Add("HashGet", 0, 0, 0);
  MgmStats.Add("ViewLockR", 0, 0, 0);
  MgmStats.Add("ViewLockW", 0, 0, 0);
  MgmStats.Add("NsLockR", 0, 0, 0);
  MgmStats.Add("NsLockW", 0, 0, 0);
  MgmStats.Add("QuotaLockR", 0, 0, 0);
  MgmStats.Add("QuotaLockW", 0, 0, 0);
  MgmStats.Add("Access", 0, 0, 0);
  MgmStats.Add("AdjustReplica", 0, 0, 0);
  MgmStats.Add("AttrGet", 0, 0, 0);
  MgmStats.Add("AttrLs", 0, 0, 0);
  MgmStats.Add("AttrRm", 0, 0, 0);
  MgmStats.Add("AttrSet", 0, 0, 0);
  MgmStats.Add("Cd", 0, 0, 0);
  MgmStats.Add("Checksum", 0, 0, 0);
  MgmStats.Add("Chmod", 0, 0, 0);
  MgmStats.Add("Chown", 0, 0, 0);
  MgmStats.Add("Commit", 0, 0, 0);
  MgmStats.Add("CommitFailedFid", 0, 0, 0);
  MgmStats.Add("CommitFailedNamespace", 0, 0, 0);
  MgmStats.Add("CommitFailedParameters", 0, 0, 0);
  MgmStats.Add("CommitFailedUnlinked", 0, 0, 0);
  MgmStats.Add("ConversionDone", 0, 0, 0);
  MgmStats.Add("ConversionFailed", 0, 0, 0);
  MgmStats.Add("CopyStripe", 0, 0, 0);
  MgmStats.Add("DumpMd", 0, 0, 0);
  MgmStats.Add("Drop", 0, 0, 0);
  MgmStats.Add("DropStripe", 0, 0, 0);
  MgmStats.Add("Exists", 0, 0, 0);
  MgmStats.Add("Exists", 0, 0, 0);
  MgmStats.Add("FileInfo", 0, 0, 0);
  MgmStats.Add("FindEntries", 0, 0, 0);
  MgmStats.Add("Find", 0, 0, 0);
  MgmStats.Add("Fuse", 0, 0, 0);
  MgmStats.Add("Fuse-Statvfs", 0, 0, 0);
  MgmStats.Add("Fuse-Mkdir", 0, 0, 0);
  MgmStats.Add("Fuse-Stat", 0, 0, 0);
  MgmStats.Add("Fuse-Chmod", 0, 0, 0);
  MgmStats.Add("Fuse-Chown", 0, 0, 0);
  MgmStats.Add("Fuse-Access", 0, 0, 0);
  MgmStats.Add("Fuse-Access", 0, 0, 0);
  MgmStats.Add("Fuse-Checksum", 0, 0, 0);
  MgmStats.Add("Fuse-XAttr", 0, 0, 0);
  MgmStats.Add("Fuse-Utimes", 0, 0, 0);
  MgmStats.Add("GetMdLocation", 0, 0, 0);
  MgmStats.Add("GetMd", 0, 0, 0);
  MgmStats.Add("Http-COPY", 0, 0, 0);
  MgmStats.Add("Http-DELETE", 0, 0, 0);
  MgmStats.Add("Http-GET", 0, 0, 0);
  MgmStats.Add("Http-HEAD", 0, 0, 0);
  MgmStats.Add("Http-LOCK", 0, 0, 0);
  MgmStats.Add("Http-MKCOL", 0, 0, 0);
  MgmStats.Add("Http-MOVE", 0, 0, 0);
  MgmStats.Add("Http-OPTIONS", 0, 0, 0);
  MgmStats.Add("Http-POST", 0, 0, 0);
  MgmStats.Add("Http-PROPFIND", 0, 0, 0);
  MgmStats.Add("Http-PROPPATCH", 0, 0, 0);
  MgmStats.Add("Http-PUT", 0, 0, 0);
  MgmStats.Add("Http-TRACE", 0, 0, 0);
  MgmStats.Add("Http-UNLOCK", 0, 0, 0);
  MgmStats.Add("IdMap", 0, 0, 0);
  MgmStats.Add("Ls", 0, 0, 0);
  MgmStats.Add("LRUFind", 0, 0, 0);
  MgmStats.Add("MarkDirty", 0, 0, 0);
  MgmStats.Add("MarkClean", 0, 0, 0);
  MgmStats.Add("Mkdir", 0, 0, 0);
  MgmStats.Add("Motd", 0, 0, 0);
  MgmStats.Add("MoveStripe", 0, 0, 0);
  MgmStats.Add("OpenDir", 0, 0, 0);
  MgmStats.Add("OpenDir-Entry", 0, 0, 0);
  MgmStats.Add("OpenFailedCreate", 0, 0, 0);
  MgmStats.Add("OpenFailedENOENT", 0, 0, 0);
  MgmStats.Add("OpenFailedExists", 0, 0, 0);
  MgmStats.Add("OpenFailedHeal", 0, 0, 0);
  MgmStats.Add("OpenFailedPermission", 0, 0, 0);
  MgmStats.Add("OpenFailedQuota", 0, 0, 0);
  MgmStats.Add("OpenFailedNoUpdate", 0, 0, 0);
  MgmStats.Add("OpenFailedReconstruct", 0, 0, 0);
  MgmStats.Add("OpenFileOffline", 0, 0, 0);
  MgmStats.Add("OpenProc", 0, 0, 0);
  MgmStats.Add("OpenRead", 0, 0, 0);
  MgmStats.Add("OpenShared", 0, 0, 0);
  MgmStats.Add("OpenStalledHeal", 0, 0, 0);
  MgmStats.Add("OpenStalled", 0, 0, 0);
  MgmStats.Add("OpenStalled", 0, 0, 0);
  MgmStats.Add("Open", 0, 0, 0);
  MgmStats.Add("OpenWriteCreate", 0, 0, 0);
  MgmStats.Add("OpenWriteTruncate", 0, 0, 0);
  MgmStats.Add("OpenWrite", 0, 0, 0);
  MgmStats.Add("ReadLink", 0, 0, 0);
  MgmStats.Add("Recycle", 0, 0, 0);
  MgmStats.Add("ReplicaFailedSize", 0, 0, 0);
  MgmStats.Add("ReplicaFailedChecksum", 0, 0, 0);
  MgmStats.Add("Redirect", 0, 0, 0);
  MgmStats.Add("RedirectR", 0, 0, 0);
  MgmStats.Add("RedirectW", 0, 0, 0);
  MgmStats.Add("RedirectR-Master", 0, 0, 0);
  MgmStats.Add("RedirectENOENT", 0, 0, 0);
  MgmStats.Add("RedirectENONET", 0, 0, 0);
  MgmStats.Add("Rename", 0, 0, 0);
  MgmStats.Add("RmDir", 0, 0, 0);
  MgmStats.Add("Rm", 0, 0, 0);
  MgmStats.Add("Schedule2Drain", 0, 0, 0);
  MgmStats.Add("Schedule2Balance", 0, 0, 0);
  MgmStats.Add("SchedulingFailedBalance", 0, 0, 0);
  MgmStats.Add("SchedulingFailedDrain", 0, 0, 0);
  MgmStats.Add("Scheduled2Balance", 0, 0, 0);
  MgmStats.Add("Scheduled2Drain", 0, 0, 0);
  MgmStats.Add("Schedule2Delete", 0, 0, 0);
  MgmStats.Add("Scheduled2Delete", 0, 0, 0);
  MgmStats.Add("SendResync", 0, 0, 0);
  MgmStats.Add("Stall", 0, 0, 0);
  MgmStats.Add("Stat", 0, 0, 0);
  MgmStats.Add("Symlink", 0, 0, 0);
  MgmStats.Add("Touch", 0, 0, 0);
  MgmStats.Add("TxState", 0, 0, 0);
  MgmStats.Add("Truncate", 0, 0, 0);
  MgmStats.Add("VerifyStripe", 0, 0, 0);
  MgmStats.Add("Version", 0, 0, 0);
  MgmStats.Add("Versioning", 0, 0, 0);
  MgmStats.Add("WhoAmI", 0, 0, 0);
}<|MERGE_RESOLUTION|>--- conflicted
+++ resolved
@@ -1833,23 +1833,17 @@
     ObjectManager.SetAutoReplyQueueDerive(true);
   }
 
-  {
-    // Hook to the appropiate config file
-    XrdOucString stdOut;
-    XrdOucString stdErr;
-<<<<<<< HEAD
-
-    if (!MgmMaster.ApplyMasterConfig(stdOut, stdErr,
-                                     Master::Transition::Type::kMasterToMaster))
-    {
-      Eroute.Emsg("Config", "failed to apply master configuration");
-      return 1;
-    }
-=======
-    MgmMaster.ApplyMasterConfig(stdOut, stdErr, 0);
->>>>>>> 72db255a
-  }
-
+  // Hook to the appropiate config file
+  XrdOucString stdOut;
+  XrdOucString stdErr;
+  
+  if (!MgmMaster.ApplyMasterConfig(stdOut, stdErr,
+                                   Master::Transition::Type::kMasterToMaster))
+  {
+    Eroute.Emsg("Config", "failed to apply master configuration");
+    return 1;
+  }
+  
   if (!MgmRedirector)
   {
     if (ErrorLog)
@@ -1868,28 +1862,16 @@
         eos_info("%s returned %d", errorlogline.c_str(), rrc);
     }
 
-<<<<<<< HEAD
-
     if (MgmMaster.IsMaster())
     {
       eos_info("starting file view loader thread");
 
       if ((XrdSysThread::Run(&tid, XrdMgmOfs::StaticInitializeFileView,
 			     static_cast<void *> (this), 0, "File View Loader")))
-	{
-	  eos_crit("cannot start file view loader");
-	  NoGo = 1;
-	}
-=======
-    {
-      eos_info("starting file view loader thread");
-      if ((XrdSysThread::Run(&tid, XrdMgmOfs::StaticInitializeFileView, static_cast<void *> (this),
-			     0, "File View Loader")))
-      {
-	eos_crit("cannot start file view loader");
-	NoGo = 1;
-      }
->>>>>>> 72db255a
+      {
+        eos_crit("cannot start file view loader");
+        NoGo = 1;
+      }
     }
   }
 
