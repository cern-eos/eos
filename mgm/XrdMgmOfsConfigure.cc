--- conflicted
+++ resolved
@@ -1839,7 +1839,6 @@
     XrdOucString stdOut;
     XrdOucString stdErr;
 
-<<<<<<< HEAD
     if (!MgmMaster.ApplyMasterConfig(stdOut, stdErr,
                                      Master::Transition::Type::kMasterToMaster))
     {
@@ -1848,8 +1847,6 @@
     }
   }
 
-=======
->>>>>>> ec90aaa9
   if (!MgmRedirector)
   {
     if (ErrorLog)
@@ -1868,9 +1865,6 @@
         eos_info("%s returned %d", errorlogline.c_str(), rrc);
     }
 
-<<<<<<< HEAD
-
-    if (MgmMaster.IsMaster())
     {
       eos_info("starting file view loader thread");
 
@@ -1880,16 +1874,6 @@
 	  eos_crit("cannot start file view loader");
 	  NoGo = 1;
 	}
-=======
-    {
-      eos_info("starting file view loader thread");
-      if ((XrdSysThread::Run(&tid, XrdMgmOfs::StaticInitializeFileView, static_cast<void *> (this),
-			     0, "File View Loader")))
-      {
-	eos_crit("cannot start file view loader");
-	NoGo = 1;
-      }
->>>>>>> ec90aaa9
     }
   }
 
