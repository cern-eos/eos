//------------------------------------------------------------------------------
// File: ConversionJob.hh
// Author: Mihai Patrascoiu - CERN
//------------------------------------------------------------------------------

/************************************************************************
 * EOS - the CERN Disk Storage System                                   *
 * Copyright (C) 2019 CERN/Switzerland                                  *
 *                                                                      *
 * This program is free software: you can redistribute it and/or modify *
 * it under the terms of the GNU General Public License as published by *
 * the Free Software Foundation, either version 3 of the License, or    *
 * (at your option) any later version.                                  *
 *                                                                      *
 * This program is distributed in the hope that it will be useful,      *
 * but WITHOUT ANY WARRANTY; without even the implied warranty of       *
 * MERCHANTABILITY or FITNESS FOR A PARTICULAR PURPOSE.  See the        *
 * GNU General Public License for more details.                         *
 *                                                                      *
 * You should have received a copy of the GNU General Public License    *
 * along with this program.  If not, see <http://www.gnu.org/licenses/>.*
 ************************************************************************/

#pragma once
#include "mgm/Namespace.hh"
#include "mgm/XrdMgmOfs.hh"
#include "mgm/convert/ConversionInfo.hh"
#include "common/FileId.hh"
#include "common/LayoutId.hh"
#include "common/FileSystem.hh"
#include "namespace/interface/IFileMD.hh"
#include "XrdCl/XrdClCopyProcess.hh"

EOSMGMNAMESPACE_BEGIN

//! Forward declaration
class ConversionJob;
<<<<<<< HEAD
static std::string EOS_APP_NAME = "eos/converter";
=======
enum class ConversionJobStatus { DONE, RUNNING, PENDING, FAILED };

static std::string EOS_APP_NAME="eos/converter";
>>>>>>> 7b3781ff

//------------------------------------------------------------------------------
//! @brief Class used for monitoring the progress of a running
//! Conversion Job. Cancellation is also allowed via this class.
//------------------------------------------------------------------------------
class ConversionProgressHandler : public XrdCl::CopyProgressHandler,
  public eos::common::LogId
{
public:
  friend class ConversionJob;

  //----------------------------------------------------------------------------
  //! Constructor
  //----------------------------------------------------------------------------
  ConversionProgressHandler() :
    mCancel(false), mProgress(0), mBytesProcessed(0),
    mStartTimestamp(0) {}

  //----------------------------------------------------------------------------
  //! Notify when a new job is about to start
  //!
  //! @param jobNum         the job number of the copy job concerned
  //! @param jobTotal       total number of jobs being processed
  //! @param source         the source url of the current job
  //! @param destination    the destination url of the current job
  //----------------------------------------------------------------------------
  void BeginJob(uint16_t jobNum, uint16_t jobTotal,
                const XrdCl::URL* source,
                const XrdCl::URL* destination) override
  {
    mStartTimestamp = std::chrono::duration_cast<std::chrono::seconds>(
                        std::chrono::system_clock::now().time_since_epoch()).count();
  }

  //----------------------------------------------------------------------------
  //! Notify about the progress of the current job
  //!
  //! @param jobNum         job number
  //! @param bytesProcessed bytes processed by the current job
  //! @param bytesTotal     total number of bytes to be processed
  //----------------------------------------------------------------------------
  void JobProgress(uint16_t jobNum, uint64_t bytesProcessed,
                   uint64_t bytesTotal) override
  {
    mBytesProcessed = bytesProcessed;
    mProgress = static_cast<int>(100.0 * bytesProcessed / bytesTotal);
  }

  //----------------------------------------------------------------------------
  //! Determine whether the job should be cancelled
  //----------------------------------------------------------------------------
  bool ShouldCancel(uint16_t jobNum) override
  {
    return mCancel;
  }

  //----------------------------------------------------------------------------
  //! Trigger job cancellation
  //----------------------------------------------------------------------------
  inline void Cancel()
  {
    mCancel = true;
  }

private:
  std::atomic<bool> mCancel; ///< Flag whether job should be cancelled
  std::atomic<int> mProgress; ///< Job completion percentage
  std::atomic<uint64_t> mBytesProcessed; ///< Bytes processed by job so far
  std::atomic<uint64_t> mStartTimestamp; ///< Timestamp of job start
};


//------------------------------------------------------------------------------
//! @brief Class executing a third-party conversion job
//------------------------------------------------------------------------------
class ConversionJob : public eos::common::LogId
{
public:

  //! Possible status of a conversion job
  using Status = ConversionJobStatus;
  //----------------------------------------------------------------------------
  //! Constructor
  //!
  //! @param fid the file id to convert
  //----------------------------------------------------------------------------
  ConversionJob(const eos::IFileMD::id_t fid,
                const ConversionInfo& conversion_info);

  //----------------------------------------------------------------------------
  //! Destructor
  //----------------------------------------------------------------------------
  ~ConversionJob();

  //----------------------------------------------------------------------------
  //! Execute a third-party copy
  //----------------------------------------------------------------------------
  void DoIt() noexcept;

  //----------------------------------------------------------------------------
  //! Cancel running third-party copy
  //----------------------------------------------------------------------------
  inline void Cancel()
  {
    mProgressHandler.Cancel();
  }

  //----------------------------------------------------------------------------
  //! Get the conversion job status
  //----------------------------------------------------------------------------
  inline ConversionJob::Status GetStatus() const
  {
    return mStatus.load(std::memory_order_relaxed);
  }

  //----------------------------------------------------------------------------
  //! Get the conversion string
  //----------------------------------------------------------------------------
  inline std::string GetConversionString() const
  {
    return mConversionInfo.ToString();
  }

  //----------------------------------------------------------------------------
  //! Get the conversion job file id
  //----------------------------------------------------------------------------
  inline eos::IFileMD::id_t GetFid() const
  {
    assert(mFid == mConversionInfo.mFid);
    return mFid;
  }

  //----------------------------------------------------------------------------
  //! Get the conversion error message
  //----------------------------------------------------------------------------
  inline std::string GetErrorMsg() const
  {
    return mErrorString;
  }

private:
  //----------------------------------------------------------------------------
  //! Merge original and the newly converted one so that the initial file
  //! identifier and all the rest of the metadata information is preserved.
  //!
  //! @return true if successful, otherwise false
  //----------------------------------------------------------------------------
  bool Merge();

  //----------------------------------------------------------------------------
  //! Log the error message, store it and set the job as failed
  //!
  //! @param errmsg the error message
  //! @param details additional details
  //----------------------------------------------------------------------------
  void HandleError(const std::string& emsg, const std::string& details = "");

  //----------------------------------------------------------------------------
  //! Construct CGI from conversion info
  //!
  //! @param info conversion info to process
  //!
  //! @return string containing conversion CGI
  //----------------------------------------------------------------------------
  std::string ConversionCGI(const ConversionInfo& info) const;

  const eos::IFileMD::id_t mFid; ///< Conversion file id
  const ConversionInfo mConversionInfo; ///< Conversion details
  std::string mSourcePath; ///< Path of file to be converted
  std::string mConversionPath; ///< Path of newly converted file
  std::atomic<Status> mStatus; ///< Conversion job status
  std::string mErrorString; ///< Error message
  ConversionProgressHandler mProgressHandler; ///< Conversion progress handler
};

EOSMGMNAMESPACE_END<|MERGE_RESOLUTION|>--- conflicted
+++ resolved
@@ -35,13 +35,8 @@
 
 //! Forward declaration
 class ConversionJob;
-<<<<<<< HEAD
+enum class ConversionJobStatus { DONE, RUNNING, PENDING, FAILED };
 static std::string EOS_APP_NAME = "eos/converter";
-=======
-enum class ConversionJobStatus { DONE, RUNNING, PENDING, FAILED };
-
-static std::string EOS_APP_NAME="eos/converter";
->>>>>>> 7b3781ff
 
 //------------------------------------------------------------------------------
 //! @brief Class used for monitoring the progress of a running
