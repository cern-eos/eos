//------------------------------------------------------------------------------
//! @file PrepareManager.hh
//! @author Cedric Caffy - CERN
//------------------------------------------------------------------------------

/************************************************************************
 * EOS - the CERN Disk Storage System                                   *
 * Copyright (C) 2017 CERN/Switzerland                                  *
 *                                                                      *
 * This program is free software: you can redistribute it and/or modify *
 * it under the terms of the GNU General Public License as published by *
 * the Free Software Foundation, either version 3 of the License, or    *
 * (at your option) any later version.                                  *
 *                                                                      *
 * This program is distributed in the hope that it will be useful,      *
 * but WITHOUT ANY WARRANTY; without even the implied warranty of       *
 * MERCHANTABILITY or FITNESS FOR A PARTICULAR PURPOSE.  See the        *
 * GNU General Public License for more details.                         *
 *                                                                      *
 * You should have received a copy of the GNU General Public License    *
 * along with this program.  If not, see <http://www.gnu.org/licenses/>.*
 ************************************************************************/
#ifndef EOS_PREPAREMANAGER_HH
#define EOS_PREPAREMANAGER_HH

#include "common/Logging.hh"
#include "mgm/Namespace.hh"
#include "mgm/EosCtaReporter.hh"
#include <XrdSfs/XrdSfsInterface.hh>
#include <list>
#include <string>
#include "mgm/XrdMgmOfs.hh"
#include "mgm/bulk-request/interface/IMgmFileSystemInterface.hh"
#include "mgm/bulk-request/prepare/query-prepare/QueryPrepareResult.hh"
#include <mgm/bulk-request/FileCollection.hh>
#include "mgm/bulk-request/BulkRequest.hh"

EOSBULKNAMESPACE_BEGIN

/**
 * This class manages all the operations linked to the preparation of a file:
 * - queue it for retrieval on the tape system
 * - query the preparation
 */
class PrepareManager : public eos::common::LogId
{
public:
  /**
   * Types of prepare action
   */
  enum PrepareAction {
    STAGE,
    EVICT,
    ABORT
  };
  /**
   * Constructor
   * @param pargs Xrootd prepare arguments
   * @param error Xrootd error information to fill if there are any errors
   * @param client the client who issued the prepare
   */
  PrepareManager(std::unique_ptr<IMgmFileSystemInterface>&& mgmFsInterface);


  /**
   * Allows to launch a prepare logic on the files passed in parameter
   * @param pargs Xrootd prepare arguments (containing the path of the files)
   * @param error Xrootd error information to fill if there are any errors
   * @param client the client who issued the prepare
   * @returns the status code of the issued prepare request
   */
  virtual int prepare(XrdSfsPrep& pargs, XrdOucErrInfo& error,
                      const XrdSecEntity* client) noexcept;

  /**
   * Allows to launch a prepare logic on the files passed in parameter. Will not perform a client map
   * as the vid is already given
   * @param pargs Xrootd prepare arguments (containing the path of the files)
   * @param error Xrootd error information to fill if there are any errors
   * @param vid the vid of the client who issued the prepare
   * @return the status code of the issued prepare request
   */
  virtual int prepare(XrdSfsPrep& pargs, XrdOucErrInfo& error,
                      const common::VirtualIdentity* vid) noexcept;

  /**
   * Allows to launch a query prepare logic on the files passed in parameter
   * @param pargs Xrootd prepare arguments (containing the path of the files)
   * @param error Xrootd error information to fill if there are any errors
   * @param client the client who issued the query prepare
   * @returns the query prepare result object containing the result of the query prepare request
   */
  virtual std::unique_ptr<QueryPrepareResult> queryPrepare(XrdSfsPrep& pargs,
      XrdOucErrInfo& error, const XrdSecEntity* client);

  /**
   * Allows to launch a query prepare logic on the files passed in parameter
   * @param pargs Xrootd prepare arguments (containing the path of the files)
   * @param error Xrootd error information to fill if there are any errors
   * @param vid the vid of the client who issued the query prepare
   * @returns the query prepare result object containing the result of the query prepare request
   */
  virtual std::unique_ptr<QueryPrepareResult> queryPrepare(XrdSfsPrep& pargs,
      XrdOucErrInfo& error, const common::VirtualIdentity* vid);

  virtual ~PrepareManager() {}

protected:

  virtual void initializeStagePrepareRequest(XrdOucString& reqid,
      const common::VirtualIdentity& vid);

  virtual void initializeCancelPrepareRequest(XrdOucString& reqid);

  virtual bool ignorePrepareFailures();

  virtual void setErrorToBulkRequest(const std::string& path,
                                     const std::string& error) {}

  /**
   * Returns the Prepare actions to perform from the options given by Xrootd (XrdSfsPrep.opts)
   * @param pargsOpts the prepare options given by Xrootd (XrdSfsPrep.opts)
   * @return the Prepare actions to perform from the options given by Xrootd (XrdSfsPrep.opts)
   */
  const int getPrepareActionsFromOpts(const int pargsOpts) const;

  /**
   * @return true if this prepare request is a stage one, false otherwise
   */
  virtual const bool isStagePrepare() const;

  /**
   * Triggers the prepare workflow to all the pathsToPrepare passed in parameter
   * @param pathsToPrepare the paths of the files on which we want to trigger a prepare workflow
   * @param cmd the command to run in the Workflow engine
   * @param event the event to trigger (sync::prepare, sync::evict_prepare...)
   * @param reqid the requestId of this prepare request
   * @param error The error that will be returned to the client if an error happens
   * @param vid the identity of the person who issued the prepare request
   */
<<<<<<< HEAD
  void triggerPrepareWorkflow(const std::list<std::pair<char**, char**>>&
                              pathsToPrepare, const std::string& cmd, const std::string& event,
                              const XrdOucString& reqid, XrdOucErrInfo& error,
                              const eos::common::VirtualIdentity& vid);
=======
  void triggerPrepareWorkflow(std::list<std::tuple<char**, char**, EosCtaReporterPrepareReq>> & pathsToPrepare, const std::string & cmd, const std::string &event, const XrdOucString & reqid, XrdOucErrInfo & error, const eos::common::VirtualIdentity& vid);
>>>>>>> 02c75eac

  /**
   * Will call the business layer to persist the bulk request
   */
  virtual void saveBulkRequest();

  /**
   * Will add the prepared path to the bulk request if it exists
   * @param file the file to add to the bulk-request
   */
  virtual void addFileToBulkRequest(std::unique_ptr<File>&& file);

  /**
   * Perform the prepare logic
   * @param pargs Xrootd prepare arguments
   * @param error Xrootd error information to fill if there are any errors
   * @param client the client who issued the prepare
   * @param vid the vid of the client if the latter has already been mapped. (Avoids an IdMap call on the client param)
   * @returns the status code of the issued prepare request
   */
  int doPrepare(XrdSfsPrep& pargs, XrdOucErrInfo& error,
                const XrdSecEntity* client,
                const common::VirtualIdentity* vidClient = nullptr) noexcept;

  /**
   * Perform the query prepare logic
   * @param pargs Xrootd prepare arguments
   * @param error Xrootd error information to fill if there are any errors
   * @param client the client who issued the query prepare
   * @param vid the vid of the client if the latter has already been mapped. (Avoids an IdMap call on the client param)
   * @returns the status code of the issued prepare request
   */
  int doQueryPrepare(XrdSfsPrep& pargs, XrdOucErrInfo& error,
                     const XrdSecEntity* client, QueryPrepareResult& result,
                     const common::VirtualIdentity* vidClient = nullptr);

  inline static std::string mEpname = "prepare";
  //The prepare action that is launched by the "prepare()" method
  PrepareAction mPrepareAction;
  //MGM file system interface
  std::unique_ptr<IMgmFileSystemInterface> mMgmFsInterface;
};

EOSBULKNAMESPACE_END

#endif // EOS_PREPAREMANAGER_HH<|MERGE_RESOLUTION|>--- conflicted
+++ resolved
@@ -138,14 +138,11 @@
    * @param error The error that will be returned to the client if an error happens
    * @param vid the identity of the person who issued the prepare request
    */
-<<<<<<< HEAD
-  void triggerPrepareWorkflow(const std::list<std::pair<char**, char**>>&
-                              pathsToPrepare, const std::string& cmd, const std::string& event,
-                              const XrdOucString& reqid, XrdOucErrInfo& error,
-                              const eos::common::VirtualIdentity& vid);
-=======
-  void triggerPrepareWorkflow(std::list<std::tuple<char**, char**, EosCtaReporterPrepareReq>> & pathsToPrepare, const std::string & cmd, const std::string &event, const XrdOucString & reqid, XrdOucErrInfo & error, const eos::common::VirtualIdentity& vid);
->>>>>>> 02c75eac
+  void triggerPrepareWorkflow(
+    std::list<std::tuple<char**, char**, EosCtaReporterPrepareReq>>&
+    pathsToPrepare, const std::string& cmd, const std::string& event,
+    const XrdOucString& reqid, XrdOucErrInfo& error,
+    const eos::common::VirtualIdentity& vid);
 
   /**
    * Will call the business layer to persist the bulk request
