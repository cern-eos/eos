--- conflicted
+++ resolved
@@ -67,17 +67,6 @@
    */
   void saveBulkRequest() override;
 
-<<<<<<< HEAD
-  /**
-   * Returns the files that were persisted if the id corresponds to an already persisted stage bulk-request
-   * @param reqid the request id of the already submitted prepare stage request (bulk-request id)
-   * @return the collection of the files that were submitted for staging (bulk-request) if it is found, an empty file collection if not
-   */
-  const std::shared_ptr<FileCollection::Files> getFileCollectionFromPersistency(
-    const std::string& reqid) override;
-
-=======
->>>>>>> 04f4d553
   bool ignorePrepareFailures() override;
 private:
   //The bulk-request business allowing the persistence of the bulk-request
