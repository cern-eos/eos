--- conflicted
+++ resolved
@@ -525,73 +525,26 @@
   // as a convenience for the client to track which prepare request the query applies to.
   XrdOucString reqid(pargs.reqid);
   int path_cnt = 0;
-<<<<<<< HEAD
-  FileCollection::Files userProvidedFiles;
-
-=======
   FileCollection filesToQueryCollection;
->>>>>>> 04f4d553
+
   for (XrdOucTList* pptr = pargs.paths; pptr; pptr = pptr->next) {
     if (!pptr->text) {
       continue;
     }
-<<<<<<< HEAD
-
-    userProvidedFiles[pptr->text] = std::make_unique<File>(pptr->text);
-=======
+
     filesToQueryCollection.addFile(std::make_unique<File>(pptr->text));
->>>>>>> 04f4d553
     ++path_cnt;
   }
 
   mMgmFsInterface->addStats("QueryPrepare", vid.uid, vid.gid, path_cnt);
-<<<<<<< HEAD
-  std::shared_ptr<FileCollection::Files> filesFromPersistency;
-
-  if (reqid.length()) {
-    //Look in the persistency layer for informations about files submitted previously for staging
-    try {
-      filesFromPersistency = getFileCollectionFromPersistency(reqid.c_str());
-    } catch (const PersistencyException& ex) {
-      return ex.fillXrdErrInfo(error, EIO);
-    }
-  }
-
-  std::shared_ptr<FileCollection::Files> filesToQuery(new
-      FileCollection::Files());
-
-  //If files were provided by the user, we will only query those which were provided
-  //If no files were provided, we will query the files that got fetched from the persistency layer
-  for (auto& userProvidedFile : userProvidedFiles) {
-    try {
-      (*filesToQuery)[userProvidedFile.first] = std::move(filesFromPersistency->at(
-            userProvidedFile.first));
-    } catch (const std::out_of_range&) {
-      (*filesToQuery)[userProvidedFile.first] = std::move(userProvidedFile.second);
-    }
-  }
-
-  if (filesToQuery->empty()) {
-    filesToQuery = filesFromPersistency;
-  }
-=======
   auto filesToQuery = filesToQueryCollection.getAllFiles();
->>>>>>> 04f4d553
-
   std::shared_ptr<QueryPrepareResponse> response = result.getResponse();
 
   // Set the queryPrepareFileResponses for each file in the list
-<<<<<<< HEAD
   for (auto& file : *filesToQuery) {
-    response->responses.push_back(QueryPrepareFileResponse(file.first));
-    auto& rsp = response->responses.back();
-    auto& currentFile = file.second;
-=======
-  for (auto & file: *filesToQuery) {
     response->responses.push_back(QueryPrepareFileResponse(file->getPath()));
     auto& rsp = response->responses.back();
     auto currentFile = file;
->>>>>>> 04f4d553
     // check if the file exists
     XrdOucString prep_path;
     {
@@ -707,13 +660,4 @@
   return SFS_DATA;
 }
 
-<<<<<<< HEAD
-const std::shared_ptr<FileCollection::Files>
-PrepareManager::getFileCollectionFromPersistency(const std::string& reqid)
-{
-  return std::shared_ptr<FileCollection::Files>(new FileCollection::Files());
-}
-
-=======
->>>>>>> 04f4d553
 EOSBULKNAMESPACE_END