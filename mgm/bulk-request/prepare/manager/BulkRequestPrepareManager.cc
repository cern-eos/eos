--- conflicted
+++ resolved
@@ -80,30 +80,8 @@
   }
 }
 
-<<<<<<< HEAD
-const std::shared_ptr<FileCollection::Files>
-BulkRequestPrepareManager::getFileCollectionFromPersistency(
-  const std::string& reqid)
-{
-  std::shared_ptr<FileCollection::Files> ret(new FileCollection::Files());
-
-  if (mBulkRequestBusiness != nullptr) {
-    std::unique_ptr<BulkRequest> bulkRequest = mBulkRequestBusiness->getBulkRequest(
-          reqid, BulkRequest::PREPARE_STAGE);
-
-    if (bulkRequest != nullptr) {
-      ret = bulkRequest->getFiles();
-    }
-  }
-
-  return ret;
-}
-
 bool BulkRequestPrepareManager::ignorePrepareFailures()
 {
-=======
-bool BulkRequestPrepareManager::ignorePrepareFailures() {
->>>>>>> 04f4d553
   return true;
 }
 
