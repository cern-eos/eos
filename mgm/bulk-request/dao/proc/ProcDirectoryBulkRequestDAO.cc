--- conflicted
+++ resolved
@@ -115,34 +115,21 @@
   xattrs[CREATION_TIME_XATTR_NAME] = std::to_string(
                                        bulkRequest->getCreationTime());
   std::map<bulk::File, folly::Future<IFileMDPtr>> filesWithMDFutures;
-  const auto& files = *bulkRequest->getFiles();
-
-<<<<<<< HEAD
-  for (auto& file : files) {
-    std::string path = file.first;
-    std::pair<bulk::File, folly::Future<IFileMDPtr>> itemToInsert(*file.second,
+  const auto files = bulkRequest->getFiles();
+
+  for (auto& file : *files) {
+    std::string path = file->getPath();
+    std::pair<bulk::File, folly::Future<IFileMDPtr>> itemToInsert(*file,
         mFileSystem->eosView->getFileFut(path , false));
-=======
-  std::map<bulk::File,folly::Future<IFileMDPtr>> filesWithMDFutures;
-  const auto files = bulkRequest->getFiles();
-  for(auto & file : *files){
-    std::string path = file->getPath();
-    std::pair<bulk::File,folly::Future<IFileMDPtr>> itemToInsert(*file,mFileSystem->eosView->getFileFut(path , false));
->>>>>>> 04f4d553
     filesWithMDFutures.emplace(std::move(itemToInsert));
   }
 
   for (auto& fileMd : filesWithMDFutures) {
     fileMd.second.wait();
   }
-<<<<<<< HEAD
 
   for (auto& fileWithMDFuture : filesWithMDFutures) {
-    const std::string& currentFilePath = fileWithMDFuture.first.getPath();
-=======
-  for(auto & fileWithMDFuture : filesWithMDFutures) {
     const std::string currentFilePath = fileWithMDFuture.first.getPath();
->>>>>>> 04f4d553
     std::shared_ptr<IFileMD> file;
     std::string fid;
 
@@ -429,15 +416,9 @@
     }
 
     //The files in the bulk-request proc directory will be wrapped into a ProcDirBulkRequestFile object.
-<<<<<<< HEAD
-    ProcDirBulkRequestFile file;
-    file.setName(fileIdOrObfuscatedPath);
+    ProcDirBulkRequestFile file(fileIdOrObfuscatedPath);
 
     if (currentFileError) {
-=======
-    ProcDirBulkRequestFile file(fileIdOrObfuscatedPath);
-    if(currentFileError){
->>>>>>> 04f4d553
       file.setError(*currentFileError);
     }
 
