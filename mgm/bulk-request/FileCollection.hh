--- conflicted
+++ resolved
@@ -44,19 +44,9 @@
   /**
    * The collection is a map of <path,File>
    */
-<<<<<<< HEAD
-  typedef std::map<std::string, std::unique_ptr<File>> Files;
-
-  /**
-   * Creates a new file object associated to the path passed in parameter
-   * @param path the path of the file to add in the collection
-   */
-  void addFile(const std::string& path);
-=======
-  typedef std::vector<File *> Files;
-  typedef std::multimap<std::string,std::unique_ptr<File>> FilesMap;
+  typedef std::vector<File*> Files;
+  typedef std::multimap<std::string, std::unique_ptr<File>> FilesMap;
   typedef std::vector<FilesMap::iterator> FilesInsertOrder;
->>>>>>> 04f4d553
   /**
    * Adds the file passed in parameter to this collection
    * The key of this item will be the path of the file and the value
@@ -74,11 +64,7 @@
    * Returns the pointer of the map<path,File> that contains the files of this collection
    * @return the pointer of the map<path,File> that contains the files of this collection
    */
-<<<<<<< HEAD
-  void addError(const std::string& path, const std::string& error);
-=======
   const std::shared_ptr<FileCollection::FilesMap> getFilesMap() const;
->>>>>>> 04f4d553
   /**
    * Returns the files that have an error
    * @return the files that have an error
