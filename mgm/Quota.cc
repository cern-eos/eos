--- conflicted
+++ resolved
@@ -113,7 +113,6 @@
   }
 }
 
-<<<<<<< HEAD
 //------------------------------------------------------------------------------
 // Get current quota value as percentage of the available one
 //------------------------------------------------------------------------------
@@ -131,11 +130,6 @@
   }
 
   return fp;
-=======
-/*----------------------------------------------------------------------------*/
-SpaceQuota::~SpaceQuota ()
-{
->>>>>>> b909b4a4
 }
 
 //------------------------------------------------------------------------------
@@ -173,26 +167,13 @@
   eos::IContainerMD::XAttrMap map;
   int retc = gOFS->_attr_ls(pPath.c_str(), error, vid, 0, map, false);
 
-<<<<<<< HEAD
   if (!retc) {
-=======
-  int retc = gOFS->_attr_ls(SpaceName.c_str(),
-                            error,
-                            vid,
-                            0,
-                            map,
-                            false);
-
-  if (!retc)
-  {
->>>>>>> b909b4a4
     unsigned long layoutId;
     XrdOucEnv env;
     unsigned long forcedfsid;
     long forcedgroup;
     XrdOucString spn = pPath.c_str();
     // get the layout in this quota node
-<<<<<<< HEAD
     Policy::GetLayoutAndSpace(pPath.c_str(), map, vid, layoutId, spn, env,
                               forcedfsid, forcedgroup);
     mLayoutSizeFactor = eos::common::LayoutId::GetSizeFactor(layoutId);
@@ -203,21 +184,6 @@
   // Protect for division by 0
   if (mLayoutSizeFactor < 1.0) {
     mLayoutSizeFactor = 1.0;
-=======
-    Policy::GetLayoutAndSpace(SpaceName.c_str(),
-                              map,
-                              vid,
-                              layoutId,
-                              spn,
-                              env,
-                              forcedfsid,
-                              forcedgroup);
-    LayoutSizeFactor = eos::common::LayoutId::GetSizeFactor(layoutId);
-  }
-  else
-  {
-    LayoutSizeFactor = 1.0;
->>>>>>> b909b4a4
   }
 }
 
@@ -257,7 +223,6 @@
                      unsigned long long value)
 {
   eos_static_debug("set quota tag=%lu id=%lu value=%llu", tag, id, value);
-<<<<<<< HEAD
   XrdSysMutexHelper scope_lock(mMutex);
   mMapIdQuota[Index(tag, id)] = value;
 
@@ -287,18 +252,6 @@
       (tag == kGroupLogicalBytesTarget)) {
     mDirtyTarget = true;
   }
-=======
-  Quota[Index(tag, id)] = value;
-  if (lock) Mutex.UnLock();
-
-  if ( ( tag == kUserBytesTarget ) ||
-      ( tag == kGroupBytesTarget ) ||
-      ( tag == kUserFilesTarget ) ||
-      ( tag == kGroupFilesTarget ) ||
-      ( tag == kUserLogicalBytesTarget ) ||
-      ( tag == kGroupLogicalBytesTarget ) )
-    DirtyTarget = true;
->>>>>>> b909b4a4
 }
 
 //------------------------------------------------------------------------------
@@ -309,18 +262,10 @@
 {
   eos_static_debug("add quota tag=%lu id=%lu value=%llu", tag, id, value);
 
-<<<<<<< HEAD
   // Avoid negative numbers
   if (((long long) mMapIdQuota[Index(tag, id)] + value) >= 0) {
     mMapIdQuota[Index(tag, id)] += value;
   }
-=======
-
-  // user/group quota implementation
-  // fix for avoiding negative numbers
-  if ((((long long) Quota[Index(tag, id)]) + (long long) value) >= 0)
-    Quota[Index(tag, id)] += value;
->>>>>>> b909b4a4
 
   eos_static_debug("sum quota tag=%lu id=%lu value=%llu", tag, id,
                    mMapIdQuota[Index(tag, id)]);
@@ -422,7 +367,6 @@
 SpaceQuota::UpdateFromQuotaNode(uid_t uid, gid_t gid, bool upd_proj_quota)
 {
   eos_static_debug("updating uid/gid values from quota node");
-<<<<<<< HEAD
   XrdSysMutexHelper scope_lock(mMutex);
 
   if (mQuotaNode) {
@@ -444,36 +388,6 @@
 
     if (upd_proj_quota) {
       // Recalculate the project quota only every 5 seconds to boost perf.
-=======
-  if (QuotaNode)
-  {
-    ResetQuota(kUserBytesIs, uid, false);
-    ResetQuota(kUserLogicalBytesIs, uid, false);
-    ResetQuota(kUserFilesIs, uid, false);
-    ResetQuota(kGroupBytesIs, gid, false);
-    ResetQuota(kGroupFilesIs, gid, false);
-    ResetQuota(kGroupLogicalBytesIs, gid, false);
-
-    AddQuota(kUserBytesIs, uid, QuotaNode->getPhysicalSpaceByUser(uid), false);
-    AddQuota(kUserLogicalBytesIs, uid, QuotaNode->getUsedSpaceByUser(uid), false);
-    AddQuota(kUserFilesIs, uid, QuotaNode->getNumFilesByUser(uid), false);
-
-    AddQuota(kGroupBytesIs, gid, QuotaNode->getPhysicalSpaceByGroup(gid), false);
-    AddQuota(kGroupLogicalBytesIs, gid, QuotaNode->getUsedSpaceByGroup(gid), false);
-    AddQuota(kGroupFilesIs, gid, QuotaNode->getNumFilesByGroup(gid), false);
-
-    ResetQuota(kUserBytesIs, Quota::gProjectId, false);
-    ResetQuota(kUserLogicalBytesIs, Quota::gProjectId, false);
-    ResetQuota(kUserFilesIs, Quota::gProjectId, false);
-
-    if (calc_project_quota)
-    {
-
-      // -----------------------------------------------------------------------
-      // we recalculate the project quota only every 5 seconds to boost perf.
-      // -----------------------------------------------------------------------
-
->>>>>>> b909b4a4
       static XrdSysMutex lMutex;
       static time_t lUpdateTime = 0;
       bool docalc = false;
@@ -488,7 +402,6 @@
         }
       }
 
-<<<<<<< HEAD
       if (docalc) {
         mMapIdQuota[Index(kGroupBytesIs, Quota::gProjectId)] = 0;
         mMapIdQuota[Index(kGroupFilesIs, Quota::gProjectId)] = 0;
@@ -502,31 +415,6 @@
           AddQuota(kGroupLogicalBytesIs, Quota::gProjectId,
                    mQuotaNode->getUsedSpaceByUser(*itu));
           AddQuota(kGroupFilesIs, Quota::gProjectId, mQuotaNode->getNumFilesByUser(*itu));
-=======
-      if (docalc)
-      {
-        ResetQuota(SpaceQuota::kGroupBytesIs, Quota::gProjectId, false);
-        ResetQuota(SpaceQuota::kGroupFilesIs, Quota::gProjectId, false);
-        ResetQuota(SpaceQuota::kGroupLogicalBytesIs, Quota::gProjectId, false);
-
-        // loop over user and fill project quota
-        for (auto itu = GetQuotaNode()->userUsageBegin();
-             itu != GetQuotaNode()->userUsageEnd();
-             itu++)
-        {
-          AddQuota(SpaceQuota::kGroupBytesIs,
-                   Quota::gProjectId,
-                   itu->second.physicalSpace,
-                   false);
-          AddQuota(SpaceQuota::kGroupLogicalBytesIs,
-                   Quota::gProjectId,
-                   itu->second.space,
-                   false);
-          AddQuota(SpaceQuota::kGroupFilesIs,
-                   Quota::gProjectId,
-                   itu->second.files,
-                   false);
->>>>>>> b909b4a4
         }
       }
     }
@@ -545,13 +433,9 @@
   UpdateTargetSums();
 }
 
-<<<<<<< HEAD
 //------------------------------------------------------------------------------
 // Print quota information
 //------------------------------------------------------------------------------
-=======
-/*----------------------------------------------------------------------------*/
->>>>>>> b909b4a4
 void
 SpaceQuota::PrintOut(XrdOucString& output, long long int uid_sel,
                      long long int gid_sel, bool monitoring, bool translate_ids)
@@ -688,7 +572,6 @@
       });
     }
 
-<<<<<<< HEAD
     for (auto it : uids) {
       std::string name = it.first.c_str();
       unsigned int id = it.second;
@@ -738,66 +621,6 @@
                                                 GetQuota(kUserBytesIs, id), GetQuota(kUserBytesTarget, id)), "os"));
         table_data.back().push_back(TableCell(GetQuotaStatus(
                                                 GetQuota(kUserFilesIs, id), GetQuota(kUserFilesTarget, id)), "os"));
-=======
-    for (int lid = 0; lid < userentries; lid++)
-    {
-      eos_static_debug("loop with id=%d", lid);
-      XrdOucString value1 = "";
-      XrdOucString value2 = "";
-      XrdOucString value3 = "";
-      XrdOucString value4 = "";
-      XrdOucString value5 = "";
-      XrdOucString value6 = "";
-
-      XrdOucString id = "";
-      id += sortuidarray[lid];
-
-      if (translateids)
-      {
-        if (gid_sel == Quota::gProjectId)
-        {
-          id = "project";
-        }
-        else
-        {
-          int errc=0;
-          std::string username = eos::common::Mapping::UidToUserName (sortuidarray[lid], errc);
-          char uidlimit[16];
-          if (username.length())
-          {
-            snprintf(uidlimit, 11, "%s", username.c_str());
-            id = uidlimit;
-          }
-        }
-      }
-
-      XrdOucString percentage = "";
-      if (!monitoring)
-      {
-        sprintf(headerline, "%-10s %-10s %-10s %-10s %-10s %-10s %-10s %-10s %-10s %-10s\n", id.c_str(),
-                eos::common::StringConversion::GetReadableSizeString(value1, GetQuota(kUserBytesIs, sortuidarray[lid]), "B"),
-                eos::common::StringConversion::GetReadableSizeString(value2, GetQuota(kUserLogicalBytesIs, sortuidarray[lid]), "B"),
-                eos::common::StringConversion::GetReadableSizeString(value3, GetQuota(kUserFilesIs, sortuidarray[lid]), "-"),
-                eos::common::StringConversion::GetReadableSizeString(value4, GetQuota(kUserBytesTarget, sortuidarray[lid]), "B"),
-                eos::common::StringConversion::GetReadableSizeString(value5, (long long) (GetQuota(kUserBytesTarget, sortuidarray[lid]) / LayoutSizeFactor), "B"),
-                eos::common::StringConversion::GetReadableSizeString(value6, GetQuota(kUserFilesTarget, sortuidarray[lid]), "-"),
-                GetQuotaPercentage(GetQuota(kUserBytesIs, sortuidarray[lid]), GetQuota(kUserBytesTarget, sortuidarray[lid]), percentage),
-                GetQuotaStatus(GetQuota(kUserBytesIs, sortuidarray[lid]), GetQuota(kUserBytesTarget, sortuidarray[lid])),
-                GetQuotaStatus(GetQuota(kUserFilesIs, sortuidarray[lid]), GetQuota(kUserFilesTarget, sortuidarray[lid])));
-      }
-      else
-      {
-        sprintf(headerline, "quota=node uid=%s space=%s usedbytes=%llu usedlogicalbytes=%llu usedfiles=%llu maxbytes=%llu maxlogicalbytes=%llu maxfiles=%llu percentageusedbytes=%s statusbytes=%s statusfiles=%s\n", id.c_str(), SpaceName.c_str(),
-                GetQuota(kUserBytesIs, sortuidarray[lid]),
-                GetQuota(kUserLogicalBytesIs, sortuidarray[lid]),
-                GetQuota(kUserFilesIs, sortuidarray[lid]),
-                GetQuota(kUserBytesTarget, sortuidarray[lid]),
-                (unsigned long long) (GetQuota(kUserBytesTarget, sortuidarray[lid]) / LayoutSizeFactor),
-                GetQuota(kUserFilesTarget, sortuidarray[lid]),
-                GetQuotaPercentage(GetQuota(kUserBytesIs, sortuidarray[lid]), GetQuota(kUserBytesTarget, sortuidarray[lid]), percentage),
-                GetQuotaStatus(GetQuota(kUserBytesIs, sortuidarray[lid]), GetQuota(kUserBytesTarget, sortuidarray[lid])),
-                GetQuotaStatus(GetQuota(kUserFilesIs, sortuidarray[lid]), GetQuota(kUserFilesTarget, sortuidarray[lid])));
->>>>>>> b909b4a4
       }
 
       table_user.AddRows(table_data);
@@ -845,7 +668,6 @@
       });
     }
 
-<<<<<<< HEAD
     for (auto it : gids) {
       std::string name = it.first.c_str();
       unsigned int id = it.second;
@@ -895,53 +717,6 @@
                                                 GetQuota(kGroupBytesIs, id), GetQuota(kGroupBytesTarget, id)), "os"));
         table_data.back().push_back(TableCell(GetQuotaStatus(
                                                 GetQuota(kGroupFilesIs, id), GetQuota(kGroupFilesTarget, id)), "os"));
-=======
-    for (int lid = 0; lid < groupentries; lid++)
-    {
-      eos_static_debug("loop with id=%d", lid);
-      XrdOucString value1 = "";
-      XrdOucString value2 = "";
-      XrdOucString value3 = "";
-      XrdOucString value4 = "";
-      XrdOucString value5 = "";
-      XrdOucString value6 = "";
-
-      XrdOucString id = "";
-      id += sortgidarray[lid];
-
-      if (translateids)
-      {
-        if (gid_sel == Quota::gProjectId)
-        {
-          id = "project";
-        }
-        else
-        {
-          int errc=0;
-          std::string groupname = eos::common::Mapping::GidToGroupName (sortgidarray[lid], errc);
-          char gidlimit[16];
-          if (groupname.length())
-          {
-            snprintf(gidlimit, 11, "%s", groupname.c_str());
-            id = gidlimit;
-          }
-        }
-      }
-
-      XrdOucString percentage = "";
-      if (!monitoring)
-      {
-        sprintf(headerline, "%-10s %-10s %-10s %-10s %-10s %-10s %-10s %-10s %-10s %-10s\n", id.c_str(),
-                eos::common::StringConversion::GetReadableSizeString(value1, GetQuota(kGroupBytesIs, sortgidarray[lid]), "B"),
-                eos::common::StringConversion::GetReadableSizeString(value2, GetQuota(kGroupLogicalBytesIs, sortgidarray[lid]), "B"),
-                eos::common::StringConversion::GetReadableSizeString(value3, GetQuota(kGroupFilesIs, sortgidarray[lid]), "-"),
-                eos::common::StringConversion::GetReadableSizeString(value4, GetQuota(kGroupBytesTarget, sortgidarray[lid]), "B"),
-                eos::common::StringConversion::GetReadableSizeString(value5, (long long) (GetQuota(kGroupBytesTarget, sortgidarray[lid]) / LayoutSizeFactor), "B"),
-                eos::common::StringConversion::GetReadableSizeString(value6, GetQuota(kGroupFilesTarget, sortgidarray[lid]), "-"),
-                GetQuotaPercentage(GetQuota(kGroupBytesIs, sortgidarray[lid]), GetQuota(kGroupBytesTarget, sortgidarray[lid]), percentage),
-                GetQuotaStatus(GetQuota(kGroupBytesIs, sortgidarray[lid]), GetQuota(kGroupBytesTarget, sortgidarray[lid])),
-                GetQuotaStatus(GetQuota(kGroupFilesIs, sortgidarray[lid]), GetQuota(kGroupFilesTarget, sortgidarray[lid])));
->>>>>>> b909b4a4
       }
 
       table_group.AddRows(table_data);
@@ -1152,24 +927,12 @@
     }
   }
 
-<<<<<<< HEAD
   if (userinodequota) {
     if ((GetQuota(kUserFilesTarget, uid) - GetQuota(kUserFilesIs, uid)) > inodes) {
       if (!uservolumequota) {
         hasuserquota = true;
       }
     } else {
-=======
-  if (userinodequota)
-  {
-    if (((GetQuota(kUserFilesTarget, uid, false)) - (GetQuota(kUserFilesIs, uid, false))) > (inodes))
-    {
-      if ( !uservolumequota )
-        hasuserquota = true;
-    }
-    else
-    {
->>>>>>> b909b4a4
       hasuserquota = false;
     }
   }
@@ -1183,7 +946,6 @@
     }
   }
 
-<<<<<<< HEAD
   if (groupinodequota) {
     if ((GetQuota(kGroupFilesTarget, gid) - GetQuota(kGroupFilesIs,
          gid)) > inodes) {
@@ -1191,17 +953,6 @@
         hasgroupquota = true;
       }
     } else {
-=======
-  if (groupinodequota)
-  {
-    if ((((GetQuota(kGroupFilesTarget, gid, false)) - (GetQuota(kGroupFilesIs, gid, false))) > (inodes)))
-    {
-      if ( !groupvolumequota )
-        hasgroupquota = true;
-    }
-    else
-    {
->>>>>>> b909b4a4
       hasgroupquota = false;
     }
   }
@@ -1290,18 +1041,6 @@
       ResetQuota(kGroupLogicalBytesIs, *itg);
       AddQuota(kGroupLogicalBytesIs, *itg, mQuotaNode->getUsedSpaceByGroup(*itg));
     }
-<<<<<<< HEAD
-=======
-    else
-    {
-      eos_static_err("no namespace quota found for path=%s", path);
-      return EDQUOT;
-    }
-  }
-  else
-  {
-    eos_static_debug("quota is disabled in space=%s", GetSpaceName());
->>>>>>> b909b4a4
   }
 }
 
@@ -1409,95 +1148,10 @@
   return "-----";
 }
 
-<<<<<<< HEAD
 //------------------------------------------------------------------------------
 // Convert int tag to string description
 //------------------------------------------------------------------------------
 const char* SpaceQuota::GetTagName(int tag)
-=======
-int
-Quota::QuotaByPath(const char* myspace,
-                   const char* path,
-                   uid_t uid,
-                   gid_t gid,
-                   long long& avail_files,
-                   long long& avail_bytes,
-                   eos::ContainerMD::id_t& quota_inode)
-{
-  eos::common::RWMutexReadLock lock(Quota::gQuotaMutex);
-  SpaceQuota* qspace = GetSpaceQuota(myspace, false);
-  if (!qspace || !qspace->Enabled())
-    return -1;
-
-  SpaceQuota* space = GetResponsibleSpaceQuota(path);
-  if (space)
-  {
-    long long maxbytes_user, maxbytes_group, maxbytes_project;
-    long long freebytes_user, freebytes_group, freebytes_project;
-    long long freebytes = 0 ;
-    long long maxbytes = 0;
-    freebytes_user = freebytes_group = freebytes_project = 0;
-    maxbytes_user = maxbytes_group = maxbytes_project = 0;
-    space->Refresh();
-    maxbytes_user  = space->GetQuota(SpaceQuota::kUserBytesTarget, uid);
-    maxbytes_group = space->GetQuota(SpaceQuota::kGroupBytesTarget, gid);
-    maxbytes_project = space->GetQuota(SpaceQuota::kGroupBytesTarget, Quota::gProjectId);
-    freebytes_user = maxbytes_user - space->GetQuota(SpaceQuota::kUserLogicalBytesIs, uid);
-    freebytes_group = maxbytes_group - space->GetQuota(SpaceQuota::kGroupLogicalBytesIs, gid);
-    freebytes_project = maxbytes_project - space->GetQuota(SpaceQuota::kGroupLogicalBytesIs, Quota::gProjectId);
-
-    if (freebytes_user > freebytes)
-      freebytes = freebytes_user;
-    if (freebytes_group > freebytes)
-      freebytes = freebytes_group;
-    if (freebytes_project > freebytes)
-      freebytes = freebytes_project;
-    if (maxbytes_user > maxbytes)
-      maxbytes = maxbytes_user;
-    if (maxbytes_group > maxbytes)
-      maxbytes = maxbytes_group;
-    if (maxbytes_project > maxbytes)
-      maxbytes = maxbytes_project;
-    
-    long long maxfiles_user, maxfiles_group, maxfiles_project;
-    long long freefiles_user, freefiles_group, freefiles_project;
-    long long freefiles = 0;
-    long long maxfiles = 0;
-    freefiles_user = freefiles_group = freefiles_project = 0;
-    maxfiles_user = maxfiles_group = maxfiles_project = 0;
-    maxfiles_user  = space->GetQuota(SpaceQuota::kUserFilesTarget, uid);
-    maxfiles_group = space->GetQuota(SpaceQuota::kGroupFilesTarget, gid);
-    maxfiles_project = space->GetQuota(SpaceQuota::kGroupFilesTarget, Quota::gProjectId);
-    freefiles_user = maxfiles_user - space->GetQuota(SpaceQuota::kUserFilesIs, uid);
-    freefiles_group = maxfiles_group - space->GetQuota(SpaceQuota::kGroupFilesIs, gid);
-    freefiles_project = maxfiles_project - space->GetQuota(SpaceQuota::kGroupFilesIs, Quota::gProjectId);
-
-    if (freefiles_user > freefiles)
-      freefiles = freefiles_user;
-    if (freefiles_group > freefiles)
-      freefiles = freefiles_group;
-    if (freefiles_project > freefiles)
-      freefiles = freefiles_project;
-    if (maxfiles_user > maxfiles)
-      maxfiles = maxfiles_user;
-    if (maxfiles_group > maxfiles)
-      maxfiles = maxfiles_group;
-    if (maxfiles_project > maxfiles)
-      maxfiles = maxfiles_project;
-    
-    avail_files = freefiles;
-    avail_bytes = freebytes;
-    
-    quota_inode = space->GetQuotaNode()->getId();
-    return 0;
-  }
-  return -1;
-}
-
-/*----------------------------------------------------------------------------*/
-void
-Quota::GetIndividualQuota (eos::common::Mapping::VirtualIdentity_t &vid, const char* path, long long &maxbytes, long long &freebytes)
->>>>>>> b909b4a4
 {
   if (tag == kUserBytesIs) {
     return "used bytes";
@@ -1515,7 +1169,6 @@
     return "used files";
   }
 
-<<<<<<< HEAD
   if (tag == kUserFilesTarget) {
     return "aval files";
   }
@@ -1642,45 +1295,6 @@
       // Save if it's a better match
       if (strlen(it->second->GetSpaceName()) > strlen(squota->GetSpaceName())) {
         squota = it->second;
-=======
-    if (!gOFS->_stat(path, &buf, error, vid, ""))
-    {
-      gOFS->_attr_get(path, error, vid, "", "sys.owner.auth", xownerauth);
-
-      std::string ownerauth = xownerauth.c_str();
-
-
-      if (ownerauth.length())
-      {
-        if (ownerauth == "*")
-        {
-          eos_static_info("msg=\"client authenticated as directory owner\" path=\"%s\"uid=\"%u=>%u\" gid=\"%u=>%u\"", path, vid.uid, vid.gid, buf.st_uid, buf.st_gid);
-          // yes the client can operate as the owner, we rewrite the virtual id
-          m_vid.uid = buf.st_uid;
-          m_vid.gid = buf.st_gid;
-        }
-        else
-        {
-          ownerauth += ",";
-          std::string ownerkey = vid.prot.c_str();
-          ownerkey += ":";
-          if (vid.prot == "gsi")
-          {
-            ownerkey += vid.dn.c_str();
-          }
-          else
-          {
-            ownerkey += vid.uid_string.c_str();
-          }
-          if ((ownerauth.find(ownerkey)) != std::string::npos)
-          {
-            eos_static_info("msg=\"client authenticated as directory owner\" path=\"%s\"uid=\"%u=>%u\" gid=\"%u=>%u\"", path, vid.uid, vid.gid, buf.st_uid, buf.st_gid);
-            // yes the client can operate as the owner, we rewrite the virtual id
-            m_vid.uid = buf.st_uid;
-            m_vid.gid = buf.st_gid;
-          }
-        }
->>>>>>> b909b4a4
       }
     }
   }
@@ -1698,7 +1312,6 @@
   return (pMapQuota.count(path) != 0);
 }
 
-<<<<<<< HEAD
 //------------------------------------------------------------------------------
 // Check if there is a SpaceQuota responsible for the given path
 //------------------------------------------------------------------------------
@@ -1707,37 +1320,6 @@
 {
   eos::common::RWMutexReadLock rd_quota_lock(pMapMutex);
   return (GetResponsibleSpaceQuota(path) != 0);
-=======
-  eos::common::RWMutexReadLock lock(Quota::gQuotaMutex);
-  SpaceQuota* space = Quota::GetResponsibleSpaceQuota(path);
-  if (space)
-  {
-    long long maxbytes_user, maxbytes_group, maxbytes_project;
-    long long freebytes_user, freebytes_group, freebytes_project;
-    freebytes_user = freebytes_group = freebytes_project = 0;
-    maxbytes_user = maxbytes_group = maxbytes_project = 0;
-    space->Refresh();
-    maxbytes_user  = space->GetQuota(SpaceQuota::kUserBytesTarget, m_vid.uid);
-    maxbytes_group = space->GetQuota(SpaceQuota::kGroupBytesTarget, m_vid.gid);
-    maxbytes_project = space->GetQuota(SpaceQuota::kGroupBytesTarget, Quota::gProjectId);
-    freebytes_user = maxbytes_user - space->GetQuota(SpaceQuota::kUserLogicalBytesIs, m_vid.uid);
-    freebytes_group = maxbytes_group - space->GetQuota(SpaceQuota::kGroupLogicalBytesIs, m_vid.gid);
-    freebytes_project = maxbytes_project - space->GetQuota(SpaceQuota::kGroupLogicalBytesIs, Quota::gProjectId);
-
-    if (freebytes_user > freebytes)
-      freebytes = freebytes_user;
-    if (freebytes_group > freebytes)
-      freebytes = freebytes_group;
-    if (freebytes_project > freebytes)
-      freebytes = freebytes_project;
-    if (maxbytes_user > maxbytes)
-      maxbytes = maxbytes_user;
-    if (maxbytes_group > maxbytes)
-      maxbytes = maxbytes_group;
-    if (maxbytes_project > maxbytes)
-      maxbytes = maxbytes_project;
-  }
->>>>>>> b909b4a4
 }
 
 //------------------------------------------------------------------------------
@@ -1792,14 +1374,9 @@
     }
   }
 
-<<<<<<< HEAD
   eos::common::RWMutexReadLock rd_ns_lock(gOFS->eosViewRWMutex);
   eos::common::RWMutexReadLock rd_quota_lock(pMapMutex);
   SpaceQuota* space = GetResponsibleSpaceQuota(path);
-=======
-  eos::common::RWMutexReadLock vlock(FsView::gFsView.ViewMutex);
-  eos::common::RWMutexReadLock lock(gQuotaMutex);
->>>>>>> b909b4a4
 
   if (space) {
     space->Refresh();
@@ -2028,7 +1605,6 @@
 Quota::RmQuotaForId(const std::string& path, long id, Quota::IdT id_type,
                     std::string& msg, int& retc)
 {
-<<<<<<< HEAD
   eos_static_debug("path=%s", path.c_str());
   std::string msg_vol, msg_inode;
   bool rm_vol = RmQuotaTypeForId(path, id, id_type, Type::kVolume, msg_vol, retc);
@@ -2050,11 +1626,6 @@
     msg += path;
     return false;
   }
-=======
-  eos_static_debug("space=%s", space.c_str());
-
-  return SetQuota(space, uid_sel, gid_sel, -1, 0, msg, retc);
->>>>>>> b909b4a4
 }
 
 //------------------------------------------------------------------------------
@@ -2134,18 +1705,10 @@
 {
   if (!file) {
     return 0;
-<<<<<<< HEAD
   }
 
   eos::IFileMD::layoutId_t lid = file->getLayoutId();
   return (uint64_t) file->getSize() * eos::common::LayoutId::GetSizeFactor(lid);
-=======
-
-  eos::FileMD::layoutId_t lid = file->getLayoutId();
-
-  return (unsigned long long)
-          file->getSize() * eos::common::LayoutId::GetSizeFactor(lid);
->>>>>>> b909b4a4
 }
 
 //------------------------------------------------------------------------------
@@ -2157,7 +1720,6 @@
   std::vector<std::string> create_quota;
   // Load all known nodes
   {
-<<<<<<< HEAD
     std::string quota_path;
     std::shared_ptr<eos::IContainerMD> container;
     eos::common::RWMutexReadLock rd_ns_lock(gOFS->eosViewRWMutex);
@@ -2177,25 +1739,6 @@
           create_quota.push_back(quota_path);
         }
       } catch (eos::MDException& e) {
-=======
-    eos::common::RWMutexReadLock nslock(gOFS->eosViewRWMutex);
-
-    for (it = gOFS->eosView->getQuotaStats()->nodesBegin(); it != gOFS->eosView->getQuotaStats()->nodesEnd(); it++)
-    {
-      try
-      {
-        eos::ContainerMD::id_t id = it->first;
-        eos::ContainerMD* container = gOFS->eosDirectoryService->getContainerMD(id);
-        std::string quotapath = gOFS->eosView->getUri(container);
-        SpaceQuota* spacequota = Quota::GetSpaceQuota(quotapath.c_str(), true);
-        if (!spacequota)
-        {
-          createQuota.push_back(quotapath);
-        }
-      }
-      catch (eos::MDException &e)
-      {
->>>>>>> b909b4a4
         errno = e.getErrno();
         eos_static_err("msg=\"exception\" ec=%d emsg=\"%s\"\n",
                        e.getErrno(), e.getMessage().str().c_str());
@@ -2203,7 +1746,6 @@
     }
   }
 
-<<<<<<< HEAD
   // Create all the necessary space quota nodes
   for (auto it = create_quota.begin(); it != create_quota.end(); ++it) {
     eos_static_notice("Created quota node for path=%s", it->c_str());
@@ -2211,10 +1753,6 @@
   }
 
   // Refresh the space quota objects
-=======
-  // create missing nodes without namespace mutex held
-  for (size_t i=0; i < createQuota.size(); ++i)
->>>>>>> b909b4a4
   {
     eos::common::RWMutexReadLock rd_ns_lock(gOFS->eosViewRWMutex);
     eos::common::RWMutexReadLock rd_quota_lock(pMapMutex);
@@ -2355,7 +1893,6 @@
   pMapQuota.clear();
 }
 
-<<<<<<< HEAD
 //------------------------------------------------------------------------------
 // Take the decision where to place a new file in the system. The core of the
 // implementation is in the Scheduler and GeoTreeEngine.
@@ -2368,8 +1905,8 @@
                                 args->lid) + 1;
   // First figure out how many filesystems we need
   eos_static_debug("uid=%u gid=%u grouptag=%s place filesystems=%u",
-                   args->vid->uid,
-                   args->vid->gid, args->grouptag, nfilesystems);
+                   args->vid->uid, args->vid->gid, args->grouptag,
+                   nfilesystems);
 
   // Check if quota enabled for current space
   if (FsView::gFsView.IsQuotaEnabled(*args->spacename)) {
@@ -2387,34 +1924,6 @@
                          "has no quota left!", args->vid->uid, args->vid->gid, args->grouptag,
                          nfilesystems);
         return EDQUOT;
-=======
-  if (spacequota && spacequota->UpdateQuotaNodeAddress() && spacequota->GetQuotaNode())
-  {
-    // insert current state of a single quota node into a SpaceQuota
-    eos::QuotaNode::UserMap::const_iterator itu;
-    eos::QuotaNode::GroupMap::const_iterator itg;
-
-    spacequota->ResetQuota(SpaceQuota::kGroupBytesIs, gProjectId);
-    spacequota->ResetQuota(SpaceQuota::kGroupFilesIs, gProjectId);
-    spacequota->ResetQuota(SpaceQuota::kGroupLogicalBytesIs, gProjectId);
-
-    // loop over user
-    for (itu = spacequota->GetQuotaNode()->userUsageBegin(); itu != spacequota->GetQuotaNode()->userUsageEnd(); itu++)
-    {
-      spacequota->ResetQuota(SpaceQuota::kUserBytesIs, itu->first);
-      spacequota->AddQuota(SpaceQuota::kUserBytesIs, itu->first, itu->second.physicalSpace);
-      spacequota->ResetQuota(SpaceQuota::kUserFilesIs, itu->first);
-      spacequota->AddQuota(SpaceQuota::kUserFilesIs, itu->first, itu->second.files);
-      spacequota->ResetQuota(SpaceQuota::kUserLogicalBytesIs, itu->first);
-      spacequota->AddQuota(SpaceQuota::kUserLogicalBytesIs, itu->first, itu->second.space);
-
-      if (spacequota->GetQuota(SpaceQuota::kGroupBytesTarget, gProjectId) > 0)
-      {
-        // only account in project quota noes
-        spacequota->AddQuota(SpaceQuota::kGroupBytesIs, gProjectId, itu->second.physicalSpace);
-        spacequota->AddQuota(SpaceQuota::kGroupLogicalBytesIs, gProjectId, itu->second.space);
-        spacequota->AddQuota(SpaceQuota::kGroupFilesIs, gProjectId, itu->second.files);
->>>>>>> b909b4a4
       }
     }
   } else {
@@ -2457,11 +1966,18 @@
   }
 }
 
-map<std::string, std::tuple<unsigned long long, unsigned long long, unsigned long long>>
+//------------------------------------------------------------------------------
+// Retrieve the kAllGroupLogicalBytesIs and kAllGroupLogicalBytesTarget
+// values for the quota nodes.
+//------------------------------------------------------------------------------
+std::map<std::string, std::tuple<unsigned long long,
+    unsigned long long,
+    unsigned long long>>
     Quota::GetAllGroupsLogicalQuotaValues()
 {
-  map<string, std::tuple<unsigned long long, unsigned long long, unsigned long long>>
-      allGroupLogicalByteValues;
+  std::map<string, std::tuple<unsigned long long,
+      unsigned long long,
+      unsigned long long>> allGroupLogicalByteValues;
   // Add this to have all quota nodes visible even if they are not in
   // the configuration file
   LoadNodes();
@@ -2482,4 +1998,108 @@
   return allGroupLogicalByteValues;
 }
 
+//------------------------------------------------------------------------------
+//
+//------------------------------------------------------------------------------
+int
+Quota::QuotaByPath(const char* path, uid_t uid, gid_t gid,
+                   long long& avail_files, long long& avail_bytes,
+                   eos::IContainerMD::id_t& quota_inode)
+{
+  eos::common::RWMutexReadLock rd_quota_lock(pMapMutex);
+  SpaceQuota* squota = GetResponsibleSpaceQuota(path);
+
+  if (squota) {
+    long long maxbytes_user, maxbytes_group, maxbytes_project;
+    long long freebytes_user, freebytes_group, freebytes_project;
+    long long freebytes = 0 ;
+    long long maxbytes = 0;
+    freebytes_user = freebytes_group = freebytes_project = 0;
+    maxbytes_user = maxbytes_group = maxbytes_project = 0;
+    squota->Refresh();
+    maxbytes_user  = squota->GetQuota(SpaceQuota::kUserBytesTarget, uid);
+    maxbytes_group = squota->GetQuota(SpaceQuota::kGroupBytesTarget, gid);
+    maxbytes_project = squota->GetQuota(SpaceQuota::kGroupBytesTarget,
+                                        Quota::gProjectId);
+    freebytes_user = maxbytes_user - squota->GetQuota(
+                       SpaceQuota::kUserLogicalBytesIs, uid);
+    freebytes_group = maxbytes_group - squota->GetQuota(
+                        SpaceQuota::kGroupLogicalBytesIs, gid);
+    freebytes_project = maxbytes_project - squota->GetQuota(
+                          SpaceQuota::kGroupLogicalBytesIs, Quota::gProjectId);
+
+    if (freebytes_user > freebytes) {
+      freebytes = freebytes_user;
+    }
+
+    if (freebytes_group > freebytes) {
+      freebytes = freebytes_group;
+    }
+
+    if (freebytes_project > freebytes) {
+      freebytes = freebytes_project;
+    }
+
+    if (maxbytes_user > maxbytes) {
+      maxbytes = maxbytes_user;
+    }
+
+    if (maxbytes_group > maxbytes) {
+      maxbytes = maxbytes_group;
+    }
+
+    if (maxbytes_project > maxbytes) {
+      maxbytes = maxbytes_project;
+    }
+
+    long long maxfiles_user, maxfiles_group, maxfiles_project;
+    long long freefiles_user, freefiles_group, freefiles_project;
+    long long freefiles = 0;
+    long long maxfiles = 0;
+    freefiles_user = freefiles_group = freefiles_project = 0;
+    maxfiles_user = maxfiles_group = maxfiles_project = 0;
+    maxfiles_user  = squota->GetQuota(SpaceQuota::kUserFilesTarget, uid);
+    maxfiles_group = squota->GetQuota(SpaceQuota::kGroupFilesTarget, gid);
+    maxfiles_project = squota->GetQuota(SpaceQuota::kGroupFilesTarget,
+                                        Quota::gProjectId);
+    freefiles_user = maxfiles_user - squota->GetQuota(SpaceQuota::kUserFilesIs,
+                     uid);
+    freefiles_group = maxfiles_group - squota->GetQuota(SpaceQuota::kGroupFilesIs,
+                      gid);
+    freefiles_project = maxfiles_project - squota->GetQuota(
+                          SpaceQuota::kGroupFilesIs, Quota::gProjectId);
+
+    if (freefiles_user > freefiles) {
+      freefiles = freefiles_user;
+    }
+
+    if (freefiles_group > freefiles) {
+      freefiles = freefiles_group;
+    }
+
+    if (freefiles_project > freefiles) {
+      freefiles = freefiles_project;
+    }
+
+    if (maxfiles_user > maxfiles) {
+      maxfiles = maxfiles_user;
+    }
+
+    if (maxfiles_group > maxfiles) {
+      maxfiles = maxfiles_group;
+    }
+
+    if (maxfiles_project > maxfiles) {
+      maxfiles = maxfiles_project;
+    }
+
+    avail_files = freefiles;
+    avail_bytes = freebytes;
+    quota_inode = squota->GetQuotaNode()->getId();
+    return 0;
+  }
+
+  return -1;
+}
+
 EOSMGMNAMESPACE_END