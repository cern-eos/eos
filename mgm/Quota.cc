--- conflicted
+++ resolved
@@ -347,18 +347,12 @@
   mMapIdQuota[Index(kAllGroupBytesIs, 0)] = 0;
   mMapIdQuota[Index(kAllGroupFilesIs, 0)] = 0;
   mMapIdQuota[Index(kAllGroupLogicalBytesIs, 0)] = 0;
-<<<<<<< HEAD
-  bool has_project_quota = (mMapIdQuota.find(Index(kGroupLogicalBytesIs,
-                            Quota::gProjectId)) !=
-                            mMapIdQuota.end());
-=======
   bool has_project_quota = false;
   auto it = mMapIdQuota.find(Index(kGroupLogicalBytesTarget, Quota::gProjectId));
 
   if ((it != mMapIdQuota.end()) && it->second) {
     has_project_quota = true;
   }
->>>>>>> 377417aa
 
   // If project quota is defined for the current quota node then use that
   // value to avoid possible double counting
