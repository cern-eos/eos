--- conflicted
+++ resolved
@@ -52,14 +52,8 @@
   LayoutSizeFactor = 1.0;
   On = false;
 
-<<<<<<< HEAD
   eos::common::RWMutexReadLock lock(gOFS->eosViewRWMutex);
   eos::IContainerMD *quotadir = 0;
-=======
-  eos::common::RWMutexWriteLock lock(gOFS->eosViewRWMutex);
-  eos::ContainerMD *quotadir = 0;
->>>>>>> 5660a927
-
   std::string path = name;
 
   if (path[0] == '/')
@@ -1505,39 +1499,25 @@
 {
   // iterate over the defined quota nodes and make them visible as SpaceQuota
   eos::common::RWMutexReadLock lock(gQuotaMutex);
-<<<<<<< HEAD
-  eos::common::RWMutexReadLock nslock(gOFS->eosViewRWMutex);
   eos::IQuotaStats::NodeMap::iterator it;
-  for (it = gOFS->eosView->getQuotaStats()->nodesBegin(); it != gOFS->eosView->getQuotaStats()->nodesEnd(); it++)
-=======
-  eos::QuotaStats::NodeMap::iterator it;
   std::vector<std::string> createQuota;
 
   // load all known nodes
->>>>>>> 5660a927
   {
     eos::common::RWMutexReadLock nslock(gOFS->eosViewRWMutex);
     
-    for (it = gOFS->eosView->getQuotaStats()->nodesBegin(); it != gOFS->eosView->getQuotaStats()->nodesEnd(); it++)
-    {
-<<<<<<< HEAD
-      eos::IContainerMD::id_t id = it->first;
-      eos::IContainerMD* container = gOFS->eosDirectoryService->getContainerMD(id);
-      std::string quotapath = gOFS->eosView->getUri(container);
-      SpaceQuota* spacequota = Quota::GetSpaceQuota(quotapath.c_str(), true);
-      if (!spacequota)
-=======
+    for (it = gOFS->eosView->getQuotaStats()->nodesBegin();
+         it != gOFS->eosView->getQuotaStats()->nodesEnd(); it++)
+    {
       try
->>>>>>> 5660a927
-      {
-	eos::ContainerMD::id_t id = it->first;
-	eos::ContainerMD* container = gOFS->eosDirectoryService->getContainerMD(id);
+      {
+	eos::IContainerMD::id_t id = it->first;
+	eos::IContainerMD* container = gOFS->eosDirectoryService->getContainerMD(id);
 	std::string quotapath = gOFS->eosView->getUri(container);
 	SpaceQuota* spacequota = Quota::GetSpaceQuota(quotapath.c_str(), true);
+
 	if (!spacequota)
-	{
 	  createQuota.push_back(quotapath);
-	}
       }
       catch (eos::MDException &e)
       {
@@ -1553,14 +1533,11 @@
   {
     SpaceQuota* spacequota = Quota::GetSpaceQuota(createQuota[i].c_str(), false);
     spacequota = Quota::GetSpaceQuota(createQuota[i].c_str(), false);
+
     if (spacequota)
-    {
       eos_static_notice("Created space for quota node: %s", createQuota[i].c_str());
-    }
     else
-    {
       eos_static_err("Failed to create space for quota node: %s\n", createQuota[i].c_str());
-    }
   }
 }
 
