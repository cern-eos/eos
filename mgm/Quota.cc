--- conflicted
+++ resolved
@@ -1363,12 +1363,7 @@
 std::string
 Quota::GetResponsibleSpaceQuotaPath(const std::string& path)
 {
-<<<<<<< HEAD
-  eos::common::RWMutexReadLock rd_quota_lock(pMapMutex, __FUNCTION__,
-      __LINE__, __FILE__);
-=======
   eos::common::RWMutexReadLock rd_quota_lock(pMapMutex);
->>>>>>> 8548efb3
   SpaceQuota* squota = GetResponsibleSpaceQuota(path);
 
   if (squota) {
@@ -1387,12 +1382,7 @@
 Quota::Exists(const std::string& qpath)
 {
   std::string path = NormalizePath(qpath);
-<<<<<<< HEAD
-  eos::common::RWMutexReadLock rd_quota_lock(pMapMutex, __FUNCTION__,
-      __LINE__, __FILE__);
-=======
   eos::common::RWMutexReadLock rd_quota_lock(pMapMutex);
->>>>>>> 8548efb3
   return (pMapQuota.count(path) != 0);
 }
 
@@ -1402,12 +1392,7 @@
 bool
 Quota::ExistsResponsible(const std::string& path)
 {
-<<<<<<< HEAD
-  eos::common::RWMutexReadLock rd_quota_lock(pMapMutex, __FUNCTION__,
-      __LINE__, __FILE__);
-=======
   eos::common::RWMutexReadLock rd_quota_lock(pMapMutex);
->>>>>>> 8548efb3
   return (GetResponsibleSpaceQuota(path) != 0);
 }
 
@@ -1464,15 +1449,8 @@
     }
   }
 
-<<<<<<< HEAD
-  eos::common::RWMutexReadLock rd_ns_lock(gOFS->eosViewRWMutex, __FUNCTION__,
-                                          __LINE__, __FILE__);
-  eos::common::RWMutexReadLock rd_quota_lock(pMapMutex, __FUNCTION__,
-      __LINE__, __FILE__);
-=======
   eos::common::RWMutexReadLock rd_ns_lock(gOFS->eosViewRWMutex);
   eos::common::RWMutexReadLock rd_quota_lock(pMapMutex);
->>>>>>> 8548efb3
   SpaceQuota* space = GetResponsibleSpaceQuota(path);
 
   if (space) {
@@ -1576,12 +1554,7 @@
     return false;
   }
 
-<<<<<<< HEAD
-  eos::common::RWMutexReadLock rd_quota_lock(pMapMutex, __FUNCTION__,
-      __LINE__, __FILE__);
-=======
   eos::common::RWMutexReadLock rd_quota_lock(pMapMutex);
->>>>>>> 8548efb3
   SpaceQuota* squota = GetSpaceQuota(path);
 
   if (!squota) {
@@ -1615,12 +1588,7 @@
 {
   unsigned long spaceq_type = SpaceQuota::GetTagFromString(quota_stag);
   // Make sure the quota node exists
-<<<<<<< HEAD
-  eos::common::RWMutexReadLock rd_quota_lock(pMapMutex, __FUNCTION__,
-      __LINE__, __FILE__);
-=======
   eos::common::RWMutexReadLock rd_quota_lock(pMapMutex);
->>>>>>> 8548efb3
   SpaceQuota* squota = GetSpaceQuota(qpath);
 
   if (squota) {
@@ -1670,12 +1638,7 @@
     }
   }
 
-<<<<<<< HEAD
-  eos::common::RWMutexReadLock rd_quota_lock(pMapMutex, __FUNCTION__,
-      __LINE__, __FILE__);
-=======
   eos::common::RWMutexReadLock rd_quota_lock(pMapMutex);
->>>>>>> 8548efb3
   SpaceQuota* squota = GetSpaceQuota(path);
 
   if (!squota) {
@@ -1744,15 +1707,8 @@
 {
   std::string path = NormalizePath(qpath);
   eos_static_debug("qpath=%s, path=%s", qpath.c_str(), path.c_str());
-<<<<<<< HEAD
-  eos::common::RWMutexWriteLock wr_ns_lock(gOFS->eosViewRWMutex, __FUNCTION__,
-      __LINE__, __FILE__);
-  eos::common::RWMutexWriteLock wr_quota_lock(pMapMutex, __FUNCTION__,
-      __LINE__, __FILE__);
-=======
   eos::common::RWMutexWriteLock wr_ns_lock(gOFS->eosViewRWMutex);
   eos::common::RWMutexWriteLock wr_quota_lock(pMapMutex);
->>>>>>> 8548efb3
   std::unique_ptr<SpaceQuota> squota(GetSpaceQuota(path));
 
   if (!squota) {
@@ -1800,12 +1756,7 @@
                      long id)
 {
   unsigned long spaceq_type = SpaceQuota::GetTagFromString(quota_stag);
-<<<<<<< HEAD
-  eos::common::RWMutexReadLock rd_quota_lock(pMapMutex, __FUNCTION__,
-      __LINE__, __FILE__);
-=======
   eos::common::RWMutexReadLock rd_quota_lock(pMapMutex);
->>>>>>> 8548efb3
   SpaceQuota* squota = GetSpaceQuota(path);
 
   if (squota) {
@@ -1874,15 +1825,8 @@
   // Refresh the space quota objects
   {
     // loop over pMapQuota releasing locks each time in the iteration
-<<<<<<< HEAD
-    eos::common::RWMutexReadLock rd_ns_lock(gOFS->eosViewRWMutex, __FUNCTION__,
-                                            __LINE__, __FILE__);
-    eos::common::RWMutexReadLock rd_quota_lock(pMapMutex, __FUNCTION__,
-        __LINE__, __FILE__);
-=======
     eos::common::RWMutexReadLock rd_ns_lock(gOFS->eosViewRWMutex);
     eos::common::RWMutexReadLock rd_quota_lock(pMapMutex);
->>>>>>> 8548efb3
     bool first = true;
     size_t n = 0;
 
@@ -1920,15 +1864,8 @@
   // Add this to have all quota nodes visible even if they are not in
   // the configuration file
   LoadNodes();
-<<<<<<< HEAD
-  eos::common::RWMutexReadLock rd_fs_lock(FsView::gFsView.ViewMutex, __FUNCTION__,
-                                          __LINE__, __FILE__);
-  eos::common::RWMutexReadLock rd_quota_lock(pMapMutex, __FUNCTION__,
-      __LINE__, __FILE__);
-=======
   eos::common::RWMutexReadLock rd_fs_lock(FsView::gFsView.ViewMutex);
   eos::common::RWMutexReadLock rd_quota_lock(pMapMutex);
->>>>>>> 8548efb3
 
   if (path.empty()) {
     for (auto it = pMapQuota.begin(); it != pMapQuota.end(); ++it) {
@@ -1957,15 +1894,8 @@
 {
   std::string path = NormalizePath(qpath);
   std::map<int, unsigned long long> map;
-<<<<<<< HEAD
-  eos::common::RWMutexReadLock rd_ns_lock(gOFS->eosViewRWMutex, __FUNCTION__,
-                                          __LINE__, __FILE__);
-  eos::common::RWMutexReadLock rd_quota_lock(pMapMutex, __FUNCTION__,
-      __LINE__, __FILE__);
-=======
   eos::common::RWMutexReadLock rd_ns_lock(gOFS->eosViewRWMutex);
   eos::common::RWMutexReadLock rd_quota_lock(pMapMutex);
->>>>>>> 8548efb3
   SpaceQuota* squota = GetResponsibleSpaceQuota(path);
 
   if (!squota) {
@@ -1996,12 +1926,7 @@
 bool
 Quota::UpdateFromNsQuota(const std::string& path, uid_t uid, gid_t gid)
 {
-<<<<<<< HEAD
-  eos::common::RWMutexReadLock rd_quota_lock(pMapMutex, __FUNCTION__,
-      __LINE__, __FILE__);
-=======
   eos::common::RWMutexReadLock rd_quota_lock(pMapMutex);
->>>>>>> 8548efb3
   SpaceQuota* squota = GetResponsibleSpaceQuota(path);
 
   // No quota or this is not the space quota itself - do nothing
@@ -2020,12 +1945,7 @@
 Quota::Check(const std::string& path, uid_t uid, gid_t gid,
              long long desired_vol, unsigned int desired_inodes)
 {
-<<<<<<< HEAD
-  eos::common::RWMutexReadLock rd_quota_lock(pMapMutex, __FUNCTION__,
-      __LINE__, __FILE__);
-=======
   eos::common::RWMutexReadLock rd_quota_lock(pMapMutex);
->>>>>>> 8548efb3
   SpaceQuota* squota = GetResponsibleSpaceQuota(path);
 
   if (!squota) {
@@ -2041,12 +1961,7 @@
 void
 Quota::CleanUp()
 {
-<<<<<<< HEAD
-  eos::common::RWMutexWriteLock wr_lock(pMapMutex, __FUNCTION__,
-                                        __LINE__, __FILE__);
-=======
   eos::common::RWMutexWriteLock wr_lock(pMapMutex);
->>>>>>> 8548efb3
 
   for (auto it = pMapQuota.begin(); it != pMapQuota.end(); ++it) {
     delete it->second;
@@ -2073,12 +1988,7 @@
 
   // Check if quota enabled for current space
   if (FsView::gFsView.IsQuotaEnabled(*args->spacename)) {
-<<<<<<< HEAD
-    eos::common::RWMutexReadLock rd_quota_lock(pMapMutex, __FUNCTION__,
-        __LINE__, __FILE__);
-=======
     eos::common::RWMutexReadLock rd_quota_lock(pMapMutex);
->>>>>>> 8548efb3
     SpaceQuota* squota = GetResponsibleSpaceQuota(args->path);
 
     if (squota) {
@@ -2132,15 +2042,8 @@
     return false;
   }
 
-<<<<<<< HEAD
-  eos::common::RWMutexWriteLock wr_ns_lock(gOFS->eosViewRWMutex, __FUNCTION__,
-      __LINE__, __FILE__);
-  eos::common::RWMutexWriteLock wr_quota_lock(pMapMutex, __FUNCTION__,
-      __LINE__, __FILE__);
-=======
   eos::common::RWMutexWriteLock wr_ns_lock(gOFS->eosViewRWMutex);
   eos::common::RWMutexWriteLock wr_quota_lock(pMapMutex);
->>>>>>> 8548efb3
 
   if (pMapQuota.count(path) == 0) {
     try {
@@ -2180,18 +2083,9 @@
   // Add this to have all quota nodes visible even if they are not in
   // the configuration file
   LoadNodes();
-<<<<<<< HEAD
-  eos::common::RWMutexReadLock rd_fs_lock(FsView::gFsView.ViewMutex, __FUNCTION__,
-                                          __LINE__, __FILE__);
-  eos::common::RWMutexReadLock rd_ns_lock(gOFS->eosViewRWMutex, __FUNCTION__,
-                                          __LINE__, __FILE__);
-  eos::common::RWMutexReadLock rd_quota_lock(pMapMutex, __FUNCTION__,
-      __LINE__, __FILE__);
-=======
   eos::common::RWMutexReadLock rd_fs_lock(FsView::gFsView.ViewMutex);
   eos::common::RWMutexReadLock rd_ns_lock(gOFS->eosViewRWMutex);
   eos::common::RWMutexReadLock rd_quota_lock(pMapMutex);
->>>>>>> 8548efb3
 
   for (const auto& quotaNode : pMapQuota) {
     // quotaNode.second->Refresh();
@@ -2213,12 +2107,7 @@
                    long long& avail_files, long long& avail_bytes,
                    eos::IContainerMD::id_t& quota_inode)
 {
-<<<<<<< HEAD
-  eos::common::RWMutexReadLock rd_quota_lock(pMapMutex, __FUNCTION__,
-      __LINE__, __FILE__);
-=======
   eos::common::RWMutexReadLock rd_quota_lock(pMapMutex);
->>>>>>> 8548efb3
   SpaceQuota* squota = GetResponsibleSpaceQuota(path);
 
   if (squota) {
@@ -2236,12 +2125,7 @@
 Quota::QuotaBySpace(const eos::IContainerMD::id_t qino, uid_t uid, gid_t gid,
                     long long& avail_files, long long& avail_bytes)
 {
-<<<<<<< HEAD
-  eos::common::RWMutexReadLock rd_quota_lock(pMapMutex, __FUNCTION__,
-      __LINE__, __FILE__);
-=======
   eos::common::RWMutexReadLock rd_quota_lock(pMapMutex);
->>>>>>> 8548efb3
   auto it = pMapInodeQuota.find(qino);
 
   if (it != pMapInodeQuota.end()) {
@@ -2367,12 +2251,7 @@
 Quota::GetStatfs(const std::string& path, unsigned long long& maxbytes,
                  unsigned long long& freebytes)
 {
-<<<<<<< HEAD
-  eos::common::RWMutexReadLock rd_quota_lock(pMapMutex, __FUNCTION__,
-      __LINE__, __FILE__);
-=======
   eos::common::RWMutexReadLock rd_quota_lock(pMapMutex);
->>>>>>> 8548efb3
   SpaceQuota* space = GetResponsibleSpaceQuota(path);
 
   if (space) {
