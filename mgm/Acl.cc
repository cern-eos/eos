--- conflicted
+++ resolved
@@ -91,17 +91,10 @@
     if (attrmapF && (attrmapF->count("user.acl") > 0)) {
       eval_usr_acl = (attrmapF->count("sys.eval.useracl") > 0);
 
-<<<<<<< HEAD
-      if (evalUseracl) {
-        useracl = (*attrmapF)["user.acl"];
-        userattrF = useracl;
-        evaluserattrF = true;
-=======
       if (eval_usr_acl) {
         usr_acl = (*attrmapF)["user.acl"];
         mFileUserAcl = usr_acl;
         mEvalFileUserAcl = true;
->>>>>>> 82e7e25a
       }
     } else {
       eval_usr_acl = (attrmap.count("sys.eval.useracl") > 0);
@@ -160,11 +153,7 @@
   }
 
   if (allowUserAcl) {
-<<<<<<< HEAD
-    evaluserattr = true;
-=======
     mEvalDirUserAcl = true;
->>>>>>> 82e7e25a
 
     if (useracl.length()) {
       if (sysacl.length()) {
@@ -731,11 +720,7 @@
         tokenacl += vid.token->Permission();
         return tokenacl;
       } else {
-<<<<<<< HEAD
-        eos_static_err("invald path token");
-=======
         eos_static_err("%s", "msg=\"invald path token\"");
->>>>>>> 82e7e25a
       }
     } else {
       eos_static_err("%s", "msg=\"invalid token\"");
