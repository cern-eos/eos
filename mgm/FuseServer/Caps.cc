//------------------------------------------------------------------------------
// File: FuseServer/Caps.cc
// Author: Andreas-Joachim Peters - CERN
//------------------------------------------------------------------------------

/************************************************************************
 * EOS - the CERN Disk Storage System                                   *
 * Copyright (C) 2019 CERN/Switzerland                                  *
 *                                                                      *
 * This program is free software: you can redistribute it and/or modify *
 * it under the terms of the GNU General Public License as published by *
 * the Free Software Foundation, either version 3 of the License, or    *
 * (at your option) any later version.                                  *
 *                                                                      *
 * This program is distributed in the hope that it will be useful,      *
 * but WITHOUT ANY WARRANTY; without even the implied warranty of       *
 * MERCHANTABILITY or FITNESS FOR A PARTICULAR PURPOSE.  See the        *
 * GNU General Public License for more details.                         *
 *                                                                      *
 * You should have received a copy of the GNU General Public License    *
 * along with this program.  If not, see <http://www.gnu.org/licenses/>.*
 ************************************************************************/

#include <string>
#include <cstdlib>

#include "mgm/FuseServer/Caps.hh"
#include <thread>
#include <regex>

#include "common/Logging.hh"
#include "common/Timing.hh"

#include "mgm/ZMQ.hh"
#include "mgm/XrdMgmOfs.hh"
#include "mgm/Stat.hh"

#include "namespace/interface/IView.hh"

EOSMGMNAMESPACE_BEGIN

//------------------------------------------------------------------------------
//
//------------------------------------------------------------------------------
void
FuseServer::Caps::Store(const eos::fusex::cap& ecap,
                        eos::common::VirtualIdentity* vid)
{
  gOFS->MgmStats.Add("Eosxd::int::Store", 0, 0, 1);
  EXEC_TIMING_BEGIN("Eosxd::int::Store");
  std::lock_guard lg(mtx);
  eos_static_info("id=%lx clientid=%s authid=%s",
                  ecap.id(),
                  ecap.clientid().c_str(),
                  ecap.authid().c_str());

  // register this clientid to a given client uuid
  ClientIds()[ecap.clientuuid()].insert(ecap.clientid());

  // avoid to have multiple time entries for the same cap
  if (auto kv = mCaps.find(ecap.authid());
      kv != mCaps.end()) {
    shared_cap cap = kv->second;
   
    if ((*cap)()->id() != ecap.id()) {
      eos_static_info("got inode change for %s from %x to %x",
                      ecap.authid().c_str(), (*cap)()->id(), ecap.id());
      Remove(cap);
    }
  }

  mTimeOrderedCap.emplace(std::make_pair(ecap.vtime(),ecap.authid()));

  mClientCaps[ecap.clientid()].insert(ecap.authid());
  mClientInoCaps[ecap.clientid()][ecap.id()].insert(ecap.authid());
  shared_cap cap = std::make_shared<capx>();
  *cap = ecap;
  cap->set_vid(vid);
  mCaps[ecap.authid()] = cap;
  mInodeCaps[ecap.id()].insert(ecap.authid());
  EXEC_TIMING_END("Eosxd::int::Store");
}

//------------------------------------------------------------------------------
//
//------------------------------------------------------------------------------
bool
FuseServer::Caps::Imply(uint64_t md_ino,
                        FuseServer::Caps::authid_t authid,
                        FuseServer::Caps::authid_t implied_authid)
{
  eos_static_info("id=%lx authid=%s implied-authid=%s",
                  md_ino,
                  authid.c_str(),
                  implied_authid.c_str());
  shared_cap implied_cap = std::make_shared<capx>();
  shared_cap cap = GetTS(authid);

<<<<<<< HEAD
  if ((cap == nullptr) || !(*cap)()->id() || !implied_authid.length()) {
=======
  if (cap == nullptr || !cap->id() || !implied_authid.length()) {
>>>>>>> 3134c603
    return false;
  }

  *implied_cap = *cap;
  (*implied_cap)()->set_authid(implied_authid);
  (*implied_cap)()->set_id(md_ino);
  implied_cap->set_vid(cap->vid());
  struct timespec ts;
  eos::common::Timing::GetTimeSpec(ts, true);

  {
    size_t leasetime = 0;
    {
      eos::common::RWMutexReadLock lLock(gOFS->zMQ->gFuseServer.Client());
      leasetime = gOFS->zMQ->gFuseServer.Client().leasetime((*cap)()->clientuuid());
    }
<<<<<<< HEAD
    (*implied_cap)()->set_vtime(ts.tv_sec + (leasetime ? leasetime : 300));
    (*implied_cap)()->set_vtime_ns(ts.tv_nsec);
    // fill the three views on caps
    std::lock_guard lg(mtx);
    mTimeOrderedCap.insert(std::pair<time_t, authid_t>((*implied_cap)()->vtime(),
=======
    implied_cap->set_vtime(ts.tv_sec + (leasetime ? leasetime : 300));
    implied_cap->set_vtime_ns(ts.tv_nsec);
    // fill the three views on caps
    std::lock_guard lg(mtx);
    mTimeOrderedCap.insert(std::pair<time_t, authid_t>(implied_cap->vtime(),
>>>>>>> 3134c603
                           implied_authid));
    mClientCaps[(*cap)()->clientid()].insert(implied_authid);
    mClientInoCaps[(*cap)()->clientid()][(*cap)()->id()].insert(implied_authid);
    mCaps[implied_authid] = implied_cap;
    mInodeCaps[md_ino].insert(implied_authid);
  }
  return true;
}

//------------------------------------------------------------------------------
// Get shared capability - one needs to hold (at least) the read lock
//------------------------------------------------------------------------------
FuseServer::Caps::shared_cap
FuseServer::Caps::Get(const FuseServer::Caps::authid_t& id, bool make_default)
{
  if (auto kv = mCaps.find(id);
      kv != mCaps.end()) {
    return kv->second;
  }
  return make_default ? std::make_shared<capx>() : nullptr;
}

//------------------------------------------------------------------------------
// Get Broadcast Caps
//----------------------------------------------------------------------------
std::vector<std::shared_ptr<eos::mgm::FuseServer::Caps::capx>>
FuseServer::Caps::GetBroadcastCapsTS(uint64_t id,
                                     shared_cap refcap,
                                     const eos::fusex::md* mdptr,
                                     bool suppress,
                                     std::string suppress_stat_tag)
{
  std::vector<shared_cap> bccaps;
  std::vector<authid_t> auth_ids;
  size_t n_suppressed {0};
  regex_t regex;

  {
    std::lock_guard lg(mtx);
    auto ids = mInodeCaps.find(id);
    if (ids == mInodeCaps.end()) {
      return bccaps;
    }

    auth_ids.reserve(ids->second.size());
    std::copy(ids->second.begin(),
              ids->second.end(),
              std::back_inserter(auth_ids));
  }

  if (suppress) {
    // audience check
    int audience = gOFS->zMQ->gFuseServer.Client().BroadCastMaxAudience();
    std::string match =
      gOFS->zMQ->gFuseServer.Client().BroadCastAudienceSuppressMatch();

    if (audience && ((auth_ids.size() > (size_t)audience))) {
      if (regcomp(&regex, match.c_str(), REG_ICASE | REG_EXTENDED | REG_NOSUB)) {
        suppress = false;
        eos_static_err("msg=\"broadcast audience suppress match not valid regex\" regex=\"%s\"",
                       match.c_str());
      }
    } else {
      suppress = false;
    }
  }

  eos_static_debug("id=%lx mInodeCaps.count=1", id);
  for (const auto& it: auth_ids) {
    // TODO: do we need to debug log mCaps.found
    // eos_static_debug("mCaps.found=1")
    shared_cap cap = GetTS(it);
    if (!(*cap)()->id()) {
      continue;
    }

    if ((*refcap)() && mdptr) {
      // skip our own cap!
      if ((*cap)()->authid() == mdptr->authid()) {
        continue;
      }

      // skip identical client mounts!
      if ((*cap)()->clientuuid() == (*refcap)()->clientuuid()) {
        continue;
      }

      // skip same source
      if ((*cap)()->clientuuid() == mdptr->clientuuid()) {
        continue;
      }
    }

    if (suppress) {
      if (regexec(&regex, (*cap)()->clientid().c_str(), 0, NULL, 0) != REG_NOMATCH) {
        n_suppressed++;
        continue;
      }
    }

    bccaps.emplace_back(std::move(cap));
  }

  if (n_suppressed && !suppress_stat_tag.empty()) {
    gOFS->MgmStats.Add(suppress_stat_tag.c_str(), 0, 0, n_suppressed);
  }

  return bccaps;
}

//------------------------------------------------------------------------------
// Broadcast release for id from external
//----------------------------------------------------------------------------
int
FuseServer::Caps::BroadcastReleaseFromExternal(uint64_t id)

{
  gOFS->MgmStats.Add("Eosxd::int::BcReleaseExt", 0, 0, 1);
  EXEC_TIMING_BEGIN("Eosxd::int::BcReleaseExt");

  auto bccaps = GetBroadcastCapsTS(id);

  for (auto it : bccaps) {
    eos_static_debug("ReleaseCAP id %#lx clientid %s", (*it)()->clientid().c_str());
    gOFS->zMQ->gFuseServer.Client().ReleaseCAP((uint64_t)(*it)()->id(),
                                               (*it)()->clientuuid(),
                                               (*it)()->clientid());
    errno = 0 ; // seems that ZMQ function might set errno
  }

  EXEC_TIMING_END("Eosxd::int::BcReleaseExt");
  return 0;
}

/*----------------------------------------------------------------------------*/
int
FuseServer::Caps::BroadcastRefreshFromExternal(uint64_t id, uint64_t pid)
/*----------------------------------------------------------------------------*/
{
  gOFS->MgmStats.Add("Eosxd::int::BcRefreshExt", 0, 0, 1);
  EXEC_TIMING_BEGIN("Eosxd::int::BcRefreshExt");
  // broad-cast refresh for a given inode
  eos_static_info("id=%lx pid=%lx", id, pid);
  auto bccaps = GetBroadcastCapsTS(pid, nullptr, nullptr, true, "Eosxd::int::BcRefreshExtSup");

  for (auto it : bccaps) {
    gOFS->zMQ->gFuseServer.Client().RefreshEntry((uint64_t) id,
                                                 (*it)()->clientuuid(),
                                                 (*it)()->clientid());
    errno = 0 ; // seems that ZMQ function might set errno
  }

  EXEC_TIMING_END("Eosxd::int::BcRefreshExt");
  return 0;
}

int
FuseServer::Caps::BroadcastRelease(const eos::fusex::md& md)
{
  gOFS->MgmStats.Add("Eosxd::int::BcRelease", 0, 0, 1);
  EXEC_TIMING_BEGIN("Eosxd::int::BcRelease");
  FuseServer::Caps::shared_cap refcap = GetTS(md.authid());
  eos_static_info("id=%lx/%lx clientid=%s clientuuid=%s authid=%s",
                  (*refcap)()->id(),
                  md.md_pino(),
                  (*refcap)()->clientid().c_str(),
                  (*refcap)()->clientuuid().c_str(),
                  (*refcap)()->authid().c_str());
  uint64_t md_pino = (*refcap)()->id();

  if (!md_pino) {
    md_pino = md.md_pino();
  }

  auto bccaps = GetBroadcastCapsTS(md_pino, refcap, &md);

  for (auto it : bccaps) {
    gOFS->zMQ->gFuseServer.Client().ReleaseCAP((uint64_t) (*it)()->id(),
                                               (*it)()->clientuuid(),
                                               (*it)()->clientid());
    errno = 0 ;
  }

  EXEC_TIMING_END("Eosxd::int::BcRelease");
  return 0;
}

/*----------------------------------------------------------------------------*/
int
FuseServer::Caps::BroadcastDeletionFromExternal(uint64_t id,
    const std::string& name)
/*----------------------------------------------------------------------------*/
{
  gOFS->MgmStats.Add("Eosxd::int::BcDeletionExt", 0, 0, 1);
  EXEC_TIMING_BEGIN("Eosxd::int::BcDeletionExt");
  eos_static_info("id=%lx name=%s", id, name.c_str());
  // broad-cast deletion for a given name in a container
  auto bccaps = GetBroadcastCapsTS(id);

  for (auto it : bccaps) {
    gOFS->zMQ->gFuseServer.Client().DeleteEntry((uint64_t) (*it)()->id(),
                                                (*it)()->clientuuid(),
                                                (*it)()->clientid(),
        name);
    errno = 0 ; // seems that ZMQ function might set errno
  }

  EXEC_TIMING_END("Eosxd::int::BcDeletionExt");
  return 0;
}

/*----------------------------------------------------------------------------*/
int
FuseServer::Caps::BroadcastDeletion(uint64_t id, const eos::fusex::md& md,
                                    const std::string& name)
/*----------------------------------------------------------------------------*/
{
  gOFS->MgmStats.Add("Eosxd::int::BcDeletion", 0, 0, 1);
  EXEC_TIMING_BEGIN("Eosxd::int::BcDeletion");
  eos_static_info("id=%lx name=%s", id, name.c_str());
  FuseServer::Caps::shared_cap refcap = GetTS(md.authid());
  auto bccaps = GetBroadcastCapsTS((*refcap)()->id(), refcap, &md);

  for (auto it : bccaps) {
    gOFS->zMQ->gFuseServer.Client().DeleteEntry((uint64_t) (*it)()->id(),
                                                (*it)()->clientuuid(),
                                                (*it)()->clientid(),
                                                name);
    errno = 0;
  }

  EXEC_TIMING_END("Eosxd::int::BcDeletion");
  return 0;
}

/*----------------------------------------------------------------------------*/
int
FuseServer::Caps::BroadcastRefresh(uint64_t inode,
                                   const eos::fusex::md& md,
                                   uint64_t parent_inode)
/*----------------------------------------------------------------------------*/
{
  gOFS->MgmStats.Add("Eosxd::int::BcRefresh", 0, 0, 1);
  EXEC_TIMING_BEGIN("Eosxd::int::BcRefresh");
  eos_static_info("id=%lx parent=%lx", inode, parent_inode);
  size_t n_suppressed = 0;
  std::vector<authid_t> auth_ids;
  FuseServer::Caps::shared_cap refcap {nullptr};

  {
    std::lock_guard lg(mtx);
    refcap = Get(md.authid(), false);

    auto kv = mInodeCaps.find(parent_inode);

    if (kv == mInodeCaps.end()) {
      EXEC_TIMING_END("Eosxd::int::BcRefresh");
      return 0; // nothing to process here
    }

    auth_ids.reserve(kv->second.size());
    std::copy(kv->second.begin(),
              kv->second.end(),
              std::back_inserter(auth_ids));
  }

  bool suppress_audience = false;
  regex_t regex;
  // audience check
  int audience = gOFS->zMQ->gFuseServer.Client().BroadCastMaxAudience();
  std::string match =
    gOFS->zMQ->gFuseServer.Client().BroadCastAudienceSuppressMatch();

  if (audience && ((auth_ids.size() > (size_t)audience))) {
    suppress_audience = true;

    if (regcomp(&regex, match.c_str(), REG_ICASE | REG_EXTENDED | REG_NOSUB)) {
      suppress_audience = false;
      eos_static_err("msg=\"broadcast audience suppress match not valid regex\" regex=\"%s\"",
                     match.c_str());
    }
  }

  for (const auto& it: auth_ids) {
    shared_cap cap = GetTS(it);
    // avoid processing if the cap doesn't exist
    if (!(*cap)()->id()) {
      continue;
    }

    // skip identical client mounts!
    if (refcap && (*cap)()->clientuuid() == (*refcap)()->clientuuid()) {
      continue;
    }

    // skip same source
    if ((*cap)()->clientuuid() == md.clientuuid()) {
      continue;
    }

    if (suppress_audience) {
      if (regexec(&regex, (*cap)()->clientid().c_str(), 0, NULL, 0) != REG_NOMATCH) {
        n_suppressed++;
        continue;
      }
    }

    gOFS->zMQ->gFuseServer.Client().RefreshEntry((uint64_t) inode,
                                                 (*cap)()->clientuuid(),
                                                 (*cap)()->clientid());
    errno = 0;
  }

  if (n_suppressed) {
    gOFS->MgmStats.Add("Eosxd::int::BcRefreshSup", 0, 0, n_suppressed);
  }

  EXEC_TIMING_END("Eosxd::int::BcRefresh");
  return 0;
}


int
FuseServer::Caps::BroadcastCap(shared_cap cap)
{
  if (cap && (*cap)()->id()) {
    (void) gOFS->zMQ->gFuseServer.Client().SendCAP(cap);
  }

  return -1;
}

int
FuseServer::Caps::BroadcastMD(const eos::fusex::md& md,
                              uint64_t md_ino,
                              uint64_t md_pino,
                              uint64_t clock,
                              struct timespec& p_mtime)
{
  gOFS->MgmStats.Add("Eosxd::int::BcMD", 0, 0, 1);
  EXEC_TIMING_BEGIN("Eosxd::int::BcMD");
  size_t n_suppressed = 0;
  std::vector<shared_cap> bccaps;
  std::unordered_set<std::string> clients_sent;
  std::vector<authid_t> auth_ids;
  FuseServer::Caps::shared_cap refcap {nullptr};

  {
    std::lock_guard lg(mtx);
    refcap = Get(md.authid(), false);
    if (refcap == nullptr) {
      EXEC_TIMING_END("Eosxd::int::BcMD");
      return 0;
    }
<<<<<<< HEAD

    if (refcap == nullptr) {
      EXEC_TIMING_END("Eosxd::int::BcMD");
      return 0;
    }
=======
>>>>>>> 3134c603

    auto kv = mInodeCaps.find(md_pino);

    if (kv == mInodeCaps.end()) {
      EXEC_TIMING_END("Eosxd::int::BcMD");
      return 0; // nothing to process here
    }

    auth_ids.reserve(kv->second.size());
    std::copy(kv->second.begin(),
              kv->second.end(),
              std::back_inserter(auth_ids));
  }
<<<<<<< HEAD

  if (refcap != nullptr) {
    eos_static_info("id=%lx/%lx clientid=%s clientuuid=%s authid=%s",
                    (*refcap)()->id(), md_pino, (*refcap)()->clientid().c_str(),
                    (*refcap)()->clientuuid().c_str(), (*refcap)()->authid().c_str());
=======
  if (refcap != nullptr) {
    eos_static_info("id=%lx/%lx clientid=%s clientuuid=%s authid=%s",
                    refcap->id(), md_pino, refcap->clientid().c_str(),
                    refcap->clientuuid().c_str(), refcap->authid().c_str());
>>>>>>> 3134c603
  }

  bool suppress_audience = false;
  regex_t regex;
  // audience check
  int audience = gOFS->zMQ->gFuseServer.Client().BroadCastMaxAudience();
  std::string match =
    gOFS->zMQ->gFuseServer.Client().BroadCastAudienceSuppressMatch();

  if (audience && (auth_ids.size() > (size_t) audience)) {
    suppress_audience = true;

    if (regcomp(&regex, match.c_str(), REG_ICASE | REG_EXTENDED | REG_NOSUB)) {
      suppress_audience = false;
      eos_static_err("msg=\"broadcast audience suppress match not valid regex\" regex=\"%s\"",
                     match.c_str());
    }
  }

  for (const auto& it: auth_ids) {
    shared_cap cap = GetTS(it, false);
<<<<<<< HEAD
    // avoid processing if the cap doesn't exist
    if (!cap) {
=======
    if (!cap) {
      continue;
    }
    // avoid processing if the cap doesn't exist or to a sent client
    if (!cap->id() || clients_sent.count(cap->clientuuid())) {
>>>>>>> 3134c603
      continue;
    }

    // avoid processing if the cap doesn't exist or to a sent client
    if (!(*cap)()->id() || (clients_sent.count((*cap)()->clientuuid()))) {
      continue;
    }

    // skip identical client mounts, the have it anyway!
    if (refcap && (*cap)()->clientuuid() == (*refcap)()->clientuuid()) {
      continue;
    }

    // skip same source
    if ((*cap)()->clientuuid() == md.clientuuid()) {
      continue;
    }

    if (suppress_audience) {
      if (regexec(&regex, (*cap)()->clientid().c_str(), 0, NULL, 0) != REG_NOMATCH) {
        n_suppressed++;
        continue;
      }
    }

    eos_static_debug("id=%lx clientid=%s clientuuid=%s authid=%s",
<<<<<<< HEAD
                    (*cap)()->id(),
                    (*cap)()->clientid().c_str(),
                    (*cap)()->clientuuid().c_str(),
                    (*cap)()->authid().c_str());

    // make sure we sent the update only once to each client, eveh if this
    // one has many caps
    clients_sent.emplace((*cap)()->clientuuid());
    gOFS->zMQ->gFuseServer.Client().SendMD(md,
                                           (*cap)()->clientuuid(),
                                           (*cap)()->clientid(),
=======
                     cap->id(),
                     cap->clientid().c_str(),
                     cap->clientuuid().c_str(),
                     cap->authid().c_str());

    // make sure we sent the update only once to each client, even if this
    // one has many caps
    clients_sent.emplace(cap->clientuuid());
    gOFS->zMQ->gFuseServer.Client().SendMD(md,
                                           cap->clientuuid(),
                                           cap->clientid(),
>>>>>>> 3134c603
                                           md_ino,
                                           md_pino,
                                           clock,
                                           p_mtime);
    errno = 0; // avoid errno clobbering from ZMQ
  }

  if (n_suppressed) {
    gOFS->MgmStats.Add("Eosxd::int::BcMDSup", 0, 0, n_suppressed);
  }

  EXEC_TIMING_END("Eosxd::int::BcMD");
  return 0;
}

//------------------------------------------------------------------------------
//
//------------------------------------------------------------------------------
std::string
FuseServer::Caps::Print(const std::string& option,
                        const std::string& filter)
{
  std::string out;
  std::string astring;
  uint64_t now = (uint64_t) time(NULL);
  eos::common::RWMutexReadLock lock;

  if (option == "p") {
    lock.Grab(gOFS->eosViewRWMutex, __FUNCTION__, __LINE__, __FILE__);
  }

  eos_static_info("option=%s string=%s", option.c_str(), filter.c_str());
  regex_t regex;

  if (filter.size() &&
      regcomp(&regex, filter.c_str(), REG_ICASE | REG_EXTENDED | REG_NOSUB)) {
    out = "error: illegal regular expression ;";
    out += filter.c_str();
    out += "'\n";
    return out;
  }

  if (option == "t") {
    std::lock_guard lg(mtx);
    // print by time order
    for (auto it = mTimeOrderedCap.begin(); it != mTimeOrderedCap.end();) {
      if (!mCaps.count(it->second)) {
        it = mTimeOrderedCap.erase(it);
        continue;
      }

      char ahex[256];
      shared_cap cap = mCaps[it->second];
      snprintf(ahex, sizeof(ahex), "%016lx", (unsigned long) (*cap)()->id());
      std::string match = "";
      match += "# i:";
      match += ahex;
      match += " a:";
      match += (*cap)()->authid();
      match += " c:";
      match += (*cap)()->clientid();
      match += " u:";
      match += (*cap)()->clientuuid();
      match += " m:";
      snprintf(ahex, sizeof(ahex), "%08lx", (unsigned long) (*cap)()->mode());
      match += ahex;
      match += " v:";

      if (((*cap)()->vtime() - now) >  0) {
        match += eos::common::StringConversion::GetSizeString(astring,
                                                              (unsigned long long) (*cap)()->vtime() - now);
      } else {
        match += eos::common::StringConversion::GetSizeString(astring,
                                                              (unsigned long long) 0);
      }

      match += "\n";

      if (filter.size() &&
          (regexec(&regex, match.c_str(), 0, NULL, 0) == REG_NOMATCH)) {
        it++;
        continue;
      }

      out += match.c_str();
      ++it;
    }
  }

  if (option == "i") {
    // print by inode
    for (auto it = mInodeCaps.begin(); it != mInodeCaps.end(); ++it) {
      char ahex[256];
      snprintf(ahex, sizeof(ahex), "%016lx", (unsigned long) it->first);

      if (filter.size() && (regexec(&regex, ahex, 0, NULL, 0) == REG_NOMATCH)) {
        continue;
      }

      out += "# i:";
      out += ahex;
      out += "\n";

      for (auto sit = it->second.begin(); sit != it->second.end(); ++sit) {
        out += "___ a:";
        out += *sit;

        if (!mCaps.count(*sit)) {
          out += " c:<unfound> u:<unfound> m:<unfound> v:<unfound>\n";
        } else {
          shared_cap cap = mCaps[*sit];
          out += " c:";
          out += (*cap)()->clientid();
          out += " u:";
          out += (*cap)()->clientuuid();
          out += " m:";
          snprintf(ahex, sizeof(ahex), "%016lx", (unsigned long) (*cap)()->mode());
          out += ahex;
          out += " v:";
          out += eos::common::StringConversion::GetSizeString(astring,
                                                              (unsigned long long) (*cap)()->vtime() - now);
          out += "\n";
        }
      }
    }
  }

  if (option == "p") {
    // print by inode
    for (auto it = mInodeCaps.begin(); it != mInodeCaps.end(); ++it) {
      std::string spath;

      try {
        if (eos::common::FileId::IsFileInode(it->first)) {
          std::shared_ptr<eos::IFileMD> fmd =
            gOFS->eosFileService->getFileMD(eos::common::FileId::InodeToFid(it->first));
          spath = "f:";
          spath += gOFS->eosView->getUri(fmd.get());
        } else {
          std::shared_ptr<eos::IContainerMD> cmd =
            gOFS->eosDirectoryService->getContainerMD(it->first);
          spath = "d:";
          spath += gOFS->eosView->getUri(cmd.get());
        }
      } catch (eos::MDException& e) {
        spath = "<unknown>";
      }

      if (filter.size() &&
          (regexec(&regex, spath.c_str(), 0, NULL, 0) == REG_NOMATCH)) {
        continue;
      }

      char apath[1024];
      out += "# ";
      snprintf(apath, sizeof(apath), "%-80s", spath.c_str());
      out += apath;
      out += "\n";

      for (auto sit = it->second.begin(); sit != it->second.end(); ++sit) {
        out += "___ a:";
        out += *sit;

        if (!mCaps.count(*sit)) {
          out += " c:<unfound> u:<unfound> m:<unfound> v:<unfound>\n";
        } else {
          shared_cap cap = mCaps[*sit];
          out += " c:";
          out += (*cap)()->clientid();
          out += " u:";
          out += (*cap)()->clientuuid();
          out += " m:";
          char ahex[20];
          snprintf(ahex, sizeof(ahex), "%016lx", (unsigned long) (*cap)()->mode());
          out += ahex;
          out += " v:";
          out += eos::common::StringConversion::GetSizeString(astring,
                                                              (unsigned long long) (*cap)()->vtime() - now);
          out += "\n";
        }
      }
    }
  }

  return out;
}

//------------------------------------------------------------------------------
// Delete capabilities corresponding to an inode
//------------------------------------------------------------------------------
int
FuseServer::Caps::Delete(uint64_t md_ino)
{
  // Hash functor used for storing client_set_t::iterator objects in an
  // unordered set
  struct iter_client_set_hash {
    size_t operator()(client_set_t::iterator it) const
    {
      return std::hash<std::string>()(it->first);
    }
  };
  std::unordered_set<client_set_t::iterator, iter_client_set_hash>
  to_del_client_caps;

  std::lock_guard lg(mtx);
  const auto it_inode_caps = mInodeCaps.find(md_ino);

  if (it_inode_caps == mInodeCaps.end()) {
    return ENONET;
  }

  const authid_set_t& set_authid = it_inode_caps->second;

  for (auto it_client_caps = mClientCaps.begin();
       it_client_caps != mClientCaps.end(); ++it_client_caps) {
    for (const auto& authid : set_authid) {
      // erase authid from the client set
      it_client_caps->second.erase(authid);

      if (it_client_caps->second.empty()) {
        to_del_client_caps.insert(it_client_caps);
      }
    }
  }

  for (auto& it_elem : to_del_client_caps) {
    mClientCaps.erase(it_elem);
  }

  for (const auto& authid : set_authid) {
    const auto it_caps = mCaps.find(authid);

    if (it_caps != mCaps.end()) {
      const std::string client_id = (*it_caps->second)()->clientid();
      auto it_cli_inocaps = mClientInoCaps.find(client_id);

      if (it_cli_inocaps != mClientInoCaps.end()) {
        it_cli_inocaps->second.erase(md_ino);

        if (it_cli_inocaps->second.size() == 0) {
          mClientInoCaps.erase(it_cli_inocaps);
        }
      }

      mCaps.erase(it_caps);
    }
  }

  mInodeCaps.erase(it_inode_caps);
  return 0;
}

EOSMGMNAMESPACE_END<|MERGE_RESOLUTION|>--- conflicted
+++ resolved
@@ -96,11 +96,7 @@
   shared_cap implied_cap = std::make_shared<capx>();
   shared_cap cap = GetTS(authid);
 
-<<<<<<< HEAD
   if ((cap == nullptr) || !(*cap)()->id() || !implied_authid.length()) {
-=======
-  if (cap == nullptr || !cap->id() || !implied_authid.length()) {
->>>>>>> 3134c603
     return false;
   }
 
@@ -117,19 +113,11 @@
       eos::common::RWMutexReadLock lLock(gOFS->zMQ->gFuseServer.Client());
       leasetime = gOFS->zMQ->gFuseServer.Client().leasetime((*cap)()->clientuuid());
     }
-<<<<<<< HEAD
     (*implied_cap)()->set_vtime(ts.tv_sec + (leasetime ? leasetime : 300));
     (*implied_cap)()->set_vtime_ns(ts.tv_nsec);
     // fill the three views on caps
     std::lock_guard lg(mtx);
     mTimeOrderedCap.insert(std::pair<time_t, authid_t>((*implied_cap)()->vtime(),
-=======
-    implied_cap->set_vtime(ts.tv_sec + (leasetime ? leasetime : 300));
-    implied_cap->set_vtime_ns(ts.tv_nsec);
-    // fill the three views on caps
-    std::lock_guard lg(mtx);
-    mTimeOrderedCap.insert(std::pair<time_t, authid_t>(implied_cap->vtime(),
->>>>>>> 3134c603
                            implied_authid));
     mClientCaps[(*cap)()->clientid()].insert(implied_authid);
     mClientInoCaps[(*cap)()->clientid()][(*cap)()->id()].insert(implied_authid);
@@ -484,14 +472,6 @@
       EXEC_TIMING_END("Eosxd::int::BcMD");
       return 0;
     }
-<<<<<<< HEAD
-
-    if (refcap == nullptr) {
-      EXEC_TIMING_END("Eosxd::int::BcMD");
-      return 0;
-    }
-=======
->>>>>>> 3134c603
 
     auto kv = mInodeCaps.find(md_pino);
 
@@ -505,18 +485,11 @@
               kv->second.end(),
               std::back_inserter(auth_ids));
   }
-<<<<<<< HEAD
 
   if (refcap != nullptr) {
     eos_static_info("id=%lx/%lx clientid=%s clientuuid=%s authid=%s",
                     (*refcap)()->id(), md_pino, (*refcap)()->clientid().c_str(),
                     (*refcap)()->clientuuid().c_str(), (*refcap)()->authid().c_str());
-=======
-  if (refcap != nullptr) {
-    eos_static_info("id=%lx/%lx clientid=%s clientuuid=%s authid=%s",
-                    refcap->id(), md_pino, refcap->clientid().c_str(),
-                    refcap->clientuuid().c_str(), refcap->authid().c_str());
->>>>>>> 3134c603
   }
 
   bool suppress_audience = false;
@@ -538,16 +511,8 @@
 
   for (const auto& it: auth_ids) {
     shared_cap cap = GetTS(it, false);
-<<<<<<< HEAD
     // avoid processing if the cap doesn't exist
     if (!cap) {
-=======
-    if (!cap) {
-      continue;
-    }
-    // avoid processing if the cap doesn't exist or to a sent client
-    if (!cap->id() || clients_sent.count(cap->clientuuid())) {
->>>>>>> 3134c603
       continue;
     }
 
@@ -574,7 +539,6 @@
     }
 
     eos_static_debug("id=%lx clientid=%s clientuuid=%s authid=%s",
-<<<<<<< HEAD
                     (*cap)()->id(),
                     (*cap)()->clientid().c_str(),
                     (*cap)()->clientuuid().c_str(),
@@ -586,19 +550,6 @@
     gOFS->zMQ->gFuseServer.Client().SendMD(md,
                                            (*cap)()->clientuuid(),
                                            (*cap)()->clientid(),
-=======
-                     cap->id(),
-                     cap->clientid().c_str(),
-                     cap->clientuuid().c_str(),
-                     cap->authid().c_str());
-
-    // make sure we sent the update only once to each client, even if this
-    // one has many caps
-    clients_sent.emplace(cap->clientuuid());
-    gOFS->zMQ->gFuseServer.Client().SendMD(md,
-                                           cap->clientuuid(),
-                                           cap->clientid(),
->>>>>>> 3134c603
                                            md_ino,
                                            md_pino,
                                            clock,
