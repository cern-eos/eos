//------------------------------------------------------------------------------
// File: FuseServer/Server.cc
// Author: Andreas-Joachim Peters - CERN
//------------------------------------------------------------------------------

/************************************************************************
 * EOS - the CERN Disk Storage System                                   *
 * Copyright (C) 2019 CERN/Switzerland                                  *
 *                                                                      *
 * This program is free software: you can redistribute it and/or modify *
 * it under the terms of the GNU General Public License as published by *
 * the Free Software Foundation, either version 3 of the License, or    *
 * (at your option) any later version.                                  *
 *                                                                      *
 * This program is distributed in the hope that it will be useful,      *
 * but WITHOUT ANY WARRANTY; without even the implied warranty of       *
 * MERCHANTABILITY or FITNESS FOR A PARTICULAR PURPOSE.  See the        *
 * GNU General Public License for more details.                         *
 *                                                                      *
 * You should have received a copy of the GNU General Public License    *
 * along with this program.  If not, see <http://www.gnu.org/licenses/>.*
 ************************************************************************/

#include <string>
#include <cstdlib>
#include <thread>
#include <regex>

#include <google/protobuf/util/json_util.h>

#include "mgm/FuseServer/Server.hh"

#include "mgm/Acl.hh"
#include "mgm/Policy.hh"
#include "mgm/Quota.hh"
#include "mgm/Recycle.hh"
#include "mgm/XrdMgmOfs.hh"
#include "mgm/XrdMgmOfsFile.hh"
#include "mgm/ZMQ.hh"
#include "mgm/Stat.hh"
#include "mgm/tracker/ReplicationTracker.hh"
#include "mgm/GeoTreeEngine.hh"
#include "namespace/interface/IView.hh"
#include "namespace/interface/IFileMD.hh"
#include "namespace/interface/IContainerMD.hh"
#include "namespace/interface/ContainerIterators.hh"
#include "namespace/Prefetcher.hh"
#include "namespace/utils/Attributes.hh"

#include "common/Logging.hh"
#include "common/Path.hh"

EOSFUSESERVERNAMESPACE_BEGIN

#define D_OK 8     // delete
#define M_OK 16    // chmod
#define C_OK 32    // chown
#define SA_OK 64   // set xattr
#define U_OK 128   // can update
#define SU_OK 256  // set utime

#define k_mdino  XrdMgmOfsFile::k_mdino
#define k_nlink  XrdMgmOfsFile::k_nlink


USE_EOSFUSESERVERNAMESPACE

const char* Server::cident = "fxserver";


//------------------------------------------------------------------------------
// Constructor
//------------------------------------------------------------------------------

Server::Server()
{
  SetLogId(logId, "fxserver");
  c_max_children = getenv("EOS_MGM_FUSEX_MAX_CHILDREN") ? strtoull(
                     getenv("EOS_MGM_FUSEX_MAX_CHILDREN"), 0, 10) : 131072;

  if (!c_max_children) {
    c_max_children = 131072;
  }
}

//------------------------------------------------------------------------------
// Destructor
//------------------------------------------------------------------------------

Server::~Server()
{
  shutdown();
}

//------------------------------------------------------------------------------
// Start method
//------------------------------------------------------------------------------

void
Server::start()
{
  eos_static_info("msg=\"starting fuse server\" max-children=%llu",
                  c_max_children);
  std::thread monitorthread(&FuseServer::Clients::MonitorHeartBeat,
                            &(this->mClients));
  monitorthread.detach();
  std::thread capthread(&Server::MonitorCaps, this);
  capthread.detach();
}

//------------------------------------------------------------------------------
// Shutdown method
//------------------------------------------------------------------------------

void
Server::shutdown()
{
  Clients().terminate();
  terminate();
}

//------------------------------------------------------------------------------
// Dump message contents as json string
//------------------------------------------------------------------------------

std::string
Server::dump_message(const google::protobuf::Message& message)
{
  google::protobuf::util::JsonPrintOptions options;
  options.add_whitespace = true;
  options.always_print_primitive_fields = true;
  std::string jsonstring;
  google::protobuf::util::MessageToJsonString(message, &jsonstring, options);
  return jsonstring;
}


//------------------------------------------------------------------------------
// Expire caps and update quota information
//------------------------------------------------------------------------------

void
Server::MonitorCaps() noexcept
{
  eos_static_info("msg=\"starting fusex monitor caps thread\"");
  std::map<FuseServer::Caps::authid_t, time_t> outofquota;
  uint64_t noquota = std::numeric_limits<long>::max() / 2;
  size_t cnt = 0;

  while (1) {
    EXEC_TIMING_BEGIN("Eosxd::int::MonitorCaps");

    // expire caps
    do {
      if (Cap().expire()) {
        Cap().pop();
      } else {
        break;
      }
    } while (1);

    time_t now = time(NULL);

    if (!(cnt % Clients().QuotaCheckInterval())) {
      // check quota nodes every mQuotaCheckInterval iterations
      typedef struct quotainfo {

        quotainfo(uid_t _uid, gid_t _gid, uint64_t _qid) : uid(_uid), gid(_gid),
          qid(_qid)
        {
        }

        quotainfo() : uid(0), gid(0), qid(0)
        {
        }
        uid_t uid;
        gid_t gid;
        uint64_t qid;
        std::vector<std::string> authids;

        std::string id()
        {
          char sid[64];
          snprintf(sid, sizeof(sid), "%u:%u:%lu", uid, gid, qid);
          return sid;
        }
      } quotainfo_t;
      std::map<std::string, quotainfo_t> qmap;
      {
        if (EOS_LOGS_DEBUG) {
          eos_static_debug("looping over caps n=%d", Cap().GetCaps().size());
        }

        for (auto& it : Cap().GetAllCaps()) {
          if (EOS_LOGS_DEBUG) {
            eos_static_debug("cap q-node %lx", (*it)()->_quota().quota_inode());
          }

          // if we find a cap with 'noquota' contents, we just ignore this one
          if ((*it)()->_quota().inode_quota() == noquota) {
            continue;
          }

          if ((*it)()->_quota().quota_inode()) {
            quotainfo_t qi((*it)()->uid(), (*it)()->gid(),
                           (*it)()->_quota().quota_inode());

            // skip if we did this already ...
            if (qmap.count(qi.id())) {
              qmap[qi.id()].authids.push_back((*it)()->authid());
            } else {
              qmap[qi.id()] = qi;
              qmap[qi.id()].authids.push_back((*it)()->authid());
            }
          }
        }
      }

      for (auto it = qmap.begin(); it != qmap.end(); ++it) {
        eos::IContainerMD::id_t qino_id = it->second.qid;

        if (EOS_LOGS_DEBUG) {
          eos_static_debug("checking qino=%d", qino_id);
        }

        long long avail_bytes = 0;
        long long avail_files = 0;

        if (!Quota::QuotaBySpace(qino_id, it->second.uid, it->second.gid,
                                 avail_files, avail_bytes)) {
          for (auto auit = it->second.authids.begin();
               auit != it->second.authids.end(); ++auit) {
            if (EOS_LOGS_DEBUG)
              eos_static_debug("checking qino=%d files=%ld bytes=%ld authid=%s",
                               qino_id, avail_files, avail_bytes, auit->c_str());

            if (((!avail_files || !avail_bytes) && (!outofquota.count(*auit))) ||
                // first time out of quota
                ((avail_files && avail_bytes) &&
                 (outofquota.count(*auit)))) { // first time back to quota
              // send the changed quota information via a cap update
              auto cap = Cap().GetTS(*auit);

              if (cap) {
                (*cap)()->mutable__quota()->set_inode_quota(avail_files);
                (*cap)()->mutable__quota()->set_volume_quota(avail_bytes);
                // send this cap (again)
                Cap().BroadcastCap(cap);
              }

              // mark to not send this again unless the quota status changes
              if (!avail_files || !avail_bytes) {
                outofquota[*auit] = now;
              } else {
                outofquota.erase(*auit);
              }
            }
          }
        }
      }

      // expire some old out of quota entries
      for (auto it = outofquota.begin(); it != outofquota.end();) {
        if (((it->second) + 3600) < now) {
          auto erase_it = it++;
          outofquota.erase(erase_it);
        } else {
          it++;
        }
      }
    }

    EXEC_TIMING_END("Eosxd::int::MonitorCaps");
    std::this_thread::sleep_for(std::chrono::seconds(1));

    if (should_terminate()) {
      break;
    }

    cnt++;

    if (gOFS) {
      gOFS->MgmStats.Add("Eosxd::int::MonitorCaps", 0, 0, 1);
    }
  }
}

//------------------------------------------------------------------------------
// Print cleints
//------------------------------------------------------------------------------

void
Server::Print(std::string& out, std::string options)
{
  if (
    (options.find("m") != std::string::npos) ||
    (options.find("l") != std::string::npos) ||
    (options.find("k") != std::string::npos) ||
    !options.length()) {
    Client().Print(out, options);
  }

  if (options.find("f") != std::string::npos) {
    std::string flushout;
    gOFS->zMQ->gFuseServer.Flushs().Print(flushout);
    out += flushout;
  }
}

//------------------------------------------------------------------------------
// Fill container meta-data object
//------------------------------------------------------------------------------

int
Server::FillContainerMD(uint64_t id, eos::fusex::md& dir,
                        eos::common::VirtualIdentity& vid)
{
  gOFS->MgmStats.Add("Eosxd::int::FillContainerMD", vid.uid, vid.gid, 1);
  EXEC_TIMING_BEGIN("Eosxd::int::FillContainerMD");
  std::shared_ptr<eos::IContainerMD> cmd;
  eos::IContainerMD::ctime_t ctime;
  eos::IContainerMD::ctime_t mtime;
  eos::IContainerMD::ctime_t tmtime;
  uint64_t clock = 0;

  if (EOS_LOGS_DEBUG) {
    eos_debug("container-id=%llx", id);
  }

  eos::common::RWMutexReadLock rd_ns_lock(gOFS->eosViewRWMutex);

  try {
    cmd = gOFS->eosDirectoryService->getContainerMD(id, &clock);
    rd_ns_lock.Release();
    cmd->getCTime(ctime);
    cmd->getMTime(mtime);
    cmd->getTMTime(tmtime);
    std::string fullpath = gOFS->eosView->getUri(cmd.get());
    dir.set_md_ino(id);
    dir.set_md_pino(cmd->getParentId());
    dir.set_ctime(ctime.tv_sec);
    dir.set_ctime_ns(ctime.tv_nsec);
    dir.set_mtime(mtime.tv_sec);
    dir.set_mtime_ns(mtime.tv_nsec);
    dir.set_ttime(tmtime.tv_sec);
    dir.set_ttime_ns(tmtime.tv_nsec);
    dir.set_atime(mtime.tv_sec);
    dir.set_atime_ns(mtime.tv_nsec);
    dir.set_size(cmd->getTreeSize());
    dir.set_uid(cmd->getCUid());
    dir.set_gid(cmd->getCGid());
    dir.set_mode(cmd->getMode());
    // @todo (apeters): no hardlinks
    dir.set_nlink(2);
    dir.set_name(cmd->getName());
    dir.set_fullpath(fullpath);
    eos::IFileMD::XAttrMap xattrs = cmd->getAttributes();

    for (const auto& elem : xattrs) {
      if ((elem.first) == "sys.vtrace") {
        continue;
      }

      if ((elem.first) == "sys.utrace") {
        continue;
      }

      (*dir.mutable_attr())[elem.first] = elem.second;

      if ((elem.first) == "sys.eos.btime") {
        std::string key, val;
        eos::common::StringConversion::SplitKeyValue(elem.second, key, val, ".");
        dir.set_btime(strtoul(key.c_str(), 0, 10));
        dir.set_btime_ns(strtoul(val.c_str(), 0, 10));
      }
    }

    dir.set_nchildren(cmd->getNumContainers() + cmd->getNumFiles());

    if (dir.operation() == dir.LS) {
      // we put a hard-coded listing limit for service protection
      if (vid.app != "fuse::restic") {
        // no restrictions for restic backups
        if ((uint64_t)dir.nchildren() > c_max_children) {
          // xrootd does not handle E2BIG ... sigh
          return ENAMETOOLONG;
        }
      }

      for (auto it = eos::FileMapIterator(cmd); it.valid(); it.next()) {
        std::string key = eos::common::StringConversion::EncodeInvalidUTF8(it.key());
        (*dir.mutable_children())[key] =
          eos::common::FileId::FidToInode(it.value());
      }

      for (auto it = ContainerMapIterator(cmd); it.valid(); it.next()) {
        std::string key = eos::common::StringConversion::EncodeInvalidUTF8(it.key());
        (*dir.mutable_children())[key] = it.value();
      }

      // indicate that this MD record contains children information
      dir.set_type(dir.MDLS);
    } else {
      // indicate that this MD record contains only MD but no children information
      if (EOS_LOGS_DEBUG) {
        eos_debug("setting md type");
      }

      dir.set_type(dir.MD);
    }

    dir.set_clock(clock);
    dir.clear_err();
    EXEC_TIMING_END("Eosxd::int::FillContainerMD");
    return 0;
  } catch (eos::MDException& e) {
    errno = e.getErrno();
    eos_err("caught exception %d %s\n", e.getErrno(),
            e.getMessage().str().c_str());
    dir.set_err(errno);
    return errno;
  }
}

//------------------------------------------------------------------------------
// Fill file meta-data object
//------------------------------------------------------------------------------

bool
Server::FillFileMD(uint64_t inode, eos::fusex::md& file,
                   eos::common::VirtualIdentity& vid)
{
  gOFS->MgmStats.Add("Eosxd::int::FillFileMD", vid.uid, vid.gid, 1);
  EXEC_TIMING_BEGIN("Eosxd::int::FillFileMD");
  // fills file meta data by inode number
  std::shared_ptr<eos::IFileMD> fmd, gmd;
  eos::IFileMD::ctime_t ctime;
  eos::IFileMD::ctime_t mtime;
  uint64_t clock = 0;

  if (EOS_LOGS_DEBUG) eos_debug("file-inode=%llx file-id=%llx", inode,
                                  eos::common::FileId::InodeToFid(inode));

  eos::common::RWMutexReadLock rd_ns_lock(gOFS->eosViewRWMutex);

  try {
    bool has_mdino = false;
    fmd = gOFS->eosFileService->getFileMD(eos::common::FileId::InodeToFid(inode),
                                          &clock);
    eos_debug("clock=%llx", clock);
    file.set_name(fmd->getName());
    gmd = fmd;
    rd_ns_lock.Release();

    if (fmd->hasAttribute(k_mdino)) {
      has_mdino = true;
      uint64_t mdino = std::stoull(fmd->getAttribute(k_mdino));
      fmd = gOFS->eosFileService->getFileMD(eos::common::FileId::InodeToFid(mdino),
                                            &clock);
      eos_debug("hlnk switched from %s to file %s (%#llx)",
                gmd->getName().c_str(), fmd->getName().c_str(), mdino);
    }

    /* fmd = link target file, gmd = link file */
    fmd->getCTime(ctime);
    fmd->getMTime(mtime);
    file.set_md_ino(eos::common::FileId::FidToInode(gmd->getId()));
    file.set_md_pino(fmd->getContainerId());
    file.set_ctime(ctime.tv_sec);
    file.set_ctime_ns(ctime.tv_nsec);
    file.set_mtime(mtime.tv_sec);
    file.set_mtime_ns(mtime.tv_nsec);
    file.set_btime(ctime.tv_sec);
    file.set_btime_ns(ctime.tv_nsec);
    file.set_atime(mtime.tv_sec);
    file.set_atime_ns(mtime.tv_nsec);
    file.set_size(fmd->getSize());
    file.set_uid(fmd->getCUid());
    file.set_gid(fmd->getCGid());

    if (fmd->isLink()) {
      file.set_mode(fmd->getFlags() | S_IFLNK);
      file.set_target(fmd->getLink());
    } else {
      file.set_mode(fmd->getFlags() | S_IFREG);
    }

    /* hardlinks */
    int nlink = 1;

    if (fmd->hasAttribute(k_nlink)) {
      nlink = std::stoi(fmd->getAttribute(k_nlink)) + 1;

      if (EOS_LOGS_DEBUG) {
        eos_debug("hlnk %s (%#lx) nlink %d", file.name().c_str(), fmd->getId(),
                  nlink);
      }
    }

    file.set_nlink(nlink);
    file.set_clock(clock);
    eos::IFileMD::XAttrMap xattrs = fmd->getAttributes();

    for (const auto& elem : xattrs) {
      if (has_mdino && ((elem.first) == k_nlink)) {
        continue;
      }

      if ((elem.first) == "sys.vtrace") {
        continue;
      }

      if ((elem.first) == "sys.utrace") {
        continue;
      }

      if ((elem.first) == "sys.fusex.state") {
	continue;
      }

      if ((elem.first) == "sys.fs.tracking") {
	continue;
      }

      (*file.mutable_attr())[elem.first] = elem.second;

      if ((elem.first) == "sys.eos.btime") {
        std::string key, val;
        eos::common::StringConversion::SplitKeyValue(elem.second, key, val, ".");
        file.set_btime(strtoul(key.c_str(), 0, 10));
        file.set_btime_ns(strtoul(val.c_str(), 0, 10));
      }
    }

    if (has_mdino) {
      (*file.mutable_attr())[k_mdino] = std::to_string(
                                          eos::common::FileId::FidToInode(fmd->getId()));
    }

    file.clear_err();
    EXEC_TIMING_END("Eosxd::int::FillFileMD");
    return true;
  } catch (eos::MDException& e) {
    errno = e.getErrno();
    eos_err("caught exception %d %s\n", e.getErrno(),
            e.getMessage().str().c_str());
    file.set_err(errno);
    return false;
  }
}

//------------------------------------------------------------------------------
// Fill container capability
//------------------------------------------------------------------------------

bool
Server::FillContainerCAP(uint64_t id,
                         eos::fusex::md& dir,
                         eos::common::VirtualIdentity& vid,
                         std::string reuse_uuid,
                         bool issue_only_one)
{
  gOFS->MgmStats.Add("Eosxd::int::FillContainerCAP", vid.uid, vid.gid, 1);
  EXEC_TIMING_BEGIN("Eosxd::int::FillContainerCAP");
  Caps::authid_set_t duplicated_caps;
  eos_info("ino=%#lx client=%s only-once=%d", id, dir.clientid().c_str(),
           issue_only_one);

  if (issue_only_one) {
    if (EOS_LOGS_DEBUG) {
      eos_debug("checking for id=%s", dir.clientid().c_str());
    }

    // check if the client has already a cap, in case yes, we don't return a new
    // one
    if (Cap().HasInodeId(dir.clientid(), id)) {
      return true;
    }
  } else {
    // avoid to pile-up caps for the same client, delete previous ones
    auto auth_ids = Cap().GetInodeCapAuthIds(dir.clientid(), id);
    auth_ids.erase(reuse_uuid);
    duplicated_caps = std::move(auth_ids);
  }

  dir.mutable_capability()->set_id(id);

  if (EOS_LOGS_DEBUG) {
    eos_debug("container-id=%#llx vid.sudoer %d dir.uid %u name %s", id, vid.sudoer,
              (uid_t) dir.uid(), dir.name().c_str());
  }

  struct timespec ts;

  eos::common::Timing::GetTimeSpec(ts, true);

  size_t leasetime = 0;

  {
    if (dir.attr().count("sys.force.leasetime") > 0) {
      // directory has leasetime overwrite
      leasetime = strtoul((*(dir.mutable_attr()))["sys.forced.leasetime"].c_str(), 0,
                          10);
    }

    eos::common::RWMutexReadLock lLock(gOFS->zMQ->gFuseServer.Client());

    if (!leasetime) {
      // only use client leasetime if there is no overwrite
      leasetime = gOFS->zMQ->gFuseServer.Client().leasetime(dir.clientuuid());
    }

    eos_debug("checking client %s leastime=%d", dir.clientid().c_str(),
              leasetime);
  }

  dir.mutable_capability()->set_vtime(ts.tv_sec + (leasetime ? leasetime : 300));
  dir.mutable_capability()->set_vtime_ns(ts.tv_nsec);
  std::string sysmask = (*(dir.mutable_attr()))["sys.mask"];
  long mask = 0777;

  if (sysmask.length()) {
    mask &= strtol(sysmask.c_str(), 0, 8);
  }

  mode_t mode = dir.mode() & S_IFDIR;

  // define the permissions
  if (vid.uid == 0) {
    // grant all permissions
    dir.mutable_capability()->set_mode(0xff | mode);
  } else {
    if (vid.sudoer) {
      mode |= C_OK | M_OK | U_OK | W_OK | D_OK | SA_OK | SU_OK
              ; // chown + chmod permission + all the rest
    }

    if (vid.uid == (uid_t) dir.uid()) {
      // we don't apply a mask if we are the owner
      if (dir.mode() & S_IRUSR) {
        mode |= R_OK | M_OK | SU_OK;
      }

      if (dir.mode() & S_IWUSR) {
        mode |= U_OK | W_OK | D_OK | SA_OK | M_OK | SU_OK;
      }

      if (dir.mode() & mask & S_IXUSR) {
        mode |= X_OK;
      }
    }

    if (vid.gid == (gid_t) dir.gid()) {
      // we apply a mask if we are in the same group
      if (dir.mode() & mask & S_IRGRP) {
        mode |= R_OK;
      }

      if (dir.mode() & mask & S_IWGRP) {
        mode |= U_OK | W_OK | D_OK | SA_OK | M_OK | SU_OK;
      }

      if (dir.mode() & mask & S_IXGRP) {
        mode |= X_OK;
      }
    }

    // we apply a mask if we are matching other permissions
    if (dir.mode() & mask & S_IROTH) {
      mode |= R_OK;
    }

    if (dir.mode() & mask & S_IWOTH) {
      mode |= U_OK | W_OK | D_OK | SA_OK | M_OK | SU_OK;
    }

    if (dir.mode() & mask & S_IXOTH) {
      mode |= X_OK;
    }

    // look at ACLs
    std::string sysacl = (*(dir.mutable_attr()))["sys.acl"];
    std::string useracl = (*(dir.mutable_attr()))["user.acl"];

    if (EOS_LOGS_DEBUG) {
      eos_debug("name='%s' sysacl='%s' useracl='%s' count(sys.eval.useracl)=%d",
                dir.name().c_str(), sysacl.c_str(), useracl.c_str(),
                dir.attr().count("sys.eval.useracl"));
    }

    if (sysacl.length() || useracl.length()) {
      bool evaluseracl = (!S_ISDIR(dir.mode())) ||
                         dir.attr().count("sys.eval.useracl") > 0;
      Acl acl(sysacl,
              useracl,
              vid,
              evaluseracl);

      if (EOS_LOGS_DEBUG)
        eos_debug("cap id=%lld name %s evaluseracl %d CanRead %d CanWrite %d CanChmod %d CanChown %d CanUpdate %d CanNotDelete %d",
                  id, dir.name().c_str(), evaluseracl, acl.CanRead(), acl.CanWrite(),
                  acl.CanChmod(), acl.CanChown(),
                  acl.CanUpdate(), acl.CanNotDelete());

      if (acl.IsMutable()) {
        if (acl.CanRead()) {
          mode |= R_OK;
        } else if (acl.CanNotRead()) { /* denials override mode bits */
          mode &= ~R_OK;
        }

        if (acl.CanWrite() || acl.CanWriteOnce()) {
          mode |= W_OK | SA_OK | D_OK | M_OK;
        } else if (acl.CanNotWrite()) { /* denials override mode bits */
          mode &= ~(W_OK | SA_OK | D_OK | M_OK);
        }

        if (acl.CanBrowse()) {
          mode |= X_OK;
        } else if (acl.CanNotBrowse()) {/* denials override mode bits */
          mode &= ~X_OK;
        }

        if (acl.CanNotChmod()) {
          mode &= ~M_OK;
        }

        if (acl.CanChmod()) {
          mode |= M_OK;
        }

        if (acl.CanChown()) {
          mode |= C_OK;
        }

        if (acl.CanUpdate()) {
          mode |= U_OK | SA_OK;
        }

        // the owner can always delete
        if ((vid.uid != (uid_t) dir.uid()) && acl.CanNotDelete()) {
          mode &= ~D_OK;
        }
      } else {
        // For immutable directories we allow reading and browsing permissions
        // if these are specified
        if (acl.CanRead()) {
          mode |= R_OK;
        } else if (acl.CanNotRead()) { /* denials override mode bits */
          mode &= ~R_OK;
        }

        if (acl.CanBrowse()) {
          mode |= X_OK;
        } else if (acl.CanNotBrowse()) {/* denials override mode bits */
          mode &= ~X_OK;
        }
      }
    }

    if (!gOFS->allow_public_access(dir.fullpath().c_str(), vid)) {
      mode = dir.mode() & S_IFDIR;
      mode |= X_OK;
    }

    dir.mutable_capability()->set_mode(mode);
  }

  std::string ownerauth = (*(dir.mutable_attr()))["sys.owner.auth"];

  // define new target owner
  if (ownerauth.length()) {
    if (ownerauth == "*") {
      // sticky ownership for everybody
      dir.mutable_capability()->set_uid(dir.uid());
      dir.mutable_capability()->set_gid(dir.gid());
    } else {
      ownerauth += ",";
      std::string ownerkey = vid.prot.c_str();
      std::string prot = vid.prot.c_str();
      ownerkey += ":";

      if (prot == "gsi") {
        ownerkey += vid.dn.c_str();
      } else {
        ownerkey += vid.uid_string.c_str();
      }

      if ((ownerauth.find(ownerkey)) != std::string::npos) {
        // sticky ownership for this authentication
        dir.mutable_capability()->set_uid(dir.uid());
        dir.mutable_capability()->set_gid(dir.gid());
      } else {
        // no sticky ownership for this authentication
        dir.mutable_capability()->set_uid(vid.uid);
        dir.mutable_capability()->set_gid(vid.gid);
      }
    }
  } else {
    // no sticky ownership
    dir.mutable_capability()->set_uid(vid.uid);
    dir.mutable_capability()->set_gid(vid.gid);
  }

  dir.mutable_capability()->set_authid(reuse_uuid.length() ?
                                       reuse_uuid : eos::common::StringConversion::random_uuidstring());
  dir.mutable_capability()->set_clientid(dir.clientid());
  dir.mutable_capability()->set_clientuuid(dir.clientuuid());

  // max-filesize settings
  if (dir.attr().count("sys.forced.maxsize")) {
    // dynamic upper file size limit per file
    dir.mutable_capability()->set_max_file_size(strtoull((*
        (dir.mutable_attr()))["sys.forced.maxsize"].c_str(), 0, 10));
  } else {
    // hard-coded upper file size limit per file
    dir.mutable_capability()->set_max_file_size(512ll * 1024ll * 1024ll *
        1024ll); // 512 GB
  }

  std::string space = "default";
  {
    // add quota information
    if (dir.attr().count("sys.forced.space")) {
      space = (*(dir.mutable_attr()))["sys.forced.space"];
    } else {
      if (dir.attr().count("user.forced.space")) {
        space = (*(dir.mutable_attr()))["user.forced.space"];
      }
    }

    // Check if quota is enabled for the current space
    bool has_quota = false;
    long long avail_bytes = 0;
    long long avail_files = 0;
    eos::IContainerMD::id_t quota_inode = 0;

    if (eos::mgm::FsView::gFsView.IsQuotaEnabled(space)) {
      if (!Quota::QuotaByPath(dir.fullpath().c_str(), dir.capability().uid(),
                              dir.capability().gid(), avail_files, avail_bytes,
                              quota_inode)) {
        has_quota = true;
      }
    } else {
      avail_files = std::numeric_limits<long>::max() / 2;
      avail_bytes = std::numeric_limits<long>::max() / 2;
      has_quota = true;
    }

    dir.mutable_capability()->mutable__quota()->set_inode_quota(avail_files);
    dir.mutable_capability()->mutable__quota()->set_volume_quota(avail_bytes);
    dir.mutable_capability()->mutable__quota()->set_quota_inode(quota_inode);

    if (!has_quota) {
      dir.mutable_capability()->mutable__quota()->clear_inode_quota();
      dir.mutable_capability()->mutable__quota()->clear_volume_quota();
      dir.mutable_capability()->mutable__quota()->clear_quota_inode();
    }
  }
  EXEC_TIMING_END("Eosxd::int::FillContainerCAP");
  Cap().Store(dir.capability(), &vid);

  if (duplicated_caps.size()) {
    for (auto it = duplicated_caps.begin(); it != duplicated_caps.end(); ++it) {
      eos_static_debug("removing duplicated cap %s\n", it->c_str());
      Caps::shared_cap cap = Cap().GetTS(*it);
      Cap().RemoveTS(cap);
    }
  }

  return true;
}

//------------------------------------------------------------------------------
// Validate access persmissions based on a given capability
//------------------------------------------------------------------------------

FuseServer::Caps::shared_cap
Server::ValidateCAP(const eos::fusex::md& md, mode_t mode,
                    eos::common::VirtualIdentity& vid)
{
  errno = 0;
  FuseServer::Caps::shared_cap cap = Cap().GetTS(md.authid());

  // no cap - go away
  if (!(*cap)()->id()) {
    eos_static_err("no cap for authid=%s", md.authid().c_str());
    errno = ENOENT;
    return 0;
  }

  // wrong cap - go away
  if (((*cap)()->id() != md.md_ino()) && ((*cap)()->id() != md.md_pino())) {
    eos_static_err("wrong cap for authid=%s cap-id=%lx md-ino=%lx md-pino=%lx",
                   md.authid().c_str(), md.md_ino(), md.md_pino());
    errno = EINVAL;
    return 0;
  }

  if (EOS_LOGS_DEBUG) {
    eos_static_debug("cap-mode=%x mode=%x", (*cap)()->mode(), mode);
  }

  if (((*cap)()->mode() & mode) == mode) {
    uint64_t now = (uint64_t) time(NULL);

    // leave some margin for revoking
    if ((*cap)()->vtime() <= (now + 60)) {
      // cap expired !
      errno = ETIMEDOUT;
      return 0;
    }

    return cap;
  }

  errno = EPERM;
  return 0;
}

//------------------------------------------------------------------------------
// Extract inode from capability
//------------------------------------------------------------------------------

uint64_t
Server::InodeFromCAP(const eos::fusex::md& md)
{
  FuseServer::Caps::shared_cap cap = Cap().GetTS(md.authid());

  // no cap - go away
  if (!cap) {
    if (EOS_LOGS_DEBUG) {
      eos_static_debug("no cap for authid=%s", md.authid().c_str());
    }

    return 0;
  } else {
    if (EOS_LOGS_DEBUG) {
      eos_static_debug("authid=%s cap-ino=%lx", md.authid().c_str(), (*cap)()->id());
    }
  }

  return (*cap)()->id();
}

//------------------------------------------------------------------------------
// Create a response header string
//------------------------------------------------------------------------------

std::string
Server::Header(const std::string& response)
{
  char hex[9];
  sprintf(hex, "%08x", (int) response.length());
  return std::string("[") + hex + std::string("]");
}

//------------------------------------------------------------------------------
// Validate permissions froa given meta-data object
//------------------------------------------------------------------------------

bool
Server::ValidatePERM(const eos::fusex::md& md, const std::string& mode,
                     eos::common::VirtualIdentity& vid,
                     bool take_lock)
{
  gOFS->MgmStats.Add("Eosxd::int::ValidatePERM", vid.uid, vid.gid, 1);
  EXEC_TIMING_BEGIN("Eosxd::int::ValidatePERM");
  // -------------------------------------------------------------------------------------------------------------
  // - when an MGM was restarted it does not know anymore any client CAPs, but we can fallback to validate
  //   permissions on the fly again
  // -------------------------------------------------------------------------------------------------------------
  eos_info("mode=%s", mode.c_str());
  std::string path;
  shared_ptr<eos::IContainerMD> cmd;
  uint64_t clock = 0;
  bool r_ok = false;
  bool w_ok = false;
  bool x_ok = false;
  bool d_ok = false;
  eos::common::RWMutexReadLock rd_ns_lock;

  if (take_lock) {
    rd_ns_lock.Grab(gOFS->eosViewRWMutex);
  }

  try {
    if (S_ISDIR(md.mode())) {
      cmd = gOFS->eosDirectoryService->getContainerMD(md.md_pino(), &clock);
    } else {
      cmd = gOFS->eosDirectoryService->getContainerMD(md.md_pino(), &clock);
    }

    path = gOFS->eosView->getUri(cmd.get());
    // for performance reasons we implement a seperate access control check here, because
    // we want to avoid another id=path translation and unlock lock of the namespace
    eos::IContainerMD::XAttrMap attrmap = cmd->getAttributes();

    if (cmd->access(vid.uid, vid.gid, R_OK)) {
      r_ok = true;
    }

    if (cmd->access(vid.uid, vid.gid, W_OK)) {
      w_ok = true;
      d_ok = true;
    }

    if (cmd->access(vid.uid, vid.gid, X_OK)) {
      x_ok = true;
    }

    // ACL and permission check
    Acl acl(attrmap, vid);
    eos_info("acl=%d r=%d w=%d wo=%d x=%d egroup=%d mutable=%d",
             acl.HasAcl(), acl.CanRead(), acl.CanWrite(), acl.CanWriteOnce(),
             acl.HasAcl(), acl.CanRead(), acl.CanWrite(), acl.CanWriteOnce(),
             acl.CanBrowse(), acl.HasEgroup(), acl.IsMutable());

    // browse permission by ACL
    if (acl.HasAcl()) {
      if (acl.CanWrite()) {
        w_ok = true;
        d_ok = true;
      }

      // write-once excludes updates, also denials
      if (acl.CanNotWrite() || acl.CanWriteOnce()) {
        w_ok = false;
      }

      // deletion might be overwritten/forbidden
      if (acl.CanNotDelete()) {
        d_ok = false;
      }

      // the r/x are added to the posix permissions already set
      if (acl.CanRead()) {
        r_ok |= true;
      }

      if (acl.CanBrowse()) {
        x_ok |= true;
      }

      if (!acl.IsMutable()) {
        w_ok = d_ok = false;
      }
    }
  } catch (eos::MDException& e) {
    eos_err("failed to get directory inode ino=%16x", md.md_pino());
    return false;
  }

  std::string accperm;
  accperm = "R";

  if (r_ok) {
    accperm += "R";
  }

  if (w_ok) {
    accperm += "WCKNV";
  }

  if (d_ok) {
    accperm += "D";
  }

  EXEC_TIMING_END("Eosxd::int::ValidatePERM");

  if (accperm.find(mode) != std::string::npos) {
    eos_info("allow access to ino=%16x request-mode=%s granted-mode=%s",
             md.md_pino(),
             mode.c_str(),
             accperm.c_str()
            );
    return true;
  } else {
    eos_err("reject access to ino=%16x request-mode=%s granted-mode=%s",
            md.md_pino(),
            mode.c_str(),
            accperm.c_str()
           );
    return false;
  }
}

//------------------------------------------------------------------------------
// Prefetch meta-data according to request type
//------------------------------------------------------------------------------

void
Server::prefetchMD(const eos::fusex::md& md)
{
  if (md.operation() == md.GET) {
    Prefetcher::prefetchInodeAndWait(gOFS->eosView, md.md_ino());
  } else if (md.operation() == md.LS) {
    Prefetcher::prefetchInodeWithChildrenAndWait(gOFS->eosView, md.md_ino());
  } else if (md.operation() == md.DELETE) {
    Prefetcher::prefetchInodeWithChildrenAndWait(gOFS->eosView, md.md_pino());

    if (S_ISDIR(md.mode())) {
      Prefetcher::prefetchInodeWithChildrenAndWait(gOFS->eosView, md.md_ino());
    }
  } else if (md.operation() == md.GETCAP) {
    Prefetcher::prefetchInodeAndWait(gOFS->eosView, md.md_ino());
  }
}

//------------------------------------------------------------------------------
// Mark beginning of a flush operation
//------------------------------------------------------------------------------

int
Server::OpBeginFlush(const std::string& id,
                     const eos::fusex::md& md,
                     eos::common::VirtualIdentity& vid,
                     std::string* response,
                     uint64_t* clock)
{
  gOFS->MgmStats.Add("Eosxd::ext::BEGINFLUSH", vid.uid, vid.gid, 1);
  EXEC_TIMING_BEGIN("Eosxd::ext::BEGINFLUSH");
  // this is a flush begin/end indicator
  Flushs().beginFlush(md.md_ino(), md.clientuuid());
  eos::fusex::response resp;
  resp.set_type(resp.NONE);
  resp.SerializeToString(response);
  EXEC_TIMING_END("Eosxd::ext::BEGINFLUSH");
  return 0;
}

//------------------------------------------------------------------------------
// Mark end of a flush operation
//---------------------------------------------------------------------------------*/

int
Server::OpEndFlush(const std::string& id,
                   const eos::fusex::md& md,
                   eos::common::VirtualIdentity& vid,
                   std::string* response,
                   uint64_t* clock)
{
  gOFS->MgmStats.Add("Eosxd::ext::ENDFLUSH", vid.uid, vid.gid, 1);
  EXEC_TIMING_BEGIN("Eosxd::ext::ENDFLUSH");
  Flushs().endFlush(md.md_ino(), md.clientuuid());
  eos::fusex::response resp;
  resp.set_type(resp.NONE);
  resp.SerializeToString(response);
  EXEC_TIMING_END("Eosxd::ext::ENDFLUSH");
  return 0;
}

//------------------------------------------------------------------------------
// Server a meta-data GET or LS operation
//------------------------------------------------------------------------------

int
Server::OpGetLs(const std::string& id,
                const eos::fusex::md& md,
                eos::common::VirtualIdentity& vid,
                std::string* response,
                uint64_t* clock)
{
  if (clock) {
    *clock = 0;
  }

  eos::fusex::container cont;

  if (!eos::common::FileId::IsFileInode(md.md_ino())) {
    eos_info("ino=%lx get-dir", (long) md.md_ino());
    cont.set_type(cont.MDMAP);
    cont.set_ref_inode_(md.md_ino());
    eos::fusex::md_map* mdmap = cont.mutable_md_map_();
    // create the parent entry;
    auto parent = mdmap->mutable_md_map_();
    (*parent)[md.md_ino()].set_md_ino(md.md_ino());
    (*parent)[md.md_ino()].set_clientuuid(md.clientuuid());
    (*parent)[md.md_ino()].set_clientid(md.clientid());
    EXEC_TIMING_BEGIN((md.operation() == md.LS) ? "Eosxd::ext::LS" :
                      "Eosxd::ext::GET");

    if (md.operation() == md.LS) {
      gOFS->MgmStats.Add("Eosxd::ext::LS", vid.uid, vid.gid, 1);
      (*parent)[md.md_ino()].set_operation(md.LS);
    } else {
      gOFS->MgmStats.Add("Eosxd::ext::GET", vid.uid, vid.gid, 1);
    }

    size_t n_attached = 1;
    int retc = 0;

    // retrieve directory meta data
    if (!(retc = FillContainerMD(md.md_ino(), (*parent)[md.md_ino()], vid))) {
      // refresh the cap with the same authid
      FillContainerCAP(md.md_ino(), (*parent)[md.md_ino()], vid,
                       md.authid());

      // store clock
      if (clock) {
        *clock = (*parent)[md.md_ino()].clock();
      }

      if (md.operation() == md.LS) {
        // attach children
        auto map = (*parent)[md.md_ino()].children();
        auto it = map.begin();
        size_t n_caps = 0;
        gOFS->MgmStats.Add("Eosxd::ext::LS-Entry", vid.uid, vid.gid, map.size());

        for (; it != map.end(); ++it) {
          // this is a map by inode
          (*parent)[it->second].set_md_ino(it->second);
          auto child_md = &((*parent)[it->second]);

          if (eos::common::FileId::IsFileInode(it->second)) {
            // this is a file
            FillFileMD(it->second, *child_md, vid);
          } else {
            // we don't fill the LS information for the children, just the MD
            child_md->set_operation(md.GET);
            child_md->set_clientuuid(md.clientuuid());
            child_md->set_clientid(md.clientid());
            FillContainerMD(it->second, *child_md, vid);

            if (n_caps < 16) {
              // skip hidden directories
              if (it->first.substr(0, 1) == ".") {
                // add maximum 16 caps for a listing
                FillContainerCAP(it->second, *child_md, vid, "", true);
                n_caps++;
              }
            }

            child_md->clear_operation();
          }
        }

        n_attached++;

        if (n_attached >= 128) {
          std::string rspstream;
          cont.SerializeToString(&rspstream);

          if (!response) {
            // send parent + first 128 children
            gOFS->zMQ->mTask->reply(id, rspstream);
          } else {
            *response += Header(rspstream);
            response->append(rspstream.c_str(), rspstream.size());
          }

          n_attached = 0;
          cont.Clear();
        }
      }

      if (EOS_LOGS_DEBUG) {
        std::string mdout = dump_message(*mdmap);
        eos_debug("\n%s\n", mdout.c_str());
      }
    } else {
      eos_err("ino=%lx errc=%d", (long) md.md_ino(),
              retc);
      return retc;
    }

    (*parent)[md.md_ino()].clear_operation();

    if (n_attached) {
      // send left-over children
      std::string rspstream;
      cont.SerializeToString(&rspstream);

      if (!response) {
        gOFS->zMQ->mTask->reply(id, rspstream);
      } else {
        *response += Header(rspstream);
        response->append(rspstream.c_str(), rspstream.size());
      }
    }

    EXEC_TIMING_END((md.operation() == md.LS) ? "Eosxd::ext::LS" :
                    "Eosxd::ext::GET");
  } else {
    EXEC_TIMING_BEGIN("Eosxd::ext::GET");
    eos_info("ino=%lx get-file/link", (long) md.md_ino());
    cont.set_type(cont.MD);
    cont.set_ref_inode_(md.md_ino());
    (*cont.mutable_md_()).set_clientuuid(md.clientuuid());
    (*cont.mutable_md_()).set_clientid(md.clientid());
    FillFileMD(md.md_ino(), (*cont.mutable_md_()), vid);

    if (md.attr().count("user.acl") > 0) { /* File has its own ACL */
      if (EOS_LOGS_DEBUG) {
        google::protobuf::util::JsonPrintOptions options;
        options.add_whitespace = true;
        options.always_print_primitive_fields = true;
        std::string jsonstring;
        google::protobuf::util::MessageToJsonString(cont, &jsonstring, options);
        eos_static_debug("MD GET file-cap ino %#x %s", md.md_ino(), jsonstring.c_str());
      }

      FillContainerCAP(md.md_ino(), (*cont.mutable_md_()), vid, md.authid());

      if (EOS_LOGS_DEBUG)
        eos_info("file-cap issued: id=%lx mode=%x vtime=%lu.%lu uid=%u gid=%u "
                 "client-id=%s auth-id=%s errc=%d", cont.cap_().id(), cont.cap_().mode(),
                 cont.cap_().vtime(),
                 cont.cap_().vtime_ns(), cont.cap_().uid(), cont.cap_().gid(),
                 cont.cap_().clientid().c_str(), cont.cap_().authid().c_str(),
                 cont.cap_().errc());
    }

    std::string rspstream;
    cont.SerializeToString(&rspstream);

    // store clock
    if (clock) {
      *clock = cont.md_().clock();
    }

    if (!response) {
      // send file meta data
      gOFS->zMQ->mTask->reply(id, rspstream);
    } else {
      *response += Header(rspstream);
      *response += rspstream;
    }

    EXEC_TIMING_END("Eosxd::ext::GET");
  }

  return 0;
}



//------------------------------------------------------------------------------
// Server a meta-data SET operation
//------------------------------------------------------------------------------

/*----------------------------------------------------------------------------*/

int
Server::OpSet(const std::string& id,
              const eos::fusex::md& md,
              eos::common::VirtualIdentity& vid,
              std::string* response,
              uint64_t* clock)
{
  gOFS->MgmStats.Add("Eosxd::ext::SET", vid.uid, vid.gid, 1);

  if (!ValidateCAP(md, W_OK | SA_OK, vid)) {
    std::string perm = "W";

    // a CAP might have gone or timed out, let's check again the permissions
    if (((errno == ENOENT) ||
         (errno == EINVAL) ||
         (errno == ETIMEDOUT)) &&
        ValidatePERM(md, perm, vid)) {
      // this can pass on ... permissions are fine
    } else {
      return EPERM;
    }
  }

  if (S_ISDIR(md.mode())) {
    return OpSetDirectory(id, md, vid, response, clock);
  } else if (S_ISREG(md.mode()) || S_ISFIFO(md.mode())) {
    return OpSetFile(id, md, vid, response, clock);
  } else if (S_ISLNK(md.mode())) {
    return OpSetLink(id, md, vid, response, clock);
  }

  return EINVAL;
}



//------------------------------------------------------------------------------
// Server a meta-data SET operation
//------------------------------------------------------------------------------

/*----------------------------------------------------------------------------*/

int
Server::OpSetDirectory(const std::string& id,
                       const eos::fusex::md& md,
                       eos::common::VirtualIdentity& vid,
                       std::string* response,
                       uint64_t* clock)
{
  gOFS->MgmStats.Add("Eosxd::ext::SETDIR", vid.uid, vid.gid, 1);
  EXEC_TIMING_BEGIN("Eosxd::ext::SETDIR");
  uint64_t md_pino = md.md_pino();

  if (!md_pino) {
    // -----------------------------------------------------------------------
    // this can be a creation with an implied capability and the remote inode
    // of the parent directory
    // was not yet send back to the creating client
    // -----------------------------------------------------------------------
    md_pino = InodeFromCAP(md);
  }

  enum set_type {
    CREATE, UPDATE, RENAME, MOVE
  };
  set_type op;
  uint64_t md_ino = 0;
  bool exclusive = false;

  if (md.type() == md.EXCL) {
    exclusive = true;
  }

  eos_info("ino=%lx pin=%lx authid=%s set-dir", (long) md.md_ino(),
           (long) md.md_pino(),
           md.authid().c_str());
  std::shared_ptr<eos::IContainerMD> cmd;
  std::shared_ptr<eos::IContainerMD> pcmd;
  std::shared_ptr<eos::IContainerMD> cpcmd;
  eos::fusex::md mv_md;
  mode_t sgid_mode = 0;
  eos::common::RWMutexWriteLock lock(gOFS->eosViewRWMutex);

  try {
    if (md.md_ino() && exclusive) {
      eos_err("ino=%lx exists", (long) md.md_ino());
      return EEXIST;
    }

    if (md.md_ino()) {
      if (md.implied_authid().length()) {
        // this is a create on top of an existing inode
        eos_err("ino=%lx exists implied=%s", (long) md.md_ino(),
                md.implied_authid().c_str());
        return EEXIST;
      }

      op = UPDATE;
      // dir update
      cmd = gOFS->eosDirectoryService->getContainerMD(md.md_ino());
      pcmd = gOFS->eosDirectoryService->getContainerMD(md.md_pino());

      if (!cmd && md.md_ino()) {
        // directory existed but has been deleted
        throw_mdexception(ENOENT, "No such directory : " << md.md_ino());
      }

      if (cmd->getParentId() != md.md_pino()) {
        // this indicates a directory move
        {
          // we have to check that we have write permission on the source parent
          eos::fusex::md source_md;
          source_md.set_md_pino(cmd->getParentId());
          source_md.set_mode(S_IFDIR);
          std::string perm = "W";

          if (!ValidatePERM(source_md, perm, vid, false)) {
            eos_err("source-ino=%lx no write permission on source directory to do mv ino=%lx",
                    cmd->getParentId(),
                    md.md_ino());
            return EPERM;
          }
        }
        op = MOVE;
        // create a broadcast md object with the authid of the source directory,
        // the target is the standard authid for notification
        mv_md.set_authid(md.mv_authid());
        // If the destination exists, we have to remove it if it's empty
        std::shared_ptr<eos::IContainerMD> exist_target_cmd = pcmd->findContainer(
              md.name());
        unsigned long long tree_size = cmd->getTreeSize();

        if (exist_target_cmd) {
          if (exist_target_cmd->getNumFiles() + exist_target_cmd->getNumContainers()) {
            // Fatal error we have to fail that rename
            eos_err("msg=\"failed move, destination exists and not empty\""
                    " name=%s cxid=%08llx", md.name().c_str(), md.md_ino());
            return ENOTEMPTY;
          }

          try {
            // Remove it via the directory service
            eos_info("msg=\"mv delete empty destination\" name=%s cxid=%08llx",
                     md.name().c_str(), md.md_ino());
            pcmd->removeContainer(md.name());
            gOFS->eosDirectoryService->removeContainer(exist_target_cmd.get());
          }  catch (eos::MDException& e) {
            eos_crit("msg=\"got an exception while trying to remove a container"
                     " which we saw before\" name=%s cxid=%08llx",
                     md.name().c_str(), md.md_ino());
          }
        }

        eos_info("msg=\"mv detach source from parent\" moving %lx => %lx",
                 cmd->getParentId(), md.md_pino());
        cpcmd = gOFS->eosDirectoryService->getContainerMD(cmd->getParentId());
        cpcmd->removeContainer(cmd->getName());

        if (gOFS->eosContainerAccounting) {
          gOFS->eosContainerAccounting->RemoveTree(cpcmd.get(), tree_size);
        }

        gOFS->eosView->updateContainerStore(cpcmd.get());
        cmd->setName(md.name());
        pcmd->addContainer(cmd.get());

        if (gOFS->eosContainerAccounting) {
          gOFS->eosContainerAccounting->AddTree(pcmd.get(), tree_size);
        }

        gOFS->eosView->updateContainerStore(pcmd.get());
      }

      if (cmd->getName() != md.name()) {
        // this indicates a directory rename
        op = RENAME;
        eos_info("rename %s=>%s", cmd->getName().c_str(),
                 md.name().c_str());
        gOFS->eosView->renameContainer(cmd.get(), md.name());
      }

      if (cmd->getCUid() != (uid_t)md.uid() /* a chown */ && !vid.sudoer &&
          (uid_t)md.uid() != vid.uid) {
        /* chown is under control of container sys.acl only, if a vanilla user chowns to other than themselves */
        Acl acl;
        eos::IContainerMD::XAttrMap attrmap = cmd->getAttributes();

        if (EOS_LOGS_DEBUG) {
          eos_debug("sysacl '%s' useracl '%s' evaluseracl %d (ignored)",
                    attrmap["sys.acl"].c_str(), attrmap["user.acl"].c_str(),
                    attrmap.count("sys.eval.useracl"));
        }

        acl.SetFromAttrMap(attrmap, vid, NULL, true /* sysacl-only */);

        if (!acl.CanChown()) {
          return EPERM;
        }
      }

      if (pcmd->getMode() & S_ISGID) {
        sgid_mode = S_ISGID;
      }

      md_ino = md.md_ino();
      eos_info("ino=%lx pino=%lx cpino=%lx update-dir",
               (long) md.md_ino(),
               (long) md.md_pino(), (long) cmd->getParentId());
    } else {
      // dir creation
      op = CREATE;
      pcmd = gOFS->eosDirectoryService->getContainerMD(md.md_pino());

      if (md.name().substr(0, strlen(EOS_COMMON_PATH_ATOMIC_FILE_PREFIX)) ==
          EOS_COMMON_PATH_ATOMIC_FILE_PREFIX) {
        eos_err("ino=%lx name=%s atomic path is forbidden as a directory name",
                md.md_pino(), md.name().c_str());
        return EPERM;
      }

      if (exclusive && pcmd->findContainer(md.name())) {
        // O_EXCL set on creation -
        eos_err("ino=%lx name=%s exists", md.md_pino(), md.name().c_str());
        return EEXIST;
      }

      eos::IContainerMD::XAttrMap xattrs = pcmd->getAttributes();
      // test to verify this is the culprit of failing all eosxd system tests in the CI
      // if ( (md.attr().find("user.acl") != md.attr().end()) && (xattrs.find("sys.eval.useracl") == xattrs.end()) ) {
      // return EPERM;
      // }
      cmd = gOFS->eosDirectoryService->createContainer(0);
      cmd->setName(md.name());
      md_ino = cmd->getId();
      pcmd->addContainer(cmd.get());
      eos_info("ino=%lx pino=%lx md-ino=%lx create-dir",
               (long) md.md_ino(),
               (long) md.md_pino(),
               md_ino);

      if (!Cap().Imply(md_ino, md.authid(), md.implied_authid())) {
        eos_err("imply failed for new inode %lx", md_ino);
      }

      // parent attribute inheritance

      for (const auto& elem : xattrs) {
        cmd->setAttribute(elem.first, elem.second);
      }

      sgid_mode = S_ISGID;
    }

    cmd->setName(md.name());
    cmd->setCUid(md.uid());
    cmd->setCGid(md.gid());
    // @todo (apeters): is sgid_mode still needed?
    cmd->setMode(md.mode() | sgid_mode);
    eos::IContainerMD::ctime_t ctime;
    eos::IContainerMD::ctime_t mtime;
    eos::IContainerMD::ctime_t pmtime;
    ctime.tv_sec = md.ctime();
    ctime.tv_nsec = md.ctime_ns();
    mtime.tv_sec = md.mtime();
    mtime.tv_nsec = md.mtime_ns();
    pmtime.tv_sec = mtime.tv_sec;
    pmtime.tv_nsec = mtime.tv_nsec;
    cmd->setCTime(ctime);
    cmd->setMTime(mtime);
    // propagate mtime changes
    cmd->notifyMTimeChange(gOFS->eosDirectoryService);

    for (auto it = md.attr().begin(); it != md.attr().end(); ++it) {
      if ((it->first.substr(0, 3) != "sys") ||
          (it->first == "sys.eos.btime")) {
        cmd->setAttribute(it->first, it->second);
      }
    }

    size_t numAttr = cmd->numAttributes();

    if (op != CREATE &&
        numAttr != md.attr().size()) { /* an attribute got removed */
      eos::IContainerMD::XAttrMap cmap = cmd->getAttributes();

      for (auto it = cmap.begin(); it != cmap.end(); ++it) {
        if (md.attr().find(it->first) == md.attr().end()) {
          eos_debug("attr %s=%s has been removed", it->first.c_str(),
                    it->second.c_str());
          cmd->removeAttribute(it->first);
          /* if ((--numAttr) == md.attr().size()) break;   would be possible - under a lock! */
        }
      }
    }

    if (op == CREATE) {
      // store the birth time as an extended attribute
      char btime[256];
      snprintf(btime, sizeof(btime), "%lu.%lu", md.btime(), md.btime_ns());
      cmd->setAttribute("sys.eos.btime", btime);
      cmd->setAttribute("sys.vtrace", vid.getTrace());
    }

    if (op != UPDATE && md.pmtime()) {
      // store the new modification time for the parent
      pmtime.tv_sec = md.pmtime();
      pmtime.tv_nsec = md.pmtime_ns();
      pcmd->setMTime(pmtime);
      gOFS->eosDirectoryService->updateStore(pcmd.get());
      pcmd->notifyMTimeChange(gOFS->eosDirectoryService);
    }

    gOFS->eosDirectoryService->updateStore(cmd.get());
    // release the namespace lock before seralization/broadcasting
    lock.Release();
    eos::fusex::response resp;
    resp.set_type(resp.ACK);
    resp.mutable_ack_()->set_code(resp.ack_().OK);
    resp.mutable_ack_()->set_transactionid(md.reqid());
    resp.mutable_ack_()->set_md_ino(md_ino);
    resp.SerializeToString(response);
    uint64_t clock = 0;

    switch (op) {
    case MOVE:
      gOFS->MgmStats.Add("Eosxd::ext::MV", vid.uid, vid.gid, 1);
      break;

    case UPDATE:
      gOFS->MgmStats.Add("Eosxd::ext::UPDATE", vid.uid, vid.gid, 1);
      break;

    case CREATE:
      gOFS->MgmStats.Add("Eosxd::ext::MKDIR", vid.uid, vid.gid, 1);
      break;

    case RENAME:
      gOFS->MgmStats.Add("Eosxd::ext::RENAME", vid.uid, vid.gid, 1);
      break;
    }

    // broadcast this update around
    switch (op) {
    case CREATE:
      Cap().BroadcastMD(md, md_ino, md.md_pino(), clock, pmtime);
      break;

    case MOVE:
      Cap().BroadcastRelease(mv_md);

    case UPDATE:
    case RENAME:
      Cap().BroadcastRelease(md);
      Cap().BroadcastRefresh(md.md_ino(), md, md.md_pino());
      break;
    }
  } catch (eos::MDException& e) {
    eos_err("ino=%lx err-no=%d err-msg=%s", (long) md.md_ino(),
            e.getErrno(), e.getMessage().str().c_str());
    eos::fusex::response resp;
    resp.set_type(resp.ACK);
    resp.mutable_ack_()->set_code(resp.ack_().PERMANENT_FAILURE);
    resp.mutable_ack_()->set_err_no(e.getErrno());
    resp.mutable_ack_()->set_err_msg(e.getMessage().str().c_str());
    resp.mutable_ack_()->set_transactionid(md.reqid());
    resp.SerializeToString(response);
  }

  EXEC_TIMING_END("Eosxd::ext::SETDIR");
  return 0;
}


//------------------------------------------------------------------------------
// Server a meta-data SET operation
//------------------------------------------------------------------------------

/*----------------------------------------------------------------------------*/
bool
Server::CheckRecycleBinOrVersion(std::shared_ptr<eos::IFileMD> fmd)
{
  std::string path = gOFS->eosView->getUri(fmd.get());
  return (Recycle::InRecycleBin(path) || eos::common::Path::IsVersion(path));
}


//------------------------------------------------------------------------------
// Server a meta-data SET operation
//------------------------------------------------------------------------------

/*----------------------------------------------------------------------------*/
int
Server::OpSetFile(const std::string& id,
                  const eos::fusex::md& md,
                  eos::common::VirtualIdentity& vid,
                  std::string* response,
                  uint64_t* clock)
{
  gOFS->MgmStats.Add("Eosxd::ext::SETFILE", vid.uid, vid.gid, 1);
  EXEC_TIMING_BEGIN("Eosxd::ext::SETFILE");
  enum set_type {
    CREATE, UPDATE, RENAME, MOVE
  };
  set_type op;
  uint64_t md_ino = 0;
  bool exclusive = false;

  if (md.type() == md.EXCL) {
    exclusive = true;
  }

  eos_info("ino=%lx pin=%lx authid=%s file", (long) md.md_ino(),
           (long) md.md_pino(),
           md.authid().c_str());
  eos::common::RWMutexReadLock fs_rd_lock(FsView::gFsView.ViewMutex);
  eos::common::RWMutexWriteLock lock(gOFS->eosViewRWMutex);
  std::shared_ptr<eos::IFileMD> fmd;
  std::shared_ptr<eos::IFileMD> ofmd;
  std::shared_ptr<eos::IContainerMD> pcmd;
  std::shared_ptr<eos::IContainerMD> cpcmd;
  uint64_t fid = eos::common::FileId::InodeToFid(md.md_ino());
  md_ino = md.md_ino();
  uint64_t md_pino = md.md_pino();
  bool recycleOrVersioned = false;

  try {
    uint64_t clock = 0;
    pcmd = gOFS->eosDirectoryService->getContainerMD(md.md_pino());

    if (md_ino && exclusive) {
      return EEXIST;
    }

    if (md_ino) {
      fs_rd_lock.Release();
      // file update
      op = UPDATE;
      // dir update
      fmd = gOFS->eosFileService->getFileMD(fid);

      if (!fmd && md_ino) {
        // file existed but has been deleted
        throw_mdexception(ENOENT, "No such file : " << md_ino);
      }

      if (EOS_LOGS_DEBUG) eos_debug("updating %s => %s ",
                                      fmd->getName().c_str(),
                                      md.name().c_str());

      if (fmd->getContainerId() != md.md_pino()) {
        recycleOrVersioned = CheckRecycleBinOrVersion(fmd);
      }

      if (!recycleOrVersioned) {
        if (fmd->getContainerId() != md.md_pino()) {
          // this indicates a file move
          op = MOVE;
          bool hasVersion = false;

          if (EOS_LOGS_DEBUG) {
            eos_debug("moving %lx => %lx", fmd->getContainerId(), md.md_pino());
          }

          eos::common::Path oPath(gOFS->eosView->getUri(fmd.get()).c_str());
          std::string vdir = EOS_COMMON_PATH_VERSION_FILE_PREFIX;
          vdir += oPath.GetName();
          cpcmd = gOFS->eosDirectoryService->getContainerMD(fmd->getContainerId());

          if (cpcmd->findContainer(vdir)) {
            eos_static_info("%s has version", vdir.c_str());
            hasVersion = true;
          }

          cpcmd->removeFile(fmd->getName());
          cpcmd = gOFS->eosDirectoryService->getContainerMD(fmd->getContainerId());
          gOFS->eosView->updateContainerStore(cpcmd.get());
          fmd->setName(md.name());
          ofmd = pcmd->findFile(md.name());

          if (ofmd) {
            // the target might exist, so we remove it
            if (EOS_LOGS_DEBUG) {
              eos_debug("removing previous file in move %s", md.name().c_str());
            }

            eos::IContainerMD::XAttrMap attrmap = pcmd->getAttributes();
            // check if there is versioning to be done
            int versioning = 0;

            if (attrmap.count("user.fusex.rename.version")) {
              if (attrmap.count("sys.versioning")) {
                versioning = std::stoi(attrmap["sys.versioning"]);
              } else {
                if (attrmap.count("user.versioning")) {
                  versioning = std::stoi(attrmap["user.versioning"]);
                }
              }
            }

            bool try_recycle = true;
            bool created_version = false;

            // create a version before replacing
            if (versioning && !hasVersion) {
              XrdOucErrInfo error;
              lock.Release();
              eos::common::VirtualIdentity rootvid = eos::common::VirtualIdentity::Root();

              if (gOFS->Version(ofmd->getId(), error, rootvid, versioning)) {
                try_recycle = true;
              } else {
                try_recycle = false;
                created_version = true;
              }

              lock.Grab(gOFS->eosViewRWMutex);
            } else {
              // recycle bin - not for hardlinked files or hardlinks!
              if ((try_recycle &&
                   (attrmap.count(Recycle::gRecyclingAttribute) || hasVersion)) ||
                  ofmd->hasAttribute(k_mdino) || ofmd->hasAttribute(k_nlink)) {
                // translate to a path name and call the complex deletion function
                // this is vulnerable to a hard to trigger race conditions
                std::string fullpath = gOFS->eosView->getUri(ofmd.get());
                gOFS->WriteRecycleRecord(ofmd);
                lock.Release();
                XrdOucErrInfo error;
                (void) gOFS->_rem(fullpath.c_str(), error, vid, "",
                                  false, false, false, true, false);
                lock.Grab(gOFS->eosViewRWMutex);
              } else {
                if (!created_version) {
                  // no recycle bin, no version
                  try {
                    XrdOucErrInfo error;

                    if (XrdMgmOfsFile::create_cow(XrdMgmOfsFile::cowDelete, pcmd, ofmd, vid,
                                                  error) == -1) {
                      pcmd->removeFile(md.name());
                      // unlink the existing file
                      ofmd->setContainerId(0);
                      ofmd->unlinkAllLocations();
                    }

                    eos::IQuotaNode* quotanode = gOFS->eosView->getQuotaNode(pcmd.get());

                    // free previous quota
                    if (quotanode) {
                      quotanode->removeFile(ofmd.get());
                    }

                    gOFS->eosFileService->updateStore(ofmd.get());
                  } catch (eos::MDException& e) {
                  }
                }
              }
            }
          }

          pcmd->addFile(fmd.get());
          gOFS->eosView->updateFileStore(fmd.get());
          gOFS->eosView->updateContainerStore(pcmd.get());

          if (hasVersion) {
            eos::common::Path nPath(gOFS->eosView->getUri(fmd.get()).c_str());
            lock.Release();
            XrdOucErrInfo error;

            if (gOFS->_rename(oPath.GetVersionDirectory(), nPath.GetVersionDirectory(),
                              error, vid, "", "", false, false, false)) {
              eos_err("failed to rename version directory '%s'=>'%s'",
                      oPath.GetVersionDirectory(), nPath.GetVersionDirectory());
            }

            lock.Grab(gOFS->eosViewRWMutex);
          }
        } else {
          if (fmd->getName() != md.name()) {
            // this indicates a file rename
            op = RENAME;
            bool hasVersion = false;
            ofmd = pcmd->findFile(md.name());

            if (EOS_LOGS_DEBUG) eos_debug("rename %s [%lx] => %s [%lx]",
                                            fmd->getName().c_str(), fid,
                                            md.name().c_str(),
                                            ofmd ? ofmd->getId() : 0);

            eos::common::Path oPath(gOFS->eosView->getUri(fmd.get()).c_str());
            std::string vdir = EOS_COMMON_PATH_VERSION_FILE_PREFIX;
            vdir += oPath.GetName();

            if (pcmd->findContainer(vdir)) {
              hasVersion = true;
            }

            if (EOS_LOGS_DEBUG) {
              eos_debug("v=%s version=%d exists=%d", vdir.c_str(), hasVersion, ofmd ? 1 : 0);
            }

            if (ofmd) {
              // the target might exist, so we remove it
              if (EOS_LOGS_DEBUG) {
                eos_debug("removing previous file in update %s", md.name().c_str());
              }

              eos::IContainerMD::XAttrMap attrmap = pcmd->getAttributes();
              // check if there is versioning to be done
              int versioning = 0;

              if (attrmap.count("user.fusex.rename.version")) {
                if (attrmap.count("sys.versioning")) {
                  versioning = std::stoi(attrmap["sys.versioning"]);
                } else {
                  if (attrmap.count("user.versioning")) {
                    versioning = std::stoi(attrmap["user.versioning"]);
                  }
                }
              }

              bool try_recycle = true;
              bool created_version = false;

              // create a version before replacing
              if (versioning && !hasVersion) {
                XrdOucErrInfo error;
                lock.Release();
                eos::common::VirtualIdentity rootvid = eos::common::VirtualIdentity::Root();

                if (gOFS->Version(ofmd->getId(), error, rootvid, versioning)) {
                  try_recycle = true;
                } else {
                  try_recycle = false;
                  created_version = true;
                }

                if (EOS_LOGS_DEBUG) {
                  eos_debug("tried versioning - try_recycle=%d", try_recycle);
                }

                lock.Grab(gOFS->eosViewRWMutex);
              }

              // recycle bin - not for hardlinked files or hardlinks !
              if ((try_recycle &&
                   (attrmap.count(Recycle::gRecyclingAttribute) || hasVersion)) ||
                  ofmd->hasAttribute(k_mdino) || ofmd->hasAttribute(k_nlink)) {
                // translate to a path name and call the complex deletion function
                // this is vulnerable to a hard to trigger race conditions
                std::string fullpath = gOFS->eosView->getUri(ofmd.get());
                gOFS->WriteRecycleRecord(ofmd);
                lock.Release();
                XrdOucErrInfo error;
                (void) gOFS->_rem(fullpath.c_str(), error, vid, "", false, false,
                                  false, true, false);
                lock.Grab(gOFS->eosViewRWMutex);
              } else {
                if (!created_version) {
                  try {
                    XrdOucErrInfo error;

                    if (XrdMgmOfsFile::create_cow(XrdMgmOfsFile::cowDelete, pcmd, ofmd, vid,
                                                  error) == -1) {
                      pcmd->removeFile(md.name());
                      // unlink the existing file
                      ofmd->setContainerId(0);
                      ofmd->unlinkAllLocations();
                    }

                    eos::IQuotaNode* quotanode = gOFS->eosView->getQuotaNode(pcmd.get());

                    // free previous quota
                    if (quotanode) {
                      quotanode->removeFile(ofmd.get());
                    }

                    gOFS->eosFileService->updateStore(ofmd.get());
                  } catch (eos::MDException& e) {
                  }
                }
              }
            }

            gOFS->eosView->renameFile(fmd.get(), md.name());

            if (hasVersion) {
              eos::common::Path nPath(gOFS->eosView->getUri(fmd.get()).c_str());
              lock.Release();
              XrdOucErrInfo error;

              if (gOFS->_rename(oPath.GetVersionDirectory(), nPath.GetVersionDirectory(),
                                error, vid, "", "", false, false, false)) {
                eos_err("failed to rename version directory '%s'=>'%s'\n",
                        oPath.GetVersionDirectory(), nPath.GetVersionDirectory());
              }

              lock.Grab(gOFS->eosViewRWMutex);
            }
          }
        }
      }

      if (EOS_LOGS_DEBUG) {
        eos_debug("vid.sudoer %d vid.uid %u md.uid() %u fmd->getCUid() %u", vid.sudoer,
                  vid.uid, (uid_t)md.uid(), fmd->getCUid());
      }

      if (fmd->getCUid() != (uid_t)md.uid() /* a chown */ && !vid.sudoer &&
          (uid_t)md.uid() != vid.uid) {
        /* chown is under control of container sys.acl only, if a vanilla user chowns to other than themselves */
        Acl acl;
        eos::IContainerMD::XAttrMap attrmap = pcmd->getAttributes();

        if (EOS_LOGS_DEBUG) {
          eos_debug("sysacl '%s' useracl '%s' (ignored) evaluseracl %d",
                    attrmap["sys.acl"].c_str(), attrmap["user.acl"].c_str(),
                    attrmap.count("sys.eval.useracl"));
        }

        acl.SetFromAttrMap(attrmap, vid, NULL, true /* sysacl-only */);

        if (!acl.CanChown()) {
          return EPERM;
        }
      }

      eos_info("fid=%08llx ino=%lx pino=%lx cpino=%lx update-file",
               (long) fid,
               (long) md.md_ino(),
               (long) md.md_pino(), (long) fmd->getContainerId());
    } else if (strncmp(md.target().c_str(), "////hlnk",
                       8) == 0) {  /* hard link creation */
      fs_rd_lock.Release();
      uint64_t tgt_md_ino = atoll(md.target().c_str() + 8);

      if (pcmd->findContainer(md.name())) {
        return EEXIST;
      }

      /* fmd is the target file corresponding to tgt_fid, gmd the file corresponding to new name */
      fmd = gOFS->eosFileService->getFileMD(eos::common::FileId::InodeToFid(
                                              tgt_md_ino));
      std::shared_ptr<eos::IFileMD> gmd = gOFS->eosFileService->createFile(0);
      int nlink;
      nlink = (fmd->hasAttribute(k_nlink)) ? std::stoi(fmd->getAttribute(
                k_nlink)) + 1 : 1;

      if (EOS_LOGS_DEBUG) {
        eos_debug("hlnk fid=%08llx target name %s nlink %d create hard link %s",
                  (long)fid, fmd->getName().c_str(), nlink, md.name().c_str());
      }

      fmd->setAttribute(k_nlink, std::to_string(nlink));
      gOFS->eosFileService->updateStore(fmd.get());
      gmd->setAttribute(k_mdino, std::to_string(tgt_md_ino));
      gmd->setName(md.name());

      if (EOS_LOGS_DEBUG)
        eos_debug("hlnk %s mdino %s %s nlink %s",
                  gmd->getName().c_str(), gmd->getAttribute(k_mdino).c_str(),
                  fmd->getName().c_str(), fmd->getAttribute(k_nlink).c_str());

      pcmd->addFile(gmd.get());
      gOFS->eosFileService->updateStore(gmd.get());
      gOFS->eosView->updateContainerStore(pcmd.get());
      eos::fusex::response resp;
      resp.set_type(resp.ACK);
      resp.mutable_ack_()->set_code(resp.ack_().OK);
      resp.mutable_ack_()->set_transactionid(md.reqid());
      resp.mutable_ack_()->set_md_ino(eos::common::FileId::FidToInode(gmd->getId()));
      // prepare to broadcast the new hardlink around, need to create an md object with the hardlink
      eos::fusex::md g_md;
      uint64_t g_ino = eos::common::FileId::FidToInode(gmd->getId());
      lock.Release();
      Prefetcher::prefetchInodeAndWait(gOFS->eosView, g_ino);
      FillFileMD(g_ino, g_md, vid);
      // release the namespace lock before serialization/broadcasting
      resp.SerializeToString(response);
      struct timespec pt_mtime;
      pt_mtime.tv_sec = md.mtime();
      pt_mtime.tv_nsec = md.mtime_ns();
      gOFS->eosDirectoryService->updateStore(pcmd.get());
      uint64_t clock = 0;
      Cap().BroadcastMD(md, tgt_md_ino, md_pino, clock, pt_mtime);
      Cap().BroadcastMD(g_md, g_ino, md_pino, clock, pt_mtime);
      return 0;
    } else {
      // file creation
      op = CREATE;

      if (md.name().substr(0, strlen(EOS_COMMON_PATH_ATOMIC_FILE_PREFIX)) ==
          EOS_COMMON_PATH_ATOMIC_FILE_PREFIX) {
        eos_err("name=%s atomic path is forbidden as a filename",
                md.name().c_str());
        return EPERM;
      }

      if (pcmd->findContainer(
            md.name())) {
        return EEXIST;
      }

      unsigned long layoutId = 0;
      unsigned long forcedFsId = 0;
      long forcedGroup = 0;
      XrdOucString space;
      eos::IContainerMD::XAttrMap attrmap;
      eos::listAttributes(gOFS->eosView, &(*pcmd), attrmap, false);
      XrdOucEnv env;
      std::string bandwidth;
      bool schedule = false;
      std::string iopriority;
      std::string iotype;
      // retrieve the layout
      Policy::GetLayoutAndSpace("fusex", attrmap, vid, layoutId, space, env,
                                forcedFsId, forcedGroup, bandwidth, schedule, iopriority, iotype, false);
      fs_rd_lock.Release();

      if (eos::mgm::FsView::gFsView.IsQuotaEnabled(space.c_str())) {
        // check inode quota here
        long long avail_bytes = 0;
        long long avail_files = 0;

        try {
          eos::IQuotaNode* quotanode = gOFS->eosView->getQuotaNode(pcmd.get());

          if (quotanode) {
            if (!Quota::QuotaBySpace(quotanode->getId(),
                                     vid.uid,
                                     vid.gid,
                                     avail_files,
                                     avail_bytes)) {
              if (!avail_files) {
                eos_err("name=%s out-of-inode-quota uid=%u gid=%u",
                        md.name().c_str(),
                        vid.uid,
                        vid.gid);
                return EDQUOT;
              }

              if ((uint64_t)avail_bytes < gOFS->getFuseBookingSize()) {
                eos_err("name=%s out-of-volume-quota (<%llu bytes) uid=%u gid=%u",
                        md.name().c_str(),
                        gOFS->getFuseBookingSize(),
                        vid.uid,
                        vid.gid);
                return EDQUOT;
              }
            }
          }
        } catch (eos::MDException& e) {
        }
      }

      {
        std::string nogroup;
        uint64_t phys_space = gOFS->mGeoTreeEngine->placementSpace(space.c_str(),
                              nogroup);
        eos_info("msg=\"writable-space=%lu\"\n", phys_space);

        // check physical space
        if (phys_space < gOFS->getFuseBookingSize()) {
          eos_err("msg=\"instance out of placement space\" sched.capacity=%ld",
                  phys_space);
          return ENOSPC;
        }
      }

      fmd = gOFS->eosFileService->createFile(0);
      fmd->setName(md.name());
      fmd->setLayoutId(layoutId);
      md_ino = eos::common::FileId::FidToInode(fmd->getId());
      pcmd->addFile(fmd.get());
      eos_info("ino=%lx pino=%lx md-ino=%lx create-file", (long) md_ino,
               (long) md.md_pino(), md_ino);
      // store the birth time as an extended attribute
      char btime[256];
      snprintf(btime, sizeof(btime), "%lu.%lu", md.btime(), md.btime_ns());
      fmd->setAttribute("sys.eos.btime", btime);
      fmd->setAttribute("sys.vtrace", vid.getTrace());
    }

    if (!recycleOrVersioned) {
      fmd->setName(md.name());
    }

    std::string s;

    try {
      s = fmd->getAttribute("sys.fusex.state");
    } catch (...) {}

    if ((fmd->getSize() > 0) && (!md.size())) {
      // this is a truncation
      s += "T";
    }

    switch (op) {
    case MOVE:
      s += "M";
      break;

    case UPDATE:
      s += "U";
      break;

    case CREATE:
      s += "C";
      break;

    case RENAME:
      s += "R";
      break;

    default:
      s += "0";
      break;
    }

<<<<<<< HEAD
    fmd->setAttribute("sys.fusex.state",
                      eos::common::StringConversion::ReduceString(s).c_str());
=======
    if (fmd->getSize() != md.size()) {
      // this is a size change
      s+= "±";
    }

    fmd->setAttribute("sys.fusex.state",eos::common::StringConversion::ReduceString(s).c_str());
>>>>>>> 0e7a40b6
    fmd->setCUid(md.uid());
    fmd->setCGid(md.gid());
    {
      try {
        eos::IQuotaNode* quotanode = gOFS->eosView->getQuotaNode(pcmd.get());

        // free previous quota
        if (quotanode) {
          if (op != CREATE) {
            quotanode->removeFile(fmd.get());
          }

          fmd->setSize(md.size());
          quotanode->addFile(fmd.get());
        } else {
          fmd->setSize(md.size());
        }
      } catch (eos::MDException& e) {
        fmd->setSize(md.size());
      }
    }
    // for the moment we store 9 bits here
    fmd->setFlags(md.mode() & (S_IRWXU | S_IRWXG | S_IRWXO));
    eos::IFileMD::ctime_t ctime;
    eos::IFileMD::ctime_t mtime;
    ctime.tv_sec = md.ctime();
    ctime.tv_nsec = md.ctime_ns();
    mtime.tv_sec = md.mtime();
    mtime.tv_nsec = md.mtime_ns();
    fmd->setCTime(ctime);
    fmd->setMTime(mtime);
    replaceNonSysAttributes(fmd, md);
    struct timespec pt_mtime;

    if (op != UPDATE) {
      // update the mtime
      if (op == RENAME) {
        pcmd->setMTime(ctime);
        pt_mtime.tv_sec = ctime.tv_sec;
        pt_mtime.tv_nsec = ctime.tv_nsec;
      } else {
        pcmd->setMTime(mtime);
        pt_mtime.tv_sec = mtime.tv_sec;
        pt_mtime.tv_nsec = mtime.tv_nsec;
      }
    } else {
      pt_mtime.tv_sec = pt_mtime.tv_nsec = 0;
    }

    gOFS->eosFileService->updateStore(fmd.get());

    if (op != UPDATE) {
      // update the mtime
      gOFS->eosDirectoryService->updateStore(pcmd.get());
      pcmd->notifyMTimeChange(gOFS->eosDirectoryService);
    }

    // retrieve the clock
    fmd = gOFS->eosFileService->getFileMD(eos::common::FileId::InodeToFid(md_ino),
                                          &clock);

    if (op == CREATE) {
      gOFS->mReplicationTracker->Create(fmd);
    }

    eos_info("ino=%llx clock=%llx", md_ino, clock);
    // release the namespace lock before serialization/broadcasting
    lock.Release();
    eos::fusex::response resp;
    resp.set_type(resp.ACK);
    resp.mutable_ack_()->set_code(resp.ack_().OK);
    resp.mutable_ack_()->set_transactionid(md.reqid());
    resp.mutable_ack_()->set_md_ino(md_ino);
    resp.SerializeToString(response);

    switch (op) {
    case MOVE:
      gOFS->MgmStats.Add("Eosxd::ext::MV", vid.uid, vid.gid, 1);
      break;

    case UPDATE:
      gOFS->MgmStats.Add("Eosxd::ext::UPDATE", vid.uid, vid.gid, 1);
      break;

    case CREATE:
      gOFS->MgmStats.Add("Eosxd::ext::CREATE", vid.uid, vid.gid, 1);
      break;

    case RENAME:
      gOFS->MgmStats.Add("Eosxd::ext::RENAME", vid.uid, vid.gid, 1);
      break;
    }

    // broadcast this update around
    switch (op) {
    case UPDATE:
    case CREATE:
    case RENAME:
    case MOVE:
      Cap().BroadcastMD(md, md_ino, md_pino, clock, pt_mtime);
      break;
    }
  } catch (eos::MDException& e) {
    eos_err("ino=%lx err-no=%d err-msg=%s", (long) md.md_ino(),
            e.getErrno(),
            e.getMessage().str().c_str());
    eos::fusex::response resp;
    resp.set_type(resp.ACK);
    resp.mutable_ack_()->set_code(resp.ack_().PERMANENT_FAILURE);
    resp.mutable_ack_()->set_err_no(e.getErrno());
    resp.mutable_ack_()->set_err_msg(e.getMessage().str().c_str());
    resp.mutable_ack_()->set_transactionid(md.reqid());
    resp.SerializeToString(response);
  }

  EXEC_TIMING_END("Eosxd::ext::SETFILE");
  eos_info("ino=%lx rt=%.02f", (long) md.md_ino(), __exec_time__);
  return 0;
}


//------------------------------------------------------------------------------
// Server a meta-data SET operation
//------------------------------------------------------------------------------/*----------------------------------------------------------------------------*/

int
Server::OpSetLink(const std::string& id,
                  const eos::fusex::md& md,
                  eos::common::VirtualIdentity& vid,
                  std::string* response,
                  uint64_t* clock)
{
  gOFS->MgmStats.Add("Eosxd::ext::SETLNK", vid.uid, vid.gid, 1);
  EXEC_TIMING_BEGIN("Eosxd::ext::SETLNK");
  enum set_type {
    CREATE, UPDATE, RENAME, MOVE
  };
  set_type op;
  uint64_t md_ino = 0;
  bool exclusive = false;

  if (md.type() == md.EXCL) {
    exclusive = true;
  }

  eos_info("ino=%#lx %s", (long) md.md_ino(),
           md.name().c_str());
  eos::common::RWMutexWriteLock lock(gOFS->eosViewRWMutex);
  std::shared_ptr<eos::IFileMD> fmd;
  std::shared_ptr<eos::IFileMD> ofmd;
  std::shared_ptr<eos::IContainerMD> pcmd;
  std::shared_ptr<eos::IContainerMD> opcmd;
  uint64_t md_pino = md.md_pino();

  try {
    // link creation/update
    pcmd = gOFS->eosDirectoryService->getContainerMD(md.md_pino());
    fmd = md.md_ino() ? gOFS->eosFileService->getFileMD(
            eos::common::FileId::InodeToFid(md.md_ino())) : 0;

    if (!fmd && md.md_ino()) {
      // file existed but has been deleted
      throw_mdexception(ENOENT, "No such file : " << md_ino);
    }

    if (fmd && exclusive) {
      return EEXIST;
    }

    if (fmd) {
      // link MD update
      op = UPDATE;

      if (fmd->getContainerId() != md.md_pino()) {
        op = MOVE;
        eos_info("op=MOVE ino=%#lx %s=>%s", (long) md.md_ino(), fmd->getName().c_str(),
                 md.name().c_str());
        opcmd = gOFS->eosDirectoryService->getContainerMD(fmd->getContainerId());
        // remove symlink from current parent
        opcmd->removeFile(fmd->getName());
        gOFS->eosView->updateContainerStore(opcmd.get());
        // update the name
        fmd->setName(md.name());
        // check if target exists
        ofmd = pcmd->findFile(md.name());

        if (ofmd) {
          // remove the target - no recycle bin for symlinks
          try {
            XrdOucErrInfo error;
            pcmd->removeFile(md.name());
            // unlink the existing file
            ofmd->setContainerId(0);
            ofmd->unlinkAllLocations();
            eos::IQuotaNode* quotanode = gOFS->eosView->getQuotaNode(pcmd.get());

            // free previous quota
            if (quotanode) {
              quotanode->removeFile(ofmd.get());
            }

            gOFS->eosFileService->updateStore(ofmd.get());
            gOFS->eosView->updateContainerStore(opcmd.get());
          } catch (eos::MDException& e) {
          }
        }

        eos::IQuotaNode* quotanode = gOFS->eosView->getQuotaNode(opcmd.get());

        // free quota in old parent, will be added to new parent
        if (quotanode) {
          quotanode->removeFile(fmd.get());
        }
      } else {
        if (fmd->getName() != md.name()) {
          op = RENAME;
          eos_info("op=RENAME ino=%#lx %s=>%s", (long) md.md_ino(),
                   fmd->getName().c_str(), md.name().c_str());
          // check if target exists
          ofmd = pcmd->findFile(md.name());

          if (ofmd) {
            // remove the target - no recycle bin for symlink rename
            try {
              XrdOucErrInfo error;
              pcmd->removeFile(md.name());
              // unlink the existing file
              ofmd->setContainerId(0);
              ofmd->unlinkAllLocations();
              eos::IQuotaNode* quotanode = gOFS->eosView->getQuotaNode(pcmd.get());

              // free previous quota
              if (quotanode) {
                quotanode->removeFile(ofmd.get());
              }

              gOFS->eosFileService->updateStore(ofmd.get());
            } catch (eos::MDException& e) {
            }
          }

          // call the rename function
          gOFS->eosView->renameFile(fmd.get(), md.name());
        }
      }
    } else {
      op = CREATE;
      eos_info("op=CREATE ino=%#lx %s", (long) md.md_ino(), md.name().c_str());

      if (md.name().substr(0, strlen(EOS_COMMON_PATH_ATOMIC_FILE_PREFIX)) ==
          EOS_COMMON_PATH_ATOMIC_FILE_PREFIX) {
        eos_err("ino=%lx name=%s atomic path is forbidden as a link/fifo name");
        return EPERM;
      }

      fmd = pcmd->findFile(md.name());

      if (fmd && exclusive) {
        return EEXIST;
      }

      fmd = gOFS->eosFileService->createFile(0);
    }

    std::string s;

    try {
      s = fmd->getAttribute("sys.fusex.state");
    } catch (...) {}

    switch (op) {
    case MOVE:
      s += "M";
      gOFS->MgmStats.Add("Eosxd::ext::MV", vid.uid, vid.gid, 1);
      break;

    case UPDATE:
      s += "U";
      gOFS->MgmStats.Add("Eosxd::ext::UPDATE", vid.uid, vid.gid, 1);
      break;

    case CREATE:
      s += "C";
      gOFS->MgmStats.Add("Eosxd::ext::CREATELNK", vid.uid, vid.gid, 1);
      break;

    case RENAME:
      s += "R";
      gOFS->MgmStats.Add("Eosxd::ext::RENAME", vid.uid, vid.gid, 1);
      break;

    default:
      s += "0";
      break;
    }

    fmd->setName(md.name());
    fmd->setLink(md.target());
    fmd->setLayoutId(0);
    md_ino = eos::common::FileId::FidToInode(fmd->getId());
    eos_info("ino=%lx pino=%lx md-ino=%lx create-link", (long) md.md_ino(),
             (long) md.md_pino(), md_ino);
    fmd->setCUid(md.uid());
    fmd->setCGid(md.gid());
    fmd->setAttribute("sys.fusex.state",
                      eos::common::StringConversion::ReduceString(s).c_str());
    fmd->setSize(md.target().length());
    fmd->setFlags(md.mode() & (S_IRWXU | S_IRWXG | S_IRWXO));
    eos::IFileMD::ctime_t ctime;
    eos::IFileMD::ctime_t mtime;
    ctime.tv_sec = md.ctime();
    ctime.tv_nsec = md.ctime_ns();
    mtime.tv_sec = md.mtime();
    mtime.tv_nsec = md.mtime_ns();
    fmd->setCTime(ctime);
    fmd->setMTime(mtime);
    replaceNonSysAttributes(fmd, md);

    if ((op == CREATE) || (op == MOVE)) {
      pcmd->addFile(fmd.get());
      eos::IQuotaNode* quotanode = gOFS->eosView->getQuotaNode(pcmd.get());

      // add inode quota
      if (quotanode) {
        quotanode->addFile(fmd.get());
      }
    }

    if (op == CREATE) {
      // store the birth time as an extended attribute
      char btime[256];
      snprintf(btime, sizeof(btime), "%lu.%lu", md.btime(), md.btime_ns());
      fmd->setAttribute("sys.eos.btime", btime);
      fmd->setAttribute("sys.vtrace", vid.getTrace());
    }

    struct timespec pt_mtime;

    pcmd->setMTime(ctime);

    pt_mtime.tv_sec = ctime.tv_sec;

    pt_mtime.tv_nsec = ctime.tv_nsec;

    gOFS->eosFileService->updateStore(fmd.get());

    gOFS->eosDirectoryService->updateStore(pcmd.get());

    // release the namespace lock before serialization/broadcasting
    lock.Release();

    eos::fusex::response resp;

    resp.set_type(resp.ACK);

    resp.mutable_ack_()->set_code(resp.ack_().OK);

    resp.mutable_ack_()->set_transactionid(md.reqid());

    resp.mutable_ack_()->set_md_ino(md_ino);

    resp.SerializeToString(response);

    uint64_t bclock = 0;

    Cap().BroadcastMD(md, md_ino, md_pino, bclock, pt_mtime);
  } catch (eos::MDException& e) {
    eos_err("ino=%lx err-no=%d err-msg=%s", (long) md.md_ino(),
            e.getErrno(),
            e.getMessage().str().c_str());
    eos::fusex::response resp;
    resp.set_type(resp.ACK);
    resp.mutable_ack_()->set_code(resp.ack_().PERMANENT_FAILURE);
    resp.mutable_ack_()->set_err_no(e.getErrno());
    resp.mutable_ack_()->set_err_msg(e.getMessage().str().c_str());
    resp.mutable_ack_()->set_transactionid(md.reqid());
    resp.SerializeToString(response);
  }

  EXEC_TIMING_END("Eosxd::ext::SETLNK");
  return 0;
}


//------------------------------------------------------------------------------
// Serve a meta-data DELETE operation
//-------------------------------------------------------------------------------*/

int
Server::OpDelete(const std::string& id,
                 const eos::fusex::md& md,
                 eos::common::VirtualIdentity& vid,
                 std::string* response,
                 uint64_t* clock)
{
  gOFS->MgmStats.Add("Eosxd::ext::RM", vid.uid, vid.gid, 1);

  if (!ValidateCAP(md, D_OK, vid)) {
    std::string perm = "D";

    // a CAP might have gone or timedout, let's check again the permissions
    if (((errno == ENOENT) ||
         (errno == EINVAL) ||
         (errno == ETIMEDOUT)) &&
        ValidatePERM(md, perm, vid)) {
      // this can pass on ... permissions are fine
    } else {
      eos_err("ino=%lx delete has wrong cap");
      return EPERM;
    }
  }

  if (S_ISDIR(md.mode())) {
    return OpDeleteDirectory(id, md, vid, response, clock);
  } else if (S_ISREG(md.mode()) || S_ISFIFO(md.mode())) {
    return OpDeleteFile(id, md, vid, response, clock);
  } else if (S_ISLNK(md.mode())) {
    return OpDeleteLink(id, md, vid, response, clock);
  }

  return EINVAL;
}

//------------------------------------------------------------------------------
// Serve a meta-data DELETE operation
//-------------------------------------------------------------------------------*/

int
Server::OpDeleteDirectory(const std::string& id,
                          const eos::fusex::md& md,
                          eos::common::VirtualIdentity& vid,
                          std::string* response,
                          uint64_t* clock)
{
  gOFS->MgmStats.Add("Eosxd::ext::RMDIR", vid.uid, vid.gid, 1);
  EXEC_TIMING_BEGIN("Eosxd::ext::RMDIR");
  eos::fusex::response resp;
  resp.set_type(resp.ACK);
  std::shared_ptr<eos::IContainerMD> cmd;
  std::shared_ptr<eos::IContainerMD> pcmd;
  std::shared_ptr<eos::IFileMD> fmd;
  eos::IFileMD::ctime_t mtime;
  mtime.tv_sec = md.mtime();
  mtime.tv_nsec = md.mtime_ns();
  eos::common::RWMutexWriteLock lock(gOFS->eosViewRWMutex);

  try {
    pcmd = gOFS->eosDirectoryService->getContainerMD(md.md_pino());

    if (S_ISDIR(md.mode())) {
      cmd = gOFS->eosDirectoryService->getContainerMD(md.md_ino());
    } else {
      fmd = gOFS->eosFileService->getFileMD(eos::common::FileId::InodeToFid(
                                              md.md_ino()));
    }

    if (!cmd) {
      // directory does not exist
      throw_mdexception(ENOENT, "No such directory : " << md.md_ino());
    }

    if (cmd->getName() != md.name()) {
      // directory was removed or renamed before deletion
      throw_mdexception(ENOENT,
                        "No such directory : " << md.name() << " (" << cmd->getName() << " )");
    }

    pcmd->setMTime(mtime);

    // check if this directory is empty
    if (cmd->getNumContainers() || cmd->getNumFiles()) {
      eos::fusex::response resp;
      resp.set_type(resp.ACK);
      resp.mutable_ack_()->set_code(resp.ack_().PERMANENT_FAILURE);
      resp.mutable_ack_()->set_err_no(ENOTEMPTY);
      resp.mutable_ack_()->set_err_msg("directory not empty");
      resp.mutable_ack_()->set_transactionid(md.reqid());
      lock.Release();
      resp.SerializeToString(response);
    } else {
      eos_info("ino=%lx delete-dir", (long) md.md_ino());
      pcmd->removeContainer(cmd->getName());
      gOFS->eosDirectoryService->removeContainer(cmd.get());
      gOFS->eosDirectoryService->updateStore(pcmd.get());
      pcmd->notifyMTimeChange(gOFS->eosDirectoryService);
      // release the namespace lock before serialization/broadcasting
      lock.Release();
      resp.mutable_ack_()->set_code(resp.ack_().OK);
      resp.mutable_ack_()->set_transactionid(md.reqid());
      resp.SerializeToString(response);
      Cap().BroadcastRelease(md);
      Cap().BroadcastDeletion(pcmd->getId(), md, cmd->getName());
      Cap().BroadcastRefresh(pcmd->getId(), md, pcmd->getParentId());
      Cap().Delete(md.md_ino());
    }
  } catch (eos::MDException& e) {
    resp.mutable_ack_()->set_code(resp.ack_().PERMANENT_FAILURE);
    resp.mutable_ack_()->set_err_no(e.getErrno());
    resp.mutable_ack_()->set_err_msg(e.getMessage().str().c_str());
    resp.mutable_ack_()->set_transactionid(md.reqid());
    resp.SerializeToString(response);
    eos_err("ino=%lx err-no=%d err-msg=%s", (long) md.md_ino(),
            e.getErrno(),
            e.getMessage().str().c_str());
  }

  EXEC_TIMING_END("Eosxd::ext::RMDIR");
  return 0;
}

//------------------------------------------------------------------------------
// Serve a meta-data DELETE operation
//-------------------------------------------------------------------------------*/

int
Server::OpDeleteFile(const std::string& id,
                     const eos::fusex::md& md,
                     eos::common::VirtualIdentity& vid,
                     std::string* response,
                     uint64_t* clock)
{
  gOFS->MgmStats.Add("Eosxd::ext::DELETE", vid.uid, vid.gid, 1);
  EXEC_TIMING_BEGIN("Eosxd::ext::DELETE");

  if (!ValidateCAP(md, D_OK, vid)) {
    std::string perm = "D";

    // a CAP might have gone or timedout, let's check again the permissions
    if (((errno == ENOENT) ||
         (errno == EINVAL) ||
         (errno == ETIMEDOUT)) &&
        ValidatePERM(md, perm, vid)) {
      // this can pass on ... permissions are fine
    } else {
      eos_err("ino=%lx delete has wrong cap");
      return EPERM;
    }
  }

  eos::fusex::response resp;
  resp.set_type(resp.ACK);
  std::shared_ptr<eos::IContainerMD> cmd;
  std::shared_ptr<eos::IContainerMD> pcmd;
  std::shared_ptr<eos::IFileMD> fmd;
  eos::IFileMD::ctime_t mtime;
  mtime.tv_sec = md.mtime();
  mtime.tv_nsec = md.mtime_ns();
  eos::common::RWMutexWriteLock lock(gOFS->eosViewRWMutex);

  try {
    pcmd = gOFS->eosDirectoryService->getContainerMD(md.md_pino());

    if (S_ISDIR(md.mode())) {
      cmd = gOFS->eosDirectoryService->getContainerMD(md.md_ino());
    } else {
      fmd = gOFS->eosFileService->getFileMD(eos::common::FileId::InodeToFid(
                                              md.md_ino()));
    }

    if (!fmd) {
      // file does not exist
      throw_mdexception(ENOENT, "No such file : " << md.md_ino());
    }

    if (fmd->getName() != md.name()) {
      // file was removed or renamed before deletion
      throw_mdexception(ENOENT,
                        "No such file : " << md.name() << " (" << fmd->getName() << " )");
    }

    pcmd->setMTime(mtime);
    eos_info("ino=%lx delete-file", (long) md.md_ino());
    eos::IContainerMD::XAttrMap attrmap = pcmd->getAttributes();
    // this is a client hiding versions, force the version cleanup
    bool version_cleanup = (md.opflags() == eos::fusex::md::DELETEVERSIONS);

    // recycle bin - not for hardlinked files or hardlinks!
    if (
      (version_cleanup || attrmap.count(Recycle::gRecyclingAttribute)) &&
      (!fmd->hasAttribute(k_mdino)) && (!fmd->hasAttribute(k_nlink))) {
      // translate to a path name and call the complex deletion function
      // this is vulnerable to a hard to trigger race conditions
      std::string fullpath = gOFS->eosView->getUri(fmd.get());
      gOFS->WriteRecycleRecord(fmd);
      lock.Release();
      XrdOucErrInfo error;
      (void) gOFS->_rem(fullpath.c_str(), error, vid, "",
                        false,  // not simulated
                        false, // delete versions as well
                        !attrmap.count(Recycle::gRecyclingAttribute)
                        ,  // indicate if recycle bin is disabled
                        true,  // don't enforce quota
                        false // don't broadcast
                       );
      lock.Grab(gOFS->eosViewRWMutex);
    } else {
      try {
        // handle quota
        eos::IQuotaNode* quotanode = gOFS->eosView->getQuotaNode(pcmd.get());

        if (quotanode) {
          quotanode->removeFile(fmd.get());
        }
      } catch (eos::MDException& e) {
      }

      bool doDelete = true;
      uint64_t tgt_md_ino;

      if (fmd->hasAttribute(k_mdino)) {
        /* this is a hard link, decrease reference count on underlying file */
        tgt_md_ino = std::stoull(fmd->getAttribute(k_mdino));
        uint64_t clock;
        /* gmd = the file holding the inode */
        std::shared_ptr<eos::IFileMD> gmd = gOFS->eosFileService->getFileMD(
                                              eos::common::FileId::InodeToFid(tgt_md_ino), &clock);
        long nlink = std::stol(gmd->getAttribute(k_nlink)) - 1;

        if (nlink) {
          gmd->setAttribute(k_nlink, std::to_string(nlink));
        } else {
          gmd->removeAttribute(k_nlink);
        }

        gOFS->eosFileService->updateStore(gmd.get());
        eos_info("hlnk nlink update on %s for %s now %ld",
                 gmd->getName().c_str(), fmd->getName().c_str(), nlink);

        if (nlink <= 0) {
          if (gmd->getName().substr(0, 13) == "...eos.ino...") {
            eos_info("hlnk unlink target %s for %s nlink %ld",
                     gmd->getName().c_str(), fmd->getName().c_str(), nlink);
            XrdOucErrInfo error;

            if (XrdMgmOfsFile::create_cow(XrdMgmOfsFile::cowDelete, pcmd, gmd, vid,
                                          error) == -1) {
              pcmd->removeFile(gmd->getName());
              gmd->unlinkAllLocations();
              gmd->setContainerId(0);
            }

            gOFS->eosFileService->updateStore(gmd.get());
          }
        }
      } else if (fmd->hasAttribute(k_nlink)) {
        /* this is a genuine file, potentially with hard links */
        tgt_md_ino = eos::common::FileId::FidToInode(fmd->getId());
        long nlink = std::stol(fmd->getAttribute(k_nlink));

        if (nlink > 0) {
          // hard links exist, just rename the file so the inode does not disappear
          char nameBuf[256];
          snprintf(nameBuf, sizeof(nameBuf), "...eos.ino...%lx", tgt_md_ino);
          std::string tmpName = nameBuf;
          fmd->setAttribute(k_nlink, std::to_string(nlink));
          eos_info("hlnk unlink rename %s=>%s new nlink %d",
                   fmd->getName().c_str(), tmpName.c_str(), nlink);
          pcmd->removeFile(tmpName);            // if the target exists, remove it!
          gOFS->eosView->renameFile(fmd.get(), tmpName);
          doDelete = false;
        } else {
          eos_info("hlnk nlink %ld for %s, will be deleted",
                   nlink, fmd->getName().c_str());
        }
      }

      if (doDelete) {       /* delete, but clone first if needed */
        XrdOucErrInfo error;
        int rc = XrdMgmOfsFile::create_cow(XrdMgmOfsFile::cowDelete, pcmd, fmd, vid,
                                           error);

        if (rc == -1) {     /* usual outcome: no cloning */
          pcmd->removeFile(fmd->getName());
          fmd->setContainerId(0);
          fmd->unlinkAllLocations();
        }

        gOFS->WriteRmRecord(fmd);
      }

      gOFS->eosFileService->updateStore(fmd.get());
      gOFS->eosDirectoryService->updateStore(pcmd.get());
      pcmd->notifyMTimeChange(gOFS->eosDirectoryService);
    }

    // release the namespace lock before serialization/broadcasting
    lock.Release();
    resp.mutable_ack_()->set_code(resp.ack_().OK);
    resp.mutable_ack_()->set_transactionid(md.reqid());
    resp.SerializeToString(response);
    Cap().BroadcastRelease(md);
    Cap().BroadcastDeletion(pcmd->getId(), md, md.name());
    Cap().BroadcastRefresh(pcmd->getId(), md, pcmd->getParentId());
    Cap().Delete(md.md_ino());
  } catch (eos::MDException& e) {
    resp.mutable_ack_()->set_code(resp.ack_().PERMANENT_FAILURE);
    resp.mutable_ack_()->set_err_no(e.getErrno());
    resp.mutable_ack_()->set_err_msg(e.getMessage().str().c_str());
    resp.mutable_ack_()->set_transactionid(md.reqid());
    resp.SerializeToString(response);
    eos_err("ino=%lx err-no=%d err-msg=%s", (long) md.md_ino(),
            e.getErrno(),
            e.getMessage().str().c_str());
  }

  EXEC_TIMING_END("Eosxd::ext::DELETE");
  return 0;
}

//------------------------------------------------------------------------------
// Serve a meta-data DELETE operation
//-------------------------------------------------------------------------------*/

int
Server::OpDeleteLink(const std::string& id,
                     const eos::fusex::md& md,
                     eos::common::VirtualIdentity& vid,
                     std::string* response,
                     uint64_t* clock)
{
  gOFS->MgmStats.Add("Eosxd::ext::DELETELNK", vid.uid, vid.gid, 1);
  EXEC_TIMING_BEGIN("Eosxd::ext::DELETELNK");

  if (!ValidateCAP(md, D_OK, vid)) {
    std::string perm = "D";

    // a CAP might have gone or timedout, let's check again the permissions
    if (((errno == ENOENT) ||
         (errno == EINVAL) ||
         (errno == ETIMEDOUT)) &&
        ValidatePERM(md, perm, vid)) {
      // this can pass on ... permissions are fine
    } else {
      eos_err("ino=%lx delete has wrong cap");
      return EPERM;
    }
  }

  eos::fusex::response resp;
  resp.set_type(resp.ACK);
  std::shared_ptr<eos::IContainerMD> pcmd;
  std::shared_ptr<eos::IFileMD> fmd;
  eos::IFileMD::ctime_t mtime;
  mtime.tv_sec = md.mtime();
  mtime.tv_nsec = md.mtime_ns();
  eos::common::RWMutexWriteLock lock(gOFS->eosViewRWMutex);

  try {
    pcmd = gOFS->eosDirectoryService->getContainerMD(md.md_pino());
    fmd = gOFS->eosFileService->getFileMD(eos::common::FileId::InodeToFid(
                                            md.md_ino()));

    if (!fmd) {
      // no link
      throw_mdexception(ENOENT, "No such link : " << md.md_ino());
    }

    if (fmd->getName() != md.name()) {
      // link was removed or renamed before deletion
      throw_mdexception(ENOENT,
                        "No such link : " << md.name() << " (" << fmd->getName() << " )");
    }

    pcmd->setMTime(mtime);
    eos_info("ino=%lx delete-link", (long) md.md_ino());
    gOFS->eosView->removeFile(fmd.get());
    eos::IQuotaNode* quotanode = gOFS->eosView->getQuotaNode(pcmd.get());

    // free previous quota
    if (quotanode) {
      quotanode->removeFile(fmd.get());
    }

    gOFS->eosDirectoryService->updateStore(pcmd.get());
    pcmd->notifyMTimeChange(gOFS->eosDirectoryService);
    // release the namespace lock before serialization/broadcasting
    lock.Release();
    resp.mutable_ack_()->set_code(resp.ack_().OK);
    resp.mutable_ack_()->set_transactionid(md.reqid());
    resp.SerializeToString(response);
    Cap().BroadcastRelease(md);
    Cap().BroadcastDeletion(pcmd->getId(), md, md.name());
    Cap().BroadcastRefresh(pcmd->getId(), md, pcmd->getParentId());
    Cap().Delete(md.md_ino());
  } catch (eos::MDException& e) {
    resp.mutable_ack_()->set_code(resp.ack_().PERMANENT_FAILURE);
    resp.mutable_ack_()->set_err_no(e.getErrno());
    resp.mutable_ack_()->set_err_msg(e.getMessage().str().c_str());
    resp.mutable_ack_()->set_transactionid(md.reqid());
    resp.SerializeToString(response);
    eos_err("ino=%lx err-no=%d err-msg=%s", (long) md.md_ino(),
            e.getErrno(),
            e.getMessage().str().c_str());
  }

  EXEC_TIMING_END("Eosxd::ext::DELETELNK");
  return 0;
}
//------------------------------------------------------------------------------
// Server a meta-data GETCAP operation
//------------------------------------------------------------------------------

int
Server::OpGetCap(const std::string& id,
                 const eos::fusex::md& md,
                 eos::common::VirtualIdentity& vid,
                 std::string* response,
                 uint64_t* clock)
{
  gOFS->MgmStats.Add("Eosxd::ext::GETCAP", vid.uid, vid.gid, 1);
  EXEC_TIMING_BEGIN("Eosxd::ext::GETCAP");
  eos::fusex::container cont;
  cont.set_type(cont.CAP);
  eos::fusex::md lmd;
  {
    // get the meta data
    if (eos::common::FileId::IsFileInode(md.md_ino())) {
      FillFileMD((uint64_t) md.md_ino(), lmd, vid);
    } else {
      FillContainerMD((uint64_t) md.md_ino(), lmd, vid);
    }

    lmd.set_clientuuid(md.clientuuid());
    lmd.set_clientid(md.clientid());
    // get the capability
    FillContainerCAP(md.md_ino(), lmd, vid, "");
  }
  // this cap only provides the permissions, but it is not a cap which
  // synchronized the meta data atomically, the client marks a cap locally
  // if he synchronized the contents with it
  *(cont.mutable_cap_()) = lmd.capability();
  std::string rspstream;
  cont.SerializeToString(&rspstream);
  *response += Header(rspstream);
  response->append(rspstream.c_str(), rspstream.size());
  eos_info("cap-issued: id=%lx mode=%x vtime=%lu.%lu uid=%u gid=%u "
           "client-id=%s auth-id=%s q-node=%lx q-vol=%ld  q-ino=%ld errc=%d",
           cont.cap_().id(), cont.cap_().mode(), cont.cap_().vtime(),
           cont.cap_().vtime_ns(), cont.cap_().uid(), cont.cap_().gid(),
           cont.cap_().clientid().c_str(), cont.cap_().authid().c_str(),
           cont.cap_()._quota().quota_inode(),
           cont.cap_()._quota().volume_quota(),
           cont.cap_()._quota().inode_quota(),
           cont.cap_().errc());
  EXEC_TIMING_END("Eosxd::ext::GETCAP");
  return 0;
}

//------------------------------------------------------------------------------
// Server a meta-data file lock GET status operation
//------------------------------------------------------------------------------

int
Server::OpGetLock(const std::string& id,
                  const eos::fusex::md& md,
                  eos::common::VirtualIdentity& vid,
                  std::string* response,
                  uint64_t* clock)
{
  gOFS->MgmStats.Add("Eosxd::ext::GETLK", vid.uid, vid.gid, 1);
  EXEC_TIMING_BEGIN("Eosxd::ext::GETLK");
  eos::fusex::response resp;
  resp.set_type(resp.LOCK);
  struct flock lock;
  memset(&lock, 0, sizeof(struct flock));
  int rc = Locks().getLocks(md.md_ino())->getlk((pid_t) md.flock().pid(), &lock);
  resp.mutable_lock_()->set_len(lock.l_len);
  resp.mutable_lock_()->set_start(lock.l_start);
  resp.mutable_lock_()->set_pid(lock.l_pid);
  eos_info("getlk: rc=%d ino=%016lx start=%lu len=%ld pid=%u type=%d",
           rc,
           md.md_ino(),
           lock.l_start,
           lock.l_len,
           lock.l_pid,
           lock.l_type);

  switch (lock.l_type) {
  case F_RDLCK:
    resp.mutable_lock_()->set_type(md.flock().RDLCK);
    break;

  case F_WRLCK:
    resp.mutable_lock_()->set_type(md.flock().WRLCK);
    break;

  case F_UNLCK:
    resp.mutable_lock_()->set_type(md.flock().UNLCK);
    break;
  }

  std::string rspstream;
  resp.SerializeToString(response);
  EXEC_TIMING_END("Eosxd::ext::GETLK");
  return 0;
}

//------------------------------------------------------------------------------
// Server a meta-data file lock SET operation
//------------------------------------------------------------------------------

int
Server::OpSetLock(const std::string& id,
                  const eos::fusex::md& md,
                  eos::common::VirtualIdentity& vid,
                  std::string* response,
                  uint64_t* clock)
{
  EXEC_TIMING_BEGIN((md.operation() == md.SETLKW) ? "Eosxd::ext::SETLKW" :
                    "Eosxd::ext::SETLK");
  eos::fusex::response resp;
  resp.set_type(resp.LOCK);
  int sleep = 0;

  if (md.operation() == md.SETLKW) {
    gOFS->MgmStats.Add("Eosxd::ext::SETLKW", vid.uid, vid.gid, 1);
    sleep = 1;
  } else {
    gOFS->MgmStats.Add("Eosxd::ext::SETLK", vid.uid, vid.gid, 1);
  }

  struct flock lock;

  lock.l_len = md.flock().len();

  lock.l_start = md.flock().start();

  lock.l_pid = md.flock().pid();

  switch (md.flock().type()) {
  case eos::fusex::lock::RDLCK:
    lock.l_type = F_RDLCK;
    break;

  case eos::fusex::lock::WRLCK:
    lock.l_type = F_WRLCK;
    break;

  case eos::fusex::lock::UNLCK:
    lock.l_type = F_UNLCK;
    break;

  default:
    resp.mutable_lock_()->set_err_no(EAGAIN);
    resp.SerializeToString(response);
    return 0;
    break;
  }

  if (lock.l_len == 0) {
    // the infinite lock is represented by -1 in the locking class implementation
    lock.l_len = -1;
  }

  eos_info("setlk: ino=%016lx start=%lu len=%ld pid=%u type=%d",
           md.md_ino(),
           lock.l_start,
           lock.l_len,
           lock.l_pid,
           lock.l_type);

  if (Locks().getLocks(md.md_ino())->setlk(md.flock().pid(), &lock, sleep,
      md.clientuuid())) {
    // lock ok!
    resp.mutable_lock_()->set_err_no(0);
  } else {
    // lock is busy
    resp.mutable_lock_()->set_err_no(EAGAIN);
  }

  resp.SerializeToString(response);
  EXEC_TIMING_END((md.operation() == md.SETLKW) ? "Eosxd::ext::SETLKW" :
                  "Eosxd::ext::SETLK");
  return 0;
}

//------------------------------------------------------------------------------
// Dispatch meta-data requests
//------------------------------------------------------------------------------

int
Server::HandleMD(const std::string& id,
                 const eos::fusex::md& md,
                 eos::common::VirtualIdentity& vid,
                 std::string* response,
                 uint64_t* clock)
{
  std::string ops;
  int op_type = md.operation();

  if (op_type == md.GET) {
    ops = "GET";
  } else if (op_type == md.SET) {
    ops = "SET";
  } else if (op_type == md.DELETE) {
    ops = "DELETE";
  } else if (op_type == md.GETCAP) {
    ops = "GETCAP";
  } else if (op_type == md.LS) {
    ops = "LS";
  } else if (op_type == md.GETLK) {
    ops = "GETLK";
  } else if (op_type == md.SETLK) {
    ops = "SETLK";
  } else if (op_type == md.SETLKW) {
    ops = "SETLKW";
  } else if (op_type == md.BEGINFLUSH) {
    ops = "BEGINFLUSH";
  } else if (op_type == md.ENDFLUSH) {
    ops = "ENDFLUSH";
  } else {
    ops = "UNKNOWN";
  }

  std::string op_class = "none";

  if (S_ISDIR(md.mode())) {
    op_class = "dir";
  } else if (S_ISREG(md.mode())) {
    op_class = "file";
  } else if (S_ISFIFO(md.mode())) {
    op_class = "fifo";
  } else if (S_ISLNK(md.mode())) {
    op_class = "link";
  }

  eos_info("ino=%016lx operation=%s type=%s name=%s pino=%016lx cid=%s cuuid=%s",
           (long) md.md_ino(),
           ops.c_str(),
           op_class.c_str(),
           md.name().c_str(),
           md.md_pino(),
           md.clientid().c_str(), md.clientuuid().c_str());

  if (EOS_LOGS_DEBUG) {
    std::string mdout = dump_message(md);
    eos_debug("\n%s\n", mdout.c_str());
  }

  // depending on the operation, prefetch into the namespace cache all
  // metadata entries we'll need to service this request, _before_ acquiring
  // the global namespace lock.
  prefetchMD(md);

  switch (md.operation()) {
  case eos::fusex::md::OP::md_OP_BEGINFLUSH:
    return OpBeginFlush(id, md, vid, response, clock);

  case eos::fusex::md::OP::md_OP_ENDFLUSH:
    return OpEndFlush(id, md, vid, response, clock);

  case eos::fusex::md::OP::md_OP_GET:
  case eos::fusex::md::OP::md_OP_LS:
    return OpGetLs(id, md, vid, response, clock);

  case eos::fusex::md::OP::md_OP_SET:
    return OpSet(id, md, vid, response, clock);

  case eos::fusex::md::OP::md_OP_DELETE:
    return OpDelete(id, md, vid, response, clock);

  case eos::fusex::md::OP::md_OP_GETCAP:
    return OpGetCap(id, md, vid, response, clock);

  case eos::fusex::md::OP::md_OP_GETLK:
    return OpGetLock(id, md, vid, response, clock);

  case eos::fusex::md::OP::md_OP_SETLK:
  case eos::fusex::md::OP::md_OP_SETLKW:
    return OpSetLock(id, md, vid, response, clock);

  default:
    break;
  }

  return 0;
}

//----------------------------------------------------------------------------
// Replaces the file's non-system attributes with client-supplied ones.
//----------------------------------------------------------------------------

void
Server::replaceNonSysAttributes(const std::shared_ptr<eos::IFileMD>& fmd,
                                const eos::fusex::md& md)
{
  eos::IFileMD::XAttrMap xattrs = fmd->getAttributes();

  // Remove all non-system attributes
  for (const auto& attr : xattrs) {
    if ((attr.first.substr(0, 3) != "sys")) {
      fmd->removeAttribute(attr.first);
    }
  }

  // Register non-system client-supplied attributes
  for (const auto& attr : md.attr()) {
    if ((attr.first.substr(0, 3) != "sys")) {
      fmd->setAttribute(attr.first, attr.second);
    }
  }
}

EOSFUSESERVERNAMESPACE_END<|MERGE_RESOLUTION|>--- conflicted
+++ resolved
@@ -515,11 +515,11 @@
       }
 
       if ((elem.first) == "sys.fusex.state") {
-	continue;
+        continue;
       }
 
       if ((elem.first) == "sys.fs.tracking") {
-	continue;
+        continue;
       }
 
       (*file.mutable_attr())[elem.first] = elem.second;
@@ -2261,17 +2261,13 @@
       break;
     }
 
-<<<<<<< HEAD
+    if (fmd->getSize() != md.size()) {
+      // this is a size change
+      s += "±";
+    }
+
     fmd->setAttribute("sys.fusex.state",
                       eos::common::StringConversion::ReduceString(s).c_str());
-=======
-    if (fmd->getSize() != md.size()) {
-      // this is a size change
-      s+= "±";
-    }
-
-    fmd->setAttribute("sys.fusex.state",eos::common::StringConversion::ReduceString(s).c_str());
->>>>>>> 0e7a40b6
     fmd->setCUid(md.uid());
     fmd->setCGid(md.gid());
     {
