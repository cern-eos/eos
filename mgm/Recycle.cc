// ----------------------------------------------------------------------
// File: Recycle.cc
// Author: Andreas-Joachim Peters - CERN
// ----------------------------------------------------------------------

/************************************************************************
 * EOS - the CERN Disk Storage System                                   *
 * Copyright (C) 2011 CERN/Switzerland                                  *
 *                                                                      *
 * This program is free software: you can redistribute it and/or modify *
 * it under the terms of the GNU General Public License as published by *
 * the Free Software Foundation, either version 3 of the License, or    *
 * (at your option) any later version.                                  *
 *                                                                      *
 * This program is distributed in the hope that it will be useful,      *
 * but WITHOUT ANY WARRANTY; without even the implied warranty of       *
 * MERCHANTABILITY or FITNESS FOR A PARTICULAR PURPOSE.  See the        *
 * GNU General Public License for more details.                         *
 *                                                                      *
 * You should have received a copy of the GNU General Public License    *
 * along with this program.  If not, see <http://www.gnu.org/licenses/>.*
 ************************************************************************/

#include "common/Logging.hh"
#include "common/LayoutId.hh"
#include "common/Mapping.hh"
#include "common/RWMutex.hh"
#include "mgm/Recycle.hh"
#include "mgm/XrdMgmOfs.hh"
#include "mgm/Quota.hh"
#include "mgm/XrdMgmOfsDirectory.hh"
#include "XrdSys/XrdSysTimer.hh"

// MgmOfsConfigure prepends the proc directory path e.g. the bin is
// /eos/<instance/proc/recycle/
std::string Recycle::gRecyclingPrefix = "/recycle/";
std::string Recycle::gRecyclingAttribute = "sys.recycle";
std::string Recycle::gRecyclingTimeAttribute = "sys.recycle.keeptime";
std::string Recycle::gRecyclingKeepRatio = "sys.recycle.keepratio";
std::string Recycle::gRecyclingVersionKey = "sys.recycle.version.key";
std::string Recycle::gRecyclingPostFix = ".d";
int Recycle::gRecyclingPollTime = 30;

EOSMGMNAMESPACE_BEGIN

/*----------------------------------------------------------------------------*/
bool
Recycle::Start()
{
  // run an asynchronous recyling thread
  eos_static_info("constructor");
  mThread = 0;
  XrdSysThread::Run(&mThread, Recycle::StartRecycleThread,
                    static_cast<void*>(this), XRDSYSTHREAD_HOLD,
                    "Recycle garbage collection Thread");
  return (mThread ? true : false);
}

/*----------------------------------------------------------------------------*/

/*----------------------------------------------------------------------------*/
void
Recycle::Stop()
{
  // cancel the asynchronous recycle thread
  if (mThread) {
    XrdSysThread::Cancel(mThread);
    XrdSysThread::Join(mThread, 0);
  }

  mThread = 0;
}

void*
Recycle::StartRecycleThread(void* arg)
{
  return reinterpret_cast<Recycle*>(arg)->Recycler();
}

/*----------------------------------------------------------------------------*/
void*
Recycle::Recycler()
{
  //.............................................................................
  // Eternal thread doing garbage clean-up in the garbeg bin
  // - default garbage directory is '<instance-proc>/recycle/'
  // - one should define an attribute like 'sys.recycle.keeptime' on this dir
  //   to define the time in seconds how long files stay in the recycle bin
  //.............................................................................
  eos::common::Mapping::VirtualIdentity rootvid;
  eos::common::Mapping::Root(rootvid);
  XrdOucErrInfo lError;
  time_t lKeepTime = 0;
  double lSpaceKeepRatio = 0;
  std::multimap<time_t, std::string> lDeletionMap;
  time_t snoozetime = 10;
  unsigned long long lLowInodesWatermark = 0;
  unsigned long long lLowSpaceWatermark = 0;
  bool show_attribute_missing = true;
  eos_static_info("msg=\"async recycling thread started\"");
  // ---------------------------------------------------------------------------
  // wait that the namespace is initialized
  // ---------------------------------------------------------------------------
  bool go = false;

  do {
    XrdSysThread::SetCancelOff();
    {
      XrdSysMutexHelper(gOFS->InitializationMutex);

      if (gOFS->Initialized == gOFS->kBooted) {
        go = true;
      }
    }
    XrdSysThread::SetCancelOn();
    XrdSysTimer sleeper;
    sleeper.Wait(1000);
  } while (!go);

  XrdSysTimer sleeper;
  sleeper.Snooze(10);

  while (1) {
    //...........................................................................
    // every now and then we wake up
    //..........................................................................
    eos_static_info("snooze-time=%llu", snoozetime);
    XrdSysThread::SetCancelOn();
    XrdSysTimer sleeper;

    for (int i = 0; i < snoozetime / 10; i++) {
      sleeper.Snooze(10);
      {
        XrdSysMutexHelper lock(mWakeUpMutex);

        if (mWakeUp) {
          mWakeUp = false;
          break;
        }
      }
    }

    snoozetime =
      gRecyclingPollTime; // this will be reconfigured to an appropriate value later
    XrdSysThread::SetCancelOff();
    //...........................................................................
    // read our current policy setting
    //...........................................................................
    eos::IContainerMD::XAttrMap attrmap;

    //...........................................................................
    // check if this path has a recycle attribute
    //...........................................................................
    if (gOFS->_attr_ls(Recycle::gRecyclingPrefix.c_str(), lError, rootvid, "",
                       attrmap)) {
      eos_static_err("msg=\"unable to get attribute on recycle path\" recycle-path=%s",
                     Recycle::gRecyclingPrefix.c_str());
    } else {
      if (attrmap.count(Recycle::gRecyclingKeepRatio)) {
        // One can define a space threshold which actually leaves even older
        // files in the garbage bin until the threshold is reached for
        // simplicity we apply this threshold to volume & inodes
        lSpaceKeepRatio = strtod(attrmap[Recycle::gRecyclingKeepRatio].c_str(), 0);
        // Get group statistics for space and project id
        auto map_quotas = Quota::GetGroupStatistics(Recycle::gRecyclingPrefix,
                          Quota::gProjectId);

        if (!map_quotas.empty()) {
          unsigned long long usedbytes = map_quotas[SpaceQuota::kGroupBytesIs];
          unsigned long long maxbytes = map_quotas[SpaceQuota::kGroupBytesTarget];
          unsigned long long usedfiles = map_quotas[SpaceQuota::kGroupFilesIs];
          unsigned long long maxfiles = map_quotas[SpaceQuota::kGroupFilesTarget];

          if ((lSpaceKeepRatio > (1.0 * usedbytes / (maxbytes ? maxbytes : 999999999))) &&
              (lSpaceKeepRatio > (1.0 * usedfiles / (maxfiles ? maxfiles : 999999999)))) {
            eos_static_debug("msg=\"skipping recycle clean-up - ratio still low\" "
                             "ratio=%.02f space-ratio=%.02f inode-ratio=%.02f",
                             lSpaceKeepRatio,
                             1.0 * usedbytes / (maxbytes ? maxbytes : 999999999),
                             1.0 * usedfiles / (maxfiles ? maxfiles : 999999999));
            continue;
          }

          if ((lSpaceKeepRatio - 0.1) > 0) {
            lSpaceKeepRatio -= 0.1;
          }

          lLowInodesWatermark = (maxfiles * lSpaceKeepRatio);
          lLowSpaceWatermark = (maxbytes * lSpaceKeepRatio);
          eos_static_info("msg=\"cleaning by ratio policy\" low-inodes-mark=%lld "
                          "low-space-mark=%lld mark=%.02f", lLowInodesWatermark,
                          lLowSpaceWatermark, lSpaceKeepRatio);
        }
      }

      if (attrmap.count(Recycle::gRecyclingTimeAttribute)) {
        lKeepTime = strtoull(attrmap[Recycle::gRecyclingTimeAttribute].c_str(), 0, 10);
        eos_static_info("keep-time=%llu deletion-map=%llu", lKeepTime,
                        lDeletionMap.size());

        if (lKeepTime > 0) {
          if (!lDeletionMap.size()) {
            //...................................................................
            //  the deletion map is filled if there is nothing inside with files/
            //  directories found previously in the garbage bin
            //...................................................................
            std::string subdirs;
            XrdMgmOfsDirectory dirl1;
            XrdMgmOfsDirectory dirl2;
            XrdMgmOfsDirectory dirl3;
            int listrc = dirl1.open(Recycle::gRecyclingPrefix.c_str(), rootvid,
                                    (const char*) 0);

            if (listrc) {
              eos_static_err("msg=\"unable to list the garbage directory level-1\" recycle-path=%s",
                             Recycle::gRecyclingPrefix.c_str());
            } else {
              // loop over all directories = group directories
              const char* dname1;

              while ((dname1 = dirl1.nextEntry())) {
                {
                  std::string sdname = dname1;

                  if ((sdname == ".") || (sdname == "..")) {
                    continue;
                  }
                }
                std::string l2 = Recycle::gRecyclingPrefix;
                l2 += dname1;
                // list level-2 user directories
                listrc = dirl2.open(l2.c_str(), rootvid, (const char*) 0);

                if (listrc) {
                  eos_static_err("msg=\"unable to list the garbage directory level-2\" recycle-path=%s l2-path=%s",
                                 Recycle::gRecyclingPrefix.c_str(), l2.c_str());
                } else {
                  const char* dname2;

                  while ((dname2 = dirl2.nextEntry())) {
                    {
                      std::string sdname = dname2;

                      if ((sdname == ".") || (sdname == "..")) {
                        continue;
                      }
                    }
                    std::string l3 = l2;
                    l3 += "/";
                    l3 += dname2;
                    // list the level-3 entries
                    listrc = dirl3.open(l3.c_str(), rootvid, (const char*) 0);

                    if (listrc) {
                      eos_static_err("msg=\"unable to list the garbage directory level-2\" recycle-path=%s l2-path=%s l3-path=%s",
                                     Recycle::gRecyclingPrefix.c_str(), l2.c_str(), l3.c_str());
                    } else {
                      const char* dname3;

                      while ((dname3 = dirl3.nextEntry())) {
                        {
                          std::string sdname = dname3;

                          if ((sdname == ".") || (sdname == "..")) {
                            continue;
                          }
                        }
                        std::string l4 = l3;
                        l4 += "/";
                        l4 += dname3;
                        eos_static_info("path=%s", l4.c_str());
                        // Stat the directory to get the mtime
                        struct stat buf;

                        if (gOFS->_stat(l4.c_str(), &buf, lError, rootvid, "", 0, false)) {
                          eos_static_err("msg=\"unable to stat a garbage directory entry\" "
                                         "recycle-path=%s l2-path=%s l3-path=%s",
                                         Recycle::gRecyclingPrefix.c_str(), l2.c_str(), l3.c_str());
                        } else {
                          // Add to the garbage fifo deletion multimap
                          lDeletionMap.insert(std::pair<time_t, std::string > (buf.st_ctime, l4));
                        }
                      }

                      dirl3.close();
                    }
                  }

                  dirl2.close();
                }
              }

              dirl1.close();
            }
          } else {
            auto it = lDeletionMap.begin();
            time_t now = time(NULL);

            while (it != lDeletionMap.end()) {
              // take the first element and see if it is exceeding the keep time
              if ((it->first + lKeepTime) < now) {
                // This entry can be removed
                // If there is a keep-ratio policy defined we abort deletion once
                // we are enough under the thresholds
                if (attrmap.count(Recycle::gRecyclingKeepRatio)) {
                  auto map_quotas = Quota::GetGroupStatistics(Recycle::gRecyclingPrefix,
                                    Quota::gProjectId);

                  if (!map_quotas.empty()) {
                    unsigned long long usedbytes = map_quotas[SpaceQuota::kGroupBytesIs];
                    unsigned long long usedfiles = map_quotas[SpaceQuota::kGroupFilesIs];
                    eos_static_debug("low-volume=%lld is-volume=%lld low-inodes=%lld is-inodes=%lld",
                                     usedfiles,
                                     lLowInodesWatermark,
                                     usedbytes,
                                     lLowSpaceWatermark);

                    if ((lLowInodesWatermark >= usedfiles) &&
                        (lLowSpaceWatermark >= usedbytes)) {
                      eos_static_debug("msg=\"skipping recycle clean-up - ratio went under low watermarks\"");
                      break; // leave the deletion loop
                    }
                  }
                }

                XrdOucString delpath = it->second.c_str();

                if ((it->second.length()) &&
                    (delpath.endswith(Recycle::gRecyclingPostFix.c_str()))) {
                  //.............................................................
                  // do a directory deletion - first find all subtree children
                  //.............................................................
                  std::map<std::string, std::set<std::string> > found;
                  std::map<std::string, std::set<std::string> >::const_reverse_iterator rfoundit;
                  std::set<std::string>::const_iterator fileit;
                  XrdOucString stdErr;

                  if (gOFS->_find(it->second.c_str(), lError, stdErr, rootvid, found)) {
                    eos_static_err("msg=\"unable to do a find in subtree\" path=%s stderr=\"%s\"",
                                   it->second.c_str(), stdErr.c_str());
                  } else {
                    //...........................................................
                    // standard way to delete files recursively
                    //...........................................................
                    // delete files starting at the deepest level
                    for (rfoundit = found.rbegin(); rfoundit != found.rend(); rfoundit++) {
                      for (fileit = rfoundit->second.begin(); fileit != rfoundit->second.end();
                           fileit++) {
                        std::string fspath = rfoundit->first;
                        fspath += *fileit;

                        if (gOFS->_rem(fspath.c_str(), lError, rootvid, (const char*) 0)) {
                          eos_static_err("msg=\"unable to remove file\" path=%s", fspath.c_str());
                        } else {
                          eos_static_info("msg=\"permanently deleted file from recycle bin\" path=%s keep-time=%llu",
                                          fspath.c_str(), lKeepTime);
                        }
                      }
                    }

                    //...........................................................
                    // delete directories starting at the deepest level
                    //...........................................................
                    for (rfoundit = found.rbegin(); rfoundit != found.rend(); rfoundit++) {
                      //.........................................................
                      // don't even try to delete the root directory
                      //.........................................................
                      std::string fspath = rfoundit->first.c_str();

                      if (fspath == "/") {
                        continue;
                      }

                      if (gOFS->_remdir(rfoundit->first.c_str(), lError, rootvid, (const char*) 0)) {
                        eos_static_err("msg=\"unable to remove directory\" path=%s", fspath.c_str());
                      } else {
                        eos_static_info("msg=\"permanently deleted directory from recycle bin\" path=%s keep-time=%llu",
                                        fspath.c_str(), lKeepTime);
                      }
                    }
                  }

                  lDeletionMap.erase(it);
                  it = lDeletionMap.begin();
                } else {
                  //...........................................................
                  // do a single file deletion
                  //...........................................................
                  if (gOFS->_rem(it->second.c_str(), lError, rootvid, (const char*) 0)) {
                    eos_static_err("msg=\"unable to remove file\" path=%s", it->second.c_str());
                  }

                  lDeletionMap.erase(it);
                  it = lDeletionMap.begin();
                }
              } else {
                //...............................................................
                // this entry has still to be kept
                //...............................................................
                snoozetime = (it->first + lKeepTime) - now;

                if (snoozetime < gRecyclingPollTime) {
                  //.............................................................
                  // avoid to activate this thread too many times, 5 minutess
                  // resolution is perfectly fine
                  //.............................................................
                  snoozetime = gRecyclingPollTime;
                }

                if (snoozetime > lKeepTime) {
                  eos_static_warning("msg=\"snooze time exceeds keeptime\" snooze-time=%llu keep-time=%llu",
                                     snoozetime, lKeepTime);
                  //.............................................................
                  // that is sort of strange but let's have a fix for that
                  //.............................................................
                  snoozetime = lKeepTime;
                }

                it++;
              }
            }
          }
        } else {
          eos_static_warning("msg=\"parsed '%s' attribute as keep-time of %llu seconds - ignoring!\" recycle-path=%s",
                             Recycle::gRecyclingTimeAttribute.c_str(), Recycle::gRecyclingPrefix.c_str());
        }
      } else {
        if (show_attribute_missing) {
          eos_static_warning("msg=\"unable to read '%s' attribute on recycle path - undefined!\" recycle-path=%s",
                             Recycle::gRecyclingTimeAttribute.c_str(), Recycle::gRecyclingPrefix.c_str());
          show_attribute_missing = false;
        }
      }
    }
  };

  return 0;
}

/*----------------------------------------------------------------------------*/
int
Recycle::ToGarbage(const char* epname, XrdOucErrInfo& error)
{
  eos::common::Mapping::VirtualIdentity rootvid;
  eos::common::Mapping::Root(rootvid);
  char srecyclegroup[4096];
  char srecycleuser[4096];
  char srecyclepath[4096];
  // If path ends with '/' we recycle a full directory tree aka directory
  bool isdir = false;
  // rewrite the file name /a/b/c as #:#a#:#b#:#c
  XrdOucString contractedpath = mPath.c_str();

  if (contractedpath.endswith("/")) {
    isdir = true;
    mPath.erase(mPath.length() - 1);
    // remove the '/' indicating a recursive directory recycling
    contractedpath.erase(contractedpath.length() - 1);
  }

  if (mRecycleDir.length() > 1) {
    if (mRecycleDir[mRecycleDir.length() - 1] == '/') {
      mRecycleDir.erase(mRecycleDir.length() - 1);
    }
  }

  while (contractedpath.replace("/", "#:#")) {
  }

  // For dir's we add a '.d' in the end of the recycle path
  std::string lPostFix = "";

  if (isdir) {
    lPostFix = Recycle::gRecyclingPostFix;
  }

  snprintf(srecyclegroup, sizeof(srecyclegroup) - 1, "%s/%u", mRecycleDir.c_str(),
           mOwnerGid);
  snprintf(srecycleuser, sizeof(srecycleuser) - 1, "%s/%u/%u",
           mRecycleDir.c_str(),
           mOwnerGid, mOwnerUid);
  snprintf(srecyclepath, sizeof(srecyclepath) - 1, "%s/%u/%u/%s.%016llx%s",
           mRecycleDir.c_str(), mOwnerGid, mOwnerUid, contractedpath.c_str(),
           mId, lPostFix.c_str());
  mRecyclePath = srecyclepath;

  // Verify/create group/user directory
  if (gOFS->_mkdir(srecycleuser, S_IRUSR | S_IXUSR | SFS_O_MKPTH, error, rootvid,
                   "")) {
    return gOFS->Emsg(epname, error, EIO, "remove existing file - the "
                      "recycle space user directory couldn't be created");
  }

  // Check the user recycle directory
  struct stat buf;

  if (gOFS->_stat(srecycleuser, &buf, error, rootvid, "")) {
    return gOFS->Emsg(epname, error, EIO, "remove existing file - could not "
                      "determine ownership of the recycle space user directory",
                      srecycleuser);
  }

  // Check the ownership of the user directory
  if ((buf.st_uid != mOwnerUid) || (buf.st_gid != mOwnerGid)) {
    // Set the correct ownership
    if (gOFS->_chown(srecycleuser, mOwnerUid, mOwnerGid, error, rootvid, "")) {
      return gOFS->Emsg(epname, error, EIO, "remove existing file - could not "
                        "change ownership of the recycle space user directory",
                        srecycleuser);
    }
  }

  // Check the group recycle directory
  if (gOFS->_stat(srecyclegroup, &buf, error, rootvid, "")) {
    return gOFS->Emsg(epname, error, EIO, "remove existing file - could not "
                      "determine ownership of the recycle space group directory",
                      srecyclegroup);
  }

  // Check the ownership of the group directory
  if ((buf.st_uid != mOwnerUid) || (buf.st_gid != mOwnerGid)) {
    // Set the correct ownership
    if (gOFS->_chown(srecycleuser, mOwnerUid, mOwnerGid, error, rootvid, "")) {
      return gOFS->Emsg(epname, error, EIO, "remove existing file - could not "
                        "change ownership of the recycle space group directory",
                        srecycleuser);
    }
  }

  // Finally do the rename
  if (gOFS->_rename(mPath.c_str(), srecyclepath, error, rootvid, "", "", true,
                    true, false)) {
    return gOFS->Emsg(epname, error, EIO, "rename file/directory", srecyclepath);
  }

  // store the recycle path in the error object
  error.setErrInfo(0, srecyclepath);
  return SFS_OK;
}

/*----------------------------------------------------------------------------*/
void
Recycle::Print(XrdOucString& stdOut, XrdOucString& stdErr,
               eos::common::Mapping::VirtualIdentity_t& vid, bool monitoring,
               bool translateids, bool details)
{
  XrdOucString uids;
  XrdOucString gids;
  std::map<gid_t, std::map<uid_t, bool> > printmap;
  eos::common::Mapping::VirtualIdentity rootvid;
  eos::common::Mapping::Root(rootvid);

  if ((!vid.uid) ||
      (eos::common::Mapping::HasUid(3, vid.uid_list)) ||
      (eos::common::Mapping::HasGid(4, vid.gid_list))) {
    // add everything found in the recycle directory structure to the printmap
    std::string subdirs;
    XrdMgmOfsDirectory dirl1;
    XrdMgmOfsDirectory dirl2;
    int listrc = dirl1.open(Recycle::gRecyclingPrefix.c_str(), rootvid,
                            (const char*) 0);

    if (listrc) {
      eos_static_err("msg=\"unable to list the garbage directory level-1\" recycle-path=%s",
                     Recycle::gRecyclingPrefix.c_str());
    } else {
      // loop over all directories = group directories
      const char* dname1;

      while ((dname1 = dirl1.nextEntry())) {
        std::string sdname = dname1;

        if ((sdname == ".") || (sdname == "..")) {
          continue;
        }

        gid_t gid = strtoull(dname1, 0, 10);
        std::string l2 = Recycle::gRecyclingPrefix;
        l2 += dname1;
        // list level-2 user directories
        listrc = dirl2.open(l2.c_str(), rootvid, (const char*) 0);

        if (listrc) {
          eos_static_err("msg=\"unable to list the garbage directory level-2\" recycle-path=%s l2-path=%s",
                         Recycle::gRecyclingPrefix.c_str(), l2.c_str());
        } else {
          const char* dname2;

          while ((dname2 = dirl2.nextEntry())) {
            std::string sdname = dname2;

            if ((sdname == ".") || (sdname == "..")) {
              continue;
            }

            uid_t uid = strtoull(dname2, 0, 10);
            printmap[gid][uid] = true;
          }

          dirl2.close();
        }
      }

      dirl1.close();
    }
  } else {
    // add only the virtual user to the printmap
    printmap[vid.gid][vid.uid] = true;
  }

  if (details) {
    size_t count = 0;

    for (auto itgid = printmap.begin(); itgid != printmap.end(); itgid++) {
      for (auto ituid = itgid->second.begin(); ituid != itgid->second.end();
           ituid++) {
        XrdMgmOfsDirectory dirl;
        char sdir[4096];
        snprintf(sdir, sizeof(sdir) - 1, "%s/%u/%u/", Recycle::gRecyclingPrefix.c_str(),
                 (unsigned int) itgid->first, (unsigned int) ituid->first);
        int retc = dirl.open(sdir, vid, "");

        if (!retc) {
          const char* dname;

          while ((dname = dirl.nextEntry())) {
            std::string sdname = dname;

            if ((sdname == ".") || (sdname == "..")) {
              continue;
            }

            std::string fullpath = sdir;
            fullpath += dname;
            XrdOucString originode;
            XrdOucString origpath = dname;

            // demangle the original pathname
            while (origpath.replace("#:#", "/")) {
            }

            XrdOucString type = "file";
            struct stat buf;
            XrdOucErrInfo error;

            if (!gOFS->_stat(fullpath.c_str(), &buf, error, vid, "")) {
              if (translateids) {
                int errc = 0;
                uids = eos::common::Mapping::UidToUserName(buf.st_uid, errc).c_str();

                if (errc) {
                  uids = eos::common::Mapping::UidAsString(buf.st_uid).c_str();
                }

                gids = eos::common::Mapping::GidToGroupName(buf.st_gid, errc).c_str();

                if (errc) {
                  gids = eos::common::Mapping::GidAsString(buf.st_gid).c_str();
                }
              } else {
                uids = eos::common::Mapping::UidAsString(buf.st_uid).c_str();
                gids = eos::common::Mapping::GidAsString(buf.st_gid).c_str();
              }

              if (origpath.endswith(Recycle::gRecyclingPostFix.c_str())) {
                type = "recursive-dir";
                origpath.erase(origpath.length() - Recycle::gRecyclingPostFix.length());
              }

              originode = origpath;
              originode.erase(0, origpath.length() - 16);
              origpath.erase(origpath.length() - 17);

              if (monitoring) {
                XrdOucString sizestring;
                stdOut += "recycle=ls ";
                stdOut += " recycle-bin=";
                stdOut += Recycle::gRecyclingPrefix.c_str();
                stdOut += " uid=";
                stdOut += uids.c_str();
                stdOut += " gid=";
                stdOut += gids.c_str();
                stdOut += " size=";
                stdOut += eos::common::StringConversion::GetSizeString(sizestring,
                          (unsigned long long) buf.st_size);
                stdOut += " deletion-time=";
                char deltime[256];
                snprintf(deltime, sizeof(deltime) - 1, "%llu",
                         (unsigned long long) buf.st_ctime);
                stdOut += deltime;
                stdOut += " type=";
                stdOut += type.c_str();
                stdOut += " keylength.restore-path=";
                stdOut += (int) origpath.length();
                stdOut += " restore-path=";
                stdOut += origpath.c_str();
                stdOut += " restore-key=";
                stdOut += originode.c_str();
                stdOut += "\n";
              } else {
                char sline[4096];
                XrdOucString sizestring;

                if (count == 0) {
                  // print a header
                  snprintf(sline, sizeof(sline) - 1,
                           "# %-24s %-8s %-8s %-12s %-13s %-16s %-64s\n", "Deletion Time", "UID", "GID",
                           "SIZE", "TYPE", "RESTORE-KEY", "RESTORE-PATH");
                  stdOut += sline;
                  stdOut += "# ==============================================================================================================================\n";
                }

                char tdeltime[4096];
                std::string deltime = ctime_r(&buf.st_ctime, tdeltime);
                deltime.erase(deltime.length() - 1);
                snprintf(sline, sizeof(sline) - 1, "%-26s %-8s %-8s %-12s %-13s %-16s %-64s",
                         deltime.c_str(), uids.c_str(), gids.c_str(),
                         eos::common::StringConversion::GetSizeString(sizestring,
                             (unsigned long long) buf.st_size), type.c_str(), originode.c_str(),
                         origpath.c_str());

                if (stdOut.length() > 1 * 1024 * 1024 * 1024) {
                  stdOut += "... (truncated after 1G of output)\n";
                  retc = E2BIG;
                  stdErr += "warning: list too long - truncated after 1GB of output!\n";
                  return;
                }

                stdOut += sline;
                stdOut += "\n";
              }

              count++;

              if ((vid.uid) && (!vid.sudoer) && (count > 100000)) {
                stdOut += "... (truncated)\n";
                retc = E2BIG;
                stdErr += "warning: list too long - truncated after 100000 entries!\n";
                return;
              }
            }
          }
        }
      }
    }
  } else {
    auto map_quotas = Quota::GetGroupStatistics(Recycle::gRecyclingPrefix,
                      Quota::gProjectId);

    if (!map_quotas.empty()) {
      unsigned long long usedbytes = map_quotas[SpaceQuota::kGroupBytesIs];
      unsigned long long maxbytes = map_quotas[SpaceQuota::kGroupBytesTarget];
      unsigned long long usedfiles = map_quotas[SpaceQuota::kGroupFilesIs];
      unsigned long long maxfiles = map_quotas[SpaceQuota::kGroupFilesTarget];
      char sline[1024];
      XrdOucString sizestring1;
      XrdOucString sizestring2;
      eos::IContainerMD::XAttrMap attrmap;
      XrdOucErrInfo error;

      //...........................................................................
      // check if this path has a recycle attribute
      //...........................................................................
      if (gOFS->_attr_ls(Recycle::gRecyclingPrefix.c_str(), error, rootvid, "",
                         attrmap)) {
        eos_static_err("msg=\"unable to get attribute on recycle path\" "
                       "recycle-path=%s", Recycle::gRecyclingPrefix.c_str());
      }

      if (!monitoring) {
        stdOut += "# _________________________________________________________"
                  "__________________________________________________________________\n";
        snprintf(sline, sizeof(sline) - 1, "# used %s out of %s (%.02f%% volume "
                 "/ %.02f%% inodes used) Object-Lifetime %s [s] Keep-Ratio %s",
                 eos::common::StringConversion::GetReadableSizeString(sizestring1, usedbytes,
                     "B"),
                 eos::common::StringConversion::GetReadableSizeString(sizestring2, maxbytes,
                     "B"),
                 usedbytes * 100.0 / maxbytes,
                 usedfiles * 100.0 / maxfiles,
                 attrmap.count(Recycle::gRecyclingTimeAttribute) ?
                 attrmap[Recycle::gRecyclingTimeAttribute].c_str() : "not configured",
                 attrmap.count(Recycle::gRecyclingKeepRatio) ?
                 attrmap[Recycle::gRecyclingKeepRatio].c_str() : "not configured");
        stdOut += sline;
        stdOut += "\n";
        stdOut += "# _________________________________________________________"
                  "__________________________________________________________________\n";
      } else {
        snprintf(sline, sizeof(sline) - 1, "recycle-bin=%s usedbytes=%s "
                 "maxbytes=%s volumeusage=%.02f%% inodeusage=%.02f%% lifetime=%s ratio=%s",
                 Recycle::gRecyclingPrefix.c_str(),
                 eos::common::StringConversion::GetSizeString(sizestring1, usedbytes),
                 eos::common::StringConversion::GetSizeString(sizestring2, maxbytes),
                 usedbytes * 100.0 / maxbytes,
                 usedfiles * 100.0 / maxfiles,
                 attrmap.count(Recycle::gRecyclingTimeAttribute) ?
                 attrmap[Recycle::gRecyclingTimeAttribute].c_str() : "-1",
                 attrmap.count(Recycle::gRecyclingKeepRatio) ?
                 attrmap[Recycle::gRecyclingKeepRatio].c_str() : "-1");
        stdOut += sline;
        stdOut += "\n";
      }
    }
  }
}

/*----------------------------------------------------------------------------*/
int
Recycle::Restore(XrdOucString& stdOut, XrdOucString& stdErr,
                 eos::common::Mapping::VirtualIdentity_t& vid, const char* key,
                 XrdOucString& option)
{
  eos::common::Mapping::VirtualIdentity rootvid;
  eos::common::Mapping::Root(rootvid);

  if (!key) {
    stdErr += "error: invalid argument as recycle key\n";
    return EINVAL;
  }

  XrdOucString skey = key;
  bool force_file = false;
  bool force_directory = false;

  if (skey.beginswith("fxid:")) {
    skey.erase(0, 5);
    force_file = true;
  }

  if (skey.beginswith("pxid:")) {
    skey.erase(0, 5);
    force_directory = true;
  }

  unsigned long long fid = strtoull(skey.c_str(), 0, 16);
  // convert the hex inode number into decimal and retrieve path name
  std::shared_ptr<eos::IFileMD> fmd;
  std::shared_ptr<eos::IContainerMD> cmd;
  std::string recyclepath;
  XrdOucString repath;
  XrdOucString rprefix = Recycle::gRecyclingPrefix.c_str();
  rprefix += "/";
  rprefix += (int) vid.gid;
  rprefix += "/";
  rprefix += (int) vid.uid;

  while (rprefix.replace("//", "/")) {}

  {
    eos::common::RWMutexReadLock lock(gOFS->eosViewRWMutex);

<<<<<<< HEAD
    if (!force_directory) {
      try {
        fmd = gOFS->eosFileService->getFileMD(fid);
        recyclepath = gOFS->eosView->getUri(fmd.get());
        repath = recyclepath.c_str();

        if (!repath.beginswith(rprefix.c_str())) {
          stdErr = "error: this is not a file in your recycle bin - try to prefix the key with pxid:<key>\n";
          return EPERM;
        }
      } catch (eos::MDException& e) {}
=======
    if (!force_directory)
    {
      try
      {
	fmd = gOFS->eosFileService->getFileMD(fid);
	recyclepath = gOFS->eosView->getUri(fmd);
	repath = recyclepath.c_str();
	if (!repath.beginswith(rprefix.c_str()))
	{
	  stdErr = "error: this is not a file in your recycle bin - try to prefix the key with pxid:<key>\n";
	  stdErr += rprefix.c_str();

	  return EPERM;
	}
      }
      catch (eos::MDException &e)
      {
      }
>>>>>>> c0eb163f
    }

    if (!force_file && !fmd) {
      try {
        cmd = gOFS->eosDirectoryService->getContainerMD(fid);
        recyclepath = gOFS->eosView->getUri(cmd.get());
        repath = recyclepath.c_str();

        if (!repath.beginswith(rprefix.c_str())) {
          stdErr = "error: this is not a directory in your recycle bin\n";
          return EPERM;
        }
      } catch (eos::MDException& e) {}
    }

    if (!recyclepath.length()) {
      stdErr = "error: cannot find object referenced by recycle-key=";
      stdErr += key;
      return ENOENT;
    }
  }

  // reconstruct original file name
  eos::common::Path cPath(recyclepath.c_str());
  XrdOucString originalpath = cPath.GetName();

  // Demangle path
  while (originalpath.replace("#:#", "/")) { }

  if (originalpath.endswith(Recycle::gRecyclingPostFix.c_str())) {
    originalpath.erase(originalpath.length() - Recycle::gRecyclingPostFix.length() -
                       16 - 1);
  } else {
    originalpath.erase(originalpath.length() - 16 - 1);
  }

  // Check that this is a path to recycle
  if (!repath.beginswith(Recycle::gRecyclingPrefix.c_str())) {
    stdErr = "error: referenced object cannot be recycled\n";
    return EINVAL;
  }

  eos::common::Path oPath(originalpath.c_str());
  // Check if the client is the owner of the object to recycle
  struct stat buf;
  XrdOucErrInfo lError;

  if (gOFS->_stat(cPath.GetPath(), &buf, lError, rootvid, "")) {
    stdErr += "error: unable to stat path to be recycled\n";
    return EIO;
  }

  // check that the client is the owner of that object
  if (vid.uid != buf.st_uid) {
    stdErr += "error: to recycle this file you have to have the role of the file owner: uid=";
    stdErr += (int) buf.st_uid;
    stdErr += "\n";
    return EPERM;
  }

  // check if original parent path exists
  if (gOFS->_stat(oPath.GetParentPath(), &buf, lError, rootvid, "")) {
    stdErr = "error: you have to recreate the restore directory path=";
    stdErr += oPath.GetParentPath();
    stdErr += " to be able to restore this file/tree\n";
    stdErr += "hint: retry after creating the mentioned directory\n";
    return ENOENT;
  }

  // check if original path is existing
  if (!gOFS->_stat(oPath.GetPath(), &buf, lError, rootvid, "")) {
    if ((option.find("--force-original-name") == STR_NPOS) &&
        (option.find("-f") == STR_NPOS)) {
      stdErr += "error: the original path is already existing - use '--force-original-name' "
                "or '-f' to put the deleted file/tree back and rename the file/tree in place to <name>.<inode>\n";
      return EEXIST;
    } else {
      std::string newold = oPath.GetPath();
      char sp[256];
      snprintf(sp, sizeof(sp) - 1, "%016llx",
               (unsigned long long)(S_ISDIR(buf.st_mode) ? buf.st_ino : buf.st_ino >> 28));
      newold += ".";
      newold += sp;

      if (gOFS->_rename(oPath.GetPath(), newold.c_str(), lError, rootvid, "", "",
                        true, true)) {
        stdErr += "error: failed to rename the existing file/tree where we need to restore path=";
        stdErr += oPath.GetPath();
        stdErr += "\n";
        stdErr += lError.getErrText();
        return EIO;
      } else {
        stdOut += "warning: renamed restore path=";
        stdOut += oPath.GetPath();
        stdOut += " to backup-path=";
        stdOut += newold.c_str();
        stdOut += "\n";
      }
    }
  }

  // do the 'undelete' aka rename
  if (gOFS->_rename(cPath.GetPath(), oPath.GetPath(), lError, rootvid, "", "",
                    true)) {
    stdErr += "error: failed to undelete path=";
    stdErr += oPath.GetPath();
    stdErr += "\n";
    return EIO;
  } else {
    stdOut += "success: restored path=";
    stdOut += oPath.GetPath();
    stdOut += "\n";
  }

  if ((option.find("--restore-versions") == STR_NPOS) &&
      (option.find("-r") == STR_NPOS)) {
    // don't restore old versions
    return 0;
  }

  XrdOucString vkey;

  if (gOFS->_attr_get(oPath.GetPath(), lError, rootvid, "",
                      Recycle::gRecyclingVersionKey.c_str(), vkey)) {
    // no version directory to restore
    return 0;
  }

  int retc =  Restore(stdOut, stdErr, vid, vkey.c_str(), option);

  // mask an non existant version reference
  if (retc == ENOENT) {
    return 0;
  }

  return retc;
}

/*----------------------------------------------------------------------------*/
int
Recycle::Purge(XrdOucString& stdOut, XrdOucString& stdErr,
               eos::common::Mapping::VirtualIdentity_t& vid)
{
  eos::common::Mapping::VirtualIdentity rootvid;
  eos::common::Mapping::Root(rootvid);
  XrdMgmOfsDirectory dirl;
  char sdir[4096];
  snprintf(sdir, sizeof(sdir) - 1, "%s/%u/%u/", Recycle::gRecyclingPrefix.c_str(),
           (unsigned int) vid.gid, (unsigned int) vid.uid);
  int retc = dirl.open(sdir, vid, "");

  if (retc) {
    stdOut = "success: nothing has been purged!\n";
    return 0;
  }

  const char* dname;
  int nfiles_deleted = 0;
  int nbulk_deleted = 0;

  while ((dname = dirl.nextEntry())) {
    std::string sdname = dname;

    if ((sdname == ".") || (sdname == "..")) {
      continue;
    }

    std::string pathname = sdir;
    pathname += dname;
    struct stat buf;
    XrdOucErrInfo lError;

    if (!gOFS->_stat(pathname.c_str(), &buf, lError, vid, "")) {
      // execute a proc command
      ProcCommand Cmd;
      XrdOucString info;

      if (S_ISDIR(buf.st_mode)) {
        // we need recursive deletion
        info = "mgm.cmd=rm&mgm.option=r&mgm.path=";
      } else {
        info = "mgm.cmd=rm&mgm.path=";
      }

      info += pathname.c_str();
      int result = Cmd.open("/proc/user", info.c_str(), rootvid, &lError);
      Cmd.AddOutput(stdOut, stdErr);

      if (!stdOut.endswith("\n")) {
        stdOut += "\n";
      }

      if (!stdErr.endswith("\n")) {
        stdErr += "\n";
      }

      Cmd.close();

      if (!result) {
        if (S_ISDIR(buf.st_mode)) {
          nbulk_deleted++;
        } else {
          nfiles_deleted++;
        }
      }
    }
  }

  dirl.close();
  stdOut += "success: purged ";
  stdOut += (int) nbulk_deleted;
  stdOut += " bulk deletions and ";
  stdOut += (int) nfiles_deleted;
  stdOut += " individual files from the recycle bin!\n";
  return 0;
}

/*----------------------------------------------------------------------------*/
int
Recycle::Config(XrdOucString& stdOut, XrdOucString& stdErr,
                eos::common::Mapping::VirtualIdentity_t& vid, const char* arg,
                XrdOucString& option)
{
  XrdOucErrInfo lError;
  eos::common::Mapping::VirtualIdentity rootvid;
  eos::common::Mapping::Root(rootvid);

  if (vid.uid != 0) {
    stdErr = "error: you need to be root to configure the recycle bin and/or recycle polcies";
    stdErr += "\n";
    return EPERM;
  }

  if (option == "--add-bin") {
    if (!arg) {
      stdErr = "error: missing subtree argument\n";
      return EINVAL;
    }

    // execute a proc command
    ProcCommand Cmd;
    XrdOucString info;
    info = "eos.rgid=0&eos.ruid=0&mgm.cmd=attr&mgm.subcmd=set&mgm.option=r&mgm.path=";
    info += arg;
    info += "&mgm.attr.key=";
    info += Recycle::gRecyclingAttribute.c_str();
    info += "&mgm.attr.value=";
    info += Recycle::gRecyclingPrefix.c_str();
    int result = Cmd.open("/proc/user", info.c_str(), rootvid, &lError);
    Cmd.AddOutput(stdOut, stdErr);

    if (!stdOut.endswith("\n")) {
      stdOut += "\n";
    }

    if (!stdErr.endswith("\n")) {
      stdErr += "\n";
    }

    Cmd.close();
    return result;
  }

  if (option == "--remove-bin") {
    if (!arg) {
      stdErr = "error: missing subtree argument\n";
      return EINVAL;
    }

    // execute a proc command
    ProcCommand Cmd;
    XrdOucString info;
    info = "eos.rgid=0&eos.ruid=0&mgm.cmd=attr&mgm.subcmd=rm&mgm.option=r&mgm.path=";
    info += arg;
    info += "&mgm.attr.key=";
    info += Recycle::gRecyclingAttribute.c_str();
    int result = Cmd.open("/proc/user", info.c_str(), rootvid, &lError);
    Cmd.AddOutput(stdOut, stdErr);

    if (!stdOut.endswith("\n")) {
      stdOut += "\n";
    }

    if (!stdErr.endswith("\n")) {
      stdErr += "\n";
    }

    Cmd.close();
    return result;
  }

  if (option == "--size") {
    if (!arg) {
      stdErr = "error: missing size argument\n";
      return EINVAL;
    }

    XrdOucString ssize = arg;
    unsigned long long size = eos::common::StringConversion::GetSizeFromString(
                                ssize);

    if (!size) {
      stdErr = "error: size has been converted to 0 bytes - probably you made a type!\n";
      return EINVAL;
    }

    if (size < 1000ll * 1000ll * 10000ll) {
      stdErr = "error: a garbage bin smaller than 10 GB is not accepted!\n";
      return EINVAL;
    }

    // execute a proc command
    ProcCommand Cmd;
    XrdOucString info;
    info = "eos.rgid=0&eos.ruid=0&mgm.cmd=quota&mgm.subcmd=set&mgm.quota.space=";
    info += Recycle::gRecyclingPrefix.c_str();
    info += "&mgm.quota.gid=";
    info += (int) Quota::gProjectId;
    info += "&mgm.quota.maxbytes=";
    XrdOucString sizestring;
    info += eos::common::StringConversion::GetSizeString(sizestring, size);
    info += "&mgm.quota.maxinodes=10M";
    int result = Cmd.open("/proc/user", info.c_str(), rootvid, &lError);
    Cmd.AddOutput(stdOut, stdErr);

    if (!stdOut.endswith("\n")) {
      stdOut += "\n";
    }

    if (!stdErr.endswith("\n")) {
      stdErr += "\n";
    }

    Cmd.close();

    if (!result) {
      stdOut += "success: recycle bin size configured!\n";
    }

    gOFS->Recycler.WakeUp();
    return result;
  }

  if (option == "--lifetime") {
    if (!arg) {
      stdErr = "error: missing lifetime argument\n";
      return EINVAL;
    }

    XrdOucString ssize = arg;
    unsigned long long size = eos::common::StringConversion::GetSizeFromString(
                                ssize);

    if (!size) {
      stdErr = "error: lifetime has been converted to 0 seconds - probably you made a type!\n";
      return EINVAL;
    }

    if (size < 60) {
      stdErr = "error: a recycle bin lifetime less than 60s is not accepted!\n";
      return EINVAL;
    }

    char csize[256];
    snprintf(csize, sizeof(csize) - 1, "%llu", size);

    if (gOFS->_attr_set(Recycle::gRecyclingPrefix.c_str(),
                        lError,
                        rootvid,
                        "",
                        Recycle::gRecyclingTimeAttribute.c_str(),
                        csize)) {
      stdErr = "error: failed to set extended attribute '";
      stdErr += Recycle::gRecyclingTimeAttribute.c_str();
      stdErr += "'";
      stdErr += " at '";
      stdErr += Recycle::gRecyclingPrefix.c_str();
      stdErr += "'";
      return EIO;
    } else {
      stdOut += "success: recycle bin lifetime configured!\n";
    }

    gOFS->Recycler.WakeUp();
  }

  if (option == "--ratio") {
    if (!arg) {
      stdErr = "error: missing ratio argument\n";
      return EINVAL;
    }

    double ratio = strtod(arg, 0);

    if (!ratio) {
      stdErr = "error: ratio must be != 0\n";
      return EINVAL;
    }

    if ((ratio <= 0) || (ratio > 0.99)) {
      stdErr = "error: a recycle bin ratio has to be 0 < ratio < 1.0!\n";
      return EINVAL;
    }

    char dratio[256];
    snprintf(dratio, sizeof(dratio) - 1, "%0.2f", ratio);

    if (gOFS->_attr_set(Recycle::gRecyclingPrefix.c_str(),
                        lError,
                        rootvid,
                        "",
                        Recycle::gRecyclingKeepRatio.c_str(),
                        dratio)) {
      stdErr = "error: failed to set extended attribute '";
      stdErr += Recycle::gRecyclingKeepRatio.c_str();
      stdErr += "'";
      stdErr += " at '";
      stdErr += Recycle::gRecyclingPrefix.c_str();
      stdErr += "'";
      return EIO;
    } else {
      stdOut += "success: recycle bin ratio configured!\n";
    }

    gOFS->Recycler.WakeUp();
  }

  return 0;
}
EOSMGMNAMESPACE_END<|MERGE_RESOLUTION|>--- conflicted
+++ resolved
@@ -850,7 +850,6 @@
   {
     eos::common::RWMutexReadLock lock(gOFS->eosViewRWMutex);
 
-<<<<<<< HEAD
     if (!force_directory) {
       try {
         fmd = gOFS->eosFileService->getFileMD(fid);
@@ -862,26 +861,6 @@
           return EPERM;
         }
       } catch (eos::MDException& e) {}
-=======
-    if (!force_directory)
-    {
-      try
-      {
-	fmd = gOFS->eosFileService->getFileMD(fid);
-	recyclepath = gOFS->eosView->getUri(fmd);
-	repath = recyclepath.c_str();
-	if (!repath.beginswith(rprefix.c_str()))
-	{
-	  stdErr = "error: this is not a file in your recycle bin - try to prefix the key with pxid:<key>\n";
-	  stdErr += rprefix.c_str();
-
-	  return EPERM;
-	}
-      }
-      catch (eos::MDException &e)
-      {
-      }
->>>>>>> c0eb163f
     }
 
     if (!force_file && !fmd) {
