// ----------------------------------------------------------------------
// File: XrdMgmOfs.cc
// Author: Andreas-Joachim Peters - CERN
// ----------------------------------------------------------------------

/************************************************************************
 * EOS - the CERN Disk Storage System                                   *
 * Copyright (C) 2011 CERN/Switzerland                                  *
 *                                                                      *
 * This program is free software: you can redistribute it and/or modify *
 * it under the terms of the GNU General Public License as published by *
 * the Free Software Foundation, either version 3 of the License, or    *
 * (at your option) any later version.                                  *
 *                                                                      *
 * This program is distributed in the hope that it will be useful,      *
 * but WITHOUT ANY WARRANTY; without even the implied warranty of       *
 * MERCHANTABILITY or FITNESS FOR A PARTICULAR PURPOSE.  See the        *
 * GNU General Public License for more details.                         *
 *                                                                      *
 * You should have received a copy of the GNU General Public License    *
 * along with this program.  If not, see <http://www.gnu.org/licenses/>.*
 ************************************************************************/

#include "common/Mapping.hh"
#include "common/FileId.hh"
#include "common/LayoutId.hh"
#include "common/Path.hh"
#include "common/Timing.hh"
#include "common/StringConversion.hh"
#include "common/SecEntity.hh"
#include "common/StackTrace.hh"
#include "common/SymKeys.hh"
#include "common/http/OwnCloud.hh"
#include "common/plugin_manager/Plugin.hh"
#include "namespace/Constants.hh"
#include "mgm/Access.hh"
#include "mgm/FileSystem.hh"
#include "mgm/XrdMgmOfs.hh"
#include "mgm/XrdMgmOfsDirectory.hh"
#include "mgm/XrdMgmOfsFile.hh"
#include "mgm/XrdMgmOfsTrace.hh"
#include "mgm/XrdMgmOfsSecurity.hh"
#include "mgm/Policy.hh"
#include "mgm/Quota.hh"
#include "mgm/Acl.hh"
#include "mgm/Workflow.hh"
#include "mgm/txengine/TransferEngine.hh"
#include "mgm/Recycle.hh"
#include "mgm/Macros.hh"
#include "mgm/GeoTreeEngine.hh"
#include "XrdVersion.hh"
#include "XrdOss/XrdOss.hh"
#include "XrdOuc/XrdOucBuffer.hh"
#include "XrdOuc/XrdOucEnv.hh"
#include "XrdOuc/XrdOucTokenizer.hh"
#include "XrdOuc/XrdOucTrace.hh"
#include "XrdSys/XrdSysError.hh"
#include "XrdSys/XrdSysLogger.hh"
#include "XrdSys/XrdSysPthread.hh"
#include "XrdSys/XrdSysTimer.hh"
#include "XrdSec/XrdSecInterface.hh"
#include "XrdSfs/XrdSfsAio.hh"
#include <stdio.h>
#include <execinfo.h>
#include <signal.h>
#include <stdlib.h>
#include <memory>
#include "google/protobuf/io/zero_copy_stream_impl.h"

#ifdef __APPLE__
#define ECOMM 70
#endif

#ifndef S_IAMB
#define S_IAMB  0x1FF
#endif

/*----------------------------------------------------------------------------*/
XrdSysError gMgmOfsEroute(0);
XrdSysError* XrdMgmOfs::eDest;
XrdOucTrace gMgmOfsTrace(&gMgmOfsEroute);
const char* XrdMgmOfs::gNameSpaceState[] = {"down", "booting", "booted", "failed", "compacting"};
XrdMgmOfs* gOFS = 0;

// Set the version information
XrdVERSIONINFO(XrdSfsGetFileSystem, MgmOfs);

//------------------------------------------------------------------------------
//! Filesystem Plugin factory function
//!
//! @param native_fs (not used)
//! @param lp the logger object
//! @param configfn the configuration file name
//!
//! @returns configures and returns our MgmOfs object
//------------------------------------------------------------------------------
extern "C"
XrdSfsFileSystem*
XrdSfsGetFileSystem(XrdSfsFileSystem* native_fs,
                    XrdSysLogger* lp,
                    const char* configfn)
{
  gMgmOfsEroute.SetPrefix("MgmOfs_");
  gMgmOfsEroute.logger(lp);
  static XrdMgmOfs myFS(&gMgmOfsEroute);
  XrdOucString vs = "MgmOfs (meta data redirector) ";
  vs += VERSION;
  gMgmOfsEroute.Say("++++++ (c) 2015 CERN/IT-DSS ", vs.c_str());

  // Initialize the subsystems
  if (!myFS.Init(gMgmOfsEroute)) {
    return 0;
  }

  // Disable XRootd log rotation
  lp->setRotate(0);
  gOFS = &myFS;
  // By default enable stalling and redirection
  gOFS->IsStall = true;
  gOFS->IsRedirect = true;
  myFS.ConfigFN = (configfn && *configfn ? strdup(configfn) : 0);

  if (myFS.Configure(gMgmOfsEroute)) {
    return 0;
  }

  // Initialize authorization module ServerAcc
  gOFS->CapabilityEngine = (XrdCapability*) XrdAccAuthorizeObject(lp, configfn,
                           0);

  if (!gOFS->CapabilityEngine) {
    return 0;
  }

  return gOFS;
}


/******************************************************************************/
/* MGM Meta Data Interface                                                    */
/******************************************************************************/

//------------------------------------------------------------------------------
// Constructor MGM Ofs
//------------------------------------------------------------------------------
XrdMgmOfs::XrdMgmOfs(XrdSysError* ep):
  ConfigFN(0), ConfEngine(0), CapabilityEngine(0), mCapabilityValidity(3600),
  MgmOfsMessaging(0), MgmOfsVstMessaging(0),  ManagerPort(1094),
  MgmOfsConfigEngineRedisPort(0), LinuxStatsStartup{0},
  StartTime(0), HostName(0), HostPref(0), Initialized(kDown),
  InitializationTime(0), Shutdown(false), RemoveStallRuleAfterBoot(false),
  BootFileId(0), BootContainerId(0), IsRedirect(true), IsStall(true),
  authorize(false), IssueCapability(false), MgmRedirector(false),
  ErrorLog(true), eosDirectoryService(0), eosFileService(0), eosView(0),
  eosFsView(0), eosContainerAccounting(0), eosSyncTimeAccounting(0),
  deletion_tid(0), stats_tid(0), fsconfiglistener_tid(0), auth_tid(0),
  mFrontendPort(0), mNumAuthThreads(0), Authorization(0), commentLog(0),
  UTF8(false), mFstGwHost(""), mFstGwPort(0), mSubmitterTid(0)
{
  eDest = ep;
  ConfigFN = 0;
  eos::common::LogId();
  eos::common::LogId::SetSingleShotLogId();
  mZmqContext = new zmq::context_t(1);
}

//------------------------------------------------------------------------------
// Destructor
//------------------------------------------------------------------------------
XrdMgmOfs::~XrdMgmOfs()
{
  StopArchiveSubmitter();
  delete mZmqContext;
}

//------------------------------------------------------------------------------
// This is just kept to be compatible with standard OFS plugins, but it is not
// used for the moment.
//------------------------------------------------------------------------------
bool
XrdMgmOfs::Init(XrdSysError& ep)
{
  return true;
}

//------------------------------------------------------------------------------
// Return a MGM directory object
//------------------------------------------------------------------------------
XrdSfsDirectory*
XrdMgmOfs::newDir(char* user, int MonID)
{
  return (XrdSfsDirectory*)new XrdMgmOfsDirectory(user, MonID);
}

//------------------------------------------------------------------------------
// Return MGM file object
//------------------------------------------------------------------------------
XrdSfsFile*
XrdMgmOfs::newFile(char* user, int MonID)
{
  return (XrdSfsFile*)new XrdMgmOfsFile(user, MonID);
}


//------------------------------------------------------------------------------
// Implementation Source Code Includes
//------------------------------------------------------------------------------
#include "XrdMgmOfs/Access.cc"
#include "XrdMgmOfs/Attr.cc"
#include "XrdMgmOfs/Auth.cc"
#include "XrdMgmOfs/Chksum.cc"
#include "XrdMgmOfs/Chmod.cc"
#include "XrdMgmOfs/Chown.cc"
#include "XrdMgmOfs/DeleteExternal.cc"
#include "XrdMgmOfs/Exists.cc"
#include "XrdMgmOfs/Find.cc"
#include "XrdMgmOfs/FsConfigListener.cc"
#include "XrdMgmOfs/Fsctl.cc"
#include "XrdMgmOfs/Link.cc"
#include "XrdMgmOfs/Merge.cc"
#include "XrdMgmOfs/Mkdir.cc"
#include "XrdMgmOfs/PathMap.cc"
#include "XrdMgmOfs/Remdir.cc"
#include "XrdMgmOfs/Rename.cc"
#include "XrdMgmOfs/Rm.cc"
#include "XrdMgmOfs/SendResync.cc"
#include "XrdMgmOfs/SharedPath.cc"
#include "XrdMgmOfs/ShouldRedirect.cc"
#include "XrdMgmOfs/ShouldStall.cc"
#include "XrdMgmOfs/Shutdown.cc"
#include "XrdMgmOfs/Stacktrace.cc"
#include "XrdMgmOfs/Stat.cc"
#include "XrdMgmOfs/Stripes.cc"
#include "XrdMgmOfs/Touch.cc"
#include "XrdMgmOfs/Utimes.cc"
#include "XrdMgmOfs/Version.cc"

//------------------------------------------------------------------------------
// Test for stall rule
//------------------------------------------------------------------------------
bool
XrdMgmOfs::HasStall(const char* path,
                    const char* rule,
                    int& stalltime,
                    XrdOucString& stallmsg)
{
  if (!rule) {
    return false;
  }

  eos::common::RWMutexReadLock lock(Access::gAccessMutex);

  if (Access::gStallRules.count(std::string(rule))) {
    stalltime = atoi(Access::gStallRules[std::string(rule)].c_str());
    stallmsg =
      "Attention: you are currently hold in this instance and each request is stalled for ";
    stallmsg += (int) stalltime;
    stallmsg += " seconds after an errno of type: ";
    stallmsg += rule;
    eos_static_info("info=\"stalling\" path=\"%s\" errno=\"%s\"", path, rule);
    return true;
  } else {
    return false;
  }
}

//------------------------------------------------------------------------------
// Test for redirection rule
//------------------------------------------------------------------------------
bool
XrdMgmOfs::HasRedirect(const char* path,
                       const char* rule,
                       XrdOucString& host,
                       int& port)
{
  if (!rule) {
    return false;
  }

  std::string srule = rule;
  eos::common::RWMutexReadLock lock(Access::gAccessMutex);

  if (Access::gRedirectionRules.count(srule)) {
    std::string delimiter = ":";
    std::vector<std::string> tokens;
    eos::common::StringConversion::Tokenize(Access::gRedirectionRules[srule],
                                            tokens, delimiter);

    if (tokens.size() == 1) {
      host = tokens[0].c_str();
      port = 1094;
    } else {
      host = tokens[0].c_str();
      port = atoi(tokens[1].c_str());

      if (port == 0) {
        port = 1094;
      }
    }

    eos_static_info("info=\"redirect\" path=\"%s\" host=%s port=%d errno=%s",
                    path, host.c_str(), port, rule);

    if (srule == "ENONET") {
      gOFS->MgmStats.Add("RedirectENONET", 0, 0, 1);
    } else if (srule == "ENOENT") {
      gOFS->MgmStats.Add("RedirectENOENT", 0, 0, 1);
    } else if (srule == "ENETUNREACH") {
      gOFS->MgmStats.Add("RedirectENETUNREACH", 0, 0, 1);
    }

    return true;
  } else {
    return false;
  }
}

//------------------------------------------------------------------------------
// Return the version of the MGM software
//------------------------------------------------------------------------------
const char*
XrdMgmOfs::getVersion()
{
  static XrdOucString FullVersion = XrdVERSION;
  FullVersion += " MgmOfs ";
  FullVersion += VERSION;
  return FullVersion.c_str();
}


//------------------------------------------------------------------------------
// Prepare a file (EOS does nothing, only stall/redirect if configured)
//------------------------------------------------------------------------------
int
XrdMgmOfs::prepare(XrdSfsPrep& pargs,
                   XrdOucErrInfo& error,
                   const XrdSecEntity* client)
/*----------------------------------------------------------------------------*/
/*
 * Prepare a file (EOS will call a prepare workflow if defined)
 *
 * @return SFS_OK,SFS_ERR
 */
/*----------------------------------------------------------------------------*/
{
  static const char* epname = "prepare";
  const char* tident = error.getErrUser();
  eos::common::Mapping::VirtualIdentity vid;
  EXEC_TIMING_BEGIN("IdMap");
  std::string info;
  info = pargs.oinfo->text ? pargs.oinfo->text : "";
  eos::common::Mapping::IdMap(client, info.c_str(), tident, vid);
  EXEC_TIMING_END("IdMap");
  gOFS->MgmStats.Add("IdMap", vid.uid, vid.gid, 1);
  ACCESSMODE_W;
  MAYSTALL;
  MAYREDIRECT;

  // simply reply OK if it's not a workflow
  if (info.empty()) {
    return SFS_OK;
  }

  std::string cmd = "mgm.pcmd=event";

  if (!(pargs.opts & Prep_STAGE)) {
    return Emsg(epname, error, EOPNOTSUPP, "prepare");
  }

  XrdOucTList* pptr = pargs.paths;
  XrdOucTList* optr = pargs.oinfo;
  int retc = SFS_OK;

  // check that all files exist
  while (pptr) {
    XrdOucString prep_path = (pptr->text ? pptr->text : "");
    eos_info("path=\"%s\"", prep_path.c_str());
    XrdSfsFileExistence check;

    if (_exists(prep_path.c_str(), check, error, client, "") ||
        (check != XrdSfsFileExistIsFile)) {
      if (check != XrdSfsFileExistIsFile) {
        Emsg(epname, error, ENOENT,
             "prepare - file does not exist or is not accessible to you",
             prep_path.c_str());
      }

      return SFS_ERROR;
    }

    // check that we have write permission on path
    if (gOFS->_access(prep_path.c_str(), W_OK, error, vid, "")) {
      Emsg(epname, error, EPERM, "prepare - you don't have write permission",
           prep_path.c_str());
      return SFS_ERROR;
    }

    pptr = pptr->next;

    if (optr) {
      optr = optr->next;
    }
  }

  pptr = pargs.paths;
  optr = pargs.oinfo;

  while (pptr) {
    XrdOucString prep_path = (pptr->text ? pptr->text : "");
    eos_info("path=\"%s\"", prep_path.c_str());
    XrdOucString prep_info = optr ? (optr->text ? optr->text : "") : "";
    XrdOucEnv prep_env(prep_info.c_str());
    prep_info = cmd.c_str();
    prep_info += "&";
    prep_info += "&mgm.event=sync::prepare";
    prep_info += "&mgm.workflow=";

    if (prep_env.Get("eos.workflow")) {
      prep_info += prep_env.Get("eos.workflow");
    } else {
      prep_info += "default";
    }

    prep_info += "&mgm.fid=0&mgm.path=";
    prep_info += prep_path.c_str();
    prep_info += "&mgm.logid=";
    prep_info += this->logId;
    prep_info += "&mgm.ruid=";
    prep_info += (int)vid.uid;
    prep_info += "&mgm.rgid=";
    prep_info += (int)vid.gid;
    XrdSecEntity lClient(vid.prot.c_str());
    lClient.name = (char*) vid.name.c_str();
    lClient.tident = (char*) vid.tident.c_str();
    lClient.host = (char*) vid.host.c_str();
    XrdOucString lSec = "&mgm.sec=";
    lSec += eos::common::SecEntity::ToKey(&lClient,
                                          "eos").c_str();
    prep_info += lSec;
    XrdSfsFSctl args;
    args.Arg1 = prep_path.c_str();
    args.Arg1Len = prep_path.length();
    args.Arg2 = prep_info.c_str();
    args.Arg2Len = prep_info.length();
    eos_static_info("prep-info=%s", prep_info.c_str());

    if (XrdMgmOfs::FSctl(SFS_FSCTL_PLUGIN,
                         args,
                         error,
                         &lClient) != SFS_DATA) {
      retc = SFS_ERROR;
    }

    if (pptr) {
      pptr = pptr->next;
    }

    if (optr) {
      optr = optr->next;
    }
  }

  return retc;
}

//------------------------------------------------------------------------------
//! Truncate a file (not supported in EOS, only via the file interface)
//------------------------------------------------------------------------------
int
XrdMgmOfs::truncate(const char*,
                    XrdSfsFileOffset,
                    XrdOucErrInfo& error,
                    const XrdSecEntity* client,
                    const char* path)
{
  static const char* epname = "truncate";
  const char* tident = error.getErrUser();
  // use a thread private vid
  eos::common::Mapping::VirtualIdentity vid;
  EXEC_TIMING_BEGIN("IdMap");
  eos::common::Mapping::IdMap(client, 0, tident, vid);
  EXEC_TIMING_END("IdMap");
  gOFS->MgmStats.Add("IdMap", vid.uid, vid.gid, 1);
  ACCESSMODE_W;
  MAYSTALL;
  MAYREDIRECT;
  gOFS->MgmStats.Add("Truncate", vid.uid, vid.gid, 1);
  return Emsg(epname, error, EOPNOTSUPP, "truncate", path);
}

//------------------------------------------------------------------------------
// Return error message
//------------------------------------------------------------------------------
int
XrdMgmOfs::Emsg(const char* pfx,
                XrdOucErrInfo& einfo,
                int ecode,
                const char* op,
                const char* target)
{
  char* etext, buffer[4096], unkbuff[64];

  // Get the reason for the error
  if (ecode < 0) {
    ecode = -ecode;
  }

  if (!(etext = strerror(ecode))) {
    sprintf(unkbuff, "reason unknown (%d)", ecode);
    etext = unkbuff;
  }

  // Format the error message
  snprintf(buffer, sizeof(buffer), "Unable to %s %s", op, target);

  if ((ecode == EIDRM) || (ecode == ENODATA)) {
    eos_debug("Unable to %s %s; %s", op, target, etext);
  } else {
    if ((!strcmp(op, "stat")) || ((!strcmp(pfx, "attr_get") ||
                                   (!strcmp(pfx, "attr_ls"))) && (ecode == ENOENT))) {
      eos_debug("Unable to %s %s; %s", op, target, etext);
    } else {
      eos_err("Unable to %s %s; %s", op, target, etext);
    }
  }

  // Print it out if debugging is enabled
#ifndef NODEBUG
  //   XrdMgmOfs::eDest->Emsg(pfx, buffer);
#endif
  // Place the error message in the error object and return
  einfo.setErrInfo(ecode, buffer);
  return SFS_ERROR;
}

//------------------------------------------------------------------------------
// Create stall response
//------------------------------------------------------------------------------
int
XrdMgmOfs::Stall(XrdOucErrInfo& error,
                 int stime,
                 const char* msg)

{
  XrdOucString smessage = msg;
  smessage += "; come back in ";
  smessage += stime;
  smessage += " seconds!";
  EPNAME("Stall");
  const char* tident = error.getErrUser();
  ZTRACE(delay, "Stall " << stime << ": " << smessage.c_str());
  // Place the error message in the error object and return
  error.setErrInfo(0, smessage.c_str());
  return stime;
}

//------------------------------------------------------------------------------
// Create redirect response
//------------------------------------------------------------------------------
int
XrdMgmOfs::Redirect(XrdOucErrInfo& error,
                    const char* host,
                    int& port)
{
  EPNAME("Redirect");
  const char* tident = error.getErrUser();
  ZTRACE(delay, "Redirect " << host << ":" << port);
  // Place the error message in the error object and return
  error.setErrInfo(port, host);
  return SFS_REDIRECT;
}

//------------------------------------------------------------------------------
// Statistics circular buffer thread startup function
//------------------------------------------------------------------------------
void*
XrdMgmOfs::StartMgmStats(void* pp)
{
  XrdMgmOfs* ofs = (XrdMgmOfs*) pp;
  ofs->MgmStats.Circulate();
  return 0;
}

//------------------------------------------------------------------------------
// Filesystem error/config listener thread startup function
//------------------------------------------------------------------------------
void*
XrdMgmOfs::StartMgmFsConfigListener(void* pp)
{
  XrdMgmOfs* ofs = (XrdMgmOfs*) pp;
  ofs->FsConfigListener();
  return 0;
}

//------------------------------------------------------------------------------
// Static method to start a thread that will queue, build and submit backup
// operations to the archiver daemon.
//------------------------------------------------------------------------------
void*
XrdMgmOfs::StartArchiveSubmitter(void* arg)
{
  return reinterpret_cast<XrdMgmOfs*>(arg)->ArchiveSubmitter();
}

//------------------------------------------------------------------------------
// Method to stop the submitter thread
//------------------------------------------------------------------------------
void
XrdMgmOfs::StopArchiveSubmitter()
{
  XrdSysThread::Cancel(mSubmitterTid);
  XrdSysThread::Join(mSubmitterTid, NULL);
}

//------------------------------------------------------------------------------
// Implementation of the archive/backup sumitter thread
//------------------------------------------------------------------------------
void*
XrdMgmOfs::ArchiveSubmitter()
{
  ProcCommand pcmd;
  XrdSysTimer timer;
  std::string job_opaque;
  XrdOucString std_out, std_err;
  int max, running, pending;
  eos::common::Mapping::VirtualIdentity root_vid;
  eos::common::Mapping::Root(root_vid);
  eos_debug("msg=\"starting archive/backup submitter thread\"");
  std::ostringstream cmd_json;
  cmd_json << "{\"cmd\": \"stats\", "
           << "\"opt\": \"\", "
           << "\"uid\": \"0\", "
           << "\"gid\": \"0\" }";

  while (1) {
    XrdSysThread::SetCancelOff();
    {
      XrdSysMutexHelper lock(mJobsQMutex);

      if (!mPendingBkps.empty()) {
        // Check if archiver has slots available
        if (!pcmd.ArchiveExecuteCmd(cmd_json.str())) {
          std_out.resize(0);
          std_err.resize(0);
          pcmd.AddOutput(std_out, std_err);

          if ((sscanf(std_out.c_str(), "max=%i running=%i pending=%i",
                      &max, &running, &pending) == 3)) {
            while ((running + pending < max) && !mPendingBkps.empty()) {
              running++;
              job_opaque = mPendingBkps.back();
              mPendingBkps.pop_back();
              job_opaque += "&mgm.backup.create=1";

              if (pcmd.open("/proc/admin", job_opaque.c_str(), root_vid, 0)) {
                pcmd.AddOutput(std_out, std_err);
                eos_err("failed backup, msg=\"%s\"", std_err.c_str());
              }
            }
          }
        } else {
          eos_err("failed to send stats command to archive daemon");
        }
      }
    }
    XrdSysThread::SetCancelOn();
    timer.Wait(5000);
  }

  return 0;
}

//------------------------------------------------------------------------------
// Submit backup job
//------------------------------------------------------------------------------
bool
XrdMgmOfs::SubmitBackupJob(const std::string& job_opaque)
{
  XrdSysMutexHelper lock(mJobsQMutex);
  auto it = std::find(mPendingBkps.begin(), mPendingBkps.end(), job_opaque);

  if (it == mPendingBkps.end()) {
    mPendingBkps.push_front(job_opaque);
    return true;
  }

  return false;
}

//------------------------------------------------------------------------------
// Get vector of pending backups
//------------------------------------------------------------------------------
std::vector<ProcCommand::ArchDirStatus>
XrdMgmOfs::GetPendingBkps()
{
  std::vector<ProcCommand::ArchDirStatus> bkps;
  XrdSysMutexHelper lock(mJobsQMutex);

  for (auto it = mPendingBkps.begin(); it != mPendingBkps.end(); ++it) {
    XrdOucEnv opaque(it->c_str());
    bkps.emplace_back("N/A", "N/A", opaque.Get("mgm.backup.dst"), "backup",
                      "pending at MGM");
  }

  return bkps;
}

<<<<<<< HEAD
//------------------------------------------------------------------------------
// Discover/search for a service provided to the plugins by the platform
//------------------------------------------------------------------------------
int32_t
XrdMgmOfs::DiscoverPlatformServices(const char* svc_name, void* opaque)
{
  std::string sname = svc_name;

  if (sname == "NsViewMutex") {
    PF_Discovery_Service* ns_lock = (PF_Discovery_Service*)(opaque);
    // TODO (esindril): Use this code when we drop SLC6 support
    //std::string htype = std::to_string(typeid(&gOFS->eosViewRWMutex).hash_code());
    //ns_lock->objType = (char*)calloc(htype.length() + 1, sizeof(char));
    std::string htype = "eos::common::RWMutex*";
    ns_lock->objType = (char*)calloc(htype.length() + 1, sizeof(char));
    (void) strcpy(ns_lock->objType, htype.c_str());
    ns_lock->ptrService = static_cast<void*>(&gOFS->eosViewRWMutex);
  } else {
    return EINVAL;
  }

  return 0;
=======

//------------------------------------------------------------------------------                                               
// Cast a change message to all fusex clients                                                                                 
//------------------------------------------------------------------------------                                               
void 
XrdMgmOfs::FuseXCast(uint64_t inode)
{
  gOFS->zMQ->gFuseServer.Cap().BroadcastReleaseFromExternal(inode);
>>>>>>> b909b4a4
}<|MERGE_RESOLUTION|>--- conflicted
+++ resolved
@@ -705,7 +705,6 @@
   return bkps;
 }
 
-<<<<<<< HEAD
 //------------------------------------------------------------------------------
 // Discover/search for a service provided to the plugins by the platform
 //------------------------------------------------------------------------------
@@ -728,14 +727,13 @@
   }
 
   return 0;
-=======
-
-//------------------------------------------------------------------------------                                               
-// Cast a change message to all fusex clients                                                                                 
-//------------------------------------------------------------------------------                                               
-void 
+}
+
+//------------------------------------------------------------------------------
+// Cast a change message to all fusex clients
+//------------------------------------------------------------------------------
+void
 XrdMgmOfs::FuseXCast(uint64_t inode)
 {
   gOFS->zMQ->gFuseServer.Cap().BroadcastReleaseFromExternal(inode);
->>>>>>> b909b4a4
 }