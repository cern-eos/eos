// ----------------------------------------------------------------------
// File: WFE.cc
// Author: Andreas-Joachim Peters - CERN
// ----------------------------------------------------------------------

/************************************************************************
 * EOS - the CERN Disk Storage System                                   *
 * Copyright (C) 2011 CERN/Switzerland                                  *
 *                                                                      *
 * This program is free software: you can redistribute it and/or modify *
 * it under the terms of the GNU General Public License as published by *
 * the Free Software Foundation, either version 3 of the License, or    *
 * (at your option) any later version.                                  *
 *                                                                      *
 * This program is distributed in the hope that it will be useful,      *
 * but WITHOUT ANY WARRANTY; without even the implied warranty of       *
 * MERCHANTABILITY or FITNESS FOR A PARTICULAR PURPOSE.  See the        *
 * GNU General Public License for more details.                         *
 *                                                                      *
 * You should have received a copy of the GNU General Public License    *
 * along with this program.  If not, see <http://www.gnu.org/licenses/>.*
 ************************************************************************/

#include "common/Path.hh"
#include "common/Logging.hh"
#include "common/LayoutId.hh"
#include "common/ShellCmd.hh"
#include "common/StringTokenizer.hh"
#include "common/Constants.hh"
#include "mgm/Quota.hh"
#include "common/CtaCommon.hh"
#include "common/eos_cta_pb/EosCtaAlertHandler.hh"
#include "mgm/XattrSet.hh"
#include "mgm/WFE.hh"
#include "mgm/Stat.hh"
#include "mgm/XrdMgmOfsDirectory.hh"
#include "mgm/XrdMgmOfs.hh"
#include "mgm/EosCtaReporter.hh"
<<<<<<< HEAD
=======
#include "mgm/Master.hh"
#include "mgm/CtaUtils.hh"
>>>>>>> fca10abe
#include "mgm/proc/admin/StagerRmCmd.hh"
#include "namespace/interface/IView.hh"
#include "namespace/Prefetcher.hh"
#include "namespace/utils/Checksum.hh"
#include "Xrd/XrdScheduler.hh"

#define EOS_WFE_BASH_PREFIX "/var/eos/wfe/bash/"

XrdSysMutex eos::mgm::WFE::gSchedulerMutex;
XrdScheduler* eos::mgm::WFE::gScheduler;

/*----------------------------------------------------------------------------*/
extern XrdSysError gMgmOfsEroute;
extern XrdOucTrace gMgmOfsTrace;

EOSMGMNAMESPACE_BEGIN

using namespace eos::common;

/*----------------------------------------------------------------------------*/
/**
 * @brief Constructor of the work flow engine
 */
/*----------------------------------------------------------------------------*/
WFE::WFE()
{
  mMs = 0;
  mActiveJobs = 0;
  mRootVid = eos::common::VirtualIdentity::Root();
  XrdSysMutexHelper sLock(gSchedulerMutex);
  gScheduler = new XrdScheduler(&gMgmOfsEroute, &gMgmOfsTrace, 10, 500, 100);
  gScheduler->Start();
}

/*----------------------------------------------------------------------------*/
/**
 * @brief asynchronous WFE thread startup function
 */
/*----------------------------------------------------------------------------*/
bool
WFE::Start()
{
  try {
    mThread.reset(&WFE::WFEr, this);
  } catch (const std::system_error& e) {
    return false;
  }

  return true;
}

/*----------------------------------------------------------------------------*/
/**
 * @brief asynchronous WFE thread stop function
 */
/*----------------------------------------------------------------------------*/
void
WFE::Stop()
{
  mThread.join();
}

//------------------------------------------------------------------------------
// @brief WFE method doing the actual workflow
//
// This thread method loops in regular intervals over all workflow jobs in the
// workflow directory /eos/<instance>/proc/workflow/
//------------------------------------------------------------------------------/
void
WFE::WFEr(ThreadAssistant& assistant) noexcept
{
  // Eternal thread doing WFE scans
  time_t snoozetime = 10;
  size_t lWFEntx = 0;
  time_t cleanuptime = 0;
  gOFS->WaitUntilNamespaceIsBooted(assistant);

  if (assistant.terminationRequested()) {
    return;
  }

  assistant.wait_for(std::chrono::seconds(10));
  eos_static_info("msg=\"async WFE thread started\"");

  while (!assistant.terminationRequested()) {
    bool IsEnabledWFE;
    time_t lWFEInterval;
    time_t lStartTime = time(NULL);
    time_t lStopTime;
    time_t lKeepTime = 7 * 86400;
    std::map<std::string, std::set<std::string> > wfedirs;
    XrdOucString stdErr;
    {
      eos::common::RWMutexReadLock lock(FsView::gFsView.ViewMutex);

      if (FsView::gFsView.mSpaceView.count("default") &&
          (FsView::gFsView.mSpaceView["default"]->GetConfigMember("wfe") == "on")) {
        IsEnabledWFE = true;
      } else {
        IsEnabledWFE = false;
      }

      if (FsView::gFsView.mSpaceView.count("default")) {
        lWFEInterval =
          atoi(FsView::gFsView.mSpaceView["default"]->GetConfigMember("wfe.interval").c_str());
        lWFEntx =
          atoi(FsView::gFsView.mSpaceView["default"]->GetConfigMember("wfe.ntx").c_str());
        lKeepTime = atoi(
                      FsView::gFsView.mSpaceView["default"]->GetConfigMember("wfe.keepTIME").c_str());

        if (!lKeepTime) {
          lKeepTime = 7 * 86400;
        }
      } else {
        lWFEInterval = 0;
        lWFEntx = 0;
      }
    }

    // Only a master needs to run WFE
    if (gOFS->mMaster->IsMaster() && IsEnabledWFE) {
      eos_static_debug("msg=\"start WFE scan\"");
      // Find all directories defining an WFE policy
      gOFS->MgmStats.Add("WFEFind", 0, 0, 1);
      EXEC_TIMING_BEGIN("WFEFind");
      // prepare four queries today, yesterday for queued and error jobs
      std::string queries[4];

      for (size_t i = 0; i < 4; ++i) {
        queries[i] = gOFS->MgmProcWorkflowPath.c_str();
        queries[i] += "/";
      }

      {
        // today
        time_t when = time(NULL);
        std::string day = eos::common::Timing::UnixTimestamp_to_Day(when);
        queries[0] += day;
        queries[0] += "/q/";
        queries[1] += day;
        queries[1] += "/e/";
        //yesterday
        when -= (24 * 3600);
        day = eos::common::Timing::UnixTimestamp_to_Day(when);
        queries[2] += day;
        queries[2] += "/q/";
        queries[3] += day;
        queries[3] += "/e/";
      }

      for (size_t i = 0; i < 4; ++i) {
        eos_static_debug("query-path=%s", queries[i].c_str());
        gOFS->_find(queries[i].c_str(), mError, stdErr, mRootVid, wfedirs, 0,
                    0, false, 0, false, 0);
      }

      {
        eos_static_debug("msg=\"finished WFE find\" WFE-dirs=%llu %s",
                         wfedirs.size(), stdErr.c_str()
                        );
        time_t now = time(NULL);

        for (auto it = wfedirs.begin(); it != wfedirs.end(); it++) {
          // -------------------------------------------------------------------
          // get workflows
          // -------------------------------------------------------------------
          if (it->second.size()) {
            for (auto wit = it->second.begin(); wit != it->second.end(); ++wit) {
              eos_static_debug("wfe-dir=\"%s\" wfe-job=\"%s\"", it->first.c_str(),
                               wit->c_str());
              std::string f = it->first;
              f += *wit;
              Job* job = new Job();

              if (!job || job->Load(f)) {
                eos_static_err("msg=\"cannot load workflow entry\" value=\"%s\"", f.c_str());

                if (job) {
                  delete job;
                }
              } else {
                // don't schedule jobs for the future
                if ((!job->mActions.size()) || (now < job->mActions[0].mTime)) {
                  delete job;
                  continue;
                }

                // stop scheduling if there are too many jobs running
                if (lWFEntx <= GetActiveJobs()) {
                  if (lWFEntx > 0) {
                    mDoneSignal.WaitMS(100);

                    if (lWFEntx <= GetActiveJobs()) {
                      delete job;
                      break;
                    }
                  }
                }

                if (!job->IsSync()) {
                  // use the shared scheduler for asynchronous jobs
                  XrdSysMutexHelper sLock(gSchedulerMutex);
                  time_t storetime = 0;
                  // move job into the scheduled queue
                  job->Move(job->mActions[0].mQueue, "r", storetime);
                  job->mActions[0].mQueue = "r";
                  job->mActions[0].mTime = storetime;
                  XrdOucString tst;
                  job->mActions[0].mWhen = eos::common::StringConversion::GetSizeString(tst,
                                           (unsigned long long) storetime);
                  gScheduler->Schedule((XrdJob*) job);
                  IncActiveJobs();
                  eos_static_info("msg=\"scheduled workflow\" job=\"%s\"",
                                  job->mDescription.c_str());
                } else {
                  delete job;
                }
              }
            }
          }
        }
      }

      EXEC_TIMING_END("WFEFind");
      eos_static_debug("msg=\"finished WFE application\" WFE-dirs=%llu",
                       wfedirs.size());
    }

    lStopTime = time(NULL);

    if ((lStopTime - lStartTime) < lWFEInterval) {
      snoozetime = lWFEInterval - (lStopTime - lStartTime);
    }

    if (!IsEnabledWFE) {
      snoozetime = 6000;
    }

    eos_static_debug("snooze-time=%llu enabled=%d", snoozetime, IsEnabledWFE);
    size_t snoozeloop = snoozetime * 10;

    for (size_t i = 0; i < snoozeloop; i++) {
      assistant.wait_for(std::chrono::milliseconds(100));

      if (assistant.terminationRequested()) {
        break;
      }

      // Check if the setting changed
      eos::common::RWMutexReadLock lock(FsView::gFsView.ViewMutex);

      if (FsView::gFsView.mSpaceView.count("default") &&
          (FsView::gFsView.mSpaceView["default"]->GetConfigMember("wfe") == "on")) {
        if (!IsEnabledWFE) {
          break;
        }
      } else {
        if (IsEnabledWFE) {
          break;
        }
      }
    }

    if (gOFS->mMaster->IsMaster() &&
        (!cleanuptime || (cleanuptime < time(NULL)))) {
      time_t now = time(NULL);
      eos_static_info("msg=\"clean old workflows\"");
      XrdMgmOfsDirectory dir;

      if (dir.open(gOFS->MgmProcWorkflowPath.c_str(), mRootVid, "") != SFS_OK) {
        eos_static_err("msg=\"failed to open proc workflow directory\"");
        continue;
      }

      const char* entry;

      while ((entry = dir.nextEntry())) {
        std::string when = entry;

        if ((when == ".") ||
            (when == "..")) {
          continue;
        }

        time_t tst = eos::common::Timing::Day_to_UnixTimestamp(when);

        if (!tst || (tst < (now - lKeepTime))) {
          eos_static_info("msg=\"cleaning\" dir=\"%s\"", entry);
          ProcCommand Cmd;
          XrdOucString info;
          XrdOucString out;
          XrdOucString err;
          info = "mgm.cmd=rm&eos.ruid=0&eos.rgid=0&mgm.deletion=deep&mgm.option=r&mgm.path=";
          info += gOFS->MgmProcWorkflowPath;
          info += "/";
          info += entry;
          Cmd.open("/proc/user", info.c_str(), mRootVid, &mError);
          Cmd.AddOutput(out, err);

          if (err.length()) {
            eos_static_err("msg=\"cleaning failed\" errmsg=\"%s\"", err.c_str());
          } else {
            eos_static_info("msg=\"cleaned\" dri=\"%s\"");
          }

          Cmd.close();
        }
      }

      cleanuptime = now + 3600;
    }
  }
}

/*----------------------------------------------------------------------------*/
/**
 * @brief store a workflow jobs in the workflow queue
 * @return SFS_OK if success
 */
/*----------------------------------------------------------------------------*/
int
WFE::Job::Save(std::string queue, time_t& when, int action, int retry)
{
  if (mActions.size() != 1) {
    return -1;
  }

  std::string workflowdir = gOFS->MgmProcWorkflowPath.c_str();
  workflowdir += "/";
  workflowdir += mActions[action].mDay;
  workflowdir += "/";
  workflowdir += queue;
  workflowdir += "/";
  workflowdir += mActions[action].mWorkflow;
  workflowdir += "/";
  std::string entry = eos::common::FileId::Fid2Hex(mFid);
  eos_static_info("workflowdir=\"%s\" retry=%d when=%u job-time=%s",
                  workflowdir.c_str(),
                  retry, when, mActions[action].mWhen.c_str());
  XrdOucErrInfo lError;
  eos::common::VirtualIdentity rootvid = eos::common::VirtualIdentity::Root();
  // check that the workflow directory exists
  struct stat buf;

  if (gOFS->_stat(workflowdir.c_str(),
                  &buf,
                  lError,
                  rootvid,
                  "")) {
    // create the workflow sub directory
    if (gOFS->_mkdir(workflowdir.c_str(),
                     S_IRWXU | SFS_O_MKPTH,
                     lError,
                     rootvid,
                     "")) {
      // check if it has been created in the meanwhile as the stat and mkdir are not atomic together
      if (gOFS->_stat(workflowdir.c_str(),
                      &buf,
                      lError,
                      rootvid,
                      "")) {
        eos_static_err("msg=\"failed to create workflow directory\" path=\"%s\"",
                       workflowdir.c_str());
        return -1;
      }
    }
  }

  // write a workflow file
  std::string workflowpath = workflowdir;

  // evt. store with the current time

  if (!when) {
    when = time(nullptr);
  }

  XrdOucString tst;
  workflowpath += eos::common::StringConversion::GetSizeString(tst,
                  (unsigned long long) when);
  workflowpath += ":";
  workflowpath += entry;
  workflowpath += ":";
  workflowpath += mActions[action].mEvent;
  mWorkflowPath = workflowpath;
  //Store which day it is stored for
  mActions[action].mSavedOnDay = mActions[action].mDay;
  std::string vids = eos::common::Mapping::VidToString(mVid);

  try {
    // The point of prefetching here is to get the chunks preceeding the final
    // one, so that createFile is guaranteed not to wait on network requests.
    eos::Prefetcher::prefetchContainerMDAndWait(gOFS->eosView, workflowpath);
    eos::common::RWMutexWriteLock wLock {gOFS->eosViewRWMutex};
    auto fmd = gOFS->eosView->createFile(workflowpath, 0, 0);
    auto cid = fmd->getContainerId();
    auto cmd = gOFS->eosDirectoryService->getContainerMD(cid);
    cmd->setMTimeNow();
    cmd->notifyMTimeChange(gOFS->eosDirectoryService);
    gOFS->eosView->updateContainerStore(cmd.get());
    fmd->setAttribute("sys.action", mActions[0].mAction);
    fmd->setAttribute("sys.vid", vids);
    fmd->setAttribute("sys.wfe.errmsg", mErrorMesssage);
    fmd->setAttribute("sys.wfe.retry", std::to_string(retry));
    gOFS->eosView->updateFileStore(fmd.get());
  } catch (eos::MDException& ex) {
    eos_static_err("msg=\"failed to save workflow entry\" path=\"%s\" error=\"%s\"",
                   workflowpath.c_str(),
                   ex.what());
    return -1;
  }

  return SFS_OK;
}

/*----------------------------------------------------------------------------*/
int
WFE::Job::Load(std::string path2entry)
/*----------------------------------------------------------------------------*/
/**
 * @brief load a workflow job from the given path
 * @return SFS_OK if success
 */
/*----------------------------------------------------------------------------*/
{
  XrdOucErrInfo lError;
  eos::common::VirtualIdentity rootvid = eos::common::VirtualIdentity::Root();
  std::string f = path2entry;
  f.erase(0, path2entry.rfind('/') + 1);
  std::string workflow = path2entry;
  workflow.erase(path2entry.rfind('/'));
  workflow.erase(0, workflow.rfind('/') + 1);
  std::string q = path2entry;
  q.erase(q.rfind('/'));
  q.erase(q.rfind('/'));
  q.erase(0, q.rfind('/') + 1);
  std::string savedAtDay = path2entry;
  savedAtDay.erase(savedAtDay.rfind('/'));
  savedAtDay.erase(savedAtDay.rfind('/'));
  savedAtDay.erase(savedAtDay.rfind('/'));
  savedAtDay.erase(0, savedAtDay.rfind('/') + 1);
  std::string when;
  std::string idevent;
  std::string id;
  std::string event;
  bool s1 = eos::common::StringConversion::SplitKeyValue(f, when, idevent, ":");
  bool s2 = eos::common::StringConversion::SplitKeyValue(idevent, id, event, ":");
  mWorkflowPath = path2entry;

  if (s1 && s2) {
    mFid = eos::common::FileId::Hex2Fid(id.c_str());
    eos_static_info("workflow=\"%s\" fxid=%08llx", workflow.c_str(), mFid);
    {
      eos::Prefetcher::prefetchFileMDAndWait(gOFS->eosView, path2entry);
      eos::common::RWMutexReadLock rLock(gOFS->eosViewRWMutex);
      auto fmd = gOFS->eosView->getFile(path2entry);

      try {
        time_t t_when = strtoull(when.c_str(), 0, 10);
        AddAction(fmd->getAttribute("sys.action"), event, t_when, savedAtDay, workflow,
                  q);
      } catch (eos::MDException& ex) {
        eos_static_err("msg=\"no action stored\" path=\"%s\"", f.c_str());
      }

      try {
        auto vidstring = fmd->getAttribute("sys.vid").c_str();

        if (!eos::common::Mapping::VidFromString(mVid, vidstring)) {
          eos_static_crit("parsing of %s failed - setting nobody\n", vidstring);
          mVid = eos::common::VirtualIdentity::Nobody();
        }
      } catch (eos::MDException& ex) {
        mVid = eos::common::VirtualIdentity::Nobody();
        eos_static_err("msg=\"no vid stored\" path=\"%s\"", f.c_str());
      }

      try {
        mRetry = (int)strtoul(fmd->getAttribute("sys.wfe.retry").c_str(), nullptr, 10);
      } catch (eos::MDException& ex) {
        eos_static_err("msg=\"no retry stored\" path=\"%s\"", f.c_str());
      }

      try {
        mErrorMesssage = fmd->getAttribute("sys.wfe.errmsg");
      } catch (eos::MDException& ex) {
        eos_static_info("msg=\"no error message stored\" path=\"%s\"", f.c_str());
      }
    }
  } else {
    eos_static_err("msg=\"illegal workflow entry\" key=\"%s\"", f.c_str());
    return SFS_ERROR;
  }

  return SFS_OK;
}

/*----------------------------------------------------------------------------*/
int
WFE::Job::Move(std::string from_queue, std::string to_queue, time_t& when,
               int retry)
/*----------------------------------------------------------------------------*/
/**
 * @brief move workflow jobs between queues
 * @return SFS_OK if success
 */
/*----------------------------------------------------------------------------*/
{
  auto fromDay = mActions[0].mSavedOnDay;

  if (Save(to_queue, when, 0, retry) == SFS_OK) {
    mActions[0].mQueue = to_queue;

    if ((from_queue != to_queue) && (Delete(from_queue, fromDay) == SFS_ERROR)) {
      eos_static_err("msg=\"failed to remove for move from queue=\"%s\" to queue=\"%s\"",
                     from_queue.c_str(), to_queue.c_str());
    }
  } else {
    eos_static_err("msg=\"failed to save for move to queue\" queue=\"%s\"",
                   to_queue.c_str());
    return SFS_ERROR;
  }

  return SFS_OK;
}

/*----------------------------------------------------------------------------*/
int
/*----------------------------------------------------------------------------*/
WFE::Job::Results(std::string queue, int retc, XrdOucString log, time_t when)
/*----------------------------------------------------------------------------*/
{
  std::string workflowdir = gOFS->MgmProcWorkflowPath.c_str();
  workflowdir += "/";
  workflowdir += mActions[0].mDay;
  workflowdir += "/";
  workflowdir += queue;
  workflowdir += "/";
  workflowdir += mActions[0].mWorkflow;
  workflowdir += "/";
  std::string entry = eos::common::FileId::Fid2Hex(mFid);
  eos_static_info("workflowdir=\"%s\" entry=%s", workflowdir.c_str(),
                  entry.c_str());
  XrdOucErrInfo lError;
  eos::common::VirtualIdentity rootvid = eos::common::VirtualIdentity::Root();
  // check that the workflow directory exists
  struct stat buf;

  if (gOFS->_stat(workflowdir.c_str(),
                  &buf,
                  lError,
                  rootvid,
                  "")) {
    eos_static_err("msg=\"failed to find the workflow dir\" path=\"%s\"",
                   workflowdir.c_str());
    return -1;
  }

  // write a workflow file
  std::string workflowpath = workflowdir;
  XrdOucString tst;
  workflowpath += eos::common::StringConversion::GetSizeString(tst,
                  (unsigned long long) when);
  workflowpath += ":";
  workflowpath += entry;
  workflowpath += ":";
  workflowpath += mActions[0].mEvent;
  mWorkflowPath = workflowpath;
  XrdOucString sretc;
  sretc += retc;

  if (gOFS->_attr_set(workflowpath.c_str(),
                      lError,
                      rootvid,
                      nullptr,
                      "sys.wfe.retc",
                      sretc.c_str())) {
    eos_static_err("msg=\"failed to store workflow return code\" path=\"%s\" retc=\"%s\"",
                   workflowpath.c_str(),
                   sretc.c_str());
    return -1;
  }

  if (gOFS->_attr_set(workflowpath.c_str(),
                      lError,
                      rootvid,
                      nullptr,
                      "sys.wfe.log",
                      log.c_str())) {
    eos_static_err("msg=\"failed to store workflow log\" path=\"%s\" log=\"%s\"",
                   workflowpath.c_str(),
                   log.c_str());
    return -1;
  }

  return SFS_OK;
}



/*----------------------------------------------------------------------------*/
int
WFE::Job::Delete(std::string queue, std::string fromDay)
/*----------------------------------------------------------------------------*/
/**
 * @brief delete a workflow job from a queue
 * @return SFS_OK if success
 */
/*----------------------------------------------------------------------------*/
{
  if (mActions.size() != 1) {
    return SFS_ERROR;
  }

  std::string workflowdir = gOFS->MgmProcWorkflowPath.c_str();
  workflowdir += "/";
  // We have to remove from the day when it was saved
  workflowdir += fromDay;
  workflowdir += "/";
  workflowdir += queue;
  workflowdir += "/";
  workflowdir += mActions[0].mWorkflow;
  workflowdir += "/";
  std::string entry = eos::common::FileId::Fid2Hex(mFid);
  eos_static_info("workflowdir=\"%s\"", workflowdir.c_str());
  XrdOucErrInfo lError;
  eos::common::VirtualIdentity rootvid = eos::common::VirtualIdentity::Root();
  // write a workflow file
  std::string workflowpath = workflowdir;
  workflowpath += mActions[0].mWhen;
  workflowpath += ":";
  workflowpath += entry;
  workflowpath += ":";
  workflowpath += mActions[0].mEvent;

  if (!gOFS->_rem(workflowpath.c_str(),
                  lError,
                  rootvid,
                  "",
                  false,
                  false,
                  true)) {
    return SFS_OK;
  } else {
    eos_static_err("msg=\"failed to delete job\" job=\"%s\"", mDescription.c_str());
    return SFS_ERROR;
  }
}

/*----------------------------------------------------------------------------*/
int
WFE::Job::DoIt(bool issync, std::string& errorMsg, const char* const ininfo)
/*----------------------------------------------------------------------------*/
/**
 * @brief execute a workflow
 * @return
 *  */
/*----------------------------------------------------------------------------*/
{
  // RAII: Async jobs reduce counter on all paths
  auto decrementJobs = [this](void*) {
    if (!IsSync()) {
      gOFS->WFEd.DecActiveJobs();
      gOFS->WFEd.GetSignal()->Signal();
    }
  };
  std::unique_ptr<void, decltype(decrementJobs)> activeJobsGuard {
    static_cast<void*>(this),
    decrementJobs
  };
  std::string method;
  std::string args;
  eos::common::VirtualIdentity lRootVid = eos::common::VirtualIdentity::Root();
  XrdOucErrInfo lError;
  int retc = 0;
  time_t storetime = 0;

  if (mActions[0].mQueue == "r" || mActions[0].mQueue == "e") {
    bool actionParsed = false;

    if (mActions[0].mAction.find(':') == std::string::npos) {
      method = mActions[0].mAction;
      actionParsed = true;
    } else {
      actionParsed = eos::common::StringConversion::SplitKeyValue(mActions[0].mAction,
                     method,
                     args, ":");
    }

    if (actionParsed) {
      if (method == "mail") {
        std::string recipient;
        std::string freetext;

        if (!eos::common::StringConversion::SplitKeyValue(args, recipient, freetext,
            ":")) {
          recipient = args;
          freetext = "EOS workflow notification";
        }

        std::string topic = gOFS->MgmOfsInstanceName.c_str();
        topic += " ( ";
        topic += gOFS->HostName;
        topic += " ) ";
        topic += " ";
        topic += " event=";
        topic += mActions[0].mEvent;
        topic += " fid=";
        topic += eos::common::FileId::Fid2Hex(mFid).c_str();
        std::string do_mail = "echo ";
        do_mail += "\"";
        do_mail += freetext;
        do_mail += "\"";
        do_mail += "| mail -s \"";
        do_mail += topic;
        do_mail += "\" ";
        do_mail += recipient;
        eos_static_info("shell-cmd=\"%s\"", do_mail.c_str());
        eos::common::ShellCmd cmd(do_mail);
        eos::common::cmd_status rc = cmd.wait(5);

        if (rc.exit_code) {
          eos_static_err("msg=\"failed to send workflow notification mail\" job=\"%s\"",
                         mDescription.c_str());
          storetime = 0;
          Move(mActions[0].mQueue, "f", storetime);
          XrdOucString log = "failed to send workflow notification mail";
          Results("f", -1, log, storetime);
        } else {
          eos_static_info("msg=\"done notification\" job=\"%s\"",
                          mDescription.c_str());
          storetime = 0;
          Move(mActions[0].mQueue, "d", storetime);
          XrdOucString log = "notified by email";
          Results("d", 0, log, storetime);
        }
      } else if (method == "bash") {
        std::string executable;
        std::string executableargs;

        if (!eos::common::StringConversion::SplitKeyValue(args, executable,
            executableargs, ":")) {
          executable = args;
          executableargs = "";
        }

        XrdOucString execargs = executableargs.c_str();
        std::string fullpath;
        bool format_error = false;

        if (executable.find('/') == std::string::npos) {
          std::shared_ptr<eos::IFileMD> fmd ;
          std::shared_ptr<eos::IContainerMD> cmd ;
          // do meta replacement
          eos::Prefetcher::prefetchFileMDWithParentsAndWait(gOFS->eosView, mFid);
          eos::common::RWMutexReadLock viewReadLock(gOFS->eosViewRWMutex);

          try {
            fmd = gOFS->eosFileService->getFileMD(mFid);
            cmd = gOFS->eosDirectoryService->getContainerMD(fmd->getContainerId());
            fullpath = gOFS->eosView->getUri(fmd.get());
          } catch (eos::MDException& e) {
            eos_static_debug("caught exception %d %s\n", e.getErrno(),
                             e.getMessage().str().c_str());
          }

          if (fmd.get() && cmd.get()) {
            std::shared_ptr<eos::IFileMD> cfmd  = fmd;
            std::shared_ptr<eos::IContainerMD> ccmd = cmd;
            viewReadLock.Release();
            std::string cv;
            eos::IFileMD::ctime_t ctime;
            eos::IFileMD::ctime_t mtime;
            cfmd->getCTime(ctime);
            cfmd->getMTime(mtime);
            std::string checksum;
            eos::appendChecksumOnStringAsHex(cfmd.get(), checksum);
            // translate uid/gid to username/groupname
            std::string user_name;
            std::string group_name;
            int errc;
            errc = 0;
            user_name  = Mapping::UidToUserName(cfmd->getCUid(), errc);

            if (errc) {
              user_name = "nobody";
            }

            errc = 0;
            group_name = Mapping::GidToGroupName(cfmd->getCGid(), errc);

            if (errc) {
              group_name = "nobody";
            }

            XrdOucString unbase64;
            XrdOucString base64;
            unbase64 = fullpath.c_str();
            eos::common::SymKey::Base64(unbase64, base64);
            int cnt = 0;

            while (execargs.replace("<eos::wfe::path>", unbase64.c_str())) {
              if (++cnt > 16) {
                break;
              }
            }

            cnt = 0;

            while (execargs.replace("<eos::wfe::base64:path>", base64.c_str())) {
              if (++cnt > 16) {
                break;
              }
            }

            cnt = 0;

            while (execargs.replace("<eos::wfe::uid>",
                                    eos::common::StringConversion::GetSizeString(cv,
                                        (unsigned long long) cfmd->getCUid()))) {
              if (++cnt > 16) {
                break;
              }
            }

            cnt = 0;

            while (execargs.replace("<eos::wfe::gid>",
                                    eos::common::StringConversion::GetSizeString(cv,
                                        (unsigned long long) cfmd->getCGid()))) {
              if (++cnt > 16) {
                break;
              }
            }

            cnt = 0;

            while (execargs.replace("<eos::wfe::ruid>",
                                    eos::common::StringConversion::GetSizeString(cv,
                                        (unsigned long long) mVid.uid))) {
              if (++cnt > 16) {
                break;
              }
            }

            cnt = 0;

            while (execargs.replace("<eos::wfe::rgid>",
                                    eos::common::StringConversion::GetSizeString(cv,
                                        (unsigned long long) mVid.gid))) {
              if (++cnt > 16) {
                break;
              }
            }

            cnt = 0;

            while (execargs.replace("<eos::wfe::username>",
                                    user_name.c_str())) {
              if (++cnt > 16) {
                break;
              }
            }

            cnt = 0;

            while (execargs.replace("<eos::wfe::groupname>",
                                    group_name.c_str())) {
              if (++cnt > 16) {
                break;
              }
            }

            cnt = 0;

            while (execargs.replace("<eos::wfe::rusername>",
                                    mVid.uid_string.c_str())) {
              if (++cnt > 16) {
                break;
              }
            }

            cnt = 0;

            while (execargs.replace("<eos::wfe::rgroupname>",
                                    mVid.gid_string.c_str())) {
              if (++cnt > 16) {
                break;
              }
            }

            cnt = 0;

            while (execargs.replace("<eos::wfe::host>",
                                    mVid.host.c_str())) {
              if (++cnt > 16) {
                break;
              }
            }

            cnt = 0;

            while (execargs.replace("<eos::wfe::sec.app>",
                                    mVid.app.c_str())) {
              if (++cnt > 16) {
                break;
              }
            }

            cnt = 0;

            while (execargs.replace("<eos::wfe::sec.name>",
                                    mVid.name.c_str())) {
              if (++cnt > 16) {
                break;
              }
            }

            cnt = 0;

            while (execargs.replace("<eos::wfe::sec.prot>",
                                    mVid.prot.c_str())) {
              if (++cnt > 16) {
                break;
              }
            }

            cnt = 0;

            while (execargs.replace("<eos::wfe::sec.grps>",
                                    mVid.grps.c_str())) {
              if (++cnt > 16) {
                break;
              }
            }

            cnt = 0;

            while (execargs.replace("<eos::wfe::instance>",
                                    gOFS->MgmOfsInstanceName)) {
              if (++cnt > 16) {
                break;
              }
            }

            cnt = 0;

            while (execargs.replace("<eos::wfe::ctime.s>",
                                    eos::common::StringConversion::GetSizeString(cv,
                                        (unsigned long long) ctime.tv_sec))) {
              if (++cnt > 16) {
                break;
              }
            }

            cnt = 0;

            while (execargs.replace("<eos::wfe::mtime.s>",
                                    eos::common::StringConversion::GetSizeString(cv,
                                        (unsigned long long) ctime.tv_sec))) {
              if (++cnt > 16) {
                break;
              }
            }

            cnt = 0;

            while (execargs.replace("<eos::wfe::ctime.ns>",
                                    eos::common::StringConversion::GetSizeString(cv,
                                        (unsigned long long) ctime.tv_nsec))) {
              if (++cnt > 16) {
                break;
              }
            }

            cnt = 0;

            while (execargs.replace("<eos::wfe::mtime.ns>",
                                    eos::common::StringConversion::GetSizeString(cv,
                                        (unsigned long long) ctime.tv_nsec))) {
              if (++cnt > 16) {
                break;
              }
            }

            cnt = 0;

            while (execargs.replace("<eos::wfe::ctime>",
                                    eos::common::StringConversion::GetSizeString(cv,
                                        (unsigned long long) ctime.tv_sec))) {
              if (++cnt > 16) {
                break;
              }
            }

            cnt = 0;

            while (execargs.replace("<eos::wfe::mtime>",
                                    eos::common::StringConversion::GetSizeString(cv,
                                        (unsigned long long) ctime.tv_sec))) {
              if (++cnt > 16) {
                break;
              }
            }

            cnt = 0;

            while (execargs.replace("<eos::wfe::size>",
                                    eos::common::StringConversion::GetSizeString(cv,
                                        (unsigned long long) cfmd->getSize()))) {
              if (++cnt > 16) {
                break;
              }
            }

            cnt = 0;

            while (execargs.replace("<eos::wfe::cid>",
                                    eos::common::StringConversion::GetSizeString(cv,
                                        (unsigned long long) cfmd->getContainerId()))) {
              if (++cnt > 16) {
                break;
              }
            }

            cnt = 0;

            while (execargs.replace("<eos::wfe::fid>",
                                    eos::common::StringConversion::GetSizeString(cv, (unsigned long long) mFid))) {
              if (++cnt > 16) {
                break;
              }
            }

            const std::string hex_fid = eos::common::FileId::Fid2Hex(mFid);
            cnt = 0;

            while (execargs.replace("<eos::wfe::fxid>", hex_fid.c_str())) {
              if (++cnt > 16) {
                break;
              }
            }

            std::string turl = "root://";
            turl += gOFS->MgmOfsAlias.c_str();
            turl += "/";
            turl += fullpath;
            turl += "?eos.lfn=fxid:";
            turl += hex_fid.c_str();
            cnt = 0;

            while (execargs.replace("<eos::wfe::turl>",
                                    turl.c_str())) {
              if (++cnt > 16) {
                break;
              }
            }

            unbase64 = cfmd->getName().c_str();
            eos::common::SymKey::Base64(unbase64, base64);
            cnt = 0;

            while (execargs.replace("<eos::wfe::name>", unbase64.c_str())) {
              if (++cnt > 16) {
                break;
              }
            }

            cnt = 0;

            while (execargs.replace("<eos::wfe::base64:name>", base64.c_str())) {
              if (++cnt > 16) {
                break;
              }
            }

            unbase64 = cfmd->getLink().c_str();
            eos::common::SymKey::Base64(unbase64, base64);
            cnt = 0;

            while (execargs.replace("<eos::wfe::link>", unbase64.c_str())) {
              if (++cnt > 16) {
                break;
              }
            }

            cnt = 0;

            while (execargs.replace("<eos::wfe::base64:link>", base64.c_str())) {
              if (++cnt > 16) {
                break;
              }
            }

            cnt = 0;

            while (execargs.replace("<eos::wfe::checksum>", checksum.c_str())) {
              if (++cnt > 16) {
                break;
              }
            }

            cnt = 0;

            while (execargs.replace("<eos::wfe::checksumtype>",
                                    eos::common::LayoutId::GetChecksumString(cfmd->getLayoutId()))) {
              if (++cnt > 16) {
                break;
              }
            }

            cnt = 0;

            while (execargs.replace("<eos::wfe::event>", mActions[0].mEvent.c_str())) {
              if (++cnt > 16) {
                break;
              }
            }

            cnt = 0;

            while (execargs.replace("<eos::wfe::queue>", mActions[0].mQueue.c_str())) {
              if (++cnt > 16) {
                break;
              }
            }

            cnt = 0;

            while (execargs.replace("<eos::wfe::workflow>",
                                    mActions[0].mWorkflow.c_str())) {
              if (++cnt > 16) {
                break;
              }
            }

            cnt = 0;

            while (execargs.replace("<eos::wfe::vpath>", mWorkflowPath.c_str())) {
              if (++cnt > 16) {
                break;
              }
            }

            time_t now = time(NULL);
            cnt = 0;

            while (execargs.replace("<eos::wfe::now>",
                                    eos::common::StringConversion::GetSizeString(cv, (unsigned long long) now))) {
              if (++cnt > 16) {
                break;
              }
            }

            int xstart = 0;
            cnt = 0;

            while ((xstart = execargs.find("<eos::wfe::fxattr:")) != STR_NPOS) {
              if (++cnt > 256) {
                break;
              }

              int xend = execargs.find(">", xstart);

              if (xend == STR_NPOS) {
                format_error = true;
                break;
              } else {
                bool b64encode = false;
                std::string key;
                std::string value;
                key.assign(execargs.c_str() + xstart + 18, xend - xstart - 18);
                execargs.erase(xstart, xend + 1 - xstart);
                XrdOucString skey = key.c_str();

                if (skey.beginswith("base64:")) {
                  key.erase(0, 7);
                  b64encode = true;
                }

                if (gOFS->_attr_get(*cfmd, key, value)) {
                  if (b64encode) {
                    unbase64 = value.c_str();
                    eos::common::SymKey::Base64(unbase64, base64);
                    value = base64.c_str();
                  }

                  if (xstart == execargs.length()) {
                    execargs += value.c_str();
                  } else {
                    execargs.insert(value.c_str(), xstart);
                  }
                } else {
                  execargs.insert("UNDEF", xstart);
                }
              }
            }

            xstart = 0;
            cnt = 0;

            while ((xstart = execargs.find("<eos::wfe::cxattr:")) != STR_NPOS) {
              if (++cnt > 256) {
                break;
              }

              int xend = execargs.find(">", xstart);

              if (xend == STR_NPOS) {
                format_error = true;
                break;
              } else {
                bool b64encode = false;
                std::string key;
                std::string value;
                key.assign(execargs.c_str() + xstart + 18, xend - xstart - 18);
                execargs.erase(xstart, xend + 1 - xstart);
                XrdOucString skey = key.c_str();

                if (skey.beginswith("base64:")) {
                  key.erase(0, 7);
                  b64encode = true;
                }

                if (gOFS->_attr_get(*ccmd, key, value)) {
                  if (b64encode) {
                    unbase64 = value.c_str();
                    eos::common::SymKey::Base64(unbase64, base64);
                    value = base64.c_str();
                  }

                  if (xstart == execargs.length()) {
                    execargs += value.c_str();
                  } else {
                    execargs.insert(value.c_str(), xstart);
                  }
                } else {
                  execargs.insert("UNDEF", xstart);
                }
              }
            }

            if (execargs.find("<eos::wfe::base64:metadata>") != STR_NPOS) {
              XrdOucString out = "";
              XrdOucString err = "";
              // ---------------------------------------------------------------------------------
              // run file info to get file md
              // ---------------------------------------------------------------------------------
              XrdOucString file_metadata;
              ProcCommand Cmd;
              XrdOucString info;
              info = "mgm.cmd=fileinfo&mgm.path=fid:";
              info += eos::common::StringConversion::GetSizeString(cv,
                      (unsigned long long) mFid);
              info += "&mgm.file.info.option=-m";
              Cmd.open("/proc/user", info.c_str(), lRootVid, &lError);
              Cmd.AddOutput(out, err);
              Cmd.close();
              file_metadata = out;

              if (err.length()) {
                eos_static_err("msg=\"file info returned error\" err=\"%s\"", err.c_str());
              }

              cnt = 0;

              while (file_metadata.replace("\"", "'")) {
                if (++cnt > 16) {
                  break;
                }
              }

              out = err = "";
              // ---------------------------------------------------------------------------------
              // run container info to get container md
              // ---------------------------------------------------------------------------------
              XrdOucString container_metadata;
              info = "mgm.cmd=fileinfo&mgm.path=pid:";
              info += eos::common::StringConversion::GetSizeString(cv,
                      (unsigned long long) cfmd->getContainerId());
              info += "&mgm.file.info.option=-m";
              Cmd.open("/proc/user", info.c_str(), lRootVid, &lError);
              Cmd.AddOutput(out, err);
              Cmd.close();
              container_metadata = out;

              if (err.length()) {
                eos_static_err("msg=\"container info returned error\" err=\"%s\"", err.c_str());
              }

              cnt = 0;

              while (container_metadata.replace("\"", "'")) {
                if (++cnt > 16) {
                  break;
                }
              }

              std::string metadata = "\"fmd={ ";
              metadata += file_metadata.c_str();
              metadata += "} dmd={ ";
              metadata += container_metadata.c_str();
              metadata += "}\"";
              unbase64 = metadata.c_str();
              eos::common::SymKey::Base64(unbase64, base64);
              execargs.replace("<eos::wfe::base64:metadata>", base64.c_str());
            }

            execargs.replace("<eos::wfe::action>", mActions[0].mAction.c_str());
            std::string bashcmd = EOS_WFE_BASH_PREFIX + executable + " " + execargs.c_str();

            if (!format_error) {
              eos::common::ShellCmd cmd(bashcmd);
              eos_static_info("shell-cmd=\"%s\"", bashcmd.c_str());
              eos::common::cmd_status rc = cmd.wait(1800);
              // retrieve the stderr of this command
              XrdOucString outerr;
              char buff[65536];
              int end;
              memset(buff, 0, sizeof(buff));

              while ((end = ::read(cmd.errfd, buff, sizeof(buff))) > 0) {
                outerr += buff;
                memset(buff, 0, sizeof(buff));
              }

              eos_static_info("shell-cmd-stderr=%s", outerr.c_str());
              // scan for result tags referencing the trigger path
              xstart = 0;
              cnt = 0;

              while ((xstart = outerr.find("<eos::wfe::path::fxattr:", xstart)) != STR_NPOS) {
                if (++cnt > 256) {
                  break;
                }

                int xend = outerr.find(">", xstart);

                if (xend == STR_NPOS) {
                  eos_static_err("malformed shell stderr tag");
                  break;
                } else {
                  std::string key;
                  std::string value;
                  key.assign(outerr.c_str() + xstart + 24, xend - xstart - 24);
                  int vend = outerr.find(" ", xend + 1);

                  if (vend > 0) {
                    value.assign(outerr.c_str(), xend + 1, vend - (xend + 1));
                  } else {
                    value.assign(outerr.c_str(), xend + 1, string::npos);
                  }

                  // remove a possible line feed from the value
                  while (value.length() && (value[value.length() - 1] == '\n')) {
                    value.erase(value.length() - 1);
                  }

                  eos::Prefetcher::prefetchFileMDWithParentsAndWait(gOFS->eosView, mFid);
                  eos::common::RWMutexWriteLock nsLock(gOFS->eosViewRWMutex);

                  try {
                    fmd = gOFS->eosFileService->getFileMD(mFid);
                    base64 = value.c_str();
                    eos::common::SymKey::DeBase64(base64, unbase64);
                    fmd->setAttribute(key, unbase64.c_str());
                    fmd->setMTimeNow();
                    gOFS->eosView->updateFileStore(fmd.get());
                    errno = 0;
                    eos_static_info("msg=\"stored extended attribute\" key=%s value=%s",
                                    key.c_str(), value.c_str());
                  } catch (eos::MDException& e) {
                    eos_static_err("msg=\"failed set extended attribute\" key=%s value=%s",
                                   key.c_str(), value.c_str());
                  }
                }

                xstart++;
              }

              retc = rc.exit_code;

              if (rc.exit_code) {
                eos_static_err("msg=\"failed to run bash workflow\" job=\"%s\" retc=%d",
                               mDescription.c_str(), rc.exit_code);
                int retry = 0;
                time_t delay = 0;

                if (rc.exit_code == EAGAIN) {
                  try {
                    std::string retryattr = "sys.workflow." + mActions[0].mEvent + "." +
                                            mActions[0].mWorkflow + ".retry.max";
                    std::string delayattr = "sys.workflow." + mActions[0].mEvent + "." +
                                            mActions[0].mWorkflow + ".retry.delay";
                    eos_static_info("%s %s", retryattr.c_str(), delayattr.c_str());
                    std::string value = ccmd->getAttribute(retryattr);
                    retry = (int)strtoul(value.c_str(), 0, 10);
                    value = ccmd->getAttribute(delayattr);
                    delay = (int)strtoul(value.c_str(), 0, 10);
                  } catch (eos::MDException& e) {
                    execargs.insert("UNDEF", xstart);
                  }

                  if (!IsSync() && (mRetry < retry)) {
                    storetime = (time_t) mActions[0].mTime + delay;
                    // can retry
                    Move("r", "e", storetime, ++mRetry);
                    XrdOucString log = "scheduled for retry";
                    Results("e", EAGAIN, log, storetime);
                  } else {
                    storetime = (time_t) mActions[0].mTime;
                    // can not retry
                    Move("r", "f", storetime, mRetry);
                    XrdOucString log = "workflow failed without possibility to retry";
                    Results("f", rc.exit_code, log, storetime);
                  }
                } else {
                  storetime = 0;
                  // can not retry
                  Move("r", "f", storetime);
                  XrdOucString log = "workflow failed without possibility to retry";
                  Results("f", rc.exit_code, log, storetime);
                }
              } else {
                eos_static_info("msg=\"done bash workflow\" job=\"%s\"",
                                mDescription.c_str());
                storetime = 0;
                Move("r", "d", storetime);
                XrdOucString log = "workflow succeeded";
                Results("d", rc.exit_code, log, storetime);
              }

              // scan for result tags referencing the workflow path
              xstart = 0;
              cnt = 0;

              while ((xstart = outerr.find("<eos::wfe::vpath::fxattr:",
                                           xstart)) != STR_NPOS) {
                if (++cnt > 256) {
                  break;
                }

                int xend = outerr.find(">", xstart);

                if (xend == STR_NPOS) {
                  eos_static_err("malformed shell stderr tag");
                  break;
                } else {
                  std::string key;
                  std::string value;
                  key.assign(outerr.c_str() + xstart + 25, xend - xstart - 25);
                  int vend = outerr.find(" ", xend + 1);

                  if (vend > 0) {
                    value.assign(outerr.c_str(), xend + 1, vend - (xend + 1));
                  } else {
                    value.assign(outerr.c_str(), xend + 1, string::npos);
                  }

                  eos::Prefetcher::prefetchFileMDAndWait(gOFS->eosView, mWorkflowPath);
                  eos::common::RWMutexWriteLock nsLock(gOFS->eosViewRWMutex);

                  try {
                    fmd = gOFS->eosView->getFile(mWorkflowPath);
                    base64 = value.c_str();
                    eos::common::SymKey::DeBase64(base64, unbase64);
                    fmd->setAttribute(key, unbase64.c_str());
                    fmd->setMTimeNow();
                    gOFS->eosView->updateFileStore(fmd.get());
                    errno = 0;
                    eos_static_info("msg=\"stored extended attribute on vpath\" vpath=%s key=%s value=%s",
                                    mWorkflowPath.c_str(), key.c_str(), value.c_str());
                  } catch (eos::MDException& e) {
                    eos_static_err("msg=\"failed set extended attribute\" key=%s value=%s",
                                   key.c_str(), value.c_str());
                  }
                }

                xstart++;
              }
            } else {
              retc = EINVAL;
              storetime = 0;
              // cannot retry
              Move(mActions[0].mQueue, "f", storetime);
              XrdOucString log = "workflow failed to invalid arguments";
              Results("f", retc, log, storetime);
            }
          } else {
            storetime = 0;
            retc = EINVAL;
            viewReadLock.Release();
            eos_static_err("msg=\"failed to run bash workflow - file gone\" job=\"%s\"",
                           mDescription.c_str());
            Move(mActions[0].mQueue, "g", storetime);
            XrdOucString log = "workflow failed to invalid arguments - file is gone";
            Results("g", retc, log, storetime);
          }
        } else {
          storetime = 0;
          retc = EINVAL;
          eos_static_err("msg=\"failed to run bash workflow - executable name modifies path\" job=\"%s\"",
                         mDescription.c_str());
          Move(mActions[0].mQueue, "g", storetime);
        }
      } else if (gOFS->mTapeEnabled && method == "proto") {
        return HandleProtoMethodEvents(errorMsg, ininfo);
      } else {
        storetime = 0;
        eos_static_err("msg=\"moving unknown workflow\" job=\"%s\"",
                       mDescription.c_str());
        Move(mActions[0].mQueue, "g", storetime);
        XrdOucString log = "workflow is not known";
        Results("g", EINVAL, log, storetime);
      }
    } else {
      storetime = 0;
      retc = EINVAL;
      eos_static_err("msg=\"moving illegal workflow\" job=\"%s\"",
                     mDescription.c_str());
      Move(mActions[0].mQueue, "g", storetime);
      XrdOucString log = "workflow illegal";
      Results("g", retc, log, storetime);
    }
  } else {
    //Delete(mActions[0].mQueue);
  }

  return retc;
}


/*----------------------------------------------------------------------------*/
/**
 * @brief Handles "proto" method events
 * @param errorMsg out parameter giving the text of any error
 * @return SFS_OK if success
 */
/*----------------------------------------------------------------------------*/
int WFE::Job::HandleProtoMethodEvents(std::string& errorMsg,
                                      const char* const ininfo)
{
  const auto event = mActions[0].mEvent;
  std::string fullPath;

  try {
    eos::Prefetcher::prefetchFileMDWithParentsAndWait(gOFS->eosView, mFid);
    eos::common::RWMutexReadLock rlock(gOFS->eosViewRWMutex);
    auto fmd = gOFS->eosFileService->getFileMD(mFid);
    fullPath = gOFS->eosView->getUri(fmd.get());
  } catch (eos::MDException& e) {
    eos_static_err("Could not get metadata for file %u. Reason: %s", mFid,
                   e.getMessage().str().c_str());
    MoveWithResults(ENOENT);
    return ENOENT;
  }

  {
    std::string opaqueRequestIdStr;

    if (nullptr != ininfo) {
      XrdOucEnv opaque(ininfo);
      const char* const opaqueRequestId = opaque.Get("mgm.reqid");

      if (nullptr != opaqueRequestId) {
        opaqueRequestIdStr = opaqueRequestId;
      }
    }

    auto eventUpperCase = event;
    std::transform(eventUpperCase.begin(), eventUpperCase.end(),
                   eventUpperCase.begin(),
    [](unsigned char c) {
      return std::toupper(c);
    }
                  );
    eos_static_info("%s %s %s %s fxid=%08llx mgm.reqid=\"%s\"",
                    mActions[0].mWorkflow.c_str(),
                    eventUpperCase.c_str(),
                    fullPath.c_str(), gOFS->ProtoWFEndPoint.c_str(), mFid,
                    opaqueRequestIdStr.c_str());
  }

  if (event == "sync::prepare" || event == "prepare") {
    return HandleProtoMethodPrepareEvent(fullPath, ininfo, errorMsg);
  } else if (event == "sync::abort_prepare" || event == "abort_prepare") {
    return HandleProtoMethodAbortPrepareEvent(fullPath, ininfo, errorMsg);
  } else if (event == "sync::evict_prepare" || event == "evict_prepare") {
    return HandleProtoMethodEvictPrepareEvent(fullPath, ininfo, errorMsg);
  } else if (event == "sync::create" || event == "create") {
    return HandleProtoMethodCreateEvent(fullPath, errorMsg);
  } else if (event == "sync::delete" || event == "delete") {
    return HandleProtoMethodDeleteEvent(fullPath, errorMsg);
  } else if (event == "sync::closew" || event == "closew") {
    return HandleProtoMethodCloseEvent(event, fullPath, ininfo);
  } else if (event == "sync::archived" || event == "archived") {
    return HandleProtoMethodArchivedEvent(event, fullPath, ininfo);
  } else if (event == RETRIEVE_FAILED_WORKFLOW_NAME) {
    return HandleProtoMethodRetrieveFailedEvent(fullPath);
  } else if (event == ARCHIVE_FAILED_WORKFLOW_NAME) {
    return HandleProtoMethodArchiveFailedEvent(fullPath);
  } else if (event == "sync::offline" || event == "offline") {
    return HandleProtoMethodOfflineEvent(fullPath, ininfo, errorMsg);
  } else if (event == "sync::update_fid" || event == "update_fid") {
    return HandleProtoMethodUpdateFidEvent(fullPath, errorMsg);
  } else {
    eos_static_err("Unknown event %s for proto workflow", event.c_str());
    MoveWithResults(SFS_ERROR);
    return SFS_ERROR;
  }
}


int
WFE::Job::HandleProtoMethodPrepareEvent(const std::string& fullPath,
                                        const char* const ininfo,
                                        std::string& errorMsg)
{
  EXEC_TIMING_BEGIN("Proto::Prepare");
  gOFS->MgmStats.Add("Proto::Prepare", 0, 0, 1);
  const std::string prepareRequestId = GetPrepareRequestIdFromOpaqueData(ininfo);
  const std::string prepareActivity = GetPrepareActivityFromOpaqueData(ininfo);
  const int prepareRc = IdempotentPrepare(fullPath, prepareRequestId,
                                          prepareActivity, errorMsg);
  EXEC_TIMING_END("Proto::Prepare");
  return prepareRc;
}


std::string
WFE::Job::GetPrepareRequestIdFromOpaqueData(const char* const ininfo)
{
  // Get the new request ID from the opaque data and add it to the list
  XrdOucEnv opaque(ininfo);
  const char* const prepareRequestId = opaque.Get("mgm.reqid");

  if (prepareRequestId == nullptr) {
    throw_mdexception(EINVAL, "mgm.reqid does not exist in opaque data.");
  } else if (*prepareRequestId == '\0') {
    throw_mdexception(EINVAL, "mgm.reqid has no value set in opaque data.");
  }

  return prepareRequestId;
}


std::string
WFE::Job::GetPrepareActivityFromOpaqueData(const char* const ininfo)
{
  // Get the activity from the opaque data and add it to the list
  XrdOucEnv opaque(ininfo);
  const char* const prepareActivity = opaque.Get("activity");

  if (prepareActivity == nullptr) {
    return "";
  }

  return prepareActivity;
}


int
WFE::Job::IdempotentPrepare(const std::string& fullPath,
                            const std::string& prepareRequestId,
                            const std::string& prepareActivity, std::string& errorMsg)
{
  using namespace std::chrono;
  struct stat buf;
  XrdOucErrInfo errInfo;
  bool onDisk;
  bool onTape;
  struct timespec ts_now;
  eos::common::Timing::GetTimeSpec(ts_now);
  EosCtaReporterPrepareWfe eosLog;
  eosLog
  .addParam(EosCtaReportParam::SEC_APP, "tape_wfe")
  .addParam(EosCtaReportParam::LOG, std::string(gOFS->logId))
  .addParam(EosCtaReportParam::PATH, fullPath)
  .addParam(EosCtaReportParam::RUID, mVid.uid)
  .addParam(EosCtaReportParam::RGID, mVid.gid)
  .addParam(EosCtaReportParam::TD, mVid.tident.c_str())
  .addParam(EosCtaReportParam::PREP_WFE_EVENT, "stage")
  .addParam(EosCtaReportParam::PREP_WFE_ACTIVITY, prepareActivity)
  .addParam(EosCtaReportParam::TS, ts_now.tv_sec)
  .addParam(EosCtaReportParam::TNS, ts_now.tv_nsec);

  // Check if we have a disk replica and if not, whether it's on tape
  if (gOFS->_stat(fullPath.c_str(), &buf, errInfo, mVid, nullptr, nullptr,
                  false) == 0) {
    // Note that buf.st_mode is an unsigned integer
    onDisk = (buf.st_mode & EOS_TAPE_MODE_T) ? buf.st_nlink > 1 : buf.st_nlink > 0;
    onTape = (buf.st_mode & EOS_TAPE_MODE_T) != 0;
    eosLog
    .addParam(EosCtaReportParam::PREP_WFE_ONDISK, onDisk)
    .addParam(EosCtaReportParam::PREP_WFE_ONTAPE, onTape);
  } else {
    std::stringstream err_message;
    err_message <<
                "Cannot determine file and disk replicas, not doing the prepare. Reason: " <<
                errInfo.getErrText();
    eos_static_err(err_message.str().c_str());
    eosLog
    .addParam(EosCtaReportParam::PREP_WFE_SENTTOCTA, false)
    .addParam(EosCtaReportParam::PREP_WFE_ERROR, err_message.str());
    MoveWithResults(EAGAIN);
    return EAGAIN;
  }

  uid_t cuid = 99;
  gid_t cgid = 99;

  if (onDisk) {
    eos_static_info("File %s is already on disk, nothing to prepare. Eviction counter will be incremented.",
                    fullPath.c_str());

    try {
      int evictionCounter = 0;
      eos::common::RWMutexWriteLock lock(gOFS->eosViewRWMutex);
      auto fmd = gOFS->eosFileService->getFileMD(mFid);

      if (fmd->hasAttribute(RETRIEVE_EVICT_COUNTER_NAME)) {
        evictionCounter = std::stoi(fmd->getAttribute(RETRIEVE_EVICT_COUNTER_NAME));
      }

      fmd->setAttribute(RETRIEVE_EVICT_COUNTER_NAME,
                        std::to_string(++evictionCounter));
      gOFS->eosView->updateFileStore(fmd.get());
      eosLog.addParam(EosCtaReportParam::PREP_WFE_EVICTCOUNTER, evictionCounter);
    } catch (eos::MDException& ex) {
      std::stringstream err_message;
      err_message << "msg=\"could not update eviction counter for file " << fullPath;
      eos_static_err(err_message.str().c_str());
      eosLog.addParam(EosCtaReportParam::PREP_WFE_ERROR, err_message.str());
    }

    eosLog.addParam(EosCtaReportParam::PREP_WFE_SENTTOCTA, false);
    MoveWithResults(SFS_OK);
    return SFS_OK;
  } else if (!onTape) {
    std::stringstream err_message;
    err_message << "File " << fullPath <<
                "  is not on disk nor on tape, cannot prepare it.";
    eos_static_err(err_message.str().c_str());
    eosLog
    .addParam(EosCtaReportParam::PREP_WFE_SENTTOCTA, false)
    .addParam(EosCtaReportParam::PREP_WFE_ERROR, err_message.str());
    MoveWithResults(ENODATA);
    return ENODATA;
  } else {
    eos::common::RWMutexWriteLock lock;
    lock.Grab(gOFS->eosViewRWMutex);
    auto fmd = gOFS->eosFileService->getFileMD(mFid);
    // Get the list of in-flight Prepare requests for this file (if any)
    XattrSet prepareReqIds;

    if (fmd->hasAttribute(RETRIEVE_REQID_ATTR_NAME)) {
      prepareReqIds.deserialize(fmd->getAttribute(RETRIEVE_REQID_ATTR_NAME));
    }

    bool isFirstPrepare = prepareReqIds.values.empty();
    prepareReqIds.values.insert(prepareRequestId.c_str());
    eosLog
    .addParam(EosCtaReportParam::PREP_WFE_FIRSTPREPARE, isFirstPrepare)
    .addParam(EosCtaReportParam::PREP_WFE_REQID, prepareRequestId)
    .addParam(EosCtaReportParam::PREP_WFE_REQCOUNT, prepareReqIds.values.size())
    .addParam(EosCtaReportParam::PREP_WFE_REQLIST, prepareReqIds.serialize());

    try {
      fmd->setAttribute(RETRIEVE_REQID_ATTR_NAME, prepareReqIds.serialize());

      // if we are the first to retrieve the file
      if (isFirstPrepare) {
        fmd->setAttribute(RETRIEVE_ERROR_ATTR_NAME, "");
        // Read these attributes here to optimize locking
        cuid = fmd->getCUid();
        cgid = fmd->getCGid();
        gOFS->eosView->updateFileStore(fmd.get());
      } else {
        eos_static_info("File %s is already being retrieved by %u clients.",
                        fullPath.c_str(), prepareReqIds.values.size() - 1);
        eosLog.addParam(EosCtaReportParam::PREP_WFE_SENTTOCTA, false);
        MoveWithResults(SFS_OK);
        return SFS_OK;
      }
    } catch (eos::MDException& ex) {
      lock.Release();
      std::stringstream err_message;
      err_message << "Could not write attributes " << RETRIEVE_REQID_ATTR_NAME <<
                  " and " << RETRIEVE_ERROR_ATTR_NAME
                  << " for file " << fullPath.c_str() << ". Not doing the retrieve.";
      eos_static_err(err_message.str().c_str());
      eosLog
      .addParam(EosCtaReportParam::PREP_WFE_SENTTOCTA, false)
      .addParam(EosCtaReportParam::PREP_WFE_ERROR, err_message.str());
      MoveWithResults(EAGAIN);
      return EAGAIN;
    }
  }

  // If we reached this point: the file is not on disk, it is on tape, and this is the first Prepare
  // request for this file. Proceed with issuing the Prepare request to the tape back-end.
  cta::xrd::Request request;
  auto notification = request.mutable_notification();
  notification->mutable_cli()->mutable_user()->set_username(GetUserName(
        mVid.uid));
  notification->mutable_cli()->mutable_user()->set_groupname(GetGroupName(
        mVid.gid));
  auto xAttrs = CollectAttributes(fullPath);

  for (const auto& attribute : xAttrs) {
    google::protobuf::MapPair<std::string, std::string> attr(attribute.first,
        attribute.second);
    notification->mutable_file()->mutable_xattr()->insert(attr);
  }

  if (prepareActivity.length()) {
    google::protobuf::MapPair<std::string, std::string> attr("activity",
        prepareActivity);
    notification->mutable_file()->mutable_xattr()->insert(attr);
  }

  notification->mutable_wf()->set_event(cta::eos::Workflow::PREPARE);
  notification->mutable_file()->set_lpath(fullPath);
  notification->mutable_wf()->mutable_instance()->set_name(
    gOFS->MgmOfsInstanceName.c_str());
  notification->mutable_file()->set_fid(mFid);
  notification->mutable_file()->mutable_owner()->set_uid(cuid);
  notification->mutable_file()->mutable_owner()->set_gid(cgid);
  notification->mutable_file()->set_disk_file_id("0x" +
      eos::common::StringConversion::integral_to_hex(mFid));

  if (xAttrs.count(ARCHIVE_FILE_ID_ATTR_NAME)) {
<<<<<<< HEAD
    notification->mutable_file()->set_archive_file_id(std::stoi(
          xAttrs[ARCHIVE_FILE_ID_ATTR_NAME]));
=======
    notification->mutable_file()->set_archive_file_id(CtaUtils::toUint64(xAttrs[ARCHIVE_FILE_ID_ATTR_NAME]));
>>>>>>> fca10abe
  }

  if (xAttrs.count(ARCHIVE_STORAGE_CLASS_ATTR_NAME)) {
    notification->mutable_file()->set_storage_class(
      xAttrs[ARCHIVE_STORAGE_CLASS_ATTR_NAME]);
  }

  if (xAttrs.count(EOS_BTIME)) {
    eos::IFileMD::ctime_t btime {0, 0};
    Timing::Timespec_from_TimespecStr(xAttrs[EOS_BTIME], btime);
    notification->mutable_file()->mutable_btime()->set_sec(btime.tv_sec);
    notification->mutable_file()->mutable_btime()->set_nsec(btime.tv_nsec);
  }

  auto fxidString = StringConversion::FastUnsignedToAsciiHex(mFid);
  std::ostringstream destStream;
  std::string mgmHostName;

  if (gOFS->MgmOfsAlias.length()) {
    mgmHostName = gOFS->MgmOfsAlias.c_str();
  } else if (gOFS->HostName != nullptr) {
    mgmHostName = gOFS->HostName;
  } else {
    std::stringstream err_message;
    err_message <<
                "IdempotentPrepare() failed: Could not determine the value of mgmHostName";
    eos_static_err(err_message.str().c_str());
    eosLog
    .addParam(EosCtaReportParam::PREP_WFE_SENTTOCTA, false)
    .addParam(EosCtaReportParam::PREP_WFE_ERROR, err_message.str());
    MoveWithResults(ENODATA);
    return ENODATA;
  }

  eosLog.addParam(EosCtaReportParam::HOST, mgmHostName);
  destStream << "root://" << mgmHostName << "/" << fullPath << "?eos.lfn=fxid:"
             << fxidString;
  destStream << "&eos.ruid=0&eos.rgid=0&eos.injection=1&eos.workflow=" <<
             RETRIEVE_WRITTEN_WORKFLOW_NAME <<
             "&eos.space=" << gOFS->mPrepareDestSpace;
  notification->mutable_transport()->set_dst_url(destStream.str());
  std::ostringstream errorReportStream;
  errorReportStream << "eosQuery://" << mgmHostName
                    << "//eos/wfe/passwd?mgm.pcmd=event&mgm.fid=" << fxidString
                    << "&mgm.logid=cta&mgm.event=" << RETRIEVE_FAILED_WORKFLOW_NAME
                    << "&mgm.workflow=default&mgm.path=/dummy_path&mgm.ruid=0&mgm.rgid=0&mgm.errmsg=";
  notification->mutable_transport()->set_error_report_url(
    errorReportStream.str());
  auto sendResult = SendProtoWFRequest(this, fullPath, request, errorMsg);
  // Create timestamp
  std::string ctimestr(std::to_string(system_clock::to_time_t(
                                        system_clock::now())));

  if (sendResult == 0) {
    // Update the timestamp of the last Prepare request that was successfully sent
    eos::common::RWMutexWriteLock lock(gOFS->eosViewRWMutex);
    auto fmd = gOFS->eosFileService->getFileMD(mFid);

    try {
      fmd->setAttribute(RETRIEVE_REQTIME_ATTR_NAME, ctimestr);
      gOFS->eosView->updateFileStore(fmd.get());
    } catch (eos::MDException& ex) {
      // fail silently if we couldn't update the timestamp
    }
  } else {
    if (errorMsg.empty()) {
      errorMsg = "Prepare handshake failed";
    }

    std::string errorMsgAttr = ctimestr + " -> " + errorMsg;
    eos::common::RWMutexWriteLock lock(gOFS->eosViewRWMutex);
    auto fmd = gOFS->eosFileService->getFileMD(mFid);

    try {
      // Delete the request ID from the extended attributes so it can be retried
      fmd->setAttribute(RETRIEVE_REQID_ATTR_NAME, "");
      fmd->setAttribute(RETRIEVE_REQTIME_ATTR_NAME, "");
      fmd->setAttribute(RETRIEVE_ERROR_ATTR_NAME, errorMsgAttr);
      gOFS->eosView->updateFileStore(fmd.get());
    } catch (eos::MDException& ex) {}
  }

  eosLog.addParam(EosCtaReportParam::PREP_WFE_SENTTOCTA, true);
  return sendResult;
}


int
WFE::Job::HandleProtoMethodAbortPrepareEvent(const std::string& fullPath,
    const char* const ininfo,
    std::string& errorMsg)
{
  EXEC_TIMING_BEGIN("Proto::Prepare::Abort");
  gOFS->MgmStats.Add("Proto::Prepare::Abort", 0, 0, 1);
  EosCtaReporterPrepareWfe eosLog;
  eosLog
  .addParam(EosCtaReportParam::SEC_APP, "tape_wfe")
  .addParam(EosCtaReportParam::LOG, std::string(gOFS->logId))
  .addParam(EosCtaReportParam::PATH, fullPath)
  .addParam(EosCtaReportParam::RUID, mVid.uid)
  .addParam(EosCtaReportParam::RGID, mVid.gid)
  .addParam(EosCtaReportParam::TD, mVid.tident.c_str())
  .addParam(EosCtaReportParam::PREP_WFE_EVENT, "abort");
  XattrSet prepareReqIds;
  {
    eos::common::RWMutexWriteLock lock;
    lock.Grab(gOFS->eosViewRWMutex);
    auto fmd = gOFS->eosFileService->getFileMD(mFid);

    try {
      if (fmd->hasAttribute(RETRIEVE_REQID_ATTR_NAME)) {
        prepareReqIds.deserialize(fmd->getAttribute(RETRIEVE_REQID_ATTR_NAME));
      }

      eosLog
      .addParam(EosCtaReportParam::PREP_WFE_REQCOUNT, prepareReqIds.values.size())
      .addParam(EosCtaReportParam::PREP_WFE_REQLIST, prepareReqIds.serialize());
    } catch (...) {
      lock.Release();
      std::stringstream err_message;
      err_message << "Could not determine ongoing retrieves for file " <<
                  fullPath.c_str() << ". Check the "
                  << RETRIEVE_REQID_ATTR_NAME << " extended attribute";
      eos_static_err(err_message.str().c_str());
      eosLog.addParam(EosCtaReportParam::PREP_WFE_ERROR, err_message.str());
      MoveWithResults(EAGAIN);
      return EAGAIN;
    }

    std::string opaqueRequestIdStr;

    try {
      // Remove the request ID from the list in the Xattr
      XrdOucEnv opaque(ininfo);
      const char* const opaqueRequestId = opaque.Get("mgm.reqid");

      if (nullptr != opaqueRequestId) {
        opaqueRequestIdStr = opaqueRequestId;
      }

      if (opaqueRequestId == nullptr) {
        throw_mdexception(EINVAL, "mgm.reqid does not exist in opaque data.");
      } else if (*opaqueRequestId == '\0') {
        throw_mdexception(EINVAL, "mgm.reqid has no value set in opaque data.");
      }

      eosLog.addParam(EosCtaReportParam::PREP_WFE_REQID, opaqueRequestId);

      if (prepareReqIds.values.erase(opaqueRequestId) != 1) {
        throw_mdexception(EINVAL, "Request ID not found in extended attributes");
      }

      fmd->setAttribute(RETRIEVE_REQID_ATTR_NAME, prepareReqIds.serialize());
      gOFS->eosView->updateFileStore(fmd.get());
    } catch (eos::MDException& ex) {
      lock.Release();
      std::stringstream err_message;
      err_message << "Error accessing attribute " << RETRIEVE_REQID_ATTR_NAME <<
                  " for file " << fullPath.c_str() << ". "
                  << "Not doing the abort retrieve.";
      eos_static_err(err_message.str().c_str());
      eosLog.addParam(EosCtaReportParam::PREP_WFE_ERROR, err_message.str());
      MoveWithResults(EAGAIN);
      return EAGAIN;
    }
  }

  if (!prepareReqIds.values.empty()) {
    // There are other pending Prepare requests on this file, just return OK
    eosLog.addParam(EosCtaReportParam::PREP_WFE_SENTTOCTA, false);
    MoveWithResults(SFS_OK);
    return SFS_OK;
  }

  // optimization for reduced memory IO during write lock
  cta::xrd::Request request;
  auto notification = request.mutable_notification();
  notification->mutable_cli()->mutable_user()->set_username(GetUserName(
        mVid.uid));
  notification->mutable_cli()->mutable_user()->set_groupname(GetGroupName(
        mVid.gid));
  auto xAttrs = CollectAttributes(fullPath);

  for (const auto& attribute : xAttrs) {
    google::protobuf::MapPair<std::string, std::string> attr(attribute.first,
        attribute.second);
    notification->mutable_file()->mutable_xattr()->insert(attr);
  }

  uid_t cuid = 99;
  gid_t cgid = 99;
  {
    eos::common::RWMutexReadLock rlock(gOFS->eosViewRWMutex);
    auto fmd = gOFS->eosFileService->getFileMD(mFid);
    cuid = fmd->getCUid();
    cgid = fmd->getCGid();
  }
  notification->mutable_file()->mutable_owner()->set_uid(cuid);
  notification->mutable_file()->mutable_owner()->set_gid(cgid);
  notification->mutable_wf()->set_event(cta::eos::Workflow::ABORT_PREPARE);
  notification->mutable_file()->set_lpath(fullPath);
  notification->mutable_wf()->mutable_instance()->set_name(
    gOFS->MgmOfsInstanceName.c_str());
  notification->mutable_file()->set_fid(mFid);
  notification->mutable_file()->set_disk_file_id("0x" +
      eos::common::StringConversion::integral_to_hex(mFid));

  if (xAttrs.count(ARCHIVE_FILE_ID_ATTR_NAME)) {
<<<<<<< HEAD
    notification->mutable_file()->set_archive_file_id(std::stoi(
          xAttrs[ARCHIVE_FILE_ID_ATTR_NAME]));
=======
    notification->mutable_file()->set_archive_file_id(CtaUtils::toUint64(xAttrs[ARCHIVE_FILE_ID_ATTR_NAME]));
>>>>>>> fca10abe
  }

  if (xAttrs.count(ARCHIVE_STORAGE_CLASS_ATTR_NAME)) {
    notification->mutable_file()->set_storage_class(
      xAttrs[ARCHIVE_STORAGE_CLASS_ATTR_NAME]);
  }

  if (xAttrs.count(EOS_BTIME)) {
    eos::IFileMD::ctime_t btime {0, 0};
    Timing::Timespec_from_TimespecStr(xAttrs[EOS_BTIME], btime);
    notification->mutable_file()->mutable_btime()->set_sec(btime.tv_sec);
    notification->mutable_file()->mutable_btime()->set_nsec(btime.tv_nsec);
  }

  auto s_ret = SendProtoWFRequest(this, fullPath, request, errorMsg);

  if (s_ret == 0) {
    eos::common::RWMutexWriteLock lock(gOFS->eosViewRWMutex);
    auto fmd = gOFS->eosFileService->getFileMD(mFid);

    try {
      // All Prepare requests cancelled by the user:
      // Delete the request time and error message from the extended attributes
      fmd->setAttribute(RETRIEVE_REQTIME_ATTR_NAME, "");
      fmd->setAttribute(RETRIEVE_ERROR_ATTR_NAME, "");
      gOFS->eosView->updateFileStore(fmd.get());
    } catch (eos::MDException& ex) {}
  }

  eosLog.addParam(EosCtaReportParam::PREP_WFE_SENTTOCTA, true);
  EXEC_TIMING_END("Proto::Prepare::Abort");
  return s_ret;
}

int
WFE::Job::HandleProtoMethodEvictPrepareEvent(const std::string& fullPath,
    const char* const ininfo,
    std::string& errorMsg)
{
  using namespace std::chrono;
  struct stat buf;
  XrdOucErrInfo errInfo;
  bool onDisk;
  bool onTape;
  EosCtaReporterPrepareWfe eosLog;
  eosLog
  .addParam(EosCtaReportParam::SEC_APP, "tape_wfe")
  .addParam(EosCtaReportParam::LOG, std::string(gOFS->logId))
  .addParam(EosCtaReportParam::PATH, fullPath)
  .addParam(EosCtaReportParam::RUID, mVid.uid)
  .addParam(EosCtaReportParam::RGID, mVid.gid)
  .addParam(EosCtaReportParam::TD, mVid.tident.c_str())
  .addParam(EosCtaReportParam::PREP_WFE_EVENT, "evict");
  EXEC_TIMING_BEGIN("Proto::EvictPrepare");
  gOFS->MgmStats.Add("Proto::EvictPrepare", 0, 0, 1);
  std::ostringstream preamble;
  preamble << "fxid=" << std::hex << mFid << " file=" << fullPath;

  // Check if we have a disk replica and if not, whether it's on tape
  if (gOFS->_stat(fullPath.c_str(), &buf, errInfo, mVid, nullptr, nullptr,
                  false) == 0) {
    onDisk = ((buf.st_mode & EOS_TAPE_MODE_T) ? buf.st_nlink - 1 : buf.st_nlink) >
             0;
    onTape = (buf.st_mode & EOS_TAPE_MODE_T) != 0;
    eosLog
    .addParam(EosCtaReportParam::PREP_WFE_ONDISK, onDisk)
    .addParam(EosCtaReportParam::PREP_WFE_ONTAPE, onTape);
  } else {
    std::ostringstream msg;
    msg << preamble.str() <<
        " msg=\"Cannot determine file and disk replicas, not doing the evict. Reason: "
        << errInfo.getErrText() << "\"";
    eos_static_err(msg.str().c_str());
    eosLog
    .addParam(EosCtaReportParam::PREP_WFE_SENTTOCTA, false)
    .addParam(EosCtaReportParam::PREP_WFE_ERROR, msg.str());
    MoveWithResults(EAGAIN);
    return EAGAIN;
  }

  if (!onDisk) {
    std::ostringstream msg;
    msg << preamble.str() << " msg=\"File is not on disk, nothing to evict.\"";
    eos_static_info(msg.str().c_str());
    eosLog.addParam(EosCtaReportParam::PREP_WFE_SENTTOCTA, false);
  } else if (!onTape) {
    std::ostringstream msg;
    msg << preamble.str() << " msg=\"File is not on tape, cannot evict it.\"";
    eos_static_err(msg.str().c_str());
    eosLog
    .addParam(EosCtaReportParam::PREP_WFE_SENTTOCTA, false)
    .addParam(EosCtaReportParam::PREP_WFE_ERROR, msg.str());
    MoveWithResults(ENODATA);
    return ENODATA;
  } else {
    const auto result = StagerrmAsRoot(mFid);

    if (0 == result.retc()) {
      std::ostringstream msg;
      msg << preamble.str() <<
          " msg=\"Successfully issued stagerrm for evict_prepare event\"";
      eos_static_info(msg.str().c_str());
    } else {
      std::ostringstream msg;
      msg << preamble.str() <<
          " msg=\"Failed to issue stagerrm for evict_prepare event\"";
      eos_static_info(msg.str().c_str());
      eosLog
      .addParam(EosCtaReportParam::PREP_WFE_SENTTOCTA, false)
      .addParam(EosCtaReportParam::PREP_WFE_ERROR, msg.str());
      MoveWithResults(EAGAIN);
      return EAGAIN;
    }
  }

  eosLog.addParam(EosCtaReportParam::PREP_WFE_SENTTOCTA, true);
  MoveWithResults(SFS_OK);
  EXEC_TIMING_END("Proto::EvictPrepare");
  return SFS_OK;
}

int
WFE::Job::HandleProtoMethodCreateEvent(const std::string& fullPath,
                                       std::string& errorMsg)
{
  EXEC_TIMING_BEGIN("Proto::Create");
  gOFS->MgmStats.Add("Proto::Create", 0, 0, 1);
  cta::xrd::Request request;
  auto notification = request.mutable_notification();
  notification->mutable_cli()->mutable_user()->set_username(GetUserName(
        mVid.uid));
  notification->mutable_cli()->mutable_user()->set_groupname(GetGroupName(
        mVid.gid));
  auto xAttrs = CollectAttributes(fullPath);

  for (const auto& attribute : xAttrs) {
    google::protobuf::MapPair<std::string, std::string> attr(attribute.first,
        attribute.second);
    notification->mutable_file()->mutable_xattr()->insert(attr);
  }

  uid_t cuid = 99;
  gid_t cgid = 99;
  {
    eos::common::RWMutexReadLock rlock(gOFS->eosViewRWMutex);
    auto fmd = gOFS->eosFileService->getFileMD(mFid);
    cuid = fmd->getCUid();
    cgid = fmd->getCGid();
  }
  notification->mutable_file()->mutable_owner()->set_uid(cuid);
  notification->mutable_file()->mutable_owner()->set_gid(cgid);
  notification->mutable_wf()->set_event(cta::eos::Workflow::CREATE);
  notification->mutable_wf()->mutable_instance()->set_name(
    gOFS->MgmOfsInstanceName.c_str());
  notification->mutable_file()->set_lpath(fullPath);
  notification->mutable_file()->set_fid(mFid);
  notification->mutable_file()->set_disk_file_id("0x" +
      eos::common::StringConversion::integral_to_hex(mFid));

  if (xAttrs.count(ARCHIVE_FILE_ID_ATTR_NAME)) {
<<<<<<< HEAD
    notification->mutable_file()->set_archive_file_id(std::stoi(
          xAttrs[ARCHIVE_FILE_ID_ATTR_NAME]));
=======
    notification->mutable_file()->set_archive_file_id(CtaUtils::toUint64(xAttrs[ARCHIVE_FILE_ID_ATTR_NAME]));
>>>>>>> fca10abe
  }

  if (xAttrs.count(ARCHIVE_STORAGE_CLASS_ATTR_NAME)) {
    notification->mutable_file()->set_storage_class(
      xAttrs[ARCHIVE_STORAGE_CLASS_ATTR_NAME]);
  }

  if (xAttrs.count(EOS_BTIME)) {
    eos::IFileMD::ctime_t btime {0, 0};
    Timing::Timespec_from_TimespecStr(xAttrs[EOS_BTIME], btime);
    notification->mutable_file()->mutable_btime()->set_sec(btime.tv_sec);
    notification->mutable_file()->mutable_btime()->set_nsec(btime.tv_nsec);
  }

  auto s_ret = SendProtoWFRequest(this, fullPath, request, errorMsg);
  EXEC_TIMING_END("Proto::Create");
  return s_ret;
}

int
WFE::Job::HandleProtoMethodDeleteEvent(const std::string& fullPath,
                                       std::string& errorMsg)
{
  EXEC_TIMING_BEGIN("Proto::Delete");
  gOFS->MgmStats.Add("Proto::Delete", 0, 0, 1);
  cta::xrd::Request request;
  auto notification = request.mutable_notification();
  notification->mutable_cli()->mutable_user()->set_username(GetUserName(
        mVid.uid));
  notification->mutable_cli()->mutable_user()->set_groupname(GetGroupName(
        mVid.gid));
  auto xAttrs = CollectAttributes(fullPath);

  for (const auto& attribute : xAttrs) {
    google::protobuf::MapPair<std::string, std::string> attr(attribute.first,
        attribute.second);
    notification->mutable_file()->mutable_xattr()->insert(attr);
  }

  notification->mutable_wf()->set_event(cta::eos::Workflow::DELETE);
  notification->mutable_wf()->mutable_instance()->set_name(
    gOFS->MgmOfsInstanceName.c_str());
  notification->mutable_file()->set_lpath(fullPath);
  notification->mutable_file()->set_fid(mFid);
  notification->mutable_file()->set_disk_file_id("0x" +
      eos::common::StringConversion::integral_to_hex(mFid));

  if (xAttrs.count(ARCHIVE_FILE_ID_ATTR_NAME)) {
<<<<<<< HEAD
    notification->mutable_file()->set_archive_file_id(std::stoi(
          xAttrs[ARCHIVE_FILE_ID_ATTR_NAME]));
=======
    notification->mutable_file()->set_archive_file_id(CtaUtils::toUint64(xAttrs[ARCHIVE_FILE_ID_ATTR_NAME]));
>>>>>>> fca10abe
  }

  if (xAttrs.count(ARCHIVE_STORAGE_CLASS_ATTR_NAME)) {
    notification->mutable_file()->set_storage_class(
      xAttrs[ARCHIVE_STORAGE_CLASS_ATTR_NAME]);
  }

  if (xAttrs.count(EOS_BTIME)) {
    eos::IFileMD::ctime_t btime {0, 0};
    Timing::Timespec_from_TimespecStr(xAttrs[EOS_BTIME], btime);
    notification->mutable_file()->mutable_btime()->set_sec(btime.tv_sec);
    notification->mutable_file()->mutable_btime()->set_nsec(btime.tv_nsec);
  }

  // IMPORTANT
  // Remove the tape location from the EOS namespace before actually deleting
  // the tape file(s). Doing these operations the other way around could result
  // in failing to remove the tape location of the file from the EOS namespace
  // after successfully deleting the actual tape files.  This would give the end
  // user a false sense of security that their tape file still exists when they
  // list it. This would be considered as data loss by the end user.
  // However, before deleting the file from the EOS namespace, we should log its contents.
  // This provides a way to recover the namespace after an unintended deletion of a file on tape.
  {
    struct timespec ts_now;
    eos::common::Timing::GetTimeSpec(ts_now);
    EosCtaReporterFileDeletion eosLog;
    auto fmd = gOFS->eosFileService->getFileMD(mFid);
    auto locations = fmd->getLocations();
    std::ostringstream locationsOStream;
    bool streamEmpty = true;

    for (auto& location : fmd->getLocations()) {
      locationsOStream << (streamEmpty ? "" : ",") << location;
      streamEmpty = false;
    }

    std::string checksum;
    eos::appendChecksumOnStringAsHex(fmd.get(), checksum);
    eosLog.addParam(EosCtaReportParam::SEC_APP, "tape_delete")
    .addParam(EosCtaReportParam::LOG, std::string(gOFS->logId))
    .addParam(EosCtaReportParam::PATH, fullPath)
    .addParam(EosCtaReportParam::RUID, mVid.uid)
    .addParam(EosCtaReportParam::RGID, mVid.gid)
    .addParam(EosCtaReportParam::TD, mVid.tident.c_str())
    .addParam(EosCtaReportParam::TS, ts_now.tv_sec)
    .addParam(EosCtaReportParam::TNS, ts_now.tv_nsec)
    .addParam(EosCtaReportParam::FILE_DEL_FID, fmd->getId())
    .addParam(EosCtaReportParam::FILE_DEL_FXID,
              eos::common::FileId::Fid2Hex(fmd->getId()).c_str())
    .addParam(EosCtaReportParam::FILE_DEL_EOS_BTIME, fmd->getAttribute(EOS_BTIME))
    .addParam(EosCtaReportParam::FILE_DEL_ARCHIVE_FILE_ID,
              fmd->getAttribute(ARCHIVE_FILE_ID_ATTR_NAME))
    .addParam(EosCtaReportParam::FILE_DEL_ARCHIVE_STORAGE_CLASS,
              fmd->getAttribute(ARCHIVE_STORAGE_CLASS_ATTR_NAME))
    .addParam(EosCtaReportParam::FILE_DEL_LOCATIONS, locationsOStream.str())
    .addParam(EosCtaReportParam::FILE_DEL_CHECKSUMTYPE,
              eos::common::LayoutId::GetChecksumString(fmd->getLayoutId()))
    .addParam(EosCtaReportParam::FILE_DEL_CHECKSUMVALUE, checksum)
    .addParam(EosCtaReportParam::FILE_DEL_SIZE, fmd->getSize());
  }
  bool tapeLocationWasRemoved = false;

  try {
    // remove tape location
    eos::common::RWMutexWriteLock lock(gOFS->eosViewRWMutex);
    auto fmd = gOFS->eosFileService->getFileMD(mFid);
    fmd->unlinkLocation(TAPE_FS_ID);
    fmd->removeLocation(TAPE_FS_ID);
    gOFS->eosView->updateFileStore(fmd.get());
    tapeLocationWasRemoved = true;
  } catch (eos::MDException& ex) {
    eos_static_err("msg=\"Failed to unlink tape location for file %s",
                   fullPath.c_str());
  }

  if (tapeLocationWasRemoved) {
    const int sendRc = SendProtoWFRequest(this, fullPath, request, errorMsg);

    if (SFS_OK != sendRc) {
      // The EOS namespace can ignore the failed deletion of the tape file(s) as
      // this only generates dark data tape which will be picked up later
      eos_static_err("msg=\"Failed to notify protocol buffer endpoint about the deletion of file %s: %s\" sendRc=%d",
                     fullPath.c_str(), errorMsg.c_str(), sendRc);
    }
  }

  EXEC_TIMING_END("Proto::Delete");
  return SFS_OK; // Ignore any failure in notifying the protocol buffer endpoint
}

int
WFE::Job::HandleProtoMethodCloseEvent(const std::string& event,
                                      const std::string& fullPath,
                                      const char* const ininfo)
{
  EXEC_TIMING_BEGIN("Proto::Close");
  gOFS->MgmStats.Add("Proto::Close", 0, 0, 1);

  if (mActions[0].mWorkflow == RETRIEVE_WRITTEN_WORKFLOW_NAME) {
    resetRetrieveIdListAndErrorMsg(fullPath);
  }

  {
    XrdOucEnv opaque(ininfo);
    const char* const archive_req_id = opaque.Get("mgm.archive_req_id");

    if (archive_req_id != nullptr && *archive_req_id != '\0') {
      try {
        eos::common::RWMutexWriteLock lock(gOFS->eosViewRWMutex);
        auto fmd = gOFS->eosFileService->getFileMD(mFid);
        fmd->setAttribute(CTA_OBJECTSTORE_ARCHIVE_REQ_ID_NAME, archive_req_id);
        gOFS->eosView->updateFileStore(fmd.get());
      } catch (std::exception& se) {
        eos_static_err("msg=\"Failed to set xattr: %s\" path=\"%s\" xattr_name=\"%s\" xattr_value=\"%s\"",
                       se.what(), fullPath.c_str(), CTA_OBJECTSTORE_ARCHIVE_REQ_ID_NAME,
                       archive_req_id);
      } catch (...) {
        eos_static_err("msg=\"Failed to set xattr: Caught an unknown exception\" path=\"%s\" xattr_name=\"%s\""
                       " xattr_value=\"%s\"", fullPath.c_str(), CTA_OBJECTSTORE_ARCHIVE_REQ_ID_NAME,
                       archive_req_id);
      }
    }
  }

  MoveWithResults(SFS_OK);
  EXEC_TIMING_END("Proto::Close");
  return SFS_OK;
}

void
WFE::Job::resetRetrieveIdListAndErrorMsg(const std::string& fullPath)
{
  std::string errorMsg;

  try {
    eos::common::RWMutexWriteLock lock(gOFS->eosViewRWMutex);
    XattrSet prepareReqIds;
    auto fmd = gOFS->eosFileService->getFileMD(mFid);

    if (fmd->hasAttribute(RETRIEVE_REQID_ATTR_NAME)) {
      prepareReqIds.deserialize(fmd->getAttribute(RETRIEVE_REQID_ATTR_NAME));
    }

    int evictionCounter = prepareReqIds.values.size();
    fmd->setAttribute(RETRIEVE_REQID_ATTR_NAME, "");
    fmd->setAttribute(RETRIEVE_REQTIME_ATTR_NAME, "");
    fmd->setAttribute(RETRIEVE_ERROR_ATTR_NAME, "");
    fmd->setAttribute(RETRIEVE_EVICT_COUNTER_NAME, std::to_string(evictionCounter));
    fmd->removeAttribute(CTA_OBJECTSTORE_REQ_ID_NAME);
    gOFS->eosView->updateFileStore(fmd.get());
    return;
  } catch (std::exception& se) {
    errorMsg = se.what();
  } catch (...) {
    errorMsg = "Caught an unknown exception";
  }

  // Reaching this point means an exception was thrown and caught
  eos_static_err("Could not reset retrieves counter and error attribute for file %s: %s",
                 fullPath.c_str(), errorMsg.c_str());
}

int
WFE::Job::HandleProtoMethodArchivedEvent(const std::string& event,
    const std::string& fullPath,
    const char* const ininfo)
{
  EXEC_TIMING_BEGIN("Proto::Archive");
  gOFS->MgmStats.Add("Proto::Archive", 0, 0, 1);
  std::string xattrCtaArchiveFileId;
  bool hasXattrCtaArchiveFileId = false;
  {
    eos::common::RWMutexReadLock lock(gOFS->eosViewRWMutex);
    auto fmd = gOFS->eosFileService->getFileMD(mFid);
    hasXattrCtaArchiveFileId = fmd->hasAttribute(ARCHIVE_FILE_ID_ATTR_NAME);

    if (hasXattrCtaArchiveFileId) {
      xattrCtaArchiveFileId = fmd->getAttribute(ARCHIVE_FILE_ID_ATTR_NAME);
    }
  }
  bool onlyTapeCopy = false;
  {
    eos::common::RWMutexReadLock lock(gOFS->eosViewRWMutex);
    auto fmd = gOFS->eosFileService->getFileMD(mFid);
    onlyTapeCopy = fmd->hasLocation(TAPE_FS_ID) && fmd->getLocations().size() == 1;
  }
  XrdOucEnv opaque(ininfo);
  const char* const opaqueCtaArchiveFileId = opaque.Get("cta_archive_file_id");

  if (event == "archived") {
    eos_static_err("The archived message for file %s is asynchronous when it should be synchronous."
                   " Ignoring request", fullPath.c_str());
  } else if (onlyTapeCopy) {
    eos_static_info("File %s already has a tape copy. Ignoring request.",
                    fullPath.c_str());
  } else if (!hasXattrCtaArchiveFileId) {
    eos_static_err("File %s does not have the %s attribute. Ignoring request.",
                   fullPath.c_str(), ARCHIVE_FILE_ID_ATTR_NAME);
  } else if (xattrCtaArchiveFileId.empty()) {
    eos_static_err("The %s attribute of file %s is an empty string. Ignoring request.",
                   ARCHIVE_FILE_ID_ATTR_NAME, fullPath.c_str());
  } else if (nullptr == opaqueCtaArchiveFileId) {
    eos_static_err("The opaque data of the archived message for file %s does not contain cta_archive_file_id."
                   " Ignoring request.", fullPath.c_str());
  } else if (xattrCtaArchiveFileId != opaqueCtaArchiveFileId) {
    eos_static_err("The %s attribute of file %s does not match cta_archive_file_id in the"
                   " opaque data of the archived message. xattrCtaArchiveFileId=%s opaqueCtaArchiveFileId=%s."
                   " Ignoring request.",
                   ARCHIVE_FILE_ID_ATTR_NAME, fullPath.c_str(), xattrCtaArchiveFileId.c_str(),
                   opaqueCtaArchiveFileId);
  } else {
    eos::common::VirtualIdentity root_vid = eos::common::VirtualIdentity::Root();
    {
      eos::common::RWMutexWriteLock lock(gOFS->eosViewRWMutex);
      auto fmd = gOFS->eosFileService->getFileMD(mFid);

      try {
        fmd->addLocation(TAPE_FS_ID);
        // Reset the error message
        fmd->setAttribute(ARCHIVE_ERROR_ATTR_NAME, "");
        //Reset the CTA archive request objectstore ID
        fmd->setAttribute(CTA_OBJECTSTORE_ARCHIVE_REQ_ID_NAME, "");
        gOFS->eosView->updateFileStore(fmd.get());
      } catch (eos::MDException& ex) {
        // fail silently - file could have been removed already
      }
    }
    std::string tgcSpace = "default";
    {
      eos::common::RWMutexReadLock fsLock(FsView::gFsView.ViewMutex);
      eos::common::RWMutexReadLock eosLock(gOFS->eosViewRWMutex);
      auto fmd = gOFS->eosFileService->getFileMD(mFid);
      unsigned int firstDiskLocation = 0;

      for (unsigned int i = 0; i < fmd->getNumLocation(); i++) {
        const auto loc = fmd->getLocation(i);

        if (loc != 0 && loc != eos::common::TAPE_FS_ID) {
          firstDiskLocation = loc;
          break;
        }
      }

      if (0 != firstDiskLocation) {
        tgcSpace = FsView::gFsView.mIdView.lookupSpaceByID(firstDiskLocation);
      }
    }

    if (GetFileArchivedGCEnabled(tgcSpace)) {
      bool dropAllStripes = true;
      IContainerMD::XAttrMap parentDirAttributes;
      XrdOucErrInfo errInfo;

      if (gOFS->_attr_ls(eos::common::Path{fullPath.c_str()} .GetParentPath(),
                         errInfo, root_vid, nullptr, parentDirAttributes, true, true) == 0) {
        for (const auto& attrPair : parentDirAttributes) {
          if (attrPair.first == "sys.wfe.archived.dropdiskreplicas" &&
              attrPair.second == "0") {
            dropAllStripes = false;
          }
        }
      }
      errInfo.clear();

      if (dropAllStripes &&
          gOFS->_dropallstripes(fullPath.c_str(), errInfo, root_vid, false) != 0) {
        eos_static_err("Could not delete all file replicas of %s. Reason: %s",
                       fullPath.c_str(), errInfo.getErrText());
        MoveToRetry(fullPath);
        return EAGAIN;
      }
    }
  }

  MoveWithResults(SFS_OK);
  EXEC_TIMING_END("Proto::Archive");
  return SFS_OK;
}

bool
WFE::Job::GetFileArchivedGCEnabled(const std::string& space)
{
  const bool defaultValue =
    false; // The default value of filearchivedgc is 'false'
  std::string valueStr;

  try {
    eos::common::RWMutexReadLock lock(FsView::gFsView.ViewMutex);
    const auto spaceItor = FsView::gFsView.mSpaceView.find(space);

    if (FsView::gFsView.mSpaceView.end() == spaceItor) {
      return defaultValue;
    }

    if (nullptr == spaceItor->second) {
      return defaultValue;
    }

    const auto& space = *(spaceItor->second);
    valueStr = space.GetConfigMember("filearchivedgc");
  } catch (...) {
    return defaultValue;
  }

  if (valueStr.empty()) {
    return defaultValue;
  } else {
    return valueStr == "on";
  }
}

int
WFE::Job::HandleProtoMethodRetrieveFailedEvent(const std::string& fullPath)
{
  EXEC_TIMING_BEGIN("Proto::Retrieve::Failed");
  gOFS->MgmStats.Add("Proto::Retrieve::Failed", 0, 0, 1);

  try {
    eos::common::RWMutexWriteLock lock(gOFS->eosViewRWMutex);
    auto fmd = gOFS->eosFileService->getFileMD(mFid);
    fmd->setAttribute(RETRIEVE_REQID_ATTR_NAME, "");
    fmd->setAttribute(RETRIEVE_REQTIME_ATTR_NAME, "");
    fmd->setAttribute(RETRIEVE_ERROR_ATTR_NAME, mErrorMesssage);
    gOFS->eosView->updateFileStore(fmd.get());
  } catch (eos::MDException& ex) {
    eos_static_err("Could not reset retrieves counter and set retrieve error attribute for file %s.",
                   fullPath.c_str());
    MoveWithResults(SFS_ERROR);
    return SFS_ERROR;
  }

  MoveWithResults(SFS_OK);
  EXEC_TIMING_END("Proto::Retrieve::Failed");
  return SFS_OK;
}

int
WFE::Job::HandleProtoMethodArchiveFailedEvent(const std::string& fullPath)
{
  EXEC_TIMING_BEGIN("Proto::Archive::Failed");
  gOFS->MgmStats.Add("Proto::Archive::Failed", 0, 0, 1);

  try {
    eos::common::RWMutexWriteLock lock(gOFS->eosViewRWMutex);
    auto fmd = gOFS->eosFileService->getFileMD(mFid);
    fmd->setAttribute(ARCHIVE_ERROR_ATTR_NAME, mErrorMesssage);
    gOFS->eosView->updateFileStore(fmd.get());
  } catch (eos::MDException& ex) {
    eos_static_err("Could not set archive error attribute for file %s.",
                   fullPath.c_str());
    MoveWithResults(SFS_ERROR);
    return SFS_ERROR;
  }

  MoveWithResults(SFS_OK);
  EXEC_TIMING_END("Proto::Archive::Failed");
  return SFS_OK;
}

int
WFE::Job::HandleProtoMethodOfflineEvent(const std::string& fullPath,
                                        const char* const ininfo, std::string& errorMsg)
{
  EXEC_TIMING_BEGIN("Proto::Offline");
  gOFS->MgmStats.Add("Proto::Offline", 0, 0, 1);
  const std::string prepareRequestId = "eos:implicit-prepare";
  const std::string prepareActivity = "";
  const int prepareRc = IdempotentPrepare(fullPath, prepareRequestId,
                                          prepareActivity, errorMsg);
  EXEC_TIMING_END("Proto::Offline");
  return prepareRc;
}

int
WFE::Job::HandleProtoMethodUpdateFidEvent(const std::string& fullPath,
    std::string& errorMsg)
{
  EXEC_TIMING_BEGIN("Proto::UpdateFid");
  gOFS->MgmStats.Add("Proto::UpdateFid", 0, 0, 1);
  cta::xrd::Request request;
  auto notification = request.mutable_notification();
  notification->mutable_cli()->mutable_user()->set_username(GetUserName(
        mVid.uid));
  notification->mutable_cli()->mutable_user()->set_groupname(GetGroupName(
        mVid.gid));
  auto xAttrs = CollectAttributes(fullPath);

  for (const auto& attribute : xAttrs) {
    google::protobuf::MapPair<std::string, std::string> attr(attribute.first,
        attribute.second);
    notification->mutable_file()->mutable_xattr()->insert(attr);
  }

  notification->mutable_wf()->set_event(cta::eos::Workflow::UPDATE_FID);
  notification->mutable_wf()->mutable_instance()->set_name(
    gOFS->MgmOfsInstanceName.c_str());
  notification->mutable_file()->set_lpath(fullPath);
  notification->mutable_file()->set_fid(mFid);
  notification->mutable_file()->set_disk_file_id("0x" +
      eos::common::StringConversion::integral_to_hex(mFid));

  if (xAttrs.count(ARCHIVE_FILE_ID_ATTR_NAME)) {
<<<<<<< HEAD
    notification->mutable_file()->set_archive_file_id(std::stoi(
          xAttrs[ARCHIVE_FILE_ID_ATTR_NAME]));
=======
    notification->mutable_file()->set_archive_file_id(CtaUtils::toUint64(xAttrs[ARCHIVE_FILE_ID_ATTR_NAME]));
>>>>>>> fca10abe
  }

  if (xAttrs.count(ARCHIVE_STORAGE_CLASS_ATTR_NAME)) {
    notification->mutable_file()->set_storage_class(
      xAttrs[ARCHIVE_STORAGE_CLASS_ATTR_NAME]);
  }

  if (xAttrs.count(EOS_BTIME)) {
    eos::IFileMD::ctime_t btime {0, 0};
    Timing::Timespec_from_TimespecStr(xAttrs[EOS_BTIME], btime);
    notification->mutable_file()->mutable_btime()->set_sec(btime.tv_sec);
    notification->mutable_file()->mutable_btime()->set_nsec(btime.tv_nsec);
  }

  const int sendRc = SendProtoWFRequest(this, fullPath, request, errorMsg);

  if (SFS_OK != sendRc) {
    eos_static_err("msg=\"Failed to notify protocol buffer endpoint about file ID update %s: %s\" sendRc=%d "
                   "newFxid=%08llx", fullPath.c_str(), errorMsg.c_str(), sendRc, mFid);
  }

  EXEC_TIMING_END("Proto::UpdateFid");
  return sendRc;
}

int
WFE::Job::SendProtoWFRequest(Job* jobPtr, const std::string& fullPath,
                             const cta::xrd::Request& request, std::string& errorMsg, bool retry)
{
  const std::string& event = jobPtr->mActions[0].mEvent;
  std::string exec_tag = "Proto::Send::";
  exec_tag += event;
  EXEC_TIMING_BEGIN(exec_tag.c_str());
  gOFS->MgmStats.Add(exec_tag.c_str(), 0, 0, 1);

  if (gOFS->ProtoWFEndPoint.empty() || gOFS->ProtoWFResource.empty()) {
    eos_static_err("protoWFEndPoint=\"%s\" protoWFResource=\"%s\" fullPath=\"%s\" event=\"%s\" "
                   "msg=\"You are running proto wf jobs without specifying mgmofs.protowfendpoint or "
                   "mgmofs.protowfresource in the MGM config file.\"",
                   gOFS->ProtoWFEndPoint.c_str(), gOFS->ProtoWFResource.c_str(), fullPath.c_str(),
                   event.c_str());
    jobPtr->MoveWithResults(ENOTCONN);
    return ENOTCONN;
  }

  XrdSsiPb::Config config;

  if (getenv("XRDDEBUG")) {
    config.set("log", "all");
  } else {
    config.set("log", "info");
  }

  config.set("request_timeout", "120");
  // Instantiate service object only once, static is thread-safe
  static XrdSsiPbServiceType service(gOFS->ProtoWFEndPoint, gOFS->ProtoWFResource,
                                     config);
  cta::xrd::Response response;

  // Send the request
  try {
    const auto sentAt = std::chrono::steady_clock::now();
    service.Send(request, response);
    const auto receivedAt = std::chrono::steady_clock::now();
    const auto timeSpentMilliseconds =
      std::chrono::duration_cast<std::chrono::milliseconds> (receivedAt - sentAt);
    eos_static_info("protoWFEndPoint=\"%s\" protoWFResource=\"%s\" fullPath=\"%s\" event=\"%s\" timeSpentMs=%ld "
                    "msg=\"Sent SSI protocol buffer request\"",
                    gOFS->ProtoWFEndPoint.c_str(), gOFS->ProtoWFResource.c_str(), fullPath.c_str(),
                    event.c_str(),
                    timeSpentMilliseconds.count());
  } catch (std::runtime_error& error) {
    eos_static_err("protoWFEndPoint=\"%s\" protoWFResource=\"%s\" fullPath=\"%s\" event=\"%s\" "
                   "msg=\"Could not send SSI protocol buffer request to outside service.\" reason=\"%s\"",
                   gOFS->ProtoWFEndPoint.c_str(), gOFS->ProtoWFResource.c_str(), fullPath.c_str(),
                   event.c_str(),
                   error.what());
    errorMsg = error.what();
    retry ? jobPtr->MoveToRetry(fullPath) : jobPtr->MoveWithResults(ENOTCONN);
    return ENOTCONN;
  }

  // Handle the response
  int retval = EPROTO;

  switch (response.type()) {
  case cta::xrd::Response::RSP_SUCCESS: {
    // Set all attributes for file from response
    eos::common::VirtualIdentity rootvid = eos::common::VirtualIdentity::Root();
    XrdOucErrInfo errInfo;

    for (const auto& attrPair : response.xattr()) {
      errInfo.clear();

      if (gOFS->_attr_set(fullPath.c_str(), errInfo, rootvid,
                          nullptr, attrPair.first.c_str(), attrPair.second.c_str()) != 0) {
        eos_static_err("protoWFEndPoint=\"%s\" protoWFResource=\"%s\" fullPath=\"%s\" event=\"%s\" "
                       "msg=\"Could not set attribute\" attrName=\"%s\" attrValue=\"%s\" reason=\"%s\"",
                       gOFS->ProtoWFEndPoint.c_str(), gOFS->ProtoWFResource.c_str(), fullPath.c_str(),
                       event.c_str(),
                       attrPair.first.c_str(), attrPair.second.c_str(), errInfo.getErrText());
      }
    }

    jobPtr->MoveWithResults(SFS_OK);
    EXEC_TIMING_END(exec_tag.c_str());
    return SFS_OK;
  }

  // CTA Frontend error; return operation cancelled
  case cta::xrd::Response::RSP_ERR_CTA:
    retval = ECANCELED;
    break;

  // User error; return operation not permitted
  case cta::xrd::Response::RSP_ERR_USER:
    retval = EPERM;
    break;

  // Error in Google Protocol buffers; return protocol error
  case cta::xrd::Response::RSP_ERR_PROTOBUF:
    retval = EPROTO;
    break;

  // Response type was not set or was set to an unknown value; return not a data message
  case cta::xrd::Response::RSP_INVALID:
  default:
    retval = EBADMSG;
    eos_static_err("protoWFEndPoint=\"%s\" protoWFResource=\"%s\" fullPath=\"%s\" event=\"%s\" "
                   "msg=\"Invalid or unknown response\" response=\"%s\"",
                   gOFS->ProtoWFEndPoint.c_str(), gOFS->ProtoWFResource.c_str(), fullPath.c_str(),
                   event.c_str(),
                   response.DebugString().c_str());
  }

  eos_static_err("protoWFEndPoint=\"%s\" protoWFResource=\"%s\" fullPath=\"%s\" event=\"%s\" "
                 "msg=\"Received an error response\" response=\"%s\" reason=\"%s\"",
                 gOFS->ProtoWFEndPoint.c_str(), gOFS->ProtoWFResource.c_str(), fullPath.c_str(),
                 event.c_str(),
                 CtaCommon::ctaResponseCodeToString(response.type()).c_str(),
                 response.message_txt().c_str());
  retry ? jobPtr->MoveToRetry(fullPath) : jobPtr->MoveWithResults(retval);
  errorMsg = response.message_txt();
  return retval;
}

console::ReplyProto
WFE::Job::StagerrmAsRoot(const eos::IFileMD::id_t fid)
{
  eos::common::VirtualIdentity rootVid = eos::common::VirtualIdentity::Root();
  eos::console::RequestProto req;
  eos::console::StagerRmProto* stagerRm = req.mutable_stagerrm();
  auto file = stagerRm->add_file();
  file->set_fid(fid);
  StagerRmCmd cmd(std::move(req), rootVid);
  return cmd.ProcessRequest();
}

void
WFE::Job::MoveToRetry(const std::string& filePath)
{
  if (!IsSync()) {
    int retry = 0, delay = 0;
    std::string retryattr = "sys.workflow." + mActions[0].mEvent + "." +
                            mActions[0].mWorkflow + ".retry.max";
    std::string delayattr = "sys.workflow." + mActions[0].mEvent + "." +
                            mActions[0].mWorkflow + ".retry.delay";
    eos_static_info("%s %s", retryattr.c_str(), delayattr.c_str());
    {
      eos::common::Path cPath(filePath.c_str());
      auto parentPath = cPath.GetParentPath();
      eos::Prefetcher::prefetchContainerMDAndWait(gOFS->eosView, parentPath);
      eos::common::RWMutexReadLock lock(gOFS->eosViewRWMutex);
      auto cmd = gOFS->eosView->getContainer(parentPath);

      try {
        retry = std::stoi(cmd->getAttribute(retryattr));
      } catch (...) {
        // retry 25 times by default
        retry = 25;
      }

      try {
        delay = std::stoi(cmd->getAttribute(delayattr));
      } catch (...) {
        // retry after 1 hour by default and one final longer wait
        delay = mRetry == retry - 1 ? 7200 : 3600;
      }
    }

    if (mRetry < retry) {
      time_t storetime = (time_t) mActions[0].mTime + delay;
      Move("r", "e", storetime, ++mRetry);
      Results("e", EAGAIN, "scheduled for retry", storetime);
    } else {
      eos_static_err("WF event finally failed for %s event of %s file after %d retries.",
                     mActions[0].mEvent.c_str(), filePath.c_str(), mRetry);
      MoveWithResults(SFS_ERROR, "e");
    }
  }
}

void
WFE::Job::MoveWithResults(int rcode, std::string fromQueue)
{
  if (!IsSync()) {
    time_t storetime = 0;

    if (rcode == 0) {
      Move(fromQueue, "d", storetime);
      Results("d", rcode, "moved to done", storetime);
    } else {
      Move(fromQueue, "f", storetime);
      Results("f", rcode, "moved to failed", storetime);
    }
  }
}

std::string
WFE::GetGroupName(gid_t gid)
{
  int errc = 0;
  auto group_name  = Mapping::GidToGroupName(gid, errc);

  if (errc) {
    group_name = "nobody";
  }

  return group_name;
}

std::string
WFE::GetUserName(uid_t uid)
{
  int errc = 0;
  auto user_name  = Mapping::UidToUserName(uid, errc);

  if (errc) {
    user_name = "nobody";
  }

  return user_name;
}

/*----------------------------------------------------------------------------*/
void
WFE::PublishActiveJobs()
/*----------------------------------------------------------------------------*/
/**
 * @brief publish the active job number in the space view
 *
 */
/*----------------------------------------------------------------------------*/
{
  eos::common::RWMutexReadLock lock(FsView::gFsView.ViewMutex);
  char sactive[256];
  snprintf(sactive, sizeof(sactive) - 1, "%u", GetActiveJobs());
  FsView::gFsView.mSpaceView["default"]->SetConfigMember("stat.wfe.active",
      sactive, true);
}

IContainerMD::XAttrMap
WFE::CollectAttributes(const std::string& fullPath)
{
  eos::common::VirtualIdentity rootvid = eos::common::VirtualIdentity::Root();
  XrdOucErrInfo errInfo;
  IContainerMD::XAttrMap fileAttributes, parentDirAttributes, result;

  if (gOFS->_attr_ls(fullPath.c_str(),
                     errInfo, rootvid, nullptr, fileAttributes, true, true) == 0) {
    for (const auto& fileAttrPair : fileAttributes) {
      // sys.archive.file_id and sys.archive.storage_class are set in the MGM and need to be
      // communicated to the CTA Frontend.
      // sys.cta.* is set by the CTA Frontend for internal use, e.g. tracking requests in the
      // objectstore.
      if (fileAttrPair.first.find(EOS_BTIME) == 0 ||
          fileAttrPair.first.find("sys.archive.") == 0 ||
          fileAttrPair.first.find("sys.cta.") == 0 ||
          fileAttrPair.first.find("CTA_") == 0) {
        result.insert(fileAttrPair);
      }
    }
  }

  errInfo.clear();

  if (gOFS->_attr_ls(eos::common::Path{fullPath.c_str()} .GetParentPath(),
                     errInfo, rootvid, nullptr, parentDirAttributes, true, true) == 0) {
    for (const auto& dirAttrPair : parentDirAttributes) {
      if (dirAttrPair.first.find("sys.archive.") == 0 ||
          dirAttrPair.first.find("CTA_") == 0) {
        result.insert(dirAttrPair);
      }
    }
  }
  return result;
}

void
WFE::MoveFromRBackToQ()
{
  std::string queries[2];

  for (auto& query : queries) {
    query = gOFS->MgmProcWorkflowPath.c_str();
    query += "/";
  }

  {
    // today
    time_t when = time(nullptr);
    std::string day = eos::common::Timing::UnixTimestamp_to_Day(when);
    queries[0] += day;
    queries[0] += "/r/";
    //yesterday
    when -= (24 * 3600);
    day = eos::common::Timing::UnixTimestamp_to_Day(when);
    queries[1] += day;
    queries[1] += "/r/";
  }

  std::map<std::string, std::set<std::string>> wfedirs;
  XrdOucErrInfo errInfo;
  XrdOucString stdErr;
  eos::common::VirtualIdentity rootvid = eos::common::VirtualIdentity::Root();

  for (const auto& query : queries) {
    gOFS->_find(query.c_str(),
                errInfo,
                stdErr,
                rootvid,
                wfedirs,
                nullptr,
                nullptr,
                false,
                0,
                false,
                0
               );
  }

  for (const auto& wfedir : wfedirs) {
    auto wfEntry = wfedir.first;

    for (const auto& entry : wfedir.second) {
      wfEntry += entry;
      Job job;

      if (job.Load(wfEntry) == 0) {
        if (!job.IsSync()) {
          job.Move("r", "q", job.mActions[0].mTime);
        }
      } else {
        eos_static_err("msg=\"cannot load workflow entry during recycling from r queue\" value=\"%s\"",
                       wfEntry.c_str());
      }
    }
  }
}

EOSMGMNAMESPACE_END<|MERGE_RESOLUTION|>--- conflicted
+++ resolved
@@ -36,11 +36,7 @@
 #include "mgm/XrdMgmOfsDirectory.hh"
 #include "mgm/XrdMgmOfs.hh"
 #include "mgm/EosCtaReporter.hh"
-<<<<<<< HEAD
-=======
-#include "mgm/Master.hh"
 #include "mgm/CtaUtils.hh"
->>>>>>> fca10abe
 #include "mgm/proc/admin/StagerRmCmd.hh"
 #include "namespace/interface/IView.hh"
 #include "namespace/Prefetcher.hh"
@@ -1873,12 +1869,8 @@
       eos::common::StringConversion::integral_to_hex(mFid));
 
   if (xAttrs.count(ARCHIVE_FILE_ID_ATTR_NAME)) {
-<<<<<<< HEAD
-    notification->mutable_file()->set_archive_file_id(std::stoi(
-          xAttrs[ARCHIVE_FILE_ID_ATTR_NAME]));
-=======
-    notification->mutable_file()->set_archive_file_id(CtaUtils::toUint64(xAttrs[ARCHIVE_FILE_ID_ATTR_NAME]));
->>>>>>> fca10abe
+    notification->mutable_file()->set_archive_file_id
+    (CtaUtils::toUint64(xAttrs[ARCHIVE_FILE_ID_ATTR_NAME]));
   }
 
   if (xAttrs.count(ARCHIVE_STORAGE_CLASS_ATTR_NAME)) {
@@ -2087,12 +2079,8 @@
       eos::common::StringConversion::integral_to_hex(mFid));
 
   if (xAttrs.count(ARCHIVE_FILE_ID_ATTR_NAME)) {
-<<<<<<< HEAD
-    notification->mutable_file()->set_archive_file_id(std::stoi(
-          xAttrs[ARCHIVE_FILE_ID_ATTR_NAME]));
-=======
-    notification->mutable_file()->set_archive_file_id(CtaUtils::toUint64(xAttrs[ARCHIVE_FILE_ID_ATTR_NAME]));
->>>>>>> fca10abe
+    notification->mutable_file()->set_archive_file_id
+    (CtaUtils::toUint64(xAttrs[ARCHIVE_FILE_ID_ATTR_NAME]));
   }
 
   if (xAttrs.count(ARCHIVE_STORAGE_CLASS_ATTR_NAME)) {
@@ -2253,12 +2241,8 @@
       eos::common::StringConversion::integral_to_hex(mFid));
 
   if (xAttrs.count(ARCHIVE_FILE_ID_ATTR_NAME)) {
-<<<<<<< HEAD
-    notification->mutable_file()->set_archive_file_id(std::stoi(
-          xAttrs[ARCHIVE_FILE_ID_ATTR_NAME]));
-=======
-    notification->mutable_file()->set_archive_file_id(CtaUtils::toUint64(xAttrs[ARCHIVE_FILE_ID_ATTR_NAME]));
->>>>>>> fca10abe
+    notification->mutable_file()->set_archive_file_id
+    (CtaUtils::toUint64(xAttrs[ARCHIVE_FILE_ID_ATTR_NAME]));
   }
 
   if (xAttrs.count(ARCHIVE_STORAGE_CLASS_ATTR_NAME)) {
@@ -2307,12 +2291,8 @@
       eos::common::StringConversion::integral_to_hex(mFid));
 
   if (xAttrs.count(ARCHIVE_FILE_ID_ATTR_NAME)) {
-<<<<<<< HEAD
-    notification->mutable_file()->set_archive_file_id(std::stoi(
-          xAttrs[ARCHIVE_FILE_ID_ATTR_NAME]));
-=======
-    notification->mutable_file()->set_archive_file_id(CtaUtils::toUint64(xAttrs[ARCHIVE_FILE_ID_ATTR_NAME]));
->>>>>>> fca10abe
+    notification->mutable_file()->set_archive_file_id
+    (CtaUtils::toUint64(xAttrs[ARCHIVE_FILE_ID_ATTR_NAME]));
   }
 
   if (xAttrs.count(ARCHIVE_STORAGE_CLASS_ATTR_NAME)) {
@@ -2716,12 +2696,8 @@
       eos::common::StringConversion::integral_to_hex(mFid));
 
   if (xAttrs.count(ARCHIVE_FILE_ID_ATTR_NAME)) {
-<<<<<<< HEAD
-    notification->mutable_file()->set_archive_file_id(std::stoi(
-          xAttrs[ARCHIVE_FILE_ID_ATTR_NAME]));
-=======
-    notification->mutable_file()->set_archive_file_id(CtaUtils::toUint64(xAttrs[ARCHIVE_FILE_ID_ATTR_NAME]));
->>>>>>> fca10abe
+    notification->mutable_file()->set_archive_file_id
+    (CtaUtils::toUint64(xAttrs[ARCHIVE_FILE_ID_ATTR_NAME]));
   }
 
   if (xAttrs.count(ARCHIVE_STORAGE_CLASS_ATTR_NAME)) {
