// ----------------------------------------------------------------------
// File: WFE.cc
// Author: Andreas-Joachim Peters - CERN
// ----------------------------------------------------------------------

/************************************************************************
 * EOS - the CERN Disk Storage System                                   *
 * Copyright (C) 2011 CERN/Switzerland                                  *
 *                                                                      *
 * This program is free software: you can redistribute it and/or modify *
 * it under the terms of the GNU General Public License as published by *
 * the Free Software Foundation, either version 3 of the License, or    *
 * (at your option) any later version.                                  *
 *                                                                      *
 * This program is distributed in the hope that it will be useful,      *
 * but WITHOUT ANY WARRANTY; without even the implied warranty of       *
 * MERCHANTABILITY or FITNESS FOR A PARTICULAR PURPOSE.  See the        *
 * GNU General Public License for more details.                         *
 *                                                                      *
 * You should have received a copy of the GNU General Public License    *
 * along with this program.  If not, see <http://www.gnu.org/licenses/>.*
 ************************************************************************/

#include "common/Path.hh"
#include "common/Logging.hh"
#include "common/LayoutId.hh"
#include "common/ShellCmd.hh"
#include "common/StringTokenizer.hh"
#include "common/Constants.hh"
#include "mgm/Quota.hh"
#include "common/CtaCommon.hh"
#include "common/eos_cta_pb/EosCtaAlertHandler.hh"
#include "mgm/XattrSet.hh"
#include "mgm/WFE.hh"
#include "mgm/Stat.hh"
#include "mgm/XrdMgmOfsDirectory.hh"
#include "mgm/XrdMgmOfs.hh"
<<<<<<< HEAD
=======
#include "mgm/EosCtaReporter.hh"
#include "mgm/Master.hh"
>>>>>>> 02c75eac
#include "mgm/proc/admin/StagerRmCmd.hh"
#include "namespace/interface/IView.hh"
#include "namespace/Prefetcher.hh"
#include "namespace/utils/Checksum.hh"
#include "Xrd/XrdScheduler.hh"

#define EOS_WFE_BASH_PREFIX "/var/eos/wfe/bash/"

XrdSysMutex eos::mgm::WFE::gSchedulerMutex;
XrdScheduler* eos::mgm::WFE::gScheduler;

/*----------------------------------------------------------------------------*/
extern XrdSysError gMgmOfsEroute;
extern XrdOucTrace gMgmOfsTrace;

EOSMGMNAMESPACE_BEGIN

using namespace eos::common;

/*----------------------------------------------------------------------------*/
/**
 * @brief Constructor of the work flow engine
 */
/*----------------------------------------------------------------------------*/
WFE::WFE()
{
  mMs = 0;
  mActiveJobs = 0;
  mRootVid = eos::common::VirtualIdentity::Root();
  XrdSysMutexHelper sLock(gSchedulerMutex);
  gScheduler = new XrdScheduler(&gMgmOfsEroute, &gMgmOfsTrace, 10, 500, 100);
  gScheduler->Start();
}

/*----------------------------------------------------------------------------*/
/**
 * @brief asynchronous WFE thread startup function
 */
/*----------------------------------------------------------------------------*/
bool
WFE::Start()
{
  try {
    mThread.reset(&WFE::WFEr, this);
  } catch (const std::system_error& e) {
    return false;
  }

  return true;
}

/*----------------------------------------------------------------------------*/
/**
 * @brief asynchronous WFE thread stop function
 */
/*----------------------------------------------------------------------------*/
void
WFE::Stop()
{
  mThread.join();
}

//------------------------------------------------------------------------------
// @brief WFE method doing the actual workflow
//
// This thread method loops in regular intervals over all workflow jobs in the
// workflow directory /eos/<instance>/proc/workflow/
//------------------------------------------------------------------------------/
void
WFE::WFEr(ThreadAssistant& assistant) noexcept
{
  // Eternal thread doing WFE scans
  time_t snoozetime = 10;
  size_t lWFEntx = 0;
  time_t cleanuptime = 0;
  gOFS->WaitUntilNamespaceIsBooted(assistant);

  if (assistant.terminationRequested()) {
    return;
  }

  assistant.wait_for(std::chrono::seconds(10));
  eos_static_info("msg=\"async WFE thread started\"");

  while (!assistant.terminationRequested()) {
    bool IsEnabledWFE;
    time_t lWFEInterval;
    time_t lStartTime = time(NULL);
    time_t lStopTime;
    time_t lKeepTime = 7 * 86400;
    std::map<std::string, std::set<std::string> > wfedirs;
    XrdOucString stdErr;
    {
      eos::common::RWMutexReadLock lock(FsView::gFsView.ViewMutex);

      if (FsView::gFsView.mSpaceView.count("default") &&
          (FsView::gFsView.mSpaceView["default"]->GetConfigMember("wfe") == "on")) {
        IsEnabledWFE = true;
      } else {
        IsEnabledWFE = false;
      }

      if (FsView::gFsView.mSpaceView.count("default")) {
        lWFEInterval =
          atoi(FsView::gFsView.mSpaceView["default"]->GetConfigMember("wfe.interval").c_str());
        lWFEntx =
          atoi(FsView::gFsView.mSpaceView["default"]->GetConfigMember("wfe.ntx").c_str());
        lKeepTime = atoi(
                      FsView::gFsView.mSpaceView["default"]->GetConfigMember("wfe.keepTIME").c_str());

        if (!lKeepTime) {
          lKeepTime = 7 * 86400;
        }
      } else {
        lWFEInterval = 0;
        lWFEntx = 0;
      }
    }

    // Only a master needs to run WFE
    if (gOFS->mMaster->IsMaster() && IsEnabledWFE) {
      eos_static_debug("msg=\"start WFE scan\"");
      // Find all directories defining an WFE policy
      gOFS->MgmStats.Add("WFEFind", 0, 0, 1);
      EXEC_TIMING_BEGIN("WFEFind");
      // prepare four queries today, yesterday for queued and error jobs
      std::string queries[4];

      for (size_t i = 0; i < 4; ++i) {
        queries[i] = gOFS->MgmProcWorkflowPath.c_str();
        queries[i] += "/";
      }

      {
        // today
        time_t when = time(NULL);
        std::string day = eos::common::Timing::UnixTimestamp_to_Day(when);
        queries[0] += day;
        queries[0] += "/q/";
        queries[1] += day;
        queries[1] += "/e/";
        //yesterday
        when -= (24 * 3600);
        day = eos::common::Timing::UnixTimestamp_to_Day(when);
        queries[2] += day;
        queries[2] += "/q/";
        queries[3] += day;
        queries[3] += "/e/";
      }

      for (size_t i = 0; i < 4; ++i) {
        eos_static_debug("query-path=%s", queries[i].c_str());
        gOFS->_find(queries[i].c_str(), mError, stdErr, mRootVid, wfedirs, 0,
                    0, false, 0, false, 0);
      }

      {
        eos_static_debug("msg=\"finished WFE find\" WFE-dirs=%llu %s",
                         wfedirs.size(), stdErr.c_str()
                        );
        time_t now = time(NULL);

        for (auto it = wfedirs.begin(); it != wfedirs.end(); it++) {
          // -------------------------------------------------------------------
          // get workflows
          // -------------------------------------------------------------------
          if (it->second.size()) {
            for (auto wit = it->second.begin(); wit != it->second.end(); ++wit) {
              eos_static_debug("wfe-dir=\"%s\" wfe-job=\"%s\"", it->first.c_str(),
                               wit->c_str());
              std::string f = it->first;
              f += *wit;
              Job* job = new Job();

              if (!job || job->Load(f)) {
                eos_static_err("msg=\"cannot load workflow entry\" value=\"%s\"", f.c_str());

                if (job) {
                  delete job;
                }
              } else {
                // don't schedule jobs for the future
                if ((!job->mActions.size()) || (now < job->mActions[0].mTime)) {
                  delete job;
                  continue;
                }

                // stop scheduling if there are too many jobs running
                if (lWFEntx <= GetActiveJobs()) {
                  if (lWFEntx > 0) {
                    mDoneSignal.WaitMS(100);

                    if (lWFEntx <= GetActiveJobs()) {
                      delete job;
                      break;
                    }
                  }
                }

                if (!job->IsSync()) {
                  // use the shared scheduler for asynchronous jobs
                  XrdSysMutexHelper sLock(gSchedulerMutex);
                  time_t storetime = 0;
                  // move job into the scheduled queue
                  job->Move(job->mActions[0].mQueue, "r", storetime);
                  job->mActions[0].mQueue = "r";
                  job->mActions[0].mTime = storetime;
                  XrdOucString tst;
                  job->mActions[0].mWhen = eos::common::StringConversion::GetSizeString(tst,
                                           (unsigned long long) storetime);
                  gScheduler->Schedule((XrdJob*) job);
                  IncActiveJobs();
                  eos_static_info("msg=\"scheduled workflow\" job=\"%s\"",
                                  job->mDescription.c_str());
                } else {
                  delete job;
                }
              }
            }
          }
        }
      }

      EXEC_TIMING_END("WFEFind");
      eos_static_debug("msg=\"finished WFE application\" WFE-dirs=%llu",
                       wfedirs.size());
    }

    lStopTime = time(NULL);

    if ((lStopTime - lStartTime) < lWFEInterval) {
      snoozetime = lWFEInterval - (lStopTime - lStartTime);
    }

    if (!IsEnabledWFE) {
      snoozetime = 6000;
    }

    eos_static_debug("snooze-time=%llu enabled=%d", snoozetime, IsEnabledWFE);
    size_t snoozeloop = snoozetime * 10;

    for (size_t i = 0; i < snoozeloop; i++) {
      assistant.wait_for(std::chrono::milliseconds(100));

      if (assistant.terminationRequested()) {
        break;
      }

      // Check if the setting changed
      eos::common::RWMutexReadLock lock(FsView::gFsView.ViewMutex);

      if (FsView::gFsView.mSpaceView.count("default") &&
          (FsView::gFsView.mSpaceView["default"]->GetConfigMember("wfe") == "on")) {
        if (!IsEnabledWFE) {
          break;
        }
      } else {
        if (IsEnabledWFE) {
          break;
        }
      }
    }

    if (gOFS->mMaster->IsMaster() &&
        (!cleanuptime || (cleanuptime < time(NULL)))) {
      time_t now = time(NULL);
      eos_static_info("msg=\"clean old workflows\"");
      XrdMgmOfsDirectory dir;

      if (dir.open(gOFS->MgmProcWorkflowPath.c_str(), mRootVid, "") != SFS_OK) {
        eos_static_err("msg=\"failed to open proc workflow directory\"");
        continue;
      }

      const char* entry;

      while ((entry = dir.nextEntry())) {
        std::string when = entry;

        if ((when == ".") ||
            (when == "..")) {
          continue;
        }

        time_t tst = eos::common::Timing::Day_to_UnixTimestamp(when);

        if (!tst || (tst < (now - lKeepTime))) {
          eos_static_info("msg=\"cleaning\" dir=\"%s\"", entry);
          ProcCommand Cmd;
          XrdOucString info;
          XrdOucString out;
          XrdOucString err;
          info = "mgm.cmd=rm&eos.ruid=0&eos.rgid=0&mgm.deletion=deep&mgm.option=r&mgm.path=";
          info += gOFS->MgmProcWorkflowPath;
          info += "/";
          info += entry;
          Cmd.open("/proc/user", info.c_str(), mRootVid, &mError);
          Cmd.AddOutput(out, err);

          if (err.length()) {
            eos_static_err("msg=\"cleaning failed\" errmsg=\"%s\"", err.c_str());
          } else {
            eos_static_info("msg=\"cleaned\" dri=\"%s\"");
          }

          Cmd.close();
        }
      }

      cleanuptime = now + 3600;
    }
  }
}

/*----------------------------------------------------------------------------*/
/**
 * @brief store a workflow jobs in the workflow queue
 * @return SFS_OK if success
 */
/*----------------------------------------------------------------------------*/
int
WFE::Job::Save(std::string queue, time_t& when, int action, int retry)
{
  if (mActions.size() != 1) {
    return -1;
  }

  std::string workflowdir = gOFS->MgmProcWorkflowPath.c_str();
  workflowdir += "/";
  workflowdir += mActions[action].mDay;
  workflowdir += "/";
  workflowdir += queue;
  workflowdir += "/";
  workflowdir += mActions[action].mWorkflow;
  workflowdir += "/";
  std::string entry = eos::common::FileId::Fid2Hex(mFid);
  eos_static_info("workflowdir=\"%s\" retry=%d when=%u job-time=%s",
                  workflowdir.c_str(),
                  retry, when, mActions[action].mWhen.c_str());
  XrdOucErrInfo lError;
  eos::common::VirtualIdentity rootvid = eos::common::VirtualIdentity::Root();
  // check that the workflow directory exists
  struct stat buf;

  if (gOFS->_stat(workflowdir.c_str(),
                  &buf,
                  lError,
                  rootvid,
                  "")) {
    // create the workflow sub directory
    if (gOFS->_mkdir(workflowdir.c_str(),
                     S_IRWXU | SFS_O_MKPTH,
                     lError,
                     rootvid,
                     "")) {
      // check if it has been created in the meanwhile as the stat and mkdir are not atomic together
      if (gOFS->_stat(workflowdir.c_str(),
                      &buf,
                      lError,
                      rootvid,
                      "")) {
        eos_static_err("msg=\"failed to create workflow directory\" path=\"%s\"",
                       workflowdir.c_str());
        return -1;
      }
    }
  }

  // write a workflow file
  std::string workflowpath = workflowdir;

  // evt. store with the current time

  if (!when) {
    when = time(nullptr);
  }

  XrdOucString tst;
  workflowpath += eos::common::StringConversion::GetSizeString(tst,
                  (unsigned long long) when);
  workflowpath += ":";
  workflowpath += entry;
  workflowpath += ":";
  workflowpath += mActions[action].mEvent;
  mWorkflowPath = workflowpath;
  //Store which day it is stored for
  mActions[action].mSavedOnDay = mActions[action].mDay;
  std::string vids = eos::common::Mapping::VidToString(mVid);

  try {
    // The point of prefetching here is to get the chunks preceeding the final
    // one, so that createFile is guaranteed not to wait on network requests.
    eos::Prefetcher::prefetchContainerMDAndWait(gOFS->eosView, workflowpath);
    eos::common::RWMutexWriteLock wLock {gOFS->eosViewRWMutex};
    auto fmd = gOFS->eosView->createFile(workflowpath, 0, 0);
    auto cid = fmd->getContainerId();
    auto cmd = gOFS->eosDirectoryService->getContainerMD(cid);
    cmd->setMTimeNow();
    cmd->notifyMTimeChange(gOFS->eosDirectoryService);
    gOFS->eosView->updateContainerStore(cmd.get());
    fmd->setAttribute("sys.action", mActions[0].mAction);
    fmd->setAttribute("sys.vid", vids);
    fmd->setAttribute("sys.wfe.errmsg", mErrorMesssage);
    fmd->setAttribute("sys.wfe.retry", std::to_string(retry));
    gOFS->eosView->updateFileStore(fmd.get());
  } catch (eos::MDException& ex) {
    eos_static_err("msg=\"failed to save workflow entry\" path=\"%s\" error=\"%s\"",
                   workflowpath.c_str(),
                   ex.what());
    return -1;
  }

  return SFS_OK;
}

/*----------------------------------------------------------------------------*/
int
WFE::Job::Load(std::string path2entry)
/*----------------------------------------------------------------------------*/
/**
 * @brief load a workflow job from the given path
 * @return SFS_OK if success
 */
/*----------------------------------------------------------------------------*/
{
  XrdOucErrInfo lError;
  eos::common::VirtualIdentity rootvid = eos::common::VirtualIdentity::Root();
  std::string f = path2entry;
  f.erase(0, path2entry.rfind('/') + 1);
  std::string workflow = path2entry;
  workflow.erase(path2entry.rfind('/'));
  workflow.erase(0, workflow.rfind('/') + 1);
  std::string q = path2entry;
  q.erase(q.rfind('/'));
  q.erase(q.rfind('/'));
  q.erase(0, q.rfind('/') + 1);
  std::string savedAtDay = path2entry;
  savedAtDay.erase(savedAtDay.rfind('/'));
  savedAtDay.erase(savedAtDay.rfind('/'));
  savedAtDay.erase(savedAtDay.rfind('/'));
  savedAtDay.erase(0, savedAtDay.rfind('/') + 1);
  std::string when;
  std::string idevent;
  std::string id;
  std::string event;
  bool s1 = eos::common::StringConversion::SplitKeyValue(f, when, idevent, ":");
  bool s2 = eos::common::StringConversion::SplitKeyValue(idevent, id, event, ":");
  mWorkflowPath = path2entry;

  if (s1 && s2) {
    mFid = eos::common::FileId::Hex2Fid(id.c_str());
    eos_static_info("workflow=\"%s\" fxid=%08llx", workflow.c_str(), mFid);
    {
      eos::Prefetcher::prefetchFileMDAndWait(gOFS->eosView, path2entry);
      eos::common::RWMutexReadLock rLock(gOFS->eosViewRWMutex);
      auto fmd = gOFS->eosView->getFile(path2entry);

      try {
        time_t t_when = strtoull(when.c_str(), 0, 10);
        AddAction(fmd->getAttribute("sys.action"), event, t_when, savedAtDay, workflow,
                  q);
      } catch (eos::MDException& ex) {
        eos_static_err("msg=\"no action stored\" path=\"%s\"", f.c_str());
      }

      try {
        auto vidstring = fmd->getAttribute("sys.vid").c_str();

        if (!eos::common::Mapping::VidFromString(mVid, vidstring)) {
          eos_static_crit("parsing of %s failed - setting nobody\n", vidstring);
          mVid = eos::common::VirtualIdentity::Nobody();
        }
      } catch (eos::MDException& ex) {
        mVid = eos::common::VirtualIdentity::Nobody();
        eos_static_err("msg=\"no vid stored\" path=\"%s\"", f.c_str());
      }

      try {
        mRetry = (int)strtoul(fmd->getAttribute("sys.wfe.retry").c_str(), nullptr, 10);
      } catch (eos::MDException& ex) {
        eos_static_err("msg=\"no retry stored\" path=\"%s\"", f.c_str());
      }

      try {
        mErrorMesssage = fmd->getAttribute("sys.wfe.errmsg");
      } catch (eos::MDException& ex) {
        eos_static_info("msg=\"no error message stored\" path=\"%s\"", f.c_str());
      }
    }
  } else {
    eos_static_err("msg=\"illegal workflow entry\" key=\"%s\"", f.c_str());
    return SFS_ERROR;
  }

  return SFS_OK;
}

/*----------------------------------------------------------------------------*/
int
WFE::Job::Move(std::string from_queue, std::string to_queue, time_t& when,
               int retry)
/*----------------------------------------------------------------------------*/
/**
 * @brief move workflow jobs between queues
 * @return SFS_OK if success
 */
/*----------------------------------------------------------------------------*/
{
  auto fromDay = mActions[0].mSavedOnDay;

  if (Save(to_queue, when, 0, retry) == SFS_OK) {
    mActions[0].mQueue = to_queue;

    if ((from_queue != to_queue) && (Delete(from_queue, fromDay) == SFS_ERROR)) {
      eos_static_err("msg=\"failed to remove for move from queue=\"%s\" to queue=\"%s\"",
                     from_queue.c_str(), to_queue.c_str());
    }
  } else {
    eos_static_err("msg=\"failed to save for move to queue\" queue=\"%s\"",
                   to_queue.c_str());
    return SFS_ERROR;
  }

  return SFS_OK;
}

/*----------------------------------------------------------------------------*/
int
/*----------------------------------------------------------------------------*/
WFE::Job::Results(std::string queue, int retc, XrdOucString log, time_t when)
/*----------------------------------------------------------------------------*/
{
  std::string workflowdir = gOFS->MgmProcWorkflowPath.c_str();
  workflowdir += "/";
  workflowdir += mActions[0].mDay;
  workflowdir += "/";
  workflowdir += queue;
  workflowdir += "/";
  workflowdir += mActions[0].mWorkflow;
  workflowdir += "/";
  std::string entry = eos::common::FileId::Fid2Hex(mFid);
  eos_static_info("workflowdir=\"%s\" entry=%s", workflowdir.c_str(),
                  entry.c_str());
  XrdOucErrInfo lError;
  eos::common::VirtualIdentity rootvid = eos::common::VirtualIdentity::Root();
  // check that the workflow directory exists
  struct stat buf;

  if (gOFS->_stat(workflowdir.c_str(),
                  &buf,
                  lError,
                  rootvid,
                  "")) {
    eos_static_err("msg=\"failed to find the workflow dir\" path=\"%s\"",
                   workflowdir.c_str());
    return -1;
  }

  // write a workflow file
  std::string workflowpath = workflowdir;
  XrdOucString tst;
  workflowpath += eos::common::StringConversion::GetSizeString(tst,
                  (unsigned long long) when);
  workflowpath += ":";
  workflowpath += entry;
  workflowpath += ":";
  workflowpath += mActions[0].mEvent;
  mWorkflowPath = workflowpath;
  XrdOucString sretc;
  sretc += retc;

  if (gOFS->_attr_set(workflowpath.c_str(),
                      lError,
                      rootvid,
                      nullptr,
                      "sys.wfe.retc",
                      sretc.c_str())) {
    eos_static_err("msg=\"failed to store workflow return code\" path=\"%s\" retc=\"%s\"",
                   workflowpath.c_str(),
                   sretc.c_str());
    return -1;
  }

  if (gOFS->_attr_set(workflowpath.c_str(),
                      lError,
                      rootvid,
                      nullptr,
                      "sys.wfe.log",
                      log.c_str())) {
    eos_static_err("msg=\"failed to store workflow log\" path=\"%s\" log=\"%s\"",
                   workflowpath.c_str(),
                   log.c_str());
    return -1;
  }

  return SFS_OK;
}



/*----------------------------------------------------------------------------*/
int
WFE::Job::Delete(std::string queue, std::string fromDay)
/*----------------------------------------------------------------------------*/
/**
 * @brief delete a workflow job from a queue
 * @return SFS_OK if success
 */
/*----------------------------------------------------------------------------*/
{
  if (mActions.size() != 1) {
    return SFS_ERROR;
  }

  std::string workflowdir = gOFS->MgmProcWorkflowPath.c_str();
  workflowdir += "/";
  // We have to remove from the day when it was saved
  workflowdir += fromDay;
  workflowdir += "/";
  workflowdir += queue;
  workflowdir += "/";
  workflowdir += mActions[0].mWorkflow;
  workflowdir += "/";
  std::string entry = eos::common::FileId::Fid2Hex(mFid);
  eos_static_info("workflowdir=\"%s\"", workflowdir.c_str());
  XrdOucErrInfo lError;
  eos::common::VirtualIdentity rootvid = eos::common::VirtualIdentity::Root();
  // write a workflow file
  std::string workflowpath = workflowdir;
  workflowpath += mActions[0].mWhen;
  workflowpath += ":";
  workflowpath += entry;
  workflowpath += ":";
  workflowpath += mActions[0].mEvent;

  if (!gOFS->_rem(workflowpath.c_str(),
                  lError,
                  rootvid,
                  "",
                  false,
                  false,
                  true)) {
    return SFS_OK;
  } else {
    eos_static_err("msg=\"failed to delete job\" job=\"%s\"", mDescription.c_str());
    return SFS_ERROR;
  }
}

/*----------------------------------------------------------------------------*/
int
WFE::Job::DoIt(bool issync, std::string& errorMsg, const char* const ininfo)
/*----------------------------------------------------------------------------*/
/**
 * @brief execute a workflow
 * @return
 *  */
/*----------------------------------------------------------------------------*/
{
  // RAII: Async jobs reduce counter on all paths
  auto decrementJobs = [this](void*) {
    if (!IsSync()) {
      gOFS->WFEd.DecActiveJobs();
      gOFS->WFEd.GetSignal()->Signal();
    }
  };
  std::unique_ptr<void, decltype(decrementJobs)> activeJobsGuard {
    static_cast<void*>(this),
    decrementJobs
  };
  std::string method;
  std::string args;
  eos::common::VirtualIdentity lRootVid = eos::common::VirtualIdentity::Root();
  XrdOucErrInfo lError;
  int retc = 0;
  time_t storetime = 0;

  if (mActions[0].mQueue == "r" || mActions[0].mQueue == "e") {
    bool actionParsed = false;

    if (mActions[0].mAction.find(':') == std::string::npos) {
      method = mActions[0].mAction;
      actionParsed = true;
    } else {
      actionParsed = eos::common::StringConversion::SplitKeyValue(mActions[0].mAction,
                     method,
                     args, ":");
    }

    if (actionParsed) {
      if (method == "mail") {
        std::string recipient;
        std::string freetext;

        if (!eos::common::StringConversion::SplitKeyValue(args, recipient, freetext,
            ":")) {
          recipient = args;
          freetext = "EOS workflow notification";
        }

        std::string topic = gOFS->MgmOfsInstanceName.c_str();
        topic += " ( ";
        topic += gOFS->HostName;
        topic += " ) ";
        topic += " ";
        topic += " event=";
        topic += mActions[0].mEvent;
        topic += " fid=";
        topic += eos::common::FileId::Fid2Hex(mFid).c_str();
        std::string do_mail = "echo ";
        do_mail += "\"";
        do_mail += freetext;
        do_mail += "\"";
        do_mail += "| mail -s \"";
        do_mail += topic;
        do_mail += "\" ";
        do_mail += recipient;
        eos_static_info("shell-cmd=\"%s\"", do_mail.c_str());
        eos::common::ShellCmd cmd(do_mail);
        eos::common::cmd_status rc = cmd.wait(5);

        if (rc.exit_code) {
          eos_static_err("msg=\"failed to send workflow notification mail\" job=\"%s\"",
                         mDescription.c_str());
          storetime = 0;
          Move(mActions[0].mQueue, "f", storetime);
          XrdOucString log = "failed to send workflow notification mail";
          Results("f", -1, log, storetime);
        } else {
          eos_static_info("msg=\"done notification\" job=\"%s\"",
                          mDescription.c_str());
          storetime = 0;
          Move(mActions[0].mQueue, "d", storetime);
          XrdOucString log = "notified by email";
          Results("d", 0, log, storetime);
        }
      } else if (method == "bash") {
        std::string executable;
        std::string executableargs;

        if (!eos::common::StringConversion::SplitKeyValue(args, executable,
            executableargs, ":")) {
          executable = args;
          executableargs = "";
        }

        XrdOucString execargs = executableargs.c_str();
        std::string fullpath;
        bool format_error = false;

        if (executable.find('/') == std::string::npos) {
          std::shared_ptr<eos::IFileMD> fmd ;
          std::shared_ptr<eos::IContainerMD> cmd ;
          // do meta replacement
          eos::Prefetcher::prefetchFileMDWithParentsAndWait(gOFS->eosView, mFid);
          eos::common::RWMutexReadLock viewReadLock(gOFS->eosViewRWMutex);

          try {
            fmd = gOFS->eosFileService->getFileMD(mFid);
            cmd = gOFS->eosDirectoryService->getContainerMD(fmd->getContainerId());
            fullpath = gOFS->eosView->getUri(fmd.get());
          } catch (eos::MDException& e) {
            eos_static_debug("caught exception %d %s\n", e.getErrno(),
                             e.getMessage().str().c_str());
          }

          if (fmd.get() && cmd.get()) {
            std::shared_ptr<eos::IFileMD> cfmd  = fmd;
            std::shared_ptr<eos::IContainerMD> ccmd = cmd;
            viewReadLock.Release();
            std::string cv;
            eos::IFileMD::ctime_t ctime;
            eos::IFileMD::ctime_t mtime;
            cfmd->getCTime(ctime);
            cfmd->getMTime(mtime);
            std::string checksum;
            eos::appendChecksumOnStringAsHex(cfmd.get(), checksum);
            // translate uid/gid to username/groupname
            std::string user_name;
            std::string group_name;
            int errc;
            errc = 0;
            user_name  = Mapping::UidToUserName(cfmd->getCUid(), errc);

            if (errc) {
              user_name = "nobody";
            }

            errc = 0;
            group_name = Mapping::GidToGroupName(cfmd->getCGid(), errc);

            if (errc) {
              group_name = "nobody";
            }

            XrdOucString unbase64;
            XrdOucString base64;
            unbase64 = fullpath.c_str();
            eos::common::SymKey::Base64(unbase64, base64);
            int cnt = 0;

            while (execargs.replace("<eos::wfe::path>", unbase64.c_str())) {
              if (++cnt > 16) {
                break;
              }
            }

            cnt = 0;

            while (execargs.replace("<eos::wfe::base64:path>", base64.c_str())) {
              if (++cnt > 16) {
                break;
              }
            }

            cnt = 0;

            while (execargs.replace("<eos::wfe::uid>",
                                    eos::common::StringConversion::GetSizeString(cv,
                                        (unsigned long long) cfmd->getCUid()))) {
              if (++cnt > 16) {
                break;
              }
            }

            cnt = 0;

            while (execargs.replace("<eos::wfe::gid>",
                                    eos::common::StringConversion::GetSizeString(cv,
                                        (unsigned long long) cfmd->getCGid()))) {
              if (++cnt > 16) {
                break;
              }
            }

            cnt = 0;

            while (execargs.replace("<eos::wfe::ruid>",
                                    eos::common::StringConversion::GetSizeString(cv,
                                        (unsigned long long) mVid.uid))) {
              if (++cnt > 16) {
                break;
              }
            }

            cnt = 0;

            while (execargs.replace("<eos::wfe::rgid>",
                                    eos::common::StringConversion::GetSizeString(cv,
                                        (unsigned long long) mVid.gid))) {
              if (++cnt > 16) {
                break;
              }
            }

            cnt = 0;

            while (execargs.replace("<eos::wfe::username>",
                                    user_name.c_str())) {
              if (++cnt > 16) {
                break;
              }
            }

            cnt = 0;

            while (execargs.replace("<eos::wfe::groupname>",
                                    group_name.c_str())) {
              if (++cnt > 16) {
                break;
              }
            }

            cnt = 0;

            while (execargs.replace("<eos::wfe::rusername>",
                                    mVid.uid_string.c_str())) {
              if (++cnt > 16) {
                break;
              }
            }

            cnt = 0;

            while (execargs.replace("<eos::wfe::rgroupname>",
                                    mVid.gid_string.c_str())) {
              if (++cnt > 16) {
                break;
              }
            }

            cnt = 0;

            while (execargs.replace("<eos::wfe::host>",
                                    mVid.host.c_str())) {
              if (++cnt > 16) {
                break;
              }
            }

            cnt = 0;

            while (execargs.replace("<eos::wfe::sec.app>",
                                    mVid.app.c_str())) {
              if (++cnt > 16) {
                break;
              }
            }

            cnt = 0;

            while (execargs.replace("<eos::wfe::sec.name>",
                                    mVid.name.c_str())) {
              if (++cnt > 16) {
                break;
              }
            }

            cnt = 0;

            while (execargs.replace("<eos::wfe::sec.prot>",
                                    mVid.prot.c_str())) {
              if (++cnt > 16) {
                break;
              }
            }

            cnt = 0;

            while (execargs.replace("<eos::wfe::sec.grps>",
                                    mVid.grps.c_str())) {
              if (++cnt > 16) {
                break;
              }
            }

            cnt = 0;

            while (execargs.replace("<eos::wfe::instance>",
                                    gOFS->MgmOfsInstanceName)) {
              if (++cnt > 16) {
                break;
              }
            }

            cnt = 0;

            while (execargs.replace("<eos::wfe::ctime.s>",
                                    eos::common::StringConversion::GetSizeString(cv,
                                        (unsigned long long) ctime.tv_sec))) {
              if (++cnt > 16) {
                break;
              }
            }

            cnt = 0;

            while (execargs.replace("<eos::wfe::mtime.s>",
                                    eos::common::StringConversion::GetSizeString(cv,
                                        (unsigned long long) ctime.tv_sec))) {
              if (++cnt > 16) {
                break;
              }
            }

            cnt = 0;

            while (execargs.replace("<eos::wfe::ctime.ns>",
                                    eos::common::StringConversion::GetSizeString(cv,
                                        (unsigned long long) ctime.tv_nsec))) {
              if (++cnt > 16) {
                break;
              }
            }

            cnt = 0;

            while (execargs.replace("<eos::wfe::mtime.ns>",
                                    eos::common::StringConversion::GetSizeString(cv,
                                        (unsigned long long) ctime.tv_nsec))) {
              if (++cnt > 16) {
                break;
              }
            }

            cnt = 0;

            while (execargs.replace("<eos::wfe::ctime>",
                                    eos::common::StringConversion::GetSizeString(cv,
                                        (unsigned long long) ctime.tv_sec))) {
              if (++cnt > 16) {
                break;
              }
            }

            cnt = 0;

            while (execargs.replace("<eos::wfe::mtime>",
                                    eos::common::StringConversion::GetSizeString(cv,
                                        (unsigned long long) ctime.tv_sec))) {
              if (++cnt > 16) {
                break;
              }
            }

            cnt = 0;

            while (execargs.replace("<eos::wfe::size>",
                                    eos::common::StringConversion::GetSizeString(cv,
                                        (unsigned long long) cfmd->getSize()))) {
              if (++cnt > 16) {
                break;
              }
            }

            cnt = 0;

            while (execargs.replace("<eos::wfe::cid>",
                                    eos::common::StringConversion::GetSizeString(cv,
                                        (unsigned long long) cfmd->getContainerId()))) {
              if (++cnt > 16) {
                break;
              }
            }

            cnt = 0;

            while (execargs.replace("<eos::wfe::fid>",
                                    eos::common::StringConversion::GetSizeString(cv, (unsigned long long) mFid))) {
              if (++cnt > 16) {
                break;
              }
            }

            const std::string hex_fid = eos::common::FileId::Fid2Hex(mFid);
            cnt = 0;

            while (execargs.replace("<eos::wfe::fxid>", hex_fid.c_str())) {
              if (++cnt > 16) {
                break;
              }
            }

            std::string turl = "root://";
            turl += gOFS->MgmOfsAlias.c_str();
            turl += "/";
            turl += fullpath;
            turl += "?eos.lfn=fxid:";
            turl += hex_fid.c_str();
            cnt = 0;

            while (execargs.replace("<eos::wfe::turl>",
                                    turl.c_str())) {
              if (++cnt > 16) {
                break;
              }
            }

            unbase64 = cfmd->getName().c_str();
            eos::common::SymKey::Base64(unbase64, base64);
            cnt = 0;

            while (execargs.replace("<eos::wfe::name>", unbase64.c_str())) {
              if (++cnt > 16) {
                break;
              }
            }

            cnt = 0;

            while (execargs.replace("<eos::wfe::base64:name>", base64.c_str())) {
              if (++cnt > 16) {
                break;
              }
            }

            unbase64 = cfmd->getLink().c_str();
            eos::common::SymKey::Base64(unbase64, base64);
            cnt = 0;

            while (execargs.replace("<eos::wfe::link>", unbase64.c_str())) {
              if (++cnt > 16) {
                break;
              }
            }

            cnt = 0;

            while (execargs.replace("<eos::wfe::base64:link>", base64.c_str())) {
              if (++cnt > 16) {
                break;
              }
            }

            cnt = 0;

            while (execargs.replace("<eos::wfe::checksum>", checksum.c_str())) {
              if (++cnt > 16) {
                break;
              }
            }

            cnt = 0;

            while (execargs.replace("<eos::wfe::checksumtype>",
                                    eos::common::LayoutId::GetChecksumString(cfmd->getLayoutId()))) {
              if (++cnt > 16) {
                break;
              }
            }

            cnt = 0;

            while (execargs.replace("<eos::wfe::event>", mActions[0].mEvent.c_str())) {
              if (++cnt > 16) {
                break;
              }
            }

            cnt = 0;

            while (execargs.replace("<eos::wfe::queue>", mActions[0].mQueue.c_str())) {
              if (++cnt > 16) {
                break;
              }
            }

            cnt = 0;

            while (execargs.replace("<eos::wfe::workflow>",
                                    mActions[0].mWorkflow.c_str())) {
              if (++cnt > 16) {
                break;
              }
            }

            cnt = 0;

            while (execargs.replace("<eos::wfe::vpath>", mWorkflowPath.c_str())) {
              if (++cnt > 16) {
                break;
              }
            }

            time_t now = time(NULL);
            cnt = 0;

            while (execargs.replace("<eos::wfe::now>",
                                    eos::common::StringConversion::GetSizeString(cv, (unsigned long long) now))) {
              if (++cnt > 16) {
                break;
              }
            }

            int xstart = 0;
            cnt = 0;

            while ((xstart = execargs.find("<eos::wfe::fxattr:")) != STR_NPOS) {
              if (++cnt > 256) {
                break;
              }

              int xend = execargs.find(">", xstart);

              if (xend == STR_NPOS) {
                format_error = true;
                break;
              } else {
                bool b64encode = false;
                std::string key;
                std::string value;
                key.assign(execargs.c_str() + xstart + 18, xend - xstart - 18);
                execargs.erase(xstart, xend + 1 - xstart);
                XrdOucString skey = key.c_str();

                if (skey.beginswith("base64:")) {
                  key.erase(0, 7);
                  b64encode = true;
                }

                if (gOFS->_attr_get(*cfmd, key, value)) {
                  if (b64encode) {
                    unbase64 = value.c_str();
                    eos::common::SymKey::Base64(unbase64, base64);
                    value = base64.c_str();
                  }

                  if (xstart == execargs.length()) {
                    execargs += value.c_str();
                  } else {
                    execargs.insert(value.c_str(), xstart);
                  }
                } else {
                  execargs.insert("UNDEF", xstart);
                }
              }
            }

            xstart = 0;
            cnt = 0;

            while ((xstart = execargs.find("<eos::wfe::cxattr:")) != STR_NPOS) {
              if (++cnt > 256) {
                break;
              }

              int xend = execargs.find(">", xstart);

              if (xend == STR_NPOS) {
                format_error = true;
                break;
              } else {
                bool b64encode = false;
                std::string key;
                std::string value;
                key.assign(execargs.c_str() + xstart + 18, xend - xstart - 18);
                execargs.erase(xstart, xend + 1 - xstart);
                XrdOucString skey = key.c_str();

                if (skey.beginswith("base64:")) {
                  key.erase(0, 7);
                  b64encode = true;
                }

                if (gOFS->_attr_get(*ccmd, key, value)) {
                  if (b64encode) {
                    unbase64 = value.c_str();
                    eos::common::SymKey::Base64(unbase64, base64);
                    value = base64.c_str();
                  }

                  if (xstart == execargs.length()) {
                    execargs += value.c_str();
                  } else {
                    execargs.insert(value.c_str(), xstart);
                  }
                } else {
                  execargs.insert("UNDEF", xstart);
                }
              }
            }

            if (execargs.find("<eos::wfe::base64:metadata>") != STR_NPOS) {
              XrdOucString out = "";
              XrdOucString err = "";
              // ---------------------------------------------------------------------------------
              // run file info to get file md
              // ---------------------------------------------------------------------------------
              XrdOucString file_metadata;
              ProcCommand Cmd;
              XrdOucString info;
              info = "mgm.cmd=fileinfo&mgm.path=fid:";
              info += eos::common::StringConversion::GetSizeString(cv,
                      (unsigned long long) mFid);
              info += "&mgm.file.info.option=-m";
              Cmd.open("/proc/user", info.c_str(), lRootVid, &lError);
              Cmd.AddOutput(out, err);
              Cmd.close();
              file_metadata = out;

              if (err.length()) {
                eos_static_err("msg=\"file info returned error\" err=\"%s\"", err.c_str());
              }

              cnt = 0;

              while (file_metadata.replace("\"", "'")) {
                if (++cnt > 16) {
                  break;
                }
              }

              out = err = "";
              // ---------------------------------------------------------------------------------
              // run container info to get container md
              // ---------------------------------------------------------------------------------
              XrdOucString container_metadata;
              info = "mgm.cmd=fileinfo&mgm.path=pid:";
              info += eos::common::StringConversion::GetSizeString(cv,
                      (unsigned long long) cfmd->getContainerId());
              info += "&mgm.file.info.option=-m";
              Cmd.open("/proc/user", info.c_str(), lRootVid, &lError);
              Cmd.AddOutput(out, err);
              Cmd.close();
              container_metadata = out;

              if (err.length()) {
                eos_static_err("msg=\"container info returned error\" err=\"%s\"", err.c_str());
              }

              cnt = 0;

              while (container_metadata.replace("\"", "'")) {
                if (++cnt > 16) {
                  break;
                }
              }

              std::string metadata = "\"fmd={ ";
              metadata += file_metadata.c_str();
              metadata += "} dmd={ ";
              metadata += container_metadata.c_str();
              metadata += "}\"";
              unbase64 = metadata.c_str();
              eos::common::SymKey::Base64(unbase64, base64);
              execargs.replace("<eos::wfe::base64:metadata>", base64.c_str());
            }

            execargs.replace("<eos::wfe::action>", mActions[0].mAction.c_str());
            std::string bashcmd = EOS_WFE_BASH_PREFIX + executable + " " + execargs.c_str();

            if (!format_error) {
              eos::common::ShellCmd cmd(bashcmd);
              eos_static_info("shell-cmd=\"%s\"", bashcmd.c_str());
              eos::common::cmd_status rc = cmd.wait(1800);
              // retrieve the stderr of this command
              XrdOucString outerr;
              char buff[65536];
              int end;
              memset(buff, 0, sizeof(buff));

              while ((end = ::read(cmd.errfd, buff, sizeof(buff))) > 0) {
                outerr += buff;
                memset(buff, 0, sizeof(buff));
              }

              eos_static_info("shell-cmd-stderr=%s", outerr.c_str());
              // scan for result tags referencing the trigger path
              xstart = 0;
              cnt = 0;

              while ((xstart = outerr.find("<eos::wfe::path::fxattr:", xstart)) != STR_NPOS) {
                if (++cnt > 256) {
                  break;
                }

                int xend = outerr.find(">", xstart);

                if (xend == STR_NPOS) {
                  eos_static_err("malformed shell stderr tag");
                  break;
                } else {
                  std::string key;
                  std::string value;
                  key.assign(outerr.c_str() + xstart + 24, xend - xstart - 24);
                  int vend = outerr.find(" ", xend + 1);

                  if (vend > 0) {
                    value.assign(outerr.c_str(), xend + 1, vend - (xend + 1));
                  } else {
                    value.assign(outerr.c_str(), xend + 1, string::npos);
                  }

                  // remove a possible line feed from the value
                  while (value.length() && (value[value.length() - 1] == '\n')) {
                    value.erase(value.length() - 1);
                  }

                  eos::Prefetcher::prefetchFileMDWithParentsAndWait(gOFS->eosView, mFid);
                  eos::common::RWMutexWriteLock nsLock(gOFS->eosViewRWMutex);

                  try {
                    fmd = gOFS->eosFileService->getFileMD(mFid);
                    base64 = value.c_str();
                    eos::common::SymKey::DeBase64(base64, unbase64);
                    fmd->setAttribute(key, unbase64.c_str());
                    fmd->setMTimeNow();
                    gOFS->eosView->updateFileStore(fmd.get());
                    errno = 0;
                    eos_static_info("msg=\"stored extended attribute\" key=%s value=%s",
                                    key.c_str(), value.c_str());
                  } catch (eos::MDException& e) {
                    eos_static_err("msg=\"failed set extended attribute\" key=%s value=%s",
                                   key.c_str(), value.c_str());
                  }
                }

                xstart++;
              }

              retc = rc.exit_code;

              if (rc.exit_code) {
                eos_static_err("msg=\"failed to run bash workflow\" job=\"%s\" retc=%d",
                               mDescription.c_str(), rc.exit_code);
                int retry = 0;
                time_t delay = 0;

                if (rc.exit_code == EAGAIN) {
                  try {
                    std::string retryattr = "sys.workflow." + mActions[0].mEvent + "." +
                                            mActions[0].mWorkflow + ".retry.max";
                    std::string delayattr = "sys.workflow." + mActions[0].mEvent + "." +
                                            mActions[0].mWorkflow + ".retry.delay";
                    eos_static_info("%s %s", retryattr.c_str(), delayattr.c_str());
                    std::string value = ccmd->getAttribute(retryattr);
                    retry = (int)strtoul(value.c_str(), 0, 10);
                    value = ccmd->getAttribute(delayattr);
                    delay = (int)strtoul(value.c_str(), 0, 10);
                  } catch (eos::MDException& e) {
                    execargs.insert("UNDEF", xstart);
                  }

                  if (!IsSync() && (mRetry < retry)) {
                    storetime = (time_t) mActions[0].mTime + delay;
                    // can retry
                    Move("r", "e", storetime, ++mRetry);
                    XrdOucString log = "scheduled for retry";
                    Results("e", EAGAIN, log, storetime);
                  } else {
                    storetime = (time_t) mActions[0].mTime;
                    // can not retry
                    Move("r", "f", storetime, mRetry);
                    XrdOucString log = "workflow failed without possibility to retry";
                    Results("f", rc.exit_code, log, storetime);
                  }
                } else {
                  storetime = 0;
                  // can not retry
                  Move("r", "f", storetime);
                  XrdOucString log = "workflow failed without possibility to retry";
                  Results("f", rc.exit_code, log, storetime);
                }
              } else {
                eos_static_info("msg=\"done bash workflow\" job=\"%s\"",
                                mDescription.c_str());
                storetime = 0;
                Move("r", "d", storetime);
                XrdOucString log = "workflow succeeded";
                Results("d", rc.exit_code, log, storetime);
              }

              // scan for result tags referencing the workflow path
              xstart = 0;
              cnt = 0;

              while ((xstart = outerr.find("<eos::wfe::vpath::fxattr:",
                                           xstart)) != STR_NPOS) {
                if (++cnt > 256) {
                  break;
                }

                int xend = outerr.find(">", xstart);

                if (xend == STR_NPOS) {
                  eos_static_err("malformed shell stderr tag");
                  break;
                } else {
                  std::string key;
                  std::string value;
                  key.assign(outerr.c_str() + xstart + 25, xend - xstart - 25);
                  int vend = outerr.find(" ", xend + 1);

                  if (vend > 0) {
                    value.assign(outerr.c_str(), xend + 1, vend - (xend + 1));
                  } else {
                    value.assign(outerr.c_str(), xend + 1, string::npos);
                  }

                  eos::Prefetcher::prefetchFileMDAndWait(gOFS->eosView, mWorkflowPath);
                  eos::common::RWMutexWriteLock nsLock(gOFS->eosViewRWMutex);

                  try {
                    fmd = gOFS->eosView->getFile(mWorkflowPath);
                    base64 = value.c_str();
                    eos::common::SymKey::DeBase64(base64, unbase64);
                    fmd->setAttribute(key, unbase64.c_str());
                    fmd->setMTimeNow();
                    gOFS->eosView->updateFileStore(fmd.get());
                    errno = 0;
                    eos_static_info("msg=\"stored extended attribute on vpath\" vpath=%s key=%s value=%s",
                                    mWorkflowPath.c_str(), key.c_str(), value.c_str());
                  } catch (eos::MDException& e) {
                    eos_static_err("msg=\"failed set extended attribute\" key=%s value=%s",
                                   key.c_str(), value.c_str());
                  }
                }

                xstart++;
              }
            } else {
              retc = EINVAL;
              storetime = 0;
              // cannot retry
              Move(mActions[0].mQueue, "f", storetime);
              XrdOucString log = "workflow failed to invalid arguments";
              Results("f", retc, log, storetime);
            }
          } else {
            storetime = 0;
            retc = EINVAL;
            viewReadLock.Release();
            eos_static_err("msg=\"failed to run bash workflow - file gone\" job=\"%s\"",
                           mDescription.c_str());
            Move(mActions[0].mQueue, "g", storetime);
            XrdOucString log = "workflow failed to invalid arguments - file is gone";
            Results("g", retc, log, storetime);
          }
        } else {
          storetime = 0;
          retc = EINVAL;
          eos_static_err("msg=\"failed to run bash workflow - executable name modifies path\" job=\"%s\"",
                         mDescription.c_str());
          Move(mActions[0].mQueue, "g", storetime);
        }
      } else if (gOFS->mTapeEnabled && method == "proto") {
        return HandleProtoMethodEvents(errorMsg, ininfo);
      } else {
        storetime = 0;
        eos_static_err("msg=\"moving unknown workflow\" job=\"%s\"",
                       mDescription.c_str());
        Move(mActions[0].mQueue, "g", storetime);
        XrdOucString log = "workflow is not known";
        Results("g", EINVAL, log, storetime);
      }
    } else {
      storetime = 0;
      retc = EINVAL;
      eos_static_err("msg=\"moving illegal workflow\" job=\"%s\"",
                     mDescription.c_str());
      Move(mActions[0].mQueue, "g", storetime);
      XrdOucString log = "workflow illegal";
      Results("g", retc, log, storetime);
    }
  } else {
    //Delete(mActions[0].mQueue);
  }

  return retc;
}


/*----------------------------------------------------------------------------*/
/**
 * @brief Handles "proto" method events
 * @param errorMsg out parameter giving the text of any error
 * @return SFS_OK if success
 */
/*----------------------------------------------------------------------------*/
int WFE::Job::HandleProtoMethodEvents(std::string& errorMsg,
                                      const char* const ininfo)
{
  const auto event = mActions[0].mEvent;
  std::string fullPath;

  try {
    eos::Prefetcher::prefetchFileMDWithParentsAndWait(gOFS->eosView, mFid);
    eos::common::RWMutexReadLock rlock(gOFS->eosViewRWMutex);
    auto fmd = gOFS->eosFileService->getFileMD(mFid);
    fullPath = gOFS->eosView->getUri(fmd.get());
  } catch (eos::MDException& e) {
    eos_static_err("Could not get metadata for file %u. Reason: %s", mFid,
                   e.getMessage().str().c_str());
    MoveWithResults(ENOENT);
    return ENOENT;
  }

  {
    std::string opaqueRequestIdStr;

    if (nullptr != ininfo) {
      XrdOucEnv opaque(ininfo);
      const char* const opaqueRequestId = opaque.Get("mgm.reqid");

      if (nullptr != opaqueRequestId) {
        opaqueRequestIdStr = opaqueRequestId;
      }
    }

    auto eventUpperCase = event;
    std::transform(eventUpperCase.begin(), eventUpperCase.end(),
                   eventUpperCase.begin(),
    [](unsigned char c) {
      return std::toupper(c);
    }
                  );
    eos_static_info("%s %s %s %s fxid=%08llx mgm.reqid=\"%s\"",
                    mActions[0].mWorkflow.c_str(),
                    eventUpperCase.c_str(),
                    fullPath.c_str(), gOFS->ProtoWFEndPoint.c_str(), mFid,
                    opaqueRequestIdStr.c_str());
  }

  if (event == "sync::prepare" || event == "prepare") {
    return HandleProtoMethodPrepareEvent(fullPath, ininfo, errorMsg);
  } else if (event == "sync::abort_prepare" || event == "abort_prepare") {
    return HandleProtoMethodAbortPrepareEvent(fullPath, ininfo, errorMsg);
  } else if (event == "sync::evict_prepare" || event == "evict_prepare") {
    return HandleProtoMethodEvictPrepareEvent(fullPath, ininfo, errorMsg);
  } else if (event == "sync::create" || event == "create") {
    return HandleProtoMethodCreateEvent(fullPath, errorMsg);
  } else if (event == "sync::delete" || event == "delete") {
    return HandleProtoMethodDeleteEvent(fullPath, errorMsg);
  } else if (event == "sync::closew" || event == "closew") {
    return HandleProtoMethodCloseEvent(event, fullPath, ininfo);
  } else if (event == "sync::archived" || event == "archived") {
    return HandleProtoMethodArchivedEvent(event, fullPath, ininfo);
  } else if (event == RETRIEVE_FAILED_WORKFLOW_NAME) {
    return HandleProtoMethodRetrieveFailedEvent(fullPath);
  } else if (event == ARCHIVE_FAILED_WORKFLOW_NAME) {
    return HandleProtoMethodArchiveFailedEvent(fullPath);
  } else if (event == "sync::offline" || event == "offline") {
    return HandleProtoMethodOfflineEvent(fullPath, ininfo, errorMsg);
  } else if (event == "sync::update_fid" || event == "update_fid") {
    return HandleProtoMethodUpdateFidEvent(fullPath, errorMsg);
  } else {
    eos_static_err("Unknown event %s for proto workflow", event.c_str());
    MoveWithResults(SFS_ERROR);
    return SFS_ERROR;
  }
}


int
WFE::Job::HandleProtoMethodPrepareEvent(const std::string& fullPath,
                                        const char* const ininfo,
                                        std::string& errorMsg)
{
  EXEC_TIMING_BEGIN("Proto::Prepare");
  gOFS->MgmStats.Add("Proto::Prepare", 0, 0, 1);
  const std::string prepareRequestId = GetPrepareRequestIdFromOpaqueData(ininfo);
  const std::string prepareActivity = GetPrepareActivityFromOpaqueData(ininfo);
  const int prepareRc = IdempotentPrepare(fullPath, prepareRequestId,
                                          prepareActivity, errorMsg);
  EXEC_TIMING_END("Proto::Prepare");
  return prepareRc;
}


std::string
WFE::Job::GetPrepareRequestIdFromOpaqueData(const char* const ininfo)
{
  // Get the new request ID from the opaque data and add it to the list
  XrdOucEnv opaque(ininfo);
  const char* const prepareRequestId = opaque.Get("mgm.reqid");

  if (prepareRequestId == nullptr) {
    throw_mdexception(EINVAL, "mgm.reqid does not exist in opaque data.");
  } else if (*prepareRequestId == '\0') {
    throw_mdexception(EINVAL, "mgm.reqid has no value set in opaque data.");
  }

  return prepareRequestId;
}


std::string
WFE::Job::GetPrepareActivityFromOpaqueData(const char* const ininfo)
{
  // Get the activity from the opaque data and add it to the list
  XrdOucEnv opaque(ininfo);
  const char* const prepareActivity = opaque.Get("activity");

  if (prepareActivity == nullptr) {
    return "";
  }

  return prepareActivity;
}


int
WFE::Job::IdempotentPrepare(const std::string& fullPath,
                            const std::string& prepareRequestId,
                            const std::string& prepareActivity, std::string& errorMsg)
{
  using namespace std::chrono;
  struct stat buf;
  XrdOucErrInfo errInfo;
  bool onDisk;
  bool onTape;
  struct timespec ts_now;
  eos::common::Timing::GetTimeSpec(ts_now);

  EosCtaReporterPrepareWfe eosLog;
  eosLog
    .addParam(EosCtaReportParam::SEC_APP, "tape_wfe")
    .addParam(EosCtaReportParam::LOG, std::string(gOFS->logId))
    .addParam(EosCtaReportParam::PATH, fullPath)
    .addParam(EosCtaReportParam::RUID, mVid.uid)
    .addParam(EosCtaReportParam::RGID, mVid.gid)
    .addParam(EosCtaReportParam::TD, mVid.tident.c_str())
    .addParam(EosCtaReportParam::PREP_WFE_EVENT, "stage")
    .addParam(EosCtaReportParam::PREP_WFE_ACTIVITY, prepareActivity)
    .addParam(EosCtaReportParam::TS, ts_now.tv_sec)
    .addParam(EosCtaReportParam::TNS, ts_now.tv_nsec);

  // Check if we have a disk replica and if not, whether it's on tape
  if (gOFS->_stat(fullPath.c_str(), &buf, errInfo, mVid, nullptr, nullptr,
                  false) == 0) {
    // Note that buf.st_mode is an unsigned integer
    onDisk = (buf.st_mode & EOS_TAPE_MODE_T) ? buf.st_nlink > 1 : buf.st_nlink > 0;
    onTape = (buf.st_mode & EOS_TAPE_MODE_T) != 0;
    eosLog
      .addParam(EosCtaReportParam::PREP_WFE_ONDISK, onDisk)
      .addParam(EosCtaReportParam::PREP_WFE_ONTAPE, onTape);
  } else {
    std::stringstream err_message;
    err_message << "Cannot determine file and disk replicas, not doing the prepare. Reason: " << errInfo.getErrText();
    eos_static_err(err_message.str().c_str());
    eosLog
      .addParam(EosCtaReportParam::PREP_WFE_SENTTOCTA, false)
      .addParam(EosCtaReportParam::PREP_WFE_ERROR, err_message.str());
    MoveWithResults(EAGAIN);
    return EAGAIN;
  }

  uid_t cuid = 99;
  gid_t cgid = 99;

  if (onDisk) {
    eos_static_info("File %s is already on disk, nothing to prepare. Eviction counter will be incremented.",
                    fullPath.c_str());

    try {
      int evictionCounter = 0;
      eos::common::RWMutexWriteLock lock(gOFS->eosViewRWMutex);
      auto fmd = gOFS->eosFileService->getFileMD(mFid);

      if (fmd->hasAttribute(RETRIEVE_EVICT_COUNTER_NAME)) {
        evictionCounter = std::stoi(fmd->getAttribute(RETRIEVE_EVICT_COUNTER_NAME));
      }

      fmd->setAttribute(RETRIEVE_EVICT_COUNTER_NAME,
                        std::to_string(++evictionCounter));
      gOFS->eosView->updateFileStore(fmd.get());
      eosLog.addParam(EosCtaReportParam::PREP_WFE_EVICTCOUNTER, evictionCounter);

    } catch (eos::MDException& ex) {
      std::stringstream err_message;
      err_message << "msg=\"could not update eviction counter for file " << fullPath;
      eos_static_err(err_message.str().c_str());
      eosLog.addParam(EosCtaReportParam::PREP_WFE_ERROR, err_message.str());
    }

    eosLog.addParam(EosCtaReportParam::PREP_WFE_SENTTOCTA, false);
    MoveWithResults(SFS_OK);
    return SFS_OK;
  } else if (!onTape) {
    std::stringstream err_message;
    err_message << "File " << fullPath << "  is not on disk nor on tape, cannot prepare it.";
    eos_static_err(err_message.str().c_str());
    eosLog
      .addParam(EosCtaReportParam::PREP_WFE_SENTTOCTA, false)
      .addParam(EosCtaReportParam::PREP_WFE_ERROR, err_message.str());
    MoveWithResults(ENODATA);
    return ENODATA;
  } else {
    eos::common::RWMutexWriteLock lock;
    lock.Grab(gOFS->eosViewRWMutex);
    auto fmd = gOFS->eosFileService->getFileMD(mFid);
    // Get the list of in-flight Prepare requests for this file (if any)
    XattrSet prepareReqIds;

    if (fmd->hasAttribute(RETRIEVE_REQID_ATTR_NAME)) {
      prepareReqIds.deserialize(fmd->getAttribute(RETRIEVE_REQID_ATTR_NAME));
    }

    bool isFirstPrepare = prepareReqIds.values.empty();
    prepareReqIds.values.insert(prepareRequestId.c_str());
    eosLog
      .addParam(EosCtaReportParam::PREP_WFE_FIRSTPREPARE, isFirstPrepare)
      .addParam(EosCtaReportParam::PREP_WFE_REQID, prepareRequestId)
      .addParam(EosCtaReportParam::PREP_WFE_REQCOUNT, prepareReqIds.values.size())
      .addParam(EosCtaReportParam::PREP_WFE_REQLIST, prepareReqIds.serialize());

    try {
      fmd->setAttribute(RETRIEVE_REQID_ATTR_NAME, prepareReqIds.serialize());

      // if we are the first to retrieve the file
      if (isFirstPrepare) {
        fmd->setAttribute(RETRIEVE_ERROR_ATTR_NAME, "");
        // Read these attributes here to optimize locking
        cuid = fmd->getCUid();
        cgid = fmd->getCGid();
        gOFS->eosView->updateFileStore(fmd.get());
      } else {
        eos_static_info("File %s is already being retrieved by %u clients.",
                        fullPath.c_str(), prepareReqIds.values.size() - 1);
        eosLog.addParam(EosCtaReportParam::PREP_WFE_SENTTOCTA, false);
        MoveWithResults(SFS_OK);
        return SFS_OK;
      }
    } catch (eos::MDException& ex) {
      lock.Release();
      std::stringstream err_message;
      err_message << "Could not write attributes " << RETRIEVE_REQID_ATTR_NAME << " and " << RETRIEVE_ERROR_ATTR_NAME
                  << " for file " << fullPath.c_str() << ". Not doing the retrieve.";

      eos_static_err(err_message.str().c_str());
      eosLog
        .addParam(EosCtaReportParam::PREP_WFE_SENTTOCTA, false)
        .addParam(EosCtaReportParam::PREP_WFE_ERROR, err_message.str());
      MoveWithResults(EAGAIN);
      return EAGAIN;
    }
  }

  // If we reached this point: the file is not on disk, it is on tape, and this is the first Prepare
  // request for this file. Proceed with issuing the Prepare request to the tape back-end.
  cta::xrd::Request request;
  auto notification = request.mutable_notification();
  notification->mutable_cli()->mutable_user()->set_username(GetUserName(
        mVid.uid));
  notification->mutable_cli()->mutable_user()->set_groupname(GetGroupName(
        mVid.gid));

  for (const auto& attribute : CollectAttributes(fullPath)) {
    google::protobuf::MapPair<std::string, std::string> attr(attribute.first,
        attribute.second);
    notification->mutable_file()->mutable_xattr()->insert(attr);
  }

  if (prepareActivity.length()) {
    google::protobuf::MapPair<std::string, std::string> attr("activity",
        prepareActivity);
    notification->mutable_file()->mutable_xattr()->insert(attr);
  }

  notification->mutable_wf()->set_event(cta::eos::Workflow::PREPARE);
  notification->mutable_file()->set_lpath(fullPath);
  notification->mutable_wf()->mutable_instance()->set_name(
    gOFS->MgmOfsInstanceName.c_str());
  notification->mutable_file()->set_fid(mFid);
  notification->mutable_file()->mutable_owner()->set_uid(cuid);
  notification->mutable_file()->mutable_owner()->set_gid(cgid);
  auto fxidString = StringConversion::FastUnsignedToAsciiHex(mFid);
  std::ostringstream destStream;
  std::string mgmHostName;

  if (gOFS->MgmOfsAlias.length()) {
    mgmHostName = gOFS->MgmOfsAlias.c_str();
  } else if (gOFS->HostName != nullptr) {
    mgmHostName = gOFS->HostName;
  } else {
    std::stringstream err_message;
    err_message << "IdempotentPrepare() failed: Could not determine the value of mgmHostName";
    eos_static_err(err_message.str().c_str());
    eosLog
      .addParam(EosCtaReportParam::PREP_WFE_SENTTOCTA, false)
      .addParam(EosCtaReportParam::PREP_WFE_ERROR, err_message.str());
    MoveWithResults(ENODATA);
    return ENODATA;
  }
  eosLog.addParam(EosCtaReportParam::HOST, mgmHostName);

  destStream << "root://" << mgmHostName << "/" << fullPath << "?eos.lfn=fxid:"
             << fxidString;
  destStream << "&eos.ruid=0&eos.rgid=0&eos.injection=1&eos.workflow=" <<
             RETRIEVE_WRITTEN_WORKFLOW_NAME <<
             "&eos.space=" << gOFS->mPrepareDestSpace;
  notification->mutable_transport()->set_dst_url(destStream.str());
  std::ostringstream errorReportStream;
  errorReportStream << "eosQuery://" << mgmHostName
                    << "//eos/wfe/passwd?mgm.pcmd=event&mgm.fid=" << fxidString
                    << "&mgm.logid=cta&mgm.event=" << RETRIEVE_FAILED_WORKFLOW_NAME
                    << "&mgm.workflow=default&mgm.path=/dummy_path&mgm.ruid=0&mgm.rgid=0&mgm.errmsg=";
  notification->mutable_transport()->set_error_report_url(
    errorReportStream.str());
  auto sendResult = SendProtoWFRequest(this, fullPath, request, errorMsg);
  // Create timestamp
  std::string ctimestr(std::to_string(system_clock::to_time_t(
                                        system_clock::now())));

  if (sendResult == 0) {
    // Update the timestamp of the last Prepare request that was successfully sent
    eos::common::RWMutexWriteLock lock(gOFS->eosViewRWMutex);
    auto fmd = gOFS->eosFileService->getFileMD(mFid);

    try {
      fmd->setAttribute(RETRIEVE_REQTIME_ATTR_NAME, ctimestr);
      gOFS->eosView->updateFileStore(fmd.get());
    } catch (eos::MDException& ex) {
      // fail silently if we couldn't update the timestamp
    }
  } else {
    if (errorMsg.empty()) {
      errorMsg = "Prepare handshake failed";
    }

    std::string errorMsgAttr = ctimestr + " -> " + errorMsg;
    eos::common::RWMutexWriteLock lock(gOFS->eosViewRWMutex);
    auto fmd = gOFS->eosFileService->getFileMD(mFid);

    try {
      // Delete the request ID from the extended attributes so it can be retried
      fmd->setAttribute(RETRIEVE_REQID_ATTR_NAME, "");
      fmd->setAttribute(RETRIEVE_REQTIME_ATTR_NAME, "");
      fmd->setAttribute(RETRIEVE_ERROR_ATTR_NAME, errorMsgAttr);
      gOFS->eosView->updateFileStore(fmd.get());
    } catch (eos::MDException& ex) {}
  }

  eosLog.addParam(EosCtaReportParam::PREP_WFE_SENTTOCTA, true);
  return sendResult;
}


int
WFE::Job::HandleProtoMethodAbortPrepareEvent(const std::string& fullPath,
    const char* const ininfo,
    std::string& errorMsg)
{
  EXEC_TIMING_BEGIN("Proto::Prepare::Abort");
  gOFS->MgmStats.Add("Proto::Prepare::Abort", 0, 0, 1);
  EosCtaReporterPrepareWfe eosLog;
  eosLog
    .addParam(EosCtaReportParam::SEC_APP, "tape_wfe")
    .addParam(EosCtaReportParam::LOG, std::string(gOFS->logId))
    .addParam(EosCtaReportParam::PATH, fullPath)
    .addParam(EosCtaReportParam::RUID, mVid.uid)
    .addParam(EosCtaReportParam::RGID, mVid.gid)
    .addParam(EosCtaReportParam::TD, mVid.tident.c_str())
    .addParam(EosCtaReportParam::PREP_WFE_EVENT, "abort");

  XattrSet prepareReqIds;
  {
    eos::common::RWMutexWriteLock lock;
    lock.Grab(gOFS->eosViewRWMutex);
    auto fmd = gOFS->eosFileService->getFileMD(mFid);

    try {
      if (fmd->hasAttribute(RETRIEVE_REQID_ATTR_NAME)) {
        prepareReqIds.deserialize(fmd->getAttribute(RETRIEVE_REQID_ATTR_NAME));
      }
      eosLog
        .addParam(EosCtaReportParam::PREP_WFE_REQCOUNT, prepareReqIds.values.size())
        .addParam(EosCtaReportParam::PREP_WFE_REQLIST, prepareReqIds.serialize());
    } catch (...) {
      lock.Release();
      std::stringstream err_message;
      err_message << "Could not determine ongoing retrieves for file " << fullPath.c_str() << ". Check the "
                  << RETRIEVE_REQID_ATTR_NAME << " extended attribute";
      eos_static_err(err_message.str().c_str());
      eosLog.addParam(EosCtaReportParam::PREP_WFE_ERROR, err_message.str());
      MoveWithResults(EAGAIN);
      return EAGAIN;
    }

    std::string opaqueRequestIdStr;

    try {
      // Remove the request ID from the list in the Xattr
      XrdOucEnv opaque(ininfo);
      const char* const opaqueRequestId = opaque.Get("mgm.reqid");

      if (nullptr != opaqueRequestId) {
        opaqueRequestIdStr = opaqueRequestId;
      }

      if (opaqueRequestId == nullptr) {
        throw_mdexception(EINVAL, "mgm.reqid does not exist in opaque data.");
      } else if (*opaqueRequestId == '\0') {
        throw_mdexception(EINVAL, "mgm.reqid has no value set in opaque data.");
      }

      eosLog.addParam(EosCtaReportParam::PREP_WFE_REQID, opaqueRequestId);

      if (prepareReqIds.values.erase(opaqueRequestId) != 1) {
        throw_mdexception(EINVAL, "Request ID not found in extended attributes");
      }

      fmd->setAttribute(RETRIEVE_REQID_ATTR_NAME, prepareReqIds.serialize());
      gOFS->eosView->updateFileStore(fmd.get());
    } catch (eos::MDException& ex) {
      lock.Release();
      std::stringstream err_message;
      err_message << "Error accessing attribute " << RETRIEVE_REQID_ATTR_NAME << " for file " << fullPath.c_str() << ". "
                  << "Not doing the abort retrieve.";
      eos_static_err(err_message.str().c_str());
      eosLog.addParam(EosCtaReportParam::PREP_WFE_ERROR, err_message.str());
      MoveWithResults(EAGAIN);
      return EAGAIN;
    }
  }

  if (!prepareReqIds.values.empty()) {
    // There are other pending Prepare requests on this file, just return OK
    eosLog.addParam(EosCtaReportParam::PREP_WFE_SENTTOCTA, false);
    MoveWithResults(SFS_OK);
    return SFS_OK;
  }

  // optimization for reduced memory IO during write lock
  cta::xrd::Request request;
  auto notification = request.mutable_notification();
  notification->mutable_cli()->mutable_user()->set_username(GetUserName(
        mVid.uid));
  notification->mutable_cli()->mutable_user()->set_groupname(GetGroupName(
        mVid.gid));

  for (const auto& attribute : CollectAttributes(fullPath)) {
    google::protobuf::MapPair<std::string, std::string> attr(attribute.first,
        attribute.second);
    notification->mutable_file()->mutable_xattr()->insert(attr);
  }

  uid_t cuid = 99;
  gid_t cgid = 99;
  {
    eos::common::RWMutexReadLock rlock(gOFS->eosViewRWMutex);
    auto fmd = gOFS->eosFileService->getFileMD(mFid);
    cuid = fmd->getCUid();
    cgid = fmd->getCGid();
  }
  notification->mutable_file()->mutable_owner()->set_uid(cuid);
  notification->mutable_file()->mutable_owner()->set_gid(cgid);
  notification->mutable_wf()->set_event(cta::eos::Workflow::ABORT_PREPARE);
  notification->mutable_file()->set_lpath(fullPath);
  notification->mutable_wf()->mutable_instance()->set_name(
    gOFS->MgmOfsInstanceName.c_str());
  notification->mutable_file()->set_fid(mFid);
  auto s_ret = SendProtoWFRequest(this, fullPath, request, errorMsg);

  if (s_ret == 0) {
    eos::common::RWMutexWriteLock lock(gOFS->eosViewRWMutex);
    auto fmd = gOFS->eosFileService->getFileMD(mFid);

    try {
      // All Prepare requests cancelled by the user:
      // Delete the request time and error message from the extended attributes
      fmd->setAttribute(RETRIEVE_REQTIME_ATTR_NAME, "");
      fmd->setAttribute(RETRIEVE_ERROR_ATTR_NAME, "");
      gOFS->eosView->updateFileStore(fmd.get());
    } catch (eos::MDException& ex) {}
  }

  eosLog.addParam(EosCtaReportParam::PREP_WFE_SENTTOCTA, true);
  EXEC_TIMING_END("Proto::Prepare::Abort");
  return s_ret;
}

int
WFE::Job::HandleProtoMethodEvictPrepareEvent(const std::string& fullPath,
    const char* const ininfo,
    std::string& errorMsg)
{
  using namespace std::chrono;
  struct stat buf;
  XrdOucErrInfo errInfo;
  bool onDisk;
  bool onTape;
  EosCtaReporterPrepareWfe eosLog;
  eosLog
    .addParam(EosCtaReportParam::SEC_APP, "tape_wfe")
    .addParam(EosCtaReportParam::LOG, std::string(gOFS->logId))
    .addParam(EosCtaReportParam::PATH, fullPath)
    .addParam(EosCtaReportParam::RUID, mVid.uid)
    .addParam(EosCtaReportParam::RGID, mVid.gid)
    .addParam(EosCtaReportParam::TD, mVid.tident.c_str())
    .addParam(EosCtaReportParam::PREP_WFE_EVENT, "evict");

  EXEC_TIMING_BEGIN("Proto::EvictPrepare");
  gOFS->MgmStats.Add("Proto::EvictPrepare", 0, 0, 1);
  std::ostringstream preamble;
  preamble << "fxid=" << std::hex << mFid << " file=" << fullPath;

  // Check if we have a disk replica and if not, whether it's on tape
  if (gOFS->_stat(fullPath.c_str(), &buf, errInfo, mVid, nullptr, nullptr,
                  false) == 0) {
    onDisk = ((buf.st_mode & EOS_TAPE_MODE_T) ? buf.st_nlink - 1 : buf.st_nlink) >
             0;
    onTape = (buf.st_mode & EOS_TAPE_MODE_T) != 0;
    eosLog
      .addParam(EosCtaReportParam::PREP_WFE_ONDISK, onDisk)
      .addParam(EosCtaReportParam::PREP_WFE_ONTAPE, onTape);
  } else {
    std::ostringstream msg;
    msg << preamble.str() <<
        " msg=\"Cannot determine file and disk replicas, not doing the evict. Reason: "
        << errInfo.getErrText() << "\"";
    eos_static_err(msg.str().c_str());
    eosLog
      .addParam(EosCtaReportParam::PREP_WFE_SENTTOCTA, false)
      .addParam(EosCtaReportParam::PREP_WFE_ERROR, msg.str());
    MoveWithResults(EAGAIN);
    return EAGAIN;
  }

  if (!onDisk) {
    std::ostringstream msg;
    msg << preamble.str() << " msg=\"File is not on disk, nothing to evict.\"";
    eos_static_info(msg.str().c_str());
    eosLog.addParam(EosCtaReportParam::PREP_WFE_SENTTOCTA, false);
  } else if (!onTape) {
    std::ostringstream msg;
    msg << preamble.str() << " msg=\"File is not on tape, cannot evict it.\"";
    eos_static_err(msg.str().c_str());
    eosLog
      .addParam(EosCtaReportParam::PREP_WFE_SENTTOCTA, false)
      .addParam(EosCtaReportParam::PREP_WFE_ERROR, msg.str());
    MoveWithResults(ENODATA);
    return ENODATA;
  } else {
    const auto result = StagerrmAsRoot(mFid);

    if (0 == result.retc()) {
      std::ostringstream msg;
      msg << preamble.str() <<
          " msg=\"Successfully issued stagerrm for evict_prepare event\"";
      eos_static_info(msg.str().c_str());
    } else {
      std::ostringstream msg;
      msg << preamble.str() <<
          " msg=\"Failed to issue stagerrm for evict_prepare event\"";
      eos_static_info(msg.str().c_str());
      eosLog
        .addParam(EosCtaReportParam::PREP_WFE_SENTTOCTA, false)
        .addParam(EosCtaReportParam::PREP_WFE_ERROR, msg.str());
      MoveWithResults(EAGAIN);
      return EAGAIN;
    }
  }

  eosLog.addParam(EosCtaReportParam::PREP_WFE_SENTTOCTA, true);
  MoveWithResults(SFS_OK);
  EXEC_TIMING_END("Proto::EvictPrepare");
  return SFS_OK;
}

int
WFE::Job::HandleProtoMethodCreateEvent(const std::string& fullPath,
                                       std::string& errorMsg)
{
  EXEC_TIMING_BEGIN("Proto::Create");
  gOFS->MgmStats.Add("Proto::Create", 0, 0, 1);
  cta::xrd::Request request;
  auto notification = request.mutable_notification();
  notification->mutable_cli()->mutable_user()->set_username(GetUserName(
        mVid.uid));
  notification->mutable_cli()->mutable_user()->set_groupname(GetGroupName(
        mVid.gid));

  for (const auto& attribute : CollectAttributes(fullPath)) {
    google::protobuf::MapPair<std::string, std::string> attr(attribute.first,
        attribute.second);
    notification->mutable_file()->mutable_xattr()->insert(attr);
  }

  uid_t cuid = 99;
  gid_t cgid = 99;
  {
    eos::common::RWMutexReadLock rlock(gOFS->eosViewRWMutex);
    auto fmd = gOFS->eosFileService->getFileMD(mFid);
    cuid = fmd->getCUid();
    cgid = fmd->getCGid();
  }
  notification->mutable_file()->mutable_owner()->set_uid(cuid);
  notification->mutable_file()->mutable_owner()->set_gid(cgid);
  notification->mutable_wf()->set_event(cta::eos::Workflow::CREATE);
  notification->mutable_wf()->mutable_instance()->set_name(
    gOFS->MgmOfsInstanceName.c_str());
  notification->mutable_file()->set_lpath(fullPath);
  notification->mutable_file()->set_fid(mFid);
  auto s_ret = SendProtoWFRequest(this, fullPath, request, errorMsg);
  EXEC_TIMING_END("Proto::Create");
  return s_ret;
}

int
WFE::Job::HandleProtoMethodDeleteEvent(const std::string& fullPath,
                                       std::string& errorMsg)
{
  EXEC_TIMING_BEGIN("Proto::Delete");
  gOFS->MgmStats.Add("Proto::Delete", 0, 0, 1);
  cta::xrd::Request request;
  auto notification = request.mutable_notification();
  notification->mutable_cli()->mutable_user()->set_username(GetUserName(
        mVid.uid));
  notification->mutable_cli()->mutable_user()->set_groupname(GetGroupName(
        mVid.gid));

  for (const auto& attribute : CollectAttributes(fullPath)) {
    google::protobuf::MapPair<std::string, std::string> attr(attribute.first,
        attribute.second);
    notification->mutable_file()->mutable_xattr()->insert(attr);
  }

  notification->mutable_wf()->set_event(cta::eos::Workflow::DELETE);
  notification->mutable_wf()->mutable_instance()->set_name(
    gOFS->MgmOfsInstanceName.c_str());
  notification->mutable_file()->set_lpath(fullPath);
  notification->mutable_file()->set_fid(mFid);
  // IMPORTANT
  // Remove the tape location from the EOS namespace before actually deleting
  // the tape file(s). Doing these operations the other way around could result
  // in failing to remove the tape location of the file from the EOS namespace
  // after successfully deleting the actual tape files.  This would give the end
  // user a false sense of security that their tape file still exists when they
  // list it. This would be considered as data loss by the end user.

  // However, before deleting the file from the EOS namespace, we should log its contents.
  // This provides a way to recover the namespace after an unintended deletion of a file on tape.

  {
    struct timespec ts_now;
    eos::common::Timing::GetTimeSpec(ts_now);

    EosCtaReporterFileDeletion eosLog;
    auto fmd = gOFS->eosFileService->getFileMD(mFid);
    auto locations = fmd->getLocations();
    std::ostringstream locationsOStream;
    bool streamEmpty = true;
    for (auto & location : fmd->getLocations()) {
      locationsOStream << (streamEmpty ? "" : ",") << location;
      streamEmpty = false;
    }
    std::string checksum;
    eos::appendChecksumOnStringAsHex(fmd.get(), checksum);
    eosLog.addParam(EosCtaReportParam::SEC_APP, "tape_delete")
          .addParam(EosCtaReportParam::LOG, std::string(gOFS->logId))
          .addParam(EosCtaReportParam::PATH, fullPath)
          .addParam(EosCtaReportParam::RUID, mVid.uid)
          .addParam(EosCtaReportParam::RGID, mVid.gid)
          .addParam(EosCtaReportParam::TD, mVid.tident.c_str())
          .addParam(EosCtaReportParam::TS, ts_now.tv_sec)
          .addParam(EosCtaReportParam::TNS, ts_now.tv_nsec)
          .addParam(EosCtaReportParam::FILE_DEL_FID, fmd->getId())
          .addParam(EosCtaReportParam::FILE_DEL_FXID, eos::common::FileId::Fid2Hex(fmd->getId()).c_str())
          .addParam(EosCtaReportParam::FILE_DEL_EOS_BTIME, fmd->getAttribute("sys.eos.btime"))
          .addParam(EosCtaReportParam::FILE_DEL_ARCHIVE_FILE_ID, fmd->getAttribute("sys.archive.file_id"))
          .addParam(EosCtaReportParam::FILE_DEL_ARCHIVE_STORAGE_CLASS, fmd->getAttribute("sys.archive.storage_class"))
          .addParam(EosCtaReportParam::FILE_DEL_LOCATIONS, locationsOStream.str())
          .addParam(EosCtaReportParam::FILE_DEL_CHECKSUMTYPE, eos::common::LayoutId::GetChecksumString(fmd->getLayoutId()))
          .addParam(EosCtaReportParam::FILE_DEL_CHECKSUMVALUE, checksum)
          .addParam(EosCtaReportParam::FILE_DEL_SIZE, fmd->getSize());
  }

  bool tapeLocationWasRemoved = false;

  try {
    // remove tape location
    eos::common::RWMutexWriteLock lock(gOFS->eosViewRWMutex);
    auto fmd = gOFS->eosFileService->getFileMD(mFid);
    fmd->unlinkLocation(TAPE_FS_ID);
    fmd->removeLocation(TAPE_FS_ID);
    gOFS->eosView->updateFileStore(fmd.get());
    tapeLocationWasRemoved = true;
  } catch (eos::MDException& ex) {
    eos_static_err("msg=\"Failed to unlink tape location for file %s",
                   fullPath.c_str());
  }

  if (tapeLocationWasRemoved) {
    const int sendRc = SendProtoWFRequest(this, fullPath, request, errorMsg);

    if (SFS_OK != sendRc) {
      // The EOS namespace can ignore the failed deletion of the tape file(s) as
      // this only generates dark data tape which will be picked up later
      eos_static_err("msg=\"Failed to notify protocol buffer endpoint about the deletion of file %s: %s\" sendRc=%d",
                     fullPath.c_str(), errorMsg.c_str(), sendRc);
    }
  }

  EXEC_TIMING_END("Proto::Delete");
  return SFS_OK; // Ignore any failure in notifying the protocol buffer endpoint
}

int
WFE::Job::HandleProtoMethodCloseEvent(const std::string& event,
                                      const std::string& fullPath,
                                      const char* const ininfo)
{
  EXEC_TIMING_BEGIN("Proto::Close");
  gOFS->MgmStats.Add("Proto::Close", 0, 0, 1);

  if (mActions[0].mWorkflow == RETRIEVE_WRITTEN_WORKFLOW_NAME) {
    resetRetrieveIdListAndErrorMsg(fullPath);
  }

  {
    XrdOucEnv opaque(ininfo);
    const char* const archive_req_id = opaque.Get("mgm.archive_req_id");

    if (archive_req_id != nullptr && *archive_req_id != '\0') {
      try {
        eos::common::RWMutexWriteLock lock(gOFS->eosViewRWMutex);
        auto fmd = gOFS->eosFileService->getFileMD(mFid);
        fmd->setAttribute(CTA_OBJECTSTORE_ARCHIVE_REQ_ID_NAME, archive_req_id);
        gOFS->eosView->updateFileStore(fmd.get());
      } catch (std::exception& se) {
        eos_static_err("msg=\"Failed to set xattr: %s\" path=\"%s\" xattr_name=\"%s\" xattr_value=\"%s\"",
                       se.what(), fullPath.c_str(), CTA_OBJECTSTORE_ARCHIVE_REQ_ID_NAME,
                       archive_req_id);
      } catch (...) {
        eos_static_err("msg=\"Failed to set xattr: Caught an unknown exception\" path=\"%s\" xattr_name=\"%s\""
                       " xattr_value=\"%s\"", fullPath.c_str(), CTA_OBJECTSTORE_ARCHIVE_REQ_ID_NAME,
                       archive_req_id);
      }
    }
  }

  MoveWithResults(SFS_OK);
  EXEC_TIMING_END("Proto::Close");
  return SFS_OK;
}

void
WFE::Job::resetRetrieveIdListAndErrorMsg(const std::string& fullPath)
{
  std::string errorMsg;

  try {
    eos::common::RWMutexWriteLock lock(gOFS->eosViewRWMutex);
    XattrSet prepareReqIds;
    auto fmd = gOFS->eosFileService->getFileMD(mFid);

    if (fmd->hasAttribute(RETRIEVE_REQID_ATTR_NAME)) {
      prepareReqIds.deserialize(fmd->getAttribute(RETRIEVE_REQID_ATTR_NAME));
    }

    int evictionCounter = prepareReqIds.values.size();
    fmd->setAttribute(RETRIEVE_REQID_ATTR_NAME, "");
    fmd->setAttribute(RETRIEVE_REQTIME_ATTR_NAME, "");
    fmd->setAttribute(RETRIEVE_ERROR_ATTR_NAME, "");
    fmd->setAttribute(RETRIEVE_EVICT_COUNTER_NAME, std::to_string(evictionCounter));
    fmd->removeAttribute(CTA_OBJECTSTORE_REQ_ID_NAME);
    gOFS->eosView->updateFileStore(fmd.get());
    return;
  } catch (std::exception& se) {
    errorMsg = se.what();
  } catch (...) {
    errorMsg = "Caught an unknown exception";
  }

  // Reaching this point means an exception was thrown and caught
  eos_static_err("Could not reset retrieves counter and error attribute for file %s: %s",
                 fullPath.c_str(), errorMsg.c_str());
}

int
WFE::Job::HandleProtoMethodArchivedEvent(const std::string& event,
    const std::string& fullPath,
    const char* const ininfo)
{
  EXEC_TIMING_BEGIN("Proto::Archive");
  gOFS->MgmStats.Add("Proto::Archive", 0, 0, 1);
  std::string xattrCtaArchiveFileId;
  bool hasXattrCtaArchiveFileId = false;
  {
    eos::common::RWMutexReadLock lock(gOFS->eosViewRWMutex);
    auto fmd = gOFS->eosFileService->getFileMD(mFid);
    hasXattrCtaArchiveFileId = fmd->hasAttribute("sys.archive.file_id");

    if (hasXattrCtaArchiveFileId) {
      xattrCtaArchiveFileId = fmd->getAttribute("sys.archive.file_id");
    }
  }
  bool onlyTapeCopy = false;
  {
    eos::common::RWMutexReadLock lock(gOFS->eosViewRWMutex);
    auto fmd = gOFS->eosFileService->getFileMD(mFid);
    onlyTapeCopy = fmd->hasLocation(TAPE_FS_ID) && fmd->getLocations().size() == 1;
  }
  XrdOucEnv opaque(ininfo);
  const char* const opaqueCtaArchiveFileId = opaque.Get("cta_archive_file_id");

  if (event == "archived") {
    eos_static_err("The archived message for file %s is asynchronous when it should be synchronous."
                   " Ignoring request", fullPath.c_str());
  } else if (onlyTapeCopy) {
    eos_static_info("File %s already has a tape copy. Ignoring request.",
                    fullPath.c_str());
  } else if (!hasXattrCtaArchiveFileId) {
    eos_static_err("File %s does not have the sys.archive.file_id attribute. Ignoring request.",
                   fullPath.c_str());
  } else if (xattrCtaArchiveFileId.empty()) {
    eos_static_err("The sys.archive.file_id attribute of file %s is an empty string. Ignoring request.",
                   fullPath.c_str());
  } else if (nullptr == opaqueCtaArchiveFileId) {
    eos_static_err("The opaque data of the archived message for file %s does not contain cta_archive_file_id."
                   " Ignoring request.", fullPath.c_str());
  } else if (xattrCtaArchiveFileId != opaqueCtaArchiveFileId) {
    eos_static_err("The sys.archive.file_id attribute of file %s does not match cta_archive_file_id in the"
                   " opaque data of the archived message. xattrCtaArchiveFileId=%s opaqueCtaArchiveFileId=%s."
                   " Ignoring request.",
                   fullPath.c_str(), xattrCtaArchiveFileId.c_str(), opaqueCtaArchiveFileId);
  } else {
    eos::common::VirtualIdentity root_vid = eos::common::VirtualIdentity::Root();
    {
      eos::common::RWMutexWriteLock lock(gOFS->eosViewRWMutex);
      auto fmd = gOFS->eosFileService->getFileMD(mFid);

      try {
        fmd->addLocation(TAPE_FS_ID);
        // Reset the error message
        fmd->setAttribute(ARCHIVE_ERROR_ATTR_NAME, "");
        //Reset the CTA archive request objectstore ID
        fmd->setAttribute(CTA_OBJECTSTORE_ARCHIVE_REQ_ID_NAME, "");
        gOFS->eosView->updateFileStore(fmd.get());
      } catch (eos::MDException& ex) {
        // fail silently - file could have been removed already
      }
    }
    std::string tgcSpace = "default";
    {
      eos::common::RWMutexReadLock fsLock(FsView::gFsView.ViewMutex);
      eos::common::RWMutexReadLock eosLock(gOFS->eosViewRWMutex);
      auto fmd = gOFS->eosFileService->getFileMD(mFid);
      unsigned int firstDiskLocation = 0;

      for (unsigned int i = 0; i < fmd->getNumLocation(); i++) {
        const auto loc = fmd->getLocation(i);

        if (loc != 0 && loc != eos::common::TAPE_FS_ID) {
          firstDiskLocation = loc;
          break;
        }
      }

      if (0 != firstDiskLocation) {
        tgcSpace = FsView::gFsView.mIdView.lookupSpaceByID(firstDiskLocation);
      }
    }

    if (GetFileArchivedGCEnabled(tgcSpace)) {
      bool dropAllStripes = true;
      IContainerMD::XAttrMap parentDirAttributes;
      XrdOucErrInfo errInfo;

      if (gOFS->_attr_ls(eos::common::Path{fullPath.c_str()} .GetParentPath(),
                         errInfo, root_vid, nullptr, parentDirAttributes, true, true) == 0) {
        for (const auto& attrPair : parentDirAttributes) {
          if (attrPair.first == "sys.wfe.archived.dropdiskreplicas" &&
              attrPair.second == "0") {
            dropAllStripes = false;
          }
        }
      }
      errInfo.clear();

      if (dropAllStripes &&
          gOFS->_dropallstripes(fullPath.c_str(), errInfo, root_vid, false) != 0) {
        eos_static_err("Could not delete all file replicas of %s. Reason: %s",
                       fullPath.c_str(), errInfo.getErrText());
        MoveToRetry(fullPath);
        return EAGAIN;
      }
    }
  }

  MoveWithResults(SFS_OK);
  EXEC_TIMING_END("Proto::Archive");
  return SFS_OK;
}

bool
WFE::Job::GetFileArchivedGCEnabled(const std::string& space)
{
  const bool defaultValue =
    false; // The default value of filearchivedgc is 'false'
  std::string valueStr;

  try {
    eos::common::RWMutexReadLock lock(FsView::gFsView.ViewMutex);
    const auto spaceItor = FsView::gFsView.mSpaceView.find(space);

    if (FsView::gFsView.mSpaceView.end() == spaceItor) {
      return defaultValue;
    }

    if (nullptr == spaceItor->second) {
      return defaultValue;
    }

    const auto& space = *(spaceItor->second);
    valueStr = space.GetConfigMember("filearchivedgc");
  } catch (...) {
    return defaultValue;
  }

  if (valueStr.empty()) {
    return defaultValue;
  } else {
    return valueStr == "on";
  }
}

int
WFE::Job::HandleProtoMethodRetrieveFailedEvent(const std::string& fullPath)
{
  EXEC_TIMING_BEGIN("Proto::Retrieve::Failed");
  gOFS->MgmStats.Add("Proto::Retrieve::Failed", 0, 0, 1);

  try {
    eos::common::RWMutexWriteLock lock(gOFS->eosViewRWMutex);
    auto fmd = gOFS->eosFileService->getFileMD(mFid);
    fmd->setAttribute(RETRIEVE_REQID_ATTR_NAME, "");
    fmd->setAttribute(RETRIEVE_REQTIME_ATTR_NAME, "");
    fmd->setAttribute(RETRIEVE_ERROR_ATTR_NAME, mErrorMesssage);
    gOFS->eosView->updateFileStore(fmd.get());
  } catch (eos::MDException& ex) {
    eos_static_err("Could not reset retrieves counter and set retrieve error attribute for file %s.",
                   fullPath.c_str());
    MoveWithResults(SFS_ERROR);
    return SFS_ERROR;
  }

  MoveWithResults(SFS_OK);
  EXEC_TIMING_END("Proto::Retrieve::Failed");
  return SFS_OK;
}

int
WFE::Job::HandleProtoMethodArchiveFailedEvent(const std::string& fullPath)
{
  EXEC_TIMING_BEGIN("Proto::Archive::Failed");
  gOFS->MgmStats.Add("Proto::Archive::Failed", 0, 0, 1);

  try {
    eos::common::RWMutexWriteLock lock(gOFS->eosViewRWMutex);
    auto fmd = gOFS->eosFileService->getFileMD(mFid);
    fmd->setAttribute(ARCHIVE_ERROR_ATTR_NAME, mErrorMesssage);
    gOFS->eosView->updateFileStore(fmd.get());
  } catch (eos::MDException& ex) {
    eos_static_err("Could not set archive error attribute for file %s.",
                   fullPath.c_str());
    MoveWithResults(SFS_ERROR);
    return SFS_ERROR;
  }

  MoveWithResults(SFS_OK);
  EXEC_TIMING_END("Proto::Archive::Failed");
  return SFS_OK;
}

int
WFE::Job::HandleProtoMethodOfflineEvent(const std::string& fullPath,
                                        const char* const ininfo, std::string& errorMsg)
{
  EXEC_TIMING_BEGIN("Proto::Offline");
  gOFS->MgmStats.Add("Proto::Offline", 0, 0, 1);
  const std::string prepareRequestId = "eos:implicit-prepare";
  const std::string prepareActivity = "";
  const int prepareRc = IdempotentPrepare(fullPath, prepareRequestId,
                                          prepareActivity, errorMsg);
  EXEC_TIMING_END("Proto::Offline");
  return prepareRc;
}

int
WFE::Job::HandleProtoMethodUpdateFidEvent(const std::string& fullPath,
    std::string& errorMsg)
{
  EXEC_TIMING_BEGIN("Proto::UpdateFid");
  gOFS->MgmStats.Add("Proto::UpdateFid", 0, 0, 1);
  cta::xrd::Request request;
  auto notification = request.mutable_notification();
  notification->mutable_cli()->mutable_user()->set_username(GetUserName(
        mVid.uid));
  notification->mutable_cli()->mutable_user()->set_groupname(GetGroupName(
        mVid.gid));

  for (const auto& attribute : CollectAttributes(fullPath)) {
    google::protobuf::MapPair<std::string, std::string> attr(attribute.first,
        attribute.second);
    notification->mutable_file()->mutable_xattr()->insert(attr);
  }

  notification->mutable_wf()->set_event(cta::eos::Workflow::UPDATE_FID);
  notification->mutable_wf()->mutable_instance()->set_name(
    gOFS->MgmOfsInstanceName.c_str());
  notification->mutable_file()->set_lpath(fullPath);
  notification->mutable_file()->set_fid(mFid);
  const int sendRc = SendProtoWFRequest(this, fullPath, request, errorMsg);

  if (SFS_OK != sendRc) {
    eos_static_err("msg=\"Failed to notify protocol buffer endpoint about file ID update %s: %s\" sendRc=%d "
                   "newFxid=%08llx", fullPath.c_str(), errorMsg.c_str(), sendRc, mFid);
  }

  EXEC_TIMING_END("Proto::UpdateFid");
  return sendRc;
}

int
WFE::Job::SendProtoWFRequest(Job* jobPtr, const std::string& fullPath,
                             const cta::xrd::Request& request, std::string& errorMsg, bool retry)
{
  const std::string& event = jobPtr->mActions[0].mEvent;
  std::string exec_tag = "Proto::Send::";
  exec_tag += event;
  EXEC_TIMING_BEGIN(exec_tag.c_str());
  gOFS->MgmStats.Add(exec_tag.c_str(), 0, 0, 1);

  if (gOFS->ProtoWFEndPoint.empty() || gOFS->ProtoWFResource.empty()) {
    eos_static_err("protoWFEndPoint=\"%s\" protoWFResource=\"%s\" fullPath=\"%s\" event=\"%s\" "
                   "msg=\"You are running proto wf jobs without specifying mgmofs.protowfendpoint or "
                   "mgmofs.protowfresource in the MGM config file.\"",
                   gOFS->ProtoWFEndPoint.c_str(), gOFS->ProtoWFResource.c_str(), fullPath.c_str(),
                   event.c_str());
    jobPtr->MoveWithResults(ENOTCONN);
    return ENOTCONN;
  }

  XrdSsiPb::Config config;

  if (getenv("XRDDEBUG")) {
    config.set("log", "all");
  } else {
    config.set("log", "info");
  }

  config.set("request_timeout", "120");
  // Instantiate service object only once, static is thread-safe
  static XrdSsiPbServiceType service(gOFS->ProtoWFEndPoint, gOFS->ProtoWFResource,
                                     config);
  cta::xrd::Response response;

  // Send the request
  try {
    const auto sentAt = std::chrono::steady_clock::now();
    service.Send(request, response);
    const auto receivedAt = std::chrono::steady_clock::now();
    const auto timeSpentMilliseconds =
      std::chrono::duration_cast<std::chrono::milliseconds> (receivedAt - sentAt);
    eos_static_info("protoWFEndPoint=\"%s\" protoWFResource=\"%s\" fullPath=\"%s\" event=\"%s\" timeSpentMs=%ld "
                    "msg=\"Sent SSI protocol buffer request\"",
                    gOFS->ProtoWFEndPoint.c_str(), gOFS->ProtoWFResource.c_str(), fullPath.c_str(),
                    event.c_str(),
                    timeSpentMilliseconds.count());
  } catch (std::runtime_error& error) {
    eos_static_err("protoWFEndPoint=\"%s\" protoWFResource=\"%s\" fullPath=\"%s\" event=\"%s\" "
                   "msg=\"Could not send SSI protocol buffer request to outside service.\" reason=\"%s\"",
                   gOFS->ProtoWFEndPoint.c_str(), gOFS->ProtoWFResource.c_str(), fullPath.c_str(),
                   event.c_str(),
                   error.what());
    errorMsg = error.what();
    retry ? jobPtr->MoveToRetry(fullPath) : jobPtr->MoveWithResults(ENOTCONN);
    return ENOTCONN;
  }

  // Handle the response
  int retval = EPROTO;

  switch (response.type()) {
  case cta::xrd::Response::RSP_SUCCESS: {
    // Set all attributes for file from response
    eos::common::VirtualIdentity rootvid = eos::common::VirtualIdentity::Root();
    XrdOucErrInfo errInfo;

    for (const auto& attrPair : response.xattr()) {
      errInfo.clear();

      if (gOFS->_attr_set(fullPath.c_str(), errInfo, rootvid,
                          nullptr, attrPair.first.c_str(), attrPair.second.c_str()) != 0) {
        eos_static_err("protoWFEndPoint=\"%s\" protoWFResource=\"%s\" fullPath=\"%s\" event=\"%s\" "
                       "msg=\"Could not set attribute\" attrName=\"%s\" attrValue=\"%s\" reason=\"%s\"",
                       gOFS->ProtoWFEndPoint.c_str(), gOFS->ProtoWFResource.c_str(), fullPath.c_str(),
                       event.c_str(),
                       attrPair.first.c_str(), attrPair.second.c_str(), errInfo.getErrText());
      }
    }

    jobPtr->MoveWithResults(SFS_OK);
    EXEC_TIMING_END(exec_tag.c_str());
    return SFS_OK;
  }

  // CTA Frontend error; return operation cancelled
  case cta::xrd::Response::RSP_ERR_CTA:
    retval = ECANCELED;
    break;

  // User error; return operation not permitted
  case cta::xrd::Response::RSP_ERR_USER:
    retval = EPERM;
    break;

  // Error in Google Protocol buffers; return protocol error
  case cta::xrd::Response::RSP_ERR_PROTOBUF:
    retval = EPROTO;
    break;

  // Response type was not set or was set to an unknown value; return not a data message
  case cta::xrd::Response::RSP_INVALID:
  default:
    retval = EBADMSG;
    eos_static_err("protoWFEndPoint=\"%s\" protoWFResource=\"%s\" fullPath=\"%s\" event=\"%s\" "
                   "msg=\"Invalid or unknown response\" response=\"%s\"",
                   gOFS->ProtoWFEndPoint.c_str(), gOFS->ProtoWFResource.c_str(), fullPath.c_str(),
                   event.c_str(),
                   response.DebugString().c_str());
  }

  eos_static_err("protoWFEndPoint=\"%s\" protoWFResource=\"%s\" fullPath=\"%s\" event=\"%s\" "
                 "msg=\"Received an error response\" response=\"%s\" reason=\"%s\"",
                 gOFS->ProtoWFEndPoint.c_str(), gOFS->ProtoWFResource.c_str(), fullPath.c_str(),
                 event.c_str(),
                 CtaCommon::ctaResponseCodeToString(response.type()).c_str(),
                 response.message_txt().c_str());
  retry ? jobPtr->MoveToRetry(fullPath) : jobPtr->MoveWithResults(retval);
  errorMsg = response.message_txt();
  return retval;
}

console::ReplyProto
WFE::Job::StagerrmAsRoot(const eos::IFileMD::id_t fid)
{
  eos::common::VirtualIdentity rootVid = eos::common::VirtualIdentity::Root();
  eos::console::RequestProto req;
  eos::console::StagerRmProto* stagerRm = req.mutable_stagerrm();
  auto file = stagerRm->add_file();
  file->set_fid(fid);
  StagerRmCmd cmd(std::move(req), rootVid);
  return cmd.ProcessRequest();
}

void
WFE::Job::MoveToRetry(const std::string& filePath)
{
  if (!IsSync()) {
    int retry = 0, delay = 0;
    std::string retryattr = "sys.workflow." + mActions[0].mEvent + "." +
                            mActions[0].mWorkflow + ".retry.max";
    std::string delayattr = "sys.workflow." + mActions[0].mEvent + "." +
                            mActions[0].mWorkflow + ".retry.delay";
    eos_static_info("%s %s", retryattr.c_str(), delayattr.c_str());
    {
      eos::common::Path cPath(filePath.c_str());
      auto parentPath = cPath.GetParentPath();
      eos::Prefetcher::prefetchContainerMDAndWait(gOFS->eosView, parentPath);
      eos::common::RWMutexReadLock lock(gOFS->eosViewRWMutex);
      auto cmd = gOFS->eosView->getContainer(parentPath);

      try {
        retry = std::stoi(cmd->getAttribute(retryattr));
      } catch (...) {
        // retry 25 times by default
        retry = 25;
      }

      try {
        delay = std::stoi(cmd->getAttribute(delayattr));
      } catch (...) {
        // retry after 1 hour by default and one final longer wait
        delay = mRetry == retry - 1 ? 7200 : 3600;
      }
    }

    if (mRetry < retry) {
      time_t storetime = (time_t) mActions[0].mTime + delay;
      Move("r", "e", storetime, ++mRetry);
      Results("e", EAGAIN, "scheduled for retry", storetime);
    } else {
      eos_static_err("WF event finally failed for %s event of %s file after %d retries.",
                     mActions[0].mEvent.c_str(), filePath.c_str(), mRetry);
      MoveWithResults(SFS_ERROR, "e");
    }
  }
}

void
WFE::Job::MoveWithResults(int rcode, std::string fromQueue)
{
  if (!IsSync()) {
    time_t storetime = 0;

    if (rcode == 0) {
      Move(fromQueue, "d", storetime);
      Results("d", rcode, "moved to done", storetime);
    } else {
      Move(fromQueue, "f", storetime);
      Results("f", rcode, "moved to failed", storetime);
    }
  }
}

std::string
WFE::GetGroupName(gid_t gid)
{
  int errc = 0;
  auto group_name  = Mapping::GidToGroupName(gid, errc);

  if (errc) {
    group_name = "nobody";
  }

  return group_name;
}

std::string
WFE::GetUserName(uid_t uid)
{
  int errc = 0;
  auto user_name  = Mapping::UidToUserName(uid, errc);

  if (errc) {
    user_name = "nobody";
  }

  return user_name;
}

/*----------------------------------------------------------------------------*/
void
WFE::PublishActiveJobs()
/*----------------------------------------------------------------------------*/
/**
 * @brief publish the active job number in the space view
 *
 */
/*----------------------------------------------------------------------------*/
{
  eos::common::RWMutexReadLock lock(FsView::gFsView.ViewMutex);
  char sactive[256];
  snprintf(sactive, sizeof(sactive) - 1, "%u", GetActiveJobs());
  FsView::gFsView.mSpaceView["default"]->SetConfigMember("stat.wfe.active",
      sactive, true);
}

IContainerMD::XAttrMap
WFE::CollectAttributes(const std::string& fullPath)
{
  eos::common::VirtualIdentity rootvid = eos::common::VirtualIdentity::Root();
  XrdOucErrInfo errInfo;
  IContainerMD::XAttrMap fileAttributes, parentDirAttributes, result;

  if (gOFS->_attr_ls(fullPath.c_str(),
                     errInfo, rootvid, nullptr, fileAttributes, true, true) == 0) {
    for (const auto& fileAttrPair : fileAttributes) {
      // sys.archive.file_id and sys.archive.storage_class are set in the MGM and need to be
      // communicated to the CTA Frontend.
      // sys.cta.* is set by the CTA Frontend for internal use, e.g. tracking requests in the
      // objectstore.
      if (fileAttrPair.first.find("sys.archive.") == 0 ||
          fileAttrPair.first.find("sys.cta.") == 0 ||
          fileAttrPair.first.find("CTA_") == 0) {
        result.insert(fileAttrPair);
      }
    }
  }

  errInfo.clear();

  if (gOFS->_attr_ls(eos::common::Path{fullPath.c_str()} .GetParentPath(),
                     errInfo, rootvid, nullptr, parentDirAttributes, true, true) == 0) {
    for (const auto& dirAttrPair : parentDirAttributes) {
      if (dirAttrPair.first.find("sys.archive.") == 0 ||
          dirAttrPair.first.find("CTA_") == 0) {
        result.insert(dirAttrPair);
      }
    }
  }
  return result;
}

void
WFE::MoveFromRBackToQ()
{
  std::string queries[2];

  for (auto& query : queries) {
    query = gOFS->MgmProcWorkflowPath.c_str();
    query += "/";
  }

  {
    // today
    time_t when = time(nullptr);
    std::string day = eos::common::Timing::UnixTimestamp_to_Day(when);
    queries[0] += day;
    queries[0] += "/r/";
    //yesterday
    when -= (24 * 3600);
    day = eos::common::Timing::UnixTimestamp_to_Day(when);
    queries[1] += day;
    queries[1] += "/r/";
  }

  std::map<std::string, std::set<std::string>> wfedirs;
  XrdOucErrInfo errInfo;
  XrdOucString stdErr;
  eos::common::VirtualIdentity rootvid = eos::common::VirtualIdentity::Root();

  for (const auto& query : queries) {
    gOFS->_find(query.c_str(),
                errInfo,
                stdErr,
                rootvid,
                wfedirs,
                nullptr,
                nullptr,
                false,
                0,
                false,
                0
               );
  }

  for (const auto& wfedir : wfedirs) {
    auto wfEntry = wfedir.first;

    for (const auto& entry : wfedir.second) {
      wfEntry += entry;
      Job job;

      if (job.Load(wfEntry) == 0) {
        if (!job.IsSync()) {
          job.Move("r", "q", job.mActions[0].mTime);
        }
      } else {
        eos_static_err("msg=\"cannot load workflow entry during recycling from r queue\" value=\"%s\"",
                       wfEntry.c_str());
      }
    }
  }
}

EOSMGMNAMESPACE_END<|MERGE_RESOLUTION|>--- conflicted
+++ resolved
@@ -35,11 +35,7 @@
 #include "mgm/Stat.hh"
 #include "mgm/XrdMgmOfsDirectory.hh"
 #include "mgm/XrdMgmOfs.hh"
-<<<<<<< HEAD
-=======
 #include "mgm/EosCtaReporter.hh"
-#include "mgm/Master.hh"
->>>>>>> 02c75eac
 #include "mgm/proc/admin/StagerRmCmd.hh"
 #include "namespace/interface/IView.hh"
 #include "namespace/Prefetcher.hh"
@@ -1713,19 +1709,18 @@
   bool onTape;
   struct timespec ts_now;
   eos::common::Timing::GetTimeSpec(ts_now);
-
   EosCtaReporterPrepareWfe eosLog;
   eosLog
-    .addParam(EosCtaReportParam::SEC_APP, "tape_wfe")
-    .addParam(EosCtaReportParam::LOG, std::string(gOFS->logId))
-    .addParam(EosCtaReportParam::PATH, fullPath)
-    .addParam(EosCtaReportParam::RUID, mVid.uid)
-    .addParam(EosCtaReportParam::RGID, mVid.gid)
-    .addParam(EosCtaReportParam::TD, mVid.tident.c_str())
-    .addParam(EosCtaReportParam::PREP_WFE_EVENT, "stage")
-    .addParam(EosCtaReportParam::PREP_WFE_ACTIVITY, prepareActivity)
-    .addParam(EosCtaReportParam::TS, ts_now.tv_sec)
-    .addParam(EosCtaReportParam::TNS, ts_now.tv_nsec);
+  .addParam(EosCtaReportParam::SEC_APP, "tape_wfe")
+  .addParam(EosCtaReportParam::LOG, std::string(gOFS->logId))
+  .addParam(EosCtaReportParam::PATH, fullPath)
+  .addParam(EosCtaReportParam::RUID, mVid.uid)
+  .addParam(EosCtaReportParam::RGID, mVid.gid)
+  .addParam(EosCtaReportParam::TD, mVid.tident.c_str())
+  .addParam(EosCtaReportParam::PREP_WFE_EVENT, "stage")
+  .addParam(EosCtaReportParam::PREP_WFE_ACTIVITY, prepareActivity)
+  .addParam(EosCtaReportParam::TS, ts_now.tv_sec)
+  .addParam(EosCtaReportParam::TNS, ts_now.tv_nsec);
 
   // Check if we have a disk replica and if not, whether it's on tape
   if (gOFS->_stat(fullPath.c_str(), &buf, errInfo, mVid, nullptr, nullptr,
@@ -1734,15 +1729,17 @@
     onDisk = (buf.st_mode & EOS_TAPE_MODE_T) ? buf.st_nlink > 1 : buf.st_nlink > 0;
     onTape = (buf.st_mode & EOS_TAPE_MODE_T) != 0;
     eosLog
-      .addParam(EosCtaReportParam::PREP_WFE_ONDISK, onDisk)
-      .addParam(EosCtaReportParam::PREP_WFE_ONTAPE, onTape);
+    .addParam(EosCtaReportParam::PREP_WFE_ONDISK, onDisk)
+    .addParam(EosCtaReportParam::PREP_WFE_ONTAPE, onTape);
   } else {
     std::stringstream err_message;
-    err_message << "Cannot determine file and disk replicas, not doing the prepare. Reason: " << errInfo.getErrText();
+    err_message <<
+                "Cannot determine file and disk replicas, not doing the prepare. Reason: " <<
+                errInfo.getErrText();
     eos_static_err(err_message.str().c_str());
     eosLog
-      .addParam(EosCtaReportParam::PREP_WFE_SENTTOCTA, false)
-      .addParam(EosCtaReportParam::PREP_WFE_ERROR, err_message.str());
+    .addParam(EosCtaReportParam::PREP_WFE_SENTTOCTA, false)
+    .addParam(EosCtaReportParam::PREP_WFE_ERROR, err_message.str());
     MoveWithResults(EAGAIN);
     return EAGAIN;
   }
@@ -1767,7 +1764,6 @@
                         std::to_string(++evictionCounter));
       gOFS->eosView->updateFileStore(fmd.get());
       eosLog.addParam(EosCtaReportParam::PREP_WFE_EVICTCOUNTER, evictionCounter);
-
     } catch (eos::MDException& ex) {
       std::stringstream err_message;
       err_message << "msg=\"could not update eviction counter for file " << fullPath;
@@ -1780,11 +1776,12 @@
     return SFS_OK;
   } else if (!onTape) {
     std::stringstream err_message;
-    err_message << "File " << fullPath << "  is not on disk nor on tape, cannot prepare it.";
+    err_message << "File " << fullPath <<
+                "  is not on disk nor on tape, cannot prepare it.";
     eos_static_err(err_message.str().c_str());
     eosLog
-      .addParam(EosCtaReportParam::PREP_WFE_SENTTOCTA, false)
-      .addParam(EosCtaReportParam::PREP_WFE_ERROR, err_message.str());
+    .addParam(EosCtaReportParam::PREP_WFE_SENTTOCTA, false)
+    .addParam(EosCtaReportParam::PREP_WFE_ERROR, err_message.str());
     MoveWithResults(ENODATA);
     return ENODATA;
   } else {
@@ -1801,10 +1798,10 @@
     bool isFirstPrepare = prepareReqIds.values.empty();
     prepareReqIds.values.insert(prepareRequestId.c_str());
     eosLog
-      .addParam(EosCtaReportParam::PREP_WFE_FIRSTPREPARE, isFirstPrepare)
-      .addParam(EosCtaReportParam::PREP_WFE_REQID, prepareRequestId)
-      .addParam(EosCtaReportParam::PREP_WFE_REQCOUNT, prepareReqIds.values.size())
-      .addParam(EosCtaReportParam::PREP_WFE_REQLIST, prepareReqIds.serialize());
+    .addParam(EosCtaReportParam::PREP_WFE_FIRSTPREPARE, isFirstPrepare)
+    .addParam(EosCtaReportParam::PREP_WFE_REQID, prepareRequestId)
+    .addParam(EosCtaReportParam::PREP_WFE_REQCOUNT, prepareReqIds.values.size())
+    .addParam(EosCtaReportParam::PREP_WFE_REQLIST, prepareReqIds.serialize());
 
     try {
       fmd->setAttribute(RETRIEVE_REQID_ATTR_NAME, prepareReqIds.serialize());
@@ -1826,13 +1823,13 @@
     } catch (eos::MDException& ex) {
       lock.Release();
       std::stringstream err_message;
-      err_message << "Could not write attributes " << RETRIEVE_REQID_ATTR_NAME << " and " << RETRIEVE_ERROR_ATTR_NAME
+      err_message << "Could not write attributes " << RETRIEVE_REQID_ATTR_NAME <<
+                  " and " << RETRIEVE_ERROR_ATTR_NAME
                   << " for file " << fullPath.c_str() << ". Not doing the retrieve.";
-
       eos_static_err(err_message.str().c_str());
       eosLog
-        .addParam(EosCtaReportParam::PREP_WFE_SENTTOCTA, false)
-        .addParam(EosCtaReportParam::PREP_WFE_ERROR, err_message.str());
+      .addParam(EosCtaReportParam::PREP_WFE_SENTTOCTA, false)
+      .addParam(EosCtaReportParam::PREP_WFE_ERROR, err_message.str());
       MoveWithResults(EAGAIN);
       return EAGAIN;
     }
@@ -1876,16 +1873,17 @@
     mgmHostName = gOFS->HostName;
   } else {
     std::stringstream err_message;
-    err_message << "IdempotentPrepare() failed: Could not determine the value of mgmHostName";
+    err_message <<
+                "IdempotentPrepare() failed: Could not determine the value of mgmHostName";
     eos_static_err(err_message.str().c_str());
     eosLog
-      .addParam(EosCtaReportParam::PREP_WFE_SENTTOCTA, false)
-      .addParam(EosCtaReportParam::PREP_WFE_ERROR, err_message.str());
+    .addParam(EosCtaReportParam::PREP_WFE_SENTTOCTA, false)
+    .addParam(EosCtaReportParam::PREP_WFE_ERROR, err_message.str());
     MoveWithResults(ENODATA);
     return ENODATA;
   }
+
   eosLog.addParam(EosCtaReportParam::HOST, mgmHostName);
-
   destStream << "root://" << mgmHostName << "/" << fullPath << "?eos.lfn=fxid:"
              << fxidString;
   destStream << "&eos.ruid=0&eos.rgid=0&eos.injection=1&eos.workflow=" <<
@@ -1947,14 +1945,13 @@
   gOFS->MgmStats.Add("Proto::Prepare::Abort", 0, 0, 1);
   EosCtaReporterPrepareWfe eosLog;
   eosLog
-    .addParam(EosCtaReportParam::SEC_APP, "tape_wfe")
-    .addParam(EosCtaReportParam::LOG, std::string(gOFS->logId))
-    .addParam(EosCtaReportParam::PATH, fullPath)
-    .addParam(EosCtaReportParam::RUID, mVid.uid)
-    .addParam(EosCtaReportParam::RGID, mVid.gid)
-    .addParam(EosCtaReportParam::TD, mVid.tident.c_str())
-    .addParam(EosCtaReportParam::PREP_WFE_EVENT, "abort");
-
+  .addParam(EosCtaReportParam::SEC_APP, "tape_wfe")
+  .addParam(EosCtaReportParam::LOG, std::string(gOFS->logId))
+  .addParam(EosCtaReportParam::PATH, fullPath)
+  .addParam(EosCtaReportParam::RUID, mVid.uid)
+  .addParam(EosCtaReportParam::RGID, mVid.gid)
+  .addParam(EosCtaReportParam::TD, mVid.tident.c_str())
+  .addParam(EosCtaReportParam::PREP_WFE_EVENT, "abort");
   XattrSet prepareReqIds;
   {
     eos::common::RWMutexWriteLock lock;
@@ -1965,13 +1962,15 @@
       if (fmd->hasAttribute(RETRIEVE_REQID_ATTR_NAME)) {
         prepareReqIds.deserialize(fmd->getAttribute(RETRIEVE_REQID_ATTR_NAME));
       }
+
       eosLog
-        .addParam(EosCtaReportParam::PREP_WFE_REQCOUNT, prepareReqIds.values.size())
-        .addParam(EosCtaReportParam::PREP_WFE_REQLIST, prepareReqIds.serialize());
+      .addParam(EosCtaReportParam::PREP_WFE_REQCOUNT, prepareReqIds.values.size())
+      .addParam(EosCtaReportParam::PREP_WFE_REQLIST, prepareReqIds.serialize());
     } catch (...) {
       lock.Release();
       std::stringstream err_message;
-      err_message << "Could not determine ongoing retrieves for file " << fullPath.c_str() << ". Check the "
+      err_message << "Could not determine ongoing retrieves for file " <<
+                  fullPath.c_str() << ". Check the "
                   << RETRIEVE_REQID_ATTR_NAME << " extended attribute";
       eos_static_err(err_message.str().c_str());
       eosLog.addParam(EosCtaReportParam::PREP_WFE_ERROR, err_message.str());
@@ -2007,7 +2006,8 @@
     } catch (eos::MDException& ex) {
       lock.Release();
       std::stringstream err_message;
-      err_message << "Error accessing attribute " << RETRIEVE_REQID_ATTR_NAME << " for file " << fullPath.c_str() << ". "
+      err_message << "Error accessing attribute " << RETRIEVE_REQID_ATTR_NAME <<
+                  " for file " << fullPath.c_str() << ". "
                   << "Not doing the abort retrieve.";
       eos_static_err(err_message.str().c_str());
       eosLog.addParam(EosCtaReportParam::PREP_WFE_ERROR, err_message.str());
@@ -2084,14 +2084,13 @@
   bool onTape;
   EosCtaReporterPrepareWfe eosLog;
   eosLog
-    .addParam(EosCtaReportParam::SEC_APP, "tape_wfe")
-    .addParam(EosCtaReportParam::LOG, std::string(gOFS->logId))
-    .addParam(EosCtaReportParam::PATH, fullPath)
-    .addParam(EosCtaReportParam::RUID, mVid.uid)
-    .addParam(EosCtaReportParam::RGID, mVid.gid)
-    .addParam(EosCtaReportParam::TD, mVid.tident.c_str())
-    .addParam(EosCtaReportParam::PREP_WFE_EVENT, "evict");
-
+  .addParam(EosCtaReportParam::SEC_APP, "tape_wfe")
+  .addParam(EosCtaReportParam::LOG, std::string(gOFS->logId))
+  .addParam(EosCtaReportParam::PATH, fullPath)
+  .addParam(EosCtaReportParam::RUID, mVid.uid)
+  .addParam(EosCtaReportParam::RGID, mVid.gid)
+  .addParam(EosCtaReportParam::TD, mVid.tident.c_str())
+  .addParam(EosCtaReportParam::PREP_WFE_EVENT, "evict");
   EXEC_TIMING_BEGIN("Proto::EvictPrepare");
   gOFS->MgmStats.Add("Proto::EvictPrepare", 0, 0, 1);
   std::ostringstream preamble;
@@ -2104,8 +2103,8 @@
              0;
     onTape = (buf.st_mode & EOS_TAPE_MODE_T) != 0;
     eosLog
-      .addParam(EosCtaReportParam::PREP_WFE_ONDISK, onDisk)
-      .addParam(EosCtaReportParam::PREP_WFE_ONTAPE, onTape);
+    .addParam(EosCtaReportParam::PREP_WFE_ONDISK, onDisk)
+    .addParam(EosCtaReportParam::PREP_WFE_ONTAPE, onTape);
   } else {
     std::ostringstream msg;
     msg << preamble.str() <<
@@ -2113,8 +2112,8 @@
         << errInfo.getErrText() << "\"";
     eos_static_err(msg.str().c_str());
     eosLog
-      .addParam(EosCtaReportParam::PREP_WFE_SENTTOCTA, false)
-      .addParam(EosCtaReportParam::PREP_WFE_ERROR, msg.str());
+    .addParam(EosCtaReportParam::PREP_WFE_SENTTOCTA, false)
+    .addParam(EosCtaReportParam::PREP_WFE_ERROR, msg.str());
     MoveWithResults(EAGAIN);
     return EAGAIN;
   }
@@ -2129,8 +2128,8 @@
     msg << preamble.str() << " msg=\"File is not on tape, cannot evict it.\"";
     eos_static_err(msg.str().c_str());
     eosLog
-      .addParam(EosCtaReportParam::PREP_WFE_SENTTOCTA, false)
-      .addParam(EosCtaReportParam::PREP_WFE_ERROR, msg.str());
+    .addParam(EosCtaReportParam::PREP_WFE_SENTTOCTA, false)
+    .addParam(EosCtaReportParam::PREP_WFE_ERROR, msg.str());
     MoveWithResults(ENODATA);
     return ENODATA;
   } else {
@@ -2147,8 +2146,8 @@
           " msg=\"Failed to issue stagerrm for evict_prepare event\"";
       eos_static_info(msg.str().c_str());
       eosLog
-        .addParam(EosCtaReportParam::PREP_WFE_SENTTOCTA, false)
-        .addParam(EosCtaReportParam::PREP_WFE_ERROR, msg.str());
+      .addParam(EosCtaReportParam::PREP_WFE_SENTTOCTA, false)
+      .addParam(EosCtaReportParam::PREP_WFE_ERROR, msg.str());
       MoveWithResults(EAGAIN);
       return EAGAIN;
     }
@@ -2230,44 +2229,47 @@
   // after successfully deleting the actual tape files.  This would give the end
   // user a false sense of security that their tape file still exists when they
   // list it. This would be considered as data loss by the end user.
-
   // However, before deleting the file from the EOS namespace, we should log its contents.
   // This provides a way to recover the namespace after an unintended deletion of a file on tape.
-
   {
     struct timespec ts_now;
     eos::common::Timing::GetTimeSpec(ts_now);
-
     EosCtaReporterFileDeletion eosLog;
     auto fmd = gOFS->eosFileService->getFileMD(mFid);
     auto locations = fmd->getLocations();
     std::ostringstream locationsOStream;
     bool streamEmpty = true;
-    for (auto & location : fmd->getLocations()) {
+
+    for (auto& location : fmd->getLocations()) {
       locationsOStream << (streamEmpty ? "" : ",") << location;
       streamEmpty = false;
     }
+
     std::string checksum;
     eos::appendChecksumOnStringAsHex(fmd.get(), checksum);
     eosLog.addParam(EosCtaReportParam::SEC_APP, "tape_delete")
-          .addParam(EosCtaReportParam::LOG, std::string(gOFS->logId))
-          .addParam(EosCtaReportParam::PATH, fullPath)
-          .addParam(EosCtaReportParam::RUID, mVid.uid)
-          .addParam(EosCtaReportParam::RGID, mVid.gid)
-          .addParam(EosCtaReportParam::TD, mVid.tident.c_str())
-          .addParam(EosCtaReportParam::TS, ts_now.tv_sec)
-          .addParam(EosCtaReportParam::TNS, ts_now.tv_nsec)
-          .addParam(EosCtaReportParam::FILE_DEL_FID, fmd->getId())
-          .addParam(EosCtaReportParam::FILE_DEL_FXID, eos::common::FileId::Fid2Hex(fmd->getId()).c_str())
-          .addParam(EosCtaReportParam::FILE_DEL_EOS_BTIME, fmd->getAttribute("sys.eos.btime"))
-          .addParam(EosCtaReportParam::FILE_DEL_ARCHIVE_FILE_ID, fmd->getAttribute("sys.archive.file_id"))
-          .addParam(EosCtaReportParam::FILE_DEL_ARCHIVE_STORAGE_CLASS, fmd->getAttribute("sys.archive.storage_class"))
-          .addParam(EosCtaReportParam::FILE_DEL_LOCATIONS, locationsOStream.str())
-          .addParam(EosCtaReportParam::FILE_DEL_CHECKSUMTYPE, eos::common::LayoutId::GetChecksumString(fmd->getLayoutId()))
-          .addParam(EosCtaReportParam::FILE_DEL_CHECKSUMVALUE, checksum)
-          .addParam(EosCtaReportParam::FILE_DEL_SIZE, fmd->getSize());
-  }
-
+    .addParam(EosCtaReportParam::LOG, std::string(gOFS->logId))
+    .addParam(EosCtaReportParam::PATH, fullPath)
+    .addParam(EosCtaReportParam::RUID, mVid.uid)
+    .addParam(EosCtaReportParam::RGID, mVid.gid)
+    .addParam(EosCtaReportParam::TD, mVid.tident.c_str())
+    .addParam(EosCtaReportParam::TS, ts_now.tv_sec)
+    .addParam(EosCtaReportParam::TNS, ts_now.tv_nsec)
+    .addParam(EosCtaReportParam::FILE_DEL_FID, fmd->getId())
+    .addParam(EosCtaReportParam::FILE_DEL_FXID,
+              eos::common::FileId::Fid2Hex(fmd->getId()).c_str())
+    .addParam(EosCtaReportParam::FILE_DEL_EOS_BTIME,
+              fmd->getAttribute("sys.eos.btime"))
+    .addParam(EosCtaReportParam::FILE_DEL_ARCHIVE_FILE_ID,
+              fmd->getAttribute("sys.archive.file_id"))
+    .addParam(EosCtaReportParam::FILE_DEL_ARCHIVE_STORAGE_CLASS,
+              fmd->getAttribute("sys.archive.storage_class"))
+    .addParam(EosCtaReportParam::FILE_DEL_LOCATIONS, locationsOStream.str())
+    .addParam(EosCtaReportParam::FILE_DEL_CHECKSUMTYPE,
+              eos::common::LayoutId::GetChecksumString(fmd->getLayoutId()))
+    .addParam(EosCtaReportParam::FILE_DEL_CHECKSUMVALUE, checksum)
+    .addParam(EosCtaReportParam::FILE_DEL_SIZE, fmd->getSize());
+  }
   bool tapeLocationWasRemoved = false;
 
   try {
