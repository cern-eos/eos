//------------------------------------------------------------------------------
// File: FsView.hh
// Author: Andreas-Joachim Peters - CERN
//------------------------------------------------------------------------------

/************************************************************************
 * EOS - the CERN Disk Storage System                                   *
 * Copyright (C) 2011 CERN/Switzerland                                  *
 *                                                                      *
 * This program is free software: you can redistribute it and/or modify *
 * it under the terms of the GNU General Public License as published by *
 * the Free Software Foundation, either version 3 of the License, or    *
 * (at your option) any later version.                                  *
 *                                                                      *
 * This program is distributed in the hope that it will be useful,      *
 * but WITHOUT ANY WARRANTY; without even the implied warranty of       *
 * MERCHANTABILITY or FITNESS FOR A PARTICULAR PURPOSE.  See the        *
 * GNU General Public License for more details.                         *
 *                                                                      *
 * You should have received a copy of the GNU General Public License    *
 * along with this program.  If not, see <http://www.gnu.org/licenses/>.*
 ************************************************************************/

#ifndef __EOSMGM_FSVIEW__HH__
#define __EOSMGM_FSVIEW__HH__

#include "mgm/Namespace.hh"
#include "mgm/FileSystem.hh"
#include "mgm/utils/FilesystemUuidMapper.hh"
#include "mgm/utils/FileSystemRegistry.hh"
#include "common/RWMutex.hh"
#include "common/SymKeys.hh"
#include "common/Logging.hh"
#include "common/Locators.hh"
#include "common/InstanceName.hh"
#include "common/AssistedThread.hh"
#ifndef __APPLE__
#include <sys/vfs.h>
#else
#include <sys/param.h>
#include <sys/mount.h>
#endif

namespace eos::common
{
class TransferQueue;
}

//------------------------------------------------------------------------------
//! @file FsView.hh
//! @brief Class representing the cluster configuration of EOS
//! There are three views on EOS filesystems by space, group and node.
//------------------------------------------------------------------------------
EOSMGMNAMESPACE_BEGIN

struct GeoTreeElement;
class GeoTree;
class TableFormatterBase;
class Balancer;
class GroupBalancer;
class GroupDrainer;
class GeoBalancer;
class Converter;
class IConfigEngine;
class FsBalancer;

//------------------------------------------------------------------------------
//! Struct holding file system info for balancing operations
//------------------------------------------------------------------------------
struct FsBalanceInfo {
  eos::common::FileSystem::fsid_t mFsId;
  std::string mNodeInfo; ///! FQDN:port
  //@todo(esindril) add group info for accounting transfers per group

  //----------------------------------------------------------------------------
  //! Constructor
  //----------------------------------------------------------------------------
  FsBalanceInfo() = default;

  //----------------------------------------------------------------------------
  //! Constructor with parameters
  //----------------------------------------------------------------------------
  FsBalanceInfo(eos::common::FileSystem::fsid_t fsid,
                const std::string& node_host):
    mFsId(fsid), mNodeInfo(node_host)
  {}

  //----------------------------------------------------------------------------
  //! Operator < implementation for storing such objects in sets
  //----------------------------------------------------------------------------
  operator< (const FsBalanceInfo& rhs) const
  {
    return mFsId < rhs.mFsId;
  }
};

//------------------------------------------------------------------------------
//! Priority sets of file systems to be used for balancing operations,
//! containing 4 sets for fs'es with fill ratio in the following intervals:
// [0, mean - threshold)
// [mean - threshold, mean)
// [mean, mean + threshold )
// [mean + threshold, 100]
//------------------------------------------------------------------------------
using FsPrioritySets = std::tuple<std::set<FsBalanceInfo>,
      std::set<FsBalanceInfo>,
      std::set<FsBalanceInfo>,
      std::set<FsBalanceInfo>>;

//------------------------------------------------------------------------------
//! Base class representing any element in a GeoTree
//------------------------------------------------------------------------------
struct GeoTreeElement {
  //------------------------------------------------------------------------------
  //! Destructor
  //------------------------------------------------------------------------------
  ~GeoTreeElement();

  //! Pointer to father node in the tree
  GeoTreeElement* mFather;
  //! Tag token for example BBB in AA::BBB:CC
  std::string mTagToken;
  //! Full geo tag for example AA::BBB:CC in AA::BBB:CC
  std::string mFullTag;
  //! An auxiliary numbering to run the aggregator
  mutable size_t mId;
  //! All the FileSystems attached to this node of the tree
  std::set<eos::common::FileSystem::fsid_t> mFsIds;
  //! Map geoTreeTag -> son branches
  std::map<std::string , GeoTreeElement*> mSons;
};

//------------------------------------------------------------------------------
//! @brief A helper class to order branches in a GeoTree in the proper display
//! order.
//------------------------------------------------------------------------------
class GeoTreeNodeOrderHelper
{
public:
  bool operator()(const GeoTreeElement* const& left,
                  const GeoTreeElement* const& right) const
  {
    return (left->mFullTag > right->mFullTag);
  }
};

//------------------------------------------------------------------------------
//! Base class representing a functor to compute statistics along a GeoTree
//------------------------------------------------------------------------------
class GeoTreeAggregator
{
public:
  //----------------------------------------------------------------------------
  //! Destructor
  //----------------------------------------------------------------------------
  virtual ~GeoTreeAggregator() = default;

  // Initialize the aggregator
  virtual bool init(const std::vector<std::string>& geotags,
                    const std::vector<size_t>& depthLevelsIndexes) = 0;

  // Aggregate the leaves at the last level of the tree
  virtual bool aggregateLeaves(const std::set<eos::common::FileSystem::fsid_t>&
                               leaves, const size_t& idx) = 0;

  //----------------------------------------------------------------------------
  // Aggregate the nodes at intermediate levels
  // WARNING target node might be part of the nodes to aggregate.
  // Careful before overwriting the target node.
  //----------------------------------------------------------------------------
  virtual bool aggregateNodes(const std::map<std::string , GeoTreeElement*>&
                              nodes,
                              const size_t& idx, bool includeSelf = false) = 0;

  // Aggregate the leaves and the nodes at any level of the tree
  virtual bool aggregateLeavesAndNodes(
    const std::set<eos::common::FileSystem::fsid_t>& leaves,
    const std::map<std::string , GeoTreeElement*>& nodes,
    const size_t& idx)
  {
    return (leaves.empty() ? true : aggregateLeaves(leaves, idx))
           && (nodes.empty() ? true : aggregateNodes(nodes, idx, !leaves.empty()));
  }
};

//------------------------------------------------------------------------------
//! Class representing a tree-structured set of fsids
//------------------------------------------------------------------------------
class GeoTree
{
  typedef eos::common::FileSystem::fsid_t fsid_t;

public:
  //----------------------------------------------------------------------------
  //! Constructor
  //----------------------------------------------------------------------------
  GeoTree();

  //----------------------------------------------------------------------------
  //! Destructor
  //----------------------------------------------------------------------------
  virtual ~GeoTree();

  //----------------------------------------------------------------------------
  //! Insert a file system into the tree
  //!
  //! @parma fs file system id
  //!
  //! @return true if successful, otherwise false
  //----------------------------------------------------------------------------
  bool insert(const fsid_t& fs);

  //----------------------------------------------------------------------------
  //! Remove a file system from the tree
  //!
  //! @parma fs file system id
  //!
  //! @return true if successful, otherwise false
  //----------------------------------------------------------------------------
  bool erase(const fsid_t& fs);

  //----------------------------------------------------------------------------
  //! Get the geotag at which the fs is stored if found
  //!
  //! @param fs file system id
  //! @param geoTag returned geotag if fs found
  //!
  // @return true if successful, otherwise false
  //----------------------------------------------------------------------------
  bool getGeoTagInTree(const fsid_t& fs , std::string& geoTag);

  //----------------------------------------------------------------------------
  //! Get number of file systems in the tree
  //----------------------------------------------------------------------------
  size_t size() const;

  //----------------------------------------------------------------------------
  //! Run an aggregator through the tree
  //! @note At any depth level, the aggregator is fed ONLY with the data of
  //! the ONE deeper level in the tree
  //!
  //! @param aggregator the aggregator to be run
  //!
  //! @return true if successful, otherwise false
  //----------------------------------------------------------------------------
  bool runAggregator(GeoTreeAggregator* aggregator) const;

  //----------------------------------------------------------------------------
  //! STL const_iterator class
  //!
  //! Only the leaves are iterated in alphabetical order of their geotag
  //----------------------------------------------------------------------------
  class const_iterator: public
    std::iterator<std::bidirectional_iterator_tag, fsid_t>
  {
    friend class GeoTree;
    using ContainerT = std::map<fsid_t, GeoTreeElement*>;
    ContainerT::const_iterator mIt; ///< Iterator inside the container
    ContainerT* mCont; ///< Pointer to original container
  public:
    //--------------------------------------------------------------------------
    //! Default constructor
    //--------------------------------------------------------------------------
    const_iterator() = default;

    //--------------------------------------------------------------------------
    //! Constructor
    //!
    //! @param iterator inside map
    //--------------------------------------------------------------------------
    const_iterator(ContainerT::const_iterator it, ContainerT& cont):
      mIt(it), mCont(&cont) {}

    //--------------------------------------------------------------------------
    //! Destructor
    //--------------------------------------------------------------------------
    ~const_iterator() = default;

    //--------------------------------------------------------------------------
    //! Copy assignment operator
    //--------------------------------------------------------------------------
    const_iterator& operator= (const const_iterator& it);

    //--------------------------------------------------------------------------
    //! Copy constructor
    //--------------------------------------------------------------------------
    const_iterator(const const_iterator& it)
    {
      *this = it;
    }

    //--------------------------------------------------------------------------
    //! Pre-increment
    //--------------------------------------------------------------------------
    const_iterator& operator++();

    //--------------------------------------------------------------------------
    //! Post-increment
    //--------------------------------------------------------------------------
    const_iterator operator++(int);

    //--------------------------------------------------------------------------
    //! Pre-decrement
    //--------------------------------------------------------------------------
    const_iterator& operator--();

    //--------------------------------------------------------------------------
    //! Post-decrement
    //--------------------------------------------------------------------------
    const_iterator operator--(int);

    //--------------------------------------------------------------------------
    //! Indirection operator
    //--------------------------------------------------------------------------
    const eos::common::FileSystem::fsid_t& operator*() const;

    //--------------------------------------------------------------------------
    // Inequality operator
    //--------------------------------------------------------------------------
    inline bool operator !=(const const_iterator& rhs) const
    {
      return mIt != rhs.mIt;
    }

    //--------------------------------------------------------------------------
    // Equality operator
    //--------------------------------------------------------------------------
    inline bool operator ==(const const_iterator& rhs) const
    {
      return mIt == rhs.mIt;
    }
  };

  //----------------------------------------------------------------------------
  // begin()
  //----------------------------------------------------------------------------
  inline const_iterator begin() const
  {
    const_iterator it(pLeaves.begin(), pLeaves);
    return it;
  }

  //----------------------------------------------------------------------------
  // cbegin()
  //----------------------------------------------------------------------------
  inline const_iterator cbegin() const
  {
    return begin();
  }

  //----------------------------------------------------------------------------
  // end()
  //----------------------------------------------------------------------------
  inline const_iterator end() const
  {
    const_iterator it(pLeaves.end(), pLeaves);
    return it;
  }

  //----------------------------------------------------------------------------
  // cend()
  //----------------------------------------------------------------------------
  inline const_iterator cend() const
  {
    return end();
  }

private:
  //----------------------------------------------------------------------------
  //! Get file system geotag
  //!
  //! @param fs file system id
  //!
  //! @return geotag
  //----------------------------------------------------------------------------
  std::string getGeoTag(const fsid_t& fs) const;

  GeoTreeElement* pRoot;   ///< The root branch of the tree
  //! All the elements of the tree collected by depth
  std::vector<std::set<GeoTreeElement*, GeoTreeNodeOrderHelper > > pLevels;
  mutable std::map<fsid_t, GeoTreeElement*>
  pLeaves; ///< All the leaves of the tree
};

//------------------------------------------------------------------------------
//! Class representing a grouped set of filesystems
//------------------------------------------------------------------------------
class BaseView : public GeoTree
{
public:
  std::string mName; ///< Name of the base view
  std::string mType; ///< type of the base view

  //----------------------------------------------------------------------------
  //! Constructor
  //----------------------------------------------------------------------------
  BaseView(const common::SharedHashLocator& locator):
    mLocator(locator), mHeartBeat(0), mStatus("unknown"), mInQueue(0)
  {}

  //----------------------------------------------------------------------------
  //! Destructor
  //----------------------------------------------------------------------------
  virtual ~BaseView() = default;

  //----------------------------------------------------------------------------
  //! Return a member variable in the view
  //----------------------------------------------------------------------------
  virtual std::string GetMember(const std::string& member) const;

  //----------------------------------------------------------------------------
  //! Return a configuration member
  //----------------------------------------------------------------------------
  virtual std::string GetConfigMember(std::string key) const;

  //----------------------------------------------------------------------------
  //! Return a map of configuration values given a vector of keys
  //----------------------------------------------------------------------------
  virtual bool GetConfigMembers(const std::vector<std::string>& keys,
                                std::map<std::string, std::string>& out) const;


  //----------------------------------------------------------------------------
  //! Return a map of local configuration values given a vector of keys
  //----------------------------------------------------------------------------
  virtual bool GetLocalConfigMembers(const std::vector<std::string>& keys,
                                     std::map<std::string, std::string>& out) const;

  //----------------------------------------------------------------------------
  //! Delete a configuration member
  //----------------------------------------------------------------------------
  virtual bool DeleteConfigMember(std::string key) const;

  //----------------------------------------------------------------------------
  //! Print the view contents
  //!
  //! @param table table info
  //! @param table_format format for table from MGM side
  //! @param table_mq_format format for table from MQ side
  //! @param outdepth ouput depth for geoscheduling
  //! @param filter view filter
  //----------------------------------------------------------------------------
  void Print(TableFormatterBase& table, std::string table_format,
             const std::string& table_mq_format, unsigned outdepth,
             const std::string& filter = "", const bool dont_color = false);

  //----------------------------------------------------------------------------
  //! Return all configuration keys
  //----------------------------------------------------------------------------
  bool GetConfigKeys(std::vector<std::string>& keys);

  //----------------------------------------------------------------------------
  //! Set the heartbeat time
  //! @param hb heart beat time to set
  //----------------------------------------------------------------------------
  void SetHeartBeat(time_t hb)
  {
    mHeartBeat = hb;
  }

  //----------------------------------------------------------------------------
  //! Get the heartbeat timestamp
  //----------------------------------------------------------------------------
  time_t GetHeartBeat()
  {
    return mHeartBeat;
  }

  //----------------------------------------------------------------------------
  //! Set the status
  //! @param status status to set
  //----------------------------------------------------------------------------
  void SetStatus(const std::string& status)
  {
    mStatus = status;
  }

  //----------------------------------------------------------------------------
  //! Return the status
  //----------------------------------------------------------------------------
  const std::string GetStatus() const
  {
    return mStatus;
  }

  //----------------------------------------------------------------------------
  //! Set the queue size
  //!
  //! @param iq size to set a s queue size variable
  //----------------------------------------------------------------------------
  void SetInQueue(size_t iq)
  {
    mInQueue = iq;
  }

  //----------------------------------------------------------------------------
  //! Should the provided fsid participate in statistics calculations?
  //! Yes, if:
  //! - The filesystem exists (duh)
  //! - The filesystem is at-least-RO, booted and online
  //!
  //! Call with fsview lock at-least-read locked.
  //----------------------------------------------------------------------------
  static bool ConsiderForStatistics(FileSystem* fs);

  //----------------------------------------------------------------------------
  //! Calculate the sum of <param> as long long
  //----------------------------------------------------------------------------
  long long
  SumLongLong(const char* param, bool lock = true,
              const std::set<eos::common::FileSystem::fsid_t>* subset = nullptr);

  //----------------------------------------------------------------------------
  //! Calculate the sum of <param> as double
  //----------------------------------------------------------------------------
  double
  SumDouble(const char* param, bool lock = true,
            const std::set<eos::common::FileSystem::fsid_t>* subset = nullptr);

  //----------------------------------------------------------------------------
  //! Calculates the average of <param> as double
  //----------------------------------------------------------------------------
  double
  AverageDouble(const char* param, bool lock = true,
                const std::set<eos::common::FileSystem::fsid_t>* subset = nullptr);

  //----------------------------------------------------------------------------
  //! Calculates the maximum deviation from the average in a group
  //---------------------------------------------------------------------------
  virtual double
  MaxAbsDeviation(const char* param, bool lock = true,
                  const std::set<eos::common::FileSystem::fsid_t>* subset = nullptr);

  double
  MaxDeviation(const char* param, bool lock = true,
               const std::set<eos::common::FileSystem::fsid_t>* subset = nullptr);

  double
  MinDeviation(const char* param, bool lock = true,
               const std::set<eos::common::FileSystem::fsid_t>* subset = nullptr);

  //----------------------------------------------------------------------------
  //! Calculates the standard deviation of <param> as double
  //----------------------------------------------------------------------------
  double
  SigmaDouble(const char* param, bool lock = true,
              const std::set<eos::common::FileSystem::fsid_t>* subset = nullptr);

  //----------------------------------------------------------------------------
  //! Calculates the number of fsid considered for average
  //----------------------------------------------------------------------------
  long long
  ConsiderCount(bool lock,
                const std::set<eos::common::FileSystem::fsid_t>* subset);

  //----------------------------------------------------------------------------
  //! Set a member variable in a view
  //----------------------------------------------------------------------------
  bool SetConfigMember(std::string key, string value,
                       bool isstatus = false);

protected:

  common::SharedHashLocator mLocator; ///< Locator for shared hash
  std::atomic<time_t> mHeartBeat; ///< Last heartbeat time

private:
  std::string mStatus; ///< Status (meaning depends on inheritor)
  std::string mSize; ///< Size of base object (meaning depends on inheritor)
  size_t mInQueue; ///< Number of items in queue(meaning depends on inheritor)
};

//------------------------------------------------------------------------------
//! Class FsSpace describing a space (set of filesystems)
//------------------------------------------------------------------------------
class FsSpace: public BaseView
{
public:
  //! Set when a configuration gets loaded to avoid overwriting of the loaded
  //! values by default values
  static std::atomic<bool> gDisableDefaults;
  static std::string gConfigQueuePrefix; ///<  Configuration queue prefix
  Balancer* mBalancer; ///< Threaded object supervising space balancing
<<<<<<< HEAD
=======
  std::unique_ptr<FsBalancer> mFsBalancer;
  Converter* mConverter; ///< Threaded object running layout conversion jobs
>>>>>>> 43e8ae7b
  GroupBalancer* mGroupBalancer; ///< Threaded object running group balancing
  GeoBalancer* mGeoBalancer; ///< Threaded object running geotag balancing
  std::unique_ptr<GroupDrainer>
  mGroupDrainer; ///< Threaded object running group drainer
  //----------------------------------------------------------------------------
  //! Constructor
  //!
  //! @param name name of the space to construct
  //----------------------------------------------------------------------------
  FsSpace(const char* name);

  //----------------------------------------------------------------------------
  //! Destructor
  //----------------------------------------------------------------------------
  virtual ~FsSpace();

  //----------------------------------------------------------------------------
  //! Stop function stopping threads before destruction
  //----------------------------------------------------------------------------
  void Stop();

  //----------------------------------------------------------------------------
  //! Apply the default space parameters
  //----------------------------------------------------------------------------
  bool ApplySpaceDefaultParameters(eos::mgm::FileSystem* fs, bool force = false);

  //----------------------------------------------------------------------------
  // Reset the Drain state
  //----------------------------------------------------------------------------
  void ResetDraining();
};

//------------------------------------------------------------------------------
//! Class FsGroup describing a group (set of filesystems)
//------------------------------------------------------------------------------
class FsGroup : public BaseView
{
  friend class FsView;
public:
  //----------------------------------------------------------------------------
  //! Constructor
  //! @param name name of the group e.g. 'default.0'
  //----------------------------------------------------------------------------
  FsGroup(const char* name)
    : BaseView(common::SharedHashLocator::makeForGroup(name)),
      mIndex(0)
  {
    mName = name;
    mType = "groupview";
  }

  //----------------------------------------------------------------------------
  //! Destructor
  //----------------------------------------------------------------------------
  virtual ~FsGroup() = default;

  //----------------------------------------------------------------------------
  //! Return index of the group
  //----------------------------------------------------------------------------
  unsigned int GetIndex()
  {
    return mIndex;
  }

protected:
  unsigned int mIndex; ///< Group index i.e 0,1,2,3 ...
};

//------------------------------------------------------------------------------
//! Class FsNode describing a node (set of filesystems)
//------------------------------------------------------------------------------
class FsNode : public BaseView
{
public:
  eos::common::TransferQueue* mGwQueue; ///< Gateway transfer queue

  //----------------------------------------------------------------------------
  //! Constructor
  //!
  //! @param name nodeview name
  //----------------------------------------------------------------------------
  explicit FsNode(const char* name);

  //----------------------------------------------------------------------------
  //! Destructor
  //----------------------------------------------------------------------------
  virtual ~FsNode();

  //----------------------------------------------------------------------------
  //! Return a member variable
  //----------------------------------------------------------------------------
  virtual std::string GetMember(const std::string& name) const override;

  //----------------------------------------------------------------------------
  //! Get active status
  //----------------------------------------------------------------------------
  eos::common::ActiveStatus GetActiveStatus();

  //----------------------------------------------------------------------------
  //! Set active status
  //----------------------------------------------------------------------------
  bool SetActiveStatus(eos::common::ActiveStatus active);

  //----------------------------------------------------------------------------
  //! Set the configuration default values for a node
  //----------------------------------------------------------------------------
  void SetNodeConfigDefault();

  //----------------------------------------------------------------------------
  //! Check if node has a recent enough heartbeat
  //----------------------------------------------------------------------------
  bool HasHeartbeat() const;
};


//------------------------------------------------------------------------------
//! Class ConfigResetMonitor - reset the current configuration engine object
//! used by the FsView to null during construction and put it back to the
//! initial value during destruction.
//------------------------------------------------------------------------------
class ConfigResetMonitor final
{
public:
  //------------------------------------------------------------------------------
  //! Constructor
  //------------------------------------------------------------------------------
  ConfigResetMonitor();
  //------------------------------------------------------------------------------
  //! Destructor
  //------------------------------------------------------------------------------
  ~ConfigResetMonitor();

private:
  IConfigEngine* mOrigConfEngine; ///< Initial config engine object
};

//------------------------------------------------------------------------------
//! Class describing an EOS pool including views
//------------------------------------------------------------------------------
class FsView : public eos::common::LogId
{
  friend class ConfigResetMonitor;
  // @todo (esindril): this is just for the call in SetConfigMember when
  // accessing mConfigEngine. Should be refactored.
  friend class BaseView;
public:
  //! Static singleton object hosting the filesystem view object
  static FsView gFsView;

  //----------------------------------------------------------------------------
  //! Return printout formats
  //----------------------------------------------------------------------------
  static std::string GetNodeFormat(std::string option);
  static std::string GetGroupFormat(std::string option);
  static std::string GetSpaceFormat(std::string option);
  static std::string GetFileSystemFormat(std::string option);

  //----------------------------------------------------------------------------
  //! Constructor
  //!
  //! @param start_heartbeat control whether heartbeat thread is started - for
  //!                        testing purposes
  //----------------------------------------------------------------------------
  FsView() : mConfigEngine(nullptr)
  {
    mHeartBeatThread.reset(&FsView::HeartBeatCheck, this);
  }

  //----------------------------------------------------------------------------
  //! Destructor
  //----------------------------------------------------------------------------
  virtual ~FsView()
  {
    StopHeartBeat();
  }

  //----------------------------------------------------------------------------
  //! Add or modify a filesystem
  //!
  //! @param fs filesystem to register
  //! @parma registerInGeoTreeEngine
  //!
  //! @return true if done, otherwise false
  //----------------------------------------------------------------------------
  bool Register(FileSystem* fs, const common::FileSystemCoreParams& coreParams,
                bool registerInGeoTreeEngine = true);

  //----------------------------------------------------------------------------
  //! Move a filesystem to another group
  //!
  //! @param fs filesystem object to move
  //! @param group target group
  //!
  //! @return true if moved otherwise false
  //----------------------------------------------------------------------------
  bool MoveGroup(FileSystem* fs, std::string group);

  //----------------------------------------------------------------------------
  //! Move a filesystem to another node
  //!
  //! @param fs filesystem object to move
  //! @param target node
  //!
  //! @return true if moved otherwise false
  //----------------------------------------------------------------------------
  bool MoveNode(FileSystem* fs, std::string node);

  //----------------------------------------------------------------------------
  //! Store the filesystem configuration into the config engine. Should be
  //! called whenever a filesystem wide parameters is changed.
  //!
  //! @param fs file system object
  //! @param save_config mark if the config should be saved or not
  //! @note this requires at least the read lock on the gFsView.ViewMutex
  //----------------------------------------------------------------------------
  void StoreFsConfig(FileSystem* fs, bool save_config = true);

  //----------------------------------------------------------------------------
  //! Remove a filesystem
  //!
  //! @param fs file system object
  //! @param unreg_from_geo_tree if true unregister from GeoTree
  //! @param notify_fst if true delete the shared hash object corresponding
  //!        to the current file system
  //!
  //! @return true if successful, otherwise false
  //----------------------------------------------------------------------------
  bool UnRegister(FileSystem* fs, bool unreg_from_geo_tree = true,
                  bool notify_fst = false);

  //----------------------------------------------------------------------------
  //! Check's if a queue+path exists already
  //----------------------------------------------------------------------------
  bool ExistsQueue(std::string queue, std::string queuepath);

  //----------------------------------------------------------------------------
  //! Add or modify an fst node
  //----------------------------------------------------------------------------
  bool RegisterNode(const char* nodequeue);

  //----------------------------------------------------------------------------
  //! Remove a node
  //----------------------------------------------------------------------------
  bool UnRegisterNode(const char* nodequeue);

  //----------------------------------------------------------------------------
  //! Add or modify a space
  //----------------------------------------------------------------------------
  bool RegisterSpace(const char* spacename);

  //----------------------------------------------------------------------------
  //! Remove a space
  //----------------------------------------------------------------------------
  bool UnRegisterSpace(const char* spacename);

  //----------------------------------------------------------------------------
  //! Add or modify a group
  //----------------------------------------------------------------------------
  bool RegisterGroup(const char* groupname);

  //----------------------------------------------------------------------------
  //! Remove a group
  //----------------------------------------------------------------------------
  bool UnRegisterGroup(const char* groupname);

  //----------------------------------------------------------------------------
  //! Check if quota is enabled for space
  //!
  //! @param space space name
  //!
  //! @return true if quota enabled for space, otherwise false
  //! @warning needs to be called with a read-lock on the ViewMutex
  //----------------------------------------------------------------------------
  bool IsQuotaEnabled(const std::string& space);

  //----------------------------------------------------------------------------
  //! Find filesystem by queue path
  //----------------------------------------------------------------------------
  FileSystem* FindByQueuePath(std::string& queuepath);

  //----------------------------------------------------------------------------
  //! Create a filesystem mapping
  //----------------------------------------------------------------------------
  eos::common::FileSystem::fsid_t CreateMapping(std::string fsuuid);

  //----------------------------------------------------------------------------
  //! Provide a filesystem mapping
  //----------------------------------------------------------------------------
  bool ProvideMapping(std::string fsuuid, eos::common::FileSystem::fsid_t fsid);

  //----------------------------------------------------------------------------
  //! Get a filesystem mapping by unique ID
  //----------------------------------------------------------------------------
  eos::common::FileSystem::fsid_t GetMapping(std::string fsuuid);

  //----------------------------------------------------------------------------
  //! Check for an existing mapping by filesystem id
  //----------------------------------------------------------------------------
  inline bool HasMapping(eos::common::FileSystem::fsid_t fsid)
  {
    return mFilesystemMapper.hasFsid(fsid);
  }

  //----------------------------------------------------------------------------
  //! Remove a mapping providing filesystem ID and unique ID
  //----------------------------------------------------------------------------
  bool RemoveMapping(eos::common::FileSystem::fsid_t fsid, std::string fsuuid);

  //----------------------------------------------------------------------------
  //! Remove a mapping providing filesystem ID
  //----------------------------------------------------------------------------
  bool RemoveMapping(eos::common::FileSystem::fsid_t fsid);

  //----------------------------------------------------------------------------
  //! Print views (space,group,nodes)
  //----------------------------------------------------------------------------
  void PrintGroups(std::string& out, const std::string& headerformat,
                   const std::string& listformat, unsigned int geodepth = 0,
                   const char* selection = 0, bool dont_color = false);

  void PrintNodes(std::string& out, const std::string& headerformat,
                  const std::string& listformat, unsigned int geodepth = 0,
                  const char* selection = 0, bool dont_color = false);

  void PrintSpaces(std::string& out, const std::string& headerformat,
                   const std::string& listformat, unsigned int geodepth = 0,
                   const char* selection = 0, const std::string&  filter = "",
                   bool dont_color = false);

  //----------------------------------------------------------------------------
  //! Clear all mappings and filesystem objects obtaining locks
  //----------------------------------------------------------------------------
  void Reset();

  //----------------------------------------------------------------------------
  //! Clear all maps and delete all filesystem/group/space objects
  //----------------------------------------------------------------------------
  void Clear();

  //----------------------------------------------------------------------------
  //! Thread loop function checking heartbeats
  //----------------------------------------------------------------------------
  void HeartBeatCheck(ThreadAssistant& assistant) noexcept;

  //----------------------------------------------------------------------------
  //! Stop the heartbeat thread
  //----------------------------------------------------------------------------
  void StopHeartBeat()
  {
    mHeartBeatThread.join();
  }

  //----------------------------------------------------------------------------
  //! Set the configuration engine object
  //----------------------------------------------------------------------------
  inline void SetConfigEngine(IConfigEngine* engine)
  {
    mConfigEngine = engine;
  }

  //----------------------------------------------------------------------------
  //! Apply all filesystem configuration key-val pair
  //!
  //! @param key fs configuration key
  //! @param val fs configuration to be applied
  //! @param first_unregister if true then unregister the file system before
  //!        applying any of the changes. This is needed for slave MGMs when
  //!        following changes from the master MGM. [default false]
  //----------------------------------------------------------------------------
  bool ApplyFsConfig(const char* key, const std::string& val,
                     bool first_unregister = false);

  //----------------------------------------------------------------------------
  //! Apply a global configuration key-val pair
  //----------------------------------------------------------------------------
  bool ApplyGlobalConfig(const char* key, std::string& val);

  //----------------------------------------------------------------------------
  //! Set a global configuration key-val pair
  //----------------------------------------------------------------------------
  virtual bool SetGlobalConfig(const std::string& key, const std::string& value);

  //----------------------------------------------------------------------------
  //! Set a global configuration key-val pair given as boolean
  //----------------------------------------------------------------------------
  bool SetGlobalConfig(const std::string& key, bool value)
  {
    return SetGlobalConfig(key, (value ? std::string("true") :
                                 std::string("false")));
  }

  //----------------------------------------------------------------------------
  //! Get a global configuration value
  //----------------------------------------------------------------------------
  virtual std::string GetGlobalConfig(const std::string& key);

  //----------------------------------------------------------------------------
  //! Get a global configuration value as boolean
  //----------------------------------------------------------------------------
  bool GetBoolGlobalConfig(const std::string& key)
  {
    return (GetGlobalConfig(key) == "true");
  }

  //----------------------------------------------------------------------------
  //! Broadcast new manager id to all the FST nodes
  //!
  //! @param master_id master identity <hostname>:<port>
  //----------------------------------------------------------------------------
  void BroadcastMasterId(const std::string master_id);

  //----------------------------------------------------------------------------
  //! Get number of filesystems registered
  //----------------------------------------------------------------------------
  inline size_t GetNumFileSystems() const
  {
    eos::common::RWMutexReadLock fs_rd_lock(ViewMutex);
    return mIdView.size();
  }

  //----------------------------------------------------------------------------
  //! Physical bytes available
  //----------------------------------------------------------------------------
  bool UnderNominalQuota(const std::string& space, bool isroot = false);

  //----------------------------------------------------------------------------
  //! Collect all endpoints (<hostname>:<port>) matching the given queue or
  //! pattern
  //!
  //! @return set of matching endpoints
  //----------------------------------------------------------------------------
  std::set<std::string> CollectEndpoints(const std::string& queue) const;

  //----------------------------------------------------------------------------
  //! Re-apply drain status for file systems to re-trigger draining. This is
  //! needed in case the drain engine is stopped and then restatred the fs-es
  //! which where in draning mode are not reactivated so we need to go through
  //! them and reapply the drain status so that draining is activated.
  //----------------------------------------------------------------------------
  void ReapplyDrainStatus();

  //----------------------------------------------------------------------------
  //! Get map of unbalanced groups given the threshold and their max dev.
  //!
  //! @param space_name space name
  //! @param threshold deviation cut-off value used for selecting groups
  //!
  //! @return groups that are unbalanced with respect to the given thereshold
  //----------------------------------------------------------------------------
  std::map<std::string, double>
  GetUnbalancedGroups(const std::string& space_name, double threshold) const;

  //----------------------------------------------------------------------------
  //! Get sets of file systems from given group that should be balanced
  //!
  //! @parma group_name group name
  //! @param threshold cut-off value used for selecting file systems
  //!
  //! @return tuple of sets of file systems
  //----------------------------------------------------------------------------
  FsPrioritySets
  GetFsToBalance(const std::string& group_name, double threshold) const;

  //! Mutex protecting all ...View variables
  mutable eos::common::RWMutexR ViewMutex;
  //! Map translating a space name to a set of group objects
  std::map<std::string, std::set<FsGroup*> > mSpaceGroupView;
  //! Map translating a space name to a space view object
  std::map<std::string, FsSpace* > mSpaceView;
  //! Map translating a group name to a group view object
  std::map<std::string, FsGroup* > mGroupView;
  //! Map translating a node name to a node view object
  std::map<std::string, FsNode* > mNodeView;
  //! Map translating a filesystem ID to a file system object
  FileSystemRegistry mIdView;
  //! Mutex protecting the set of gateway nodes mGwNodes
  eos::common::RWMutex GwMutex;
  //! Set containing all nodes which are usable as a gateway machine
  std::set<std::string> mGwNodes;

private:
  IConfigEngine* mConfigEngine;
  AssistedThread mHeartBeatThread; ///< Thread monitoring heart-beats
  //! Object to map between fsid <-> uuid
  FilesystemUuidMapper mFilesystemMapper;
  std::map<std::string, std::pair<bool, time_t>> mUsageOk;
  XrdSysMutex mUsageMutex;
};

//------------------------------------------------------------------------------
//! Aggregator implementation to compute double precision statistics
//! Statistics are sum, average, std dev, min dev, max dev, max abs dev
//! It calls the underlying unstructured versions of the statistics computation
//! DoubleSum, DoubleAverage, DoubleStdDev, ...
//------------------------------------------------------------------------------
class DoubleAggregator : public GeoTreeAggregator
{
  typedef eos::common::FileSystem::fsid_t fsid_t;

  //! Name of the parameter for which the statistics is to be computed
  std::string pParam;
  std::vector<double> pSums; ///< Sums at the elements of the tree
  std::vector<double> pMeans; ///< Averages at the elements of the tree
  std::vector<double> pMaxDevs; ///< Max deviations at the elements of the tree
  std::vector<double> pMinDevs; ///< Min deviations at the elements of the tree
  std::vector<double>
  pMaxAbsDevs; ///< Min abs. deviations at the elements of the tree
  std::vector<double> pStdDevs; ///< Std. deviations at the elements of the tree
  //! Number of entries considered in the statistics at the elements of the tree
  std::vector<long long> pNb;
  BaseView* pView; ///< The base view ordering the statistics
  //! End index (excluded) of each depth level in the statistics vectors
  std::vector<size_t> pDepthLevelsIndexes;
  std::vector<std::string> pGeoTags; ///< Full geotags at the elements of the tree
public:

  //----------------------------------------------------------------------------
  //! Get the sums at each tree element
  //----------------------------------------------------------------------------
  const std::vector<double>* getSums() const;

  //----------------------------------------------------------------------------
  //! Get the averages at each tree element
  //----------------------------------------------------------------------------
  const std::vector<double>* getMeans() const;

  //----------------------------------------------------------------------------
  //! Get the max absolute deviations at each tree element
  //----------------------------------------------------------------------------
  const std::vector<double>* getMaxAbsDevs() const;

  //----------------------------------------------------------------------------
  //! Get the standard deviations at each tree element
  //----------------------------------------------------------------------------
  const std::vector<double>* getStdDevs() const;

  //----------------------------------------------------------------------------
  //! Get the full geotags at each tree element
  //----------------------------------------------------------------------------
  const std::vector<std::string>* getGeoTags() const;

  //----------------------------------------------------------------------------
  //! Get the end index (excluded) for a given depth level
  //----------------------------------------------------------------------------
  size_t getEndIndex(int depth = -1) const;

  //----------------------------------------------------------------------------
  //! Constructor given the name of the parameter to compute the statistics for
  //----------------------------------------------------------------------------
  DoubleAggregator(const char* param);

  //----------------------------------------------------------------------------
  //! Destructor
  //----------------------------------------------------------------------------
  virtual ~DoubleAggregator();

  //----------------------------------------------------------------------------
  //! Set the view ordering the statistics. Needs to be set before running
  //! the aggregator.
  //----------------------------------------------------------------------------
  void setView(BaseView* view);

  virtual bool init(const std::vector<std::string>& geotags,
                    const std::vector<size_t>& depthLevelsIndexes);

  virtual bool aggregateLeaves(
    const std::set<eos::common::FileSystem::fsid_t>& leaves, const size_t& idx);

  virtual bool aggregateNodes(
    const std::map<std::string , GeoTreeElement*>& nodes,
    const size_t& idx, bool includeSelf = false);
};

//------------------------------------------------------------------------------
//! Aggregator implementation to compute long long integer statistics
//!
//! Statistics is only sum
//! It calls the underlying unstructured versions of the statistics computation
//! LongLongSum, so it benefits from the same filtering and special cases
//! implemented there.
//------------------------------------------------------------------------------
class LongLongAggregator : public GeoTreeAggregator
{
  typedef eos::common::FileSystem::fsid_t fsid_t;
  //! Name of the parameter for which the statistics are to be computed
  std::string pParam;
  std::vector<long long> pSums; ///< Sums at the elements of the tree
  //! End index (excluded) of each depth level in the statistics vectors
  std::vector<size_t> pDepthLevelsIndexes;
  std::vector<std::string> pGeoTags; ///< Full geotags at the elements of the tree
  BaseView* pView; ///< The base view ordering the statistics

public:
  //----------------------------------------------------------------------------
  //! Constructor given the name of the parameter to compute the statistics for
  //----------------------------------------------------------------------------
  LongLongAggregator(const char* param);

  //----------------------------------------------------------------------------
  //! Destructor
  //----------------------------------------------------------------------------
  virtual ~LongLongAggregator();

  //----------------------------------------------------------------------------
  //! Set the view ordering the statistics. Needs to be set before running
  //! the aggregator.
  //----------------------------------------------------------------------------
  void setView(BaseView* view);

  //----------------------------------------------------------------------------
  //! Get the sums at each tree element
  //----------------------------------------------------------------------------
  const std::vector<long long>* getSums() const;

  //----------------------------------------------------------------------------
  //! Get the full geotags at each tree element
  //----------------------------------------------------------------------------
  const std::vector<std::string>* getGeoTags() const;

  //----------------------------------------------------------------------------
  //! Get the end index (excluded) for a given depth level
  //----------------------------------------------------------------------------
  size_t getEndIndex(int depth = -1) const;

  virtual bool init(const std::vector<std::string>& geotags,
                    const std::vector<size_t>& depthLevelsIndexes);

  virtual bool aggregateLeaves(
    const std::set<eos::common::FileSystem::fsid_t>& leaves, const size_t& idx);

  virtual bool aggregateNodes(
    const std::map<std::string , GeoTreeElement*>& nodes, const size_t& idx,
    bool includeSelf = false);
};

EOSMGMNAMESPACE_END

#endif<|MERGE_RESOLUTION|>--- conflicted
+++ resolved
@@ -581,11 +581,8 @@
   static std::atomic<bool> gDisableDefaults;
   static std::string gConfigQueuePrefix; ///<  Configuration queue prefix
   Balancer* mBalancer; ///< Threaded object supervising space balancing
-<<<<<<< HEAD
-=======
   std::unique_ptr<FsBalancer> mFsBalancer;
   Converter* mConverter; ///< Threaded object running layout conversion jobs
->>>>>>> 43e8ae7b
   GroupBalancer* mGroupBalancer; ///< Threaded object running group balancing
   GeoBalancer* mGeoBalancer; ///< Threaded object running geotag balancing
   std::unique_ptr<GroupDrainer>
