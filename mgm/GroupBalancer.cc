--- conflicted
+++ resolved
@@ -348,12 +348,7 @@
 printSizes(const group_size_map& group_sizes)
 {
   for (const auto& it : group_sizes)
-<<<<<<< HEAD
-    eos_static_debug("group=%s average=%.02f",
-                     it.first.c_str(),
-=======
     eos_static_debug("group=%s average=%.02f", it.first.c_str(),
->>>>>>> 8548efb3
                      (double)it.second.filled() * 100.0);
 }
 
@@ -562,7 +557,6 @@
         eos::common::RWMutexWriteLock lock(mEngineMtx);
         mEngine->populateGroupsInfo(fetcher.fetch());
       }
-
       printSizes(mEngine->get_group_sizes());
 
       if (engine_reconfigured) {
