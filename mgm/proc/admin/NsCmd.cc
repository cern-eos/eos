--- conflicted
+++ resolved
@@ -30,11 +30,6 @@
 #include "namespace/interface/IView.hh"
 #include "namespace/interface/ContainerIterators.hh"
 #include "namespace/ns_quarkdb/Constants.hh"
-<<<<<<< HEAD
-#include "namespace/ns_quarkdb/explorer/NamespaceExplorer.hh"
-=======
-#include "namespace/ns_quarkdb/BackendClient.hh"
->>>>>>> 8548efb3
 #include "namespace/ns_quarkdb/utils/QuotaRecomputer.hh"
 #include "namespace/ns_quarkdb/NamespaceGroup.hh"
 #include "namespace/ns_quarkdb/QClPerformance.hh"
@@ -838,7 +833,7 @@
       std::make_unique<qclient::QClient>(gOFS->mQdbContactDetails.members,
                                          gOFS->mQdbContactDetails.constructOptions());
     eos::QuotaRecomputer recomputer(qcl.get(),
-				    static_cast<QuarkNamespaceGroup*>(gOFS->namespaceGroup.get())->getExecutor());
+                                    static_cast<QuarkNamespaceGroup*>(gOFS->namespaceGroup.get())->getExecutor());
     eos::MDStatus status = recomputer.recompute(cont_uri, cont_id, qnc);
 
     if (!status.ok()) {
