--- conflicted
+++ resolved
@@ -453,38 +453,12 @@
   break;
 
   case eos::console::SpaceProto_ResetProto::NSFILEMAP: {
-<<<<<<< HEAD
     std_out << "\n info: ns does not support file map resizing";
-=======
-    auto* eos_chlog_filesvc = dynamic_cast<eos::IChLogFileMDSvc*>
-                              (gOFS->eosFileService);
-
-    if (eos_chlog_filesvc) {
-      eos::common::RWMutexWriteLock lock(gOFS->eosViewRWMutex);
-      eos_chlog_filesvc->resize();
-      std_out << "\ninfo: resized namespace file map ...";
-    } else {
-      std_out << "\n info: ns does not support file map resizing";
-    }
->>>>>>> 8548efb3
   }
   break;
 
   case eos::console::SpaceProto_ResetProto::NSDIRECTORYMAP: {
-<<<<<<< HEAD
     std_out << "\ninfo: ns does not support directory map resizing";
-=======
-    auto* eos_chlog_dirsvc = dynamic_cast<eos::IChLogContainerMDSvc*>
-                             (gOFS->eosDirectoryService);
-
-    if (eos_chlog_dirsvc) {
-      eos::common::RWMutexWriteLock lock(gOFS->eosViewRWMutex);
-      eos_chlog_dirsvc->resize();
-      std_out << "\ninfo: resized namespace directory map ...";
-    } else {
-      std_out << "\ninfo: ns does not support directory map resizing";
-    }
->>>>>>> 8548efb3
   }
   break;
 
@@ -870,53 +844,54 @@
               }
             }
           } else {
-	    if (value == "remove") {
-	      applied = true;
-	      if (!FsView::gFsView.mSpaceView[config.mgmspace_name()]->DeleteConfigMember(
-											  key)) {
-		ret_c = ENOENT;
-		std_err.str("error: key has not been deleted");
-	      } else {
-		std_out.str("success: deleted space config : " + key);
-	      }
-	    } else {
-	      errno = 0;
-	      unsigned long long size = eos::common::StringConversion::GetSizeFromString(
-											 value.c_str());
-	      applied = true;
-	      
-	      if (!errno) {
-		if ((key != "balancer.threshold") &&
-		    (key != "geobalancer.threshold") &&
-		    (key != "groupbalancer.threshold") &&
-		    (key != "groupbalancer.min_threshold") &&
-		    (key != "groupbalancer.max_threshold")) {
-		  // the threshold is allowed to be decimal!
-		  char ssize[1024];
-		  snprintf(ssize, sizeof(ssize) - 1, "%llu", size);
-		  value = ssize;
-		}
-		
-		if (!FsView::gFsView.mSpaceView[config.mgmspace_name()]->SetConfigMember(key,
-											 value)) {
-                ret_c = EIO;
-                std_err.str("error: cannot set space config value");
-		} else {
-		  std_out.str("success: setting " + key + "=" + value);
-
-		  if ((key == "token.generation")) {
-		    eos::common::EosTok::sTokenGeneration = strtoull(value.c_str(), 0, 0);
-		  }
-		  
-		  if (key == "lru.interval") {
-		    gOFS->mLRUEngine->RefreshOptions();
-		  }
-		}
-	      } else {
-		ret_c = EINVAL;
-		std_err.str("error: value has to be a positive number");
-	      }
-	    }
+            if (value == "remove") {
+              applied = true;
+
+              if (!FsView::gFsView.mSpaceView[config.mgmspace_name()]->DeleteConfigMember(
+                    key)) {
+                ret_c = ENOENT;
+                std_err.str("error: key has not been deleted");
+              } else {
+                std_out.str("success: deleted space config : " + key);
+              }
+            } else {
+              errno = 0;
+              unsigned long long size = eos::common::StringConversion::GetSizeFromString(
+                                          value.c_str());
+              applied = true;
+
+              if (!errno) {
+                if ((key != "balancer.threshold") &&
+                    (key != "geobalancer.threshold") &&
+                    (key != "groupbalancer.threshold") &&
+                    (key != "groupbalancer.min_threshold") &&
+                    (key != "groupbalancer.max_threshold")) {
+                  // the threshold is allowed to be decimal!
+                  char ssize[1024];
+                  snprintf(ssize, sizeof(ssize) - 1, "%llu", size);
+                  value = ssize;
+                }
+
+                if (!FsView::gFsView.mSpaceView[config.mgmspace_name()]->SetConfigMember(key,
+                    value)) {
+                  ret_c = EIO;
+                  std_err.str("error: cannot set space config value");
+                } else {
+                  std_out.str("success: setting " + key + "=" + value);
+
+                  if ((key == "token.generation")) {
+                    eos::common::EosTok::sTokenGeneration = strtoull(value.c_str(), 0, 0);
+                  }
+
+                  if (key == "lru.interval") {
+                    gOFS->mLRUEngine->RefreshOptions();
+                  }
+                }
+              } else {
+                ret_c = EINVAL;
+                std_err.str("error: value has to be a positive number");
+              }
+            }
           }
         }
       }
@@ -1014,23 +989,22 @@
         char ssize[1024];
         snprintf(ssize, sizeof(ssize) - 1, "%llu", size);
 
-
-	if (value == "remove") {
-	  if (!FsView::gFsView.mSpaceView[config.mgmspace_name()]->DeleteConfigMember(
-										      key)) {
-	    ret_c = ENOENT;
-	  } else {
-	    std_out.str("success: deleting " + key);
-	  }
-	} else {
-	  if ((!FsView::gFsView.mSpaceView[config.mgmspace_name()]->SetConfigMember(key,
-										    ssize))) {
-	    std_err << "error: failed to set space parameter <" + key + ">\n";
-	    ret_c = EINVAL;
-	  } else {
-	    std_out.str("success: setting " + key + "=" + value);
-	  }
-	}
+        if (value == "remove") {
+          if (!FsView::gFsView.mSpaceView[config.mgmspace_name()]->DeleteConfigMember(
+                key)) {
+            ret_c = ENOENT;
+          } else {
+            std_out.str("success: deleting " + key);
+          }
+        } else {
+          if ((!FsView::gFsView.mSpaceView[config.mgmspace_name()]->SetConfigMember(key,
+               ssize))) {
+            std_err << "error: failed to set space parameter <" + key + ">\n";
+            ret_c = EINVAL;
+          } else {
+            std_out.str("success: setting " + key + "=" + value);
+          }
+        }
       } else {
         if (key != "configstatus") {
           std_err << "error: not an allowed parameter <" + key + ">\n";
@@ -1061,12 +1035,13 @@
                  (key == eos::common::SCAN_NS_INTERVAL_NAME) ||
                  (key == eos::common::SCAN_NS_RATE_NAME) ||
                  (key == eos::common::FSCK_REFRESH_INTERVAL_NAME)) && (!errno)) {
-	      if (value == "remove") {
-		fs->RemoveKey(key.c_str());
-	      } else {
-		fs->SetLongLong(key.c_str(),
-				eos::common::StringConversion::GetSizeFromString(value.c_str()));
-	      }
+              if (value == "remove") {
+                fs->RemoveKey(key.c_str());
+              } else {
+                fs->SetLongLong(key.c_str(),
+                                eos::common::StringConversion::GetSizeFromString(value.c_str()));
+              }
+
               FsView::gFsView.StoreFsConfig(fs, false);
             } else {
               std_err << "error: not an allowed parameter <" + key + ">\n";
