--- conflicted
+++ resolved
@@ -775,6 +775,7 @@
                   } else {
                     std_out << "success: groupbalancer is disabled!";
                   }
+
                   FsView::gFsView.mSpaceView[config.mgmspace_name()]->mGroupBalancer->reconfigure();
                 }
 
@@ -847,7 +848,6 @@
               }
             }
           } else {
-<<<<<<< HEAD
             if (value == "remove") {
               applied = true;
 
@@ -890,65 +890,16 @@
                   if (key == "lru.interval") {
                     gOFS->mLRUEngine->RefreshOptions();
                   }
+
+                  if (eos::common::startsWith(key, GROUPBALANCER_KEY_PREFIX)) {
+                    FsView::gFsView.mSpaceView[config.mgmspace_name()]->mGroupBalancer->reconfigure();
+                  }
                 }
               } else {
                 ret_c = EINVAL;
                 std_err.str("error: value has to be a positive number");
               }
             }
-=======
-	    if (value == "remove") {
-	      applied = true;
-	      if (!FsView::gFsView.mSpaceView[config.mgmspace_name()]->DeleteConfigMember(
-											  key)) {
-		ret_c = ENOENT;
-		std_err.str("error: key has not been deleted");
-	      } else {
-		std_out.str("success: deleted space config : " + key);
-	      }
-	    } else {
-	      errno = 0;
-	      unsigned long long size = eos::common::StringConversion::GetSizeFromString(
-											 value.c_str());
-	      applied = true;
-	      
-	      if (!errno) {
-		if ((key != "balancer.threshold") &&
-		    (key != "geobalancer.threshold") &&
-		    (key != "groupbalancer.threshold") &&
-		    (key != "groupbalancer.min_threshold") &&
-		    (key != "groupbalancer.max_threshold")) {
-		  // the threshold is allowed to be decimal!
-		  char ssize[1024];
-		  snprintf(ssize, sizeof(ssize) - 1, "%llu", size);
-		  value = ssize;
-		}
-		
-		if (!FsView::gFsView.mSpaceView[config.mgmspace_name()]->SetConfigMember(key,
-											 value)) {
-                ret_c = EIO;
-                std_err.str("error: cannot set space config value");
-		} else {
-		  std_out.str("success: setting " + key + "=" + value);
-
-		  if ((key == "token.generation")) {
-		    eos::common::EosTok::sTokenGeneration = strtoull(value.c_str(), 0, 0);
-		  }
-		  
-		  if (key == "lru.interval") {
-		    gOFS->mLRUEngine->RefreshOptions();
-		  }
-
-                  if (eos::common::startsWith(key, GROUPBALANCER_KEY_PREFIX)) {
-                    FsView::gFsView.mSpaceView[config.mgmspace_name()]->mGroupBalancer->reconfigure();
-                  }
-		}
-	      } else {
-		ret_c = EINVAL;
-		std_err.str("error: value has to be a positive number");
-	      }
-	    }
->>>>>>> 74d07f53
           }
         }
       }
