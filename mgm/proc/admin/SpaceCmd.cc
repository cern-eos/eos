//------------------------------------------------------------------------------
// @file: SpaceCmd.cc
// @author: Fabio Luchetti - CERN
//------------------------------------------------------------------------------

/************************************************************************
 * EOS - the CERN Disk Storage System                                   *
 * Copyright (C) 2018 CERN/Switzerland                                  *
 *                                                                      *
 * This program is free software: you can redistribute it and/or modify *
 * it under the terms of the GNU General Public License as published by *
 * the Free Software Foundation, either version 3 of the License, or    *
 * (at your option) any later version.                                  *
 *                                                                      *
 * This program is distributed in the hope that it will be useful,      *
 * but WITHOUT ANY WARRANTY; without even the implied warranty of       *
 * MERCHANTABILITY or FITNESS FOR A PARTICULAR PURPOSE.  See the        *
 * GNU General Public License for more details.                         *
 *                                                                      *
 * You should have received a copy of the GNU General Public License    *
 * along with this program.  If not, see <http://www.gnu.org/licenses/>.*
 ************************************************************************/

#include "SpaceCmd.hh"
#include "mgm/proc/ProcInterface.hh"
#include "mgm/tgc/Constants.hh"
#include "mgm/http/rest-api/Constants.hh"
#include "mgm/http/rest-api/manager/RestApiManager.hh"
#include "mgm/XrdMgmOfs.hh"
#include "mgm/LRU.hh"
#include "common/Path.hh"
#include "mgm/tracker/ReplicationTracker.hh"
#include "mgm/inspector/FileInspector.hh"
#include "mgm/Egroup.hh"
#include "mgm/config/IConfigEngine.hh"
#include "mgm/GroupBalancer.hh"
#include "mgm/GroupDrainer.hh"
<<<<<<< HEAD
=======
#include "mgm/balancer/FsBalancer.hh"
#include "namespace/interface/IChLogFileMDSvc.hh"
#include "namespace/interface/IChLogContainerMDSvc.hh"
>>>>>>> 43e8ae7b
#include "namespace/interface/IFsView.hh"
#include "namespace/interface/IContainerMDSvc.hh"
#include "namespace/interface/IView.hh"
#include "common/Constants.hh"
#include "common/StringTokenizer.hh"
#include "common/StringUtils.hh"
#include "common/token/EosTok.hh"

EOSMGMNAMESPACE_BEGIN
static const std::string BALANCER_KEY_PREFIX = "balancer";
static const std::string GROUPBALANCER_KEY_PREFIX = "groupbalancer";
static const std::string GROUPDRAINER_KEY_PREFIX = "groupdrainer";

//------------------------------------------------------------------------------
// Method implementing the specific behavior of the command executed by the
// asynchronous thread
//------------------------------------------------------------------------------
eos::console::ReplyProto
SpaceCmd::ProcessRequest() noexcept
{
  eos::console::ReplyProto reply;
  eos::console::SpaceProto space = mReqProto.space();

  switch (mReqProto.space().subcmd_case()) {
  case eos::console::SpaceProto::kLs:
    LsSubcmd(space.ls(), reply);
    break;

  case eos::console::SpaceProto::kSet:
    SetSubcmd(space.set(), reply);
    break;

  case eos::console::SpaceProto::kStatus:
    StatusSubcmd(space.status(), reply);
    break;

  case eos::console::SpaceProto::kNodeSet:
    NodeSetSubcmd(space.nodeset(), reply);
    break;

  case eos::console::SpaceProto::kNodeGet:
    NodeGetSubcmd(space.nodeget(), reply);
    break;

  case eos::console::SpaceProto::kReset:
    ResetSubcmd(space.reset(), reply);
    break;

  case eos::console::SpaceProto::kDefine:
    DefineSubcmd(space.define(), reply);
    break;

  case eos::console::SpaceProto::kConfig:
    ConfigSubcmd(space.config(), reply);
    break;

  case eos::console::SpaceProto::kQuota:
    QuotaSubcmd(space.quota(), reply);
    break;

  case eos::console::SpaceProto::kRm:
    RmSubcmd(space.rm(), reply);
    break;

  case eos::console::SpaceProto::kTracker:
    TrackerSubcmd(space.tracker(), reply);
    break;

  case eos::console::SpaceProto::kInspector:
    InspectorSubcmd(space.inspector(), reply);
    break;

  case eos::console::SpaceProto::kGroupbalancer:
    GroupBalancerSubCmd(space.groupbalancer(), reply);
    break;

  case eos::console::SpaceProto::kGroupdrainer:
    GroupDrainerSubCmd(space.groupdrainer(), reply);
    break;

  default:
    reply.set_std_err("error: not supported");
    reply.set_retc(EINVAL);
  }

  return reply;
}

//----------------------------------------------------------------------------
// Execute ls subcommand
//----------------------------------------------------------------------------
void SpaceCmd::LsSubcmd(const eos::console::SpaceProto_LsProto& ls,
                        eos::console::ReplyProto& reply)
{
  using eos::console::SpaceProto;
  bool json_output = false;
  std::string list_format;
  std::string format;
  auto format_case = ls.outformat();

  if ((format_case == SpaceProto::LsProto::NONE) && WantsJsonOutput()) {
    format_case = SpaceProto::LsProto::MONITORING;
  }

  switch (format_case) {
  case SpaceProto::LsProto::LISTING:
    format = FsView::GetSpaceFormat("l");
    list_format = FsView::GetFileSystemFormat("l");
    break;

  case SpaceProto::LsProto::MONITORING:
    format = FsView::GetSpaceFormat("m");
    json_output = WantsJsonOutput();
    break;

  case SpaceProto::LsProto::IO:
    format = FsView::GetSpaceFormat("io");
    break;

  case SpaceProto::LsProto::FSCK:
    format = FsView::GetSpaceFormat("fsck");
    break;

  default : // NONE
    format = FsView::GetSpaceFormat("");
    break;
  }

  std::string std_out;
  eos::common::RWMutexReadLock lock(FsView::gFsView.ViewMutex);
  FsView::gFsView.PrintSpaces(std_out, format, list_format, ls.outdepth(),
                              ls.selection().c_str(), "", mReqProto.dontcolor());

  if (json_output) {
    std_out = ResponseToJsonString(std_out);
  }

  reply.set_std_out(std_out);
  reply.set_retc(0);
}

//----------------------------------------------------------------------------
// Execute status subcommand
//----------------------------------------------------------------------------
void SpaceCmd::StatusSubcmd(const eos::console::SpaceProto_StatusProto& status,
                            eos::console::ReplyProto& reply)
{
  std::ostringstream std_out;
  bool monitoring = status.outformat_m() || WantsJsonOutput();
  const char* fmtstr = (monitoring) ? "%s=%s " : "%-32s := %s\n";
  eos::common::RWMutexReadLock lock(FsView::gFsView.ViewMutex);

  if (!FsView::gFsView.mSpaceView.count(status.mgmspace())) {
    reply.set_std_err("error: cannot find space - no space with name=" +
                      status.mgmspace());
    reply.set_retc(ENOENT);
    return;
  }

  if (!monitoring) {
    std_out <<
            "# ------------------------------------------------------------------------------------\n";
    std_out << "# Space Variables\n";
    std_out <<
            "# ....................................................................................\n";
  }

  std::vector <std::string> keylist;
  FsView::gFsView.mSpaceView[status.mgmspace()]->GetConfigKeys(keylist);
  std::sort(keylist.begin(), keylist.end());

  for (auto& i : keylist) {
    char line[32678];

    if (((i == "nominalsize") || (i == "headroom")) && !monitoring) {
      XrdOucString sizestring;
      // size printout
      snprintf(line, sizeof(line) - 1, fmtstr, i.c_str(),
               eos::common::StringConversion::GetReadableSizeString(
                 sizestring,
                 strtoull(FsView::gFsView.mSpaceView[status.mgmspace()]
                          ->GetConfigMember(i).c_str(), nullptr, 10),
                 "B"));
    } else {
      snprintf(line, sizeof(line) - 1, fmtstr, i.c_str(),
               FsView::gFsView.mSpaceView[status.mgmspace()]
               ->GetConfigMember(i).c_str());
    }

    std_out << line;
  }

  if (WantsJsonOutput()) {
    std_out.str(ResponseToJsonString(std_out.str()));
  }

  reply.set_std_out(std_out.str());
  reply.set_retc(0);
}

//----------------------------------------------------------------------------
// Execute set subcommand
//----------------------------------------------------------------------------
void SpaceCmd::SetSubcmd(const eos::console::SpaceProto_SetProto& set,
                         eos::console::ReplyProto& reply)
{
  std::ostringstream std_out, std_err;
  int ret_c = 0;

  if (mVid.uid != 0) {
    reply.set_std_err("error: you have to take role 'root' to execute this command");
    reply.set_retc(EPERM);
    return;
  }

  if (set.mgmspace().empty()) {
    reply.set_std_err("error: illegal parameters");
    reply.set_retc(EINVAL);
    return;
  }

  eos::common::RWMutexReadLock lock(FsView::gFsView.ViewMutex);

  if (!FsView::gFsView.mSpaceView.count(set.mgmspace())) {
    reply.set_std_err("error: no such space - define one using 'space define' or add a filesystem under that space!");
    reply.set_retc(EINVAL);
    return;
  }

  std::string key = "status";
  std::string status = (set.state_switch()) ? "on" : "off";

  // Loop over all groups within this space
  if (FsView::gFsView.mSpaceGroupView.count(set.mgmspace())) {
    for (auto& group : FsView::gFsView.mSpaceGroupView.at(set.mgmspace())) {
      if (!group->SetConfigMember(key, status)) {
        std_err << "error: cannot set status in group <" << group->mName << ">\n";
        ret_c = EIO;
      }
    }
  }

  // Enable all nodes if 'on' request
  if (set.state_switch()) {
    for (auto& node : FsView::gFsView.mNodeView) {
      if (!node.second->SetConfigMember(key, status)) {
        std_err << "error: cannot set status=on in node <"
                << node.second->mName << ">\n";
        ret_c = EIO;
      }
    }
  }

  reply.set_std_out(std_out.str());
  reply.set_std_err(std_err.str());
  reply.set_retc(ret_c);
}

//----------------------------------------------------------------------------
// Execute node-set subcommand
//----------------------------------------------------------------------------
void SpaceCmd::NodeSetSubcmd(const eos::console::SpaceProto_NodeSetProto&
                             nodeset, eos::console::ReplyProto& reply)
{
  std::ostringstream std_out, std_err;
  int ret_c = 0;
  std::string val = nodeset.nodeset_value();

  if (mVid.uid != 0) {
    reply.set_std_err("error: you have to take role 'root' to execute this command");
    reply.set_retc(EPERM);
    return;
  }

  if (nodeset.mgmspace().empty() || nodeset.nodeset_key().empty() ||
      nodeset.nodeset_value().empty()) {
    reply.set_std_err("error: illegal parameters");
    reply.set_retc(EINVAL);
    return;
  }

  eos::common::RWMutexWriteLock lock(FsView::gFsView.ViewMutex);

  if (!FsView::gFsView.mSpaceView.count(nodeset.mgmspace())) {
    reply.set_std_err("error: no such space - define one using 'space define' or add a filesystem under that space!");
    reply.set_retc(EINVAL);
    return;
  }

  {
    // loop over all nodes
    std::map<std::string, FsNode*>::const_iterator it;

    for (it = FsView::gFsView.mNodeView.begin();
         it != FsView::gFsView.mNodeView.end(); it++) {
      XrdOucString file = val.c_str();

      if (file.beginswith("file:/")) {
        // load the file on the MGM
        file.erase(0, 5);
        eos::common::Path iPath(file.c_str());
        XrdOucString fpath = iPath.GetPath();

        if (!fpath.beginswith("/var/eos/")) {
          std_err.str(("error: cannot load requested file=" + file +
                       " - only files under /var/eos/ can bo loaded\n").c_str());
          ret_c = EINVAL;
        } else {
          std::ifstream ifs(file.c_str(), std::ios::in | std::ios::binary);

          if (!ifs) {
            std_err.str(("error: cannot load requested file=" + file).c_str());
            ret_c = EINVAL;
          } else {
            val = std::string((std::istreambuf_iterator<char>(ifs)),
                              std::istreambuf_iterator<char>());
            // store the value b64 encoded
            XrdOucString val64;
            eos::common::SymKey::Base64Encode((char*) val.c_str(), val.length(), val64);
            val = ("base64:" + val64).c_str();
            std_out << "success: loaded contents \n" + val;
          }
        }
      }

      if (!ret_c && !it->second->SetConfigMember(nodeset.nodeset_key(), val)) {
        std_err << "error: cannot set node-set for node <" + it->first + ">\n";
        ret_c = EIO;
      }
    }
  }

  reply.set_std_out(std_out.str());
  reply.set_std_err(std_err.str());
  reply.set_retc(ret_c);
}

//----------------------------------------------------------------------------
// Execute node-get subcommand
//----------------------------------------------------------------------------
void SpaceCmd::NodeGetSubcmd(const eos::console::SpaceProto_NodeGetProto&
                             nodeget, eos::console::ReplyProto& reply)
{
  std::ostringstream std_out;

  if (mVid.uid != 0) {
    reply.set_std_err("error: you have to take role 'root' to execute this command");
    reply.set_retc(EPERM);
    return;
  }

  if (nodeget.mgmspace().empty() || nodeget.nodeget_key().empty()) {
    reply.set_std_err("error: illegal parameters");
    reply.set_retc(EINVAL);
    return;
  }

  eos::common::RWMutexReadLock lock(FsView::gFsView.ViewMutex);

  if (!FsView::gFsView.mSpaceView.count(nodeget.mgmspace())) {
    reply.set_std_err("error: no such space - define one using 'space define' or add a filesystem under that space!");
    reply.set_retc(EINVAL);
    return;
  }

  {
    std::string val;
    std::string new_val;
    bool identical = true;
    // loop over all nodes
    std::map<std::string, FsNode*>::const_iterator it;

    for (it = FsView::gFsView.mNodeView.begin();
         it != FsView::gFsView.mNodeView.end(); it++) {
      new_val = it->second->GetConfigMember(nodeget.nodeget_key());

      if (val.length() && new_val != val) {
        identical = false;
      }

      val = new_val;
      std_out << "# [ " + (it->first).substr(0,
                                             it->first.find(':')) + " ]\n" + new_val + '\n';
    }

    if (identical) {
      std_out.str("*:=" + val + '\n');
    }
  }

  reply.set_std_out(std_out.str());
}

//----------------------------------------------------------------------------
// Execute reset subcommand
//----------------------------------------------------------------------------
void SpaceCmd::ResetSubcmd(const eos::console::SpaceProto_ResetProto& reset,
                           eos::console::ReplyProto& reply)
{
  std::ostringstream std_out, std_err;
  int ret_c = 0;
  eos::common::RWMutexReadLock fsViewLock(FsView::gFsView.ViewMutex);

  switch (reset.option()) {
  case eos::console::SpaceProto_ResetProto::DRAIN: {
    if (FsView::gFsView.mSpaceView.count(reset.mgmspace())) {
      FsView::gFsView.mSpaceView[reset.mgmspace()]->ResetDraining();
      std_out << "info: reset draining in space '" + reset.mgmspace() + "'";
    } else {
      std_err << "error: illegal space name";
      ret_c = EINVAL;
    }
  }
  break;

  case eos::console::SpaceProto_ResetProto::EGROUP: {
    gOFS->EgroupRefresh->Reset();
    std_out << "\ninfo: clear cached EGroup information ...";
  }
  break;

  case eos::console::SpaceProto_ResetProto::NSFILESISTEMVIEW: {
    eos::common::RWMutexWriteLock lock(gOFS->eosViewRWMutex);
    gOFS->eosFsView->shrink();
    std_out << "\ninfo: resized namespace filesystem view ...";
  }
  break;

  case eos::console::SpaceProto_ResetProto::NSFILEMAP: {
    std_out << "\n info: ns does not support file map resizing";
  }
  break;

  case eos::console::SpaceProto_ResetProto::NSDIRECTORYMAP: {
    std_out << "\ninfo: ns does not support directory map resizing";
  }
  break;

  case eos::console::SpaceProto_ResetProto::NS: {
    eos::common::RWMutexWriteLock lock(gOFS->eosViewRWMutex);
    gOFS->eosFsView->shrink();
    std_out << "\ninfo: ns does not support map resizing";
  }
  break;

  case eos::console::SpaceProto_ResetProto::MAPPING: {
    eos::common::Mapping::Reset();
    std_out << "\ninfo: clear all user/group uid/gid caches ...\n";
  }
  break;

  case eos::console::SpaceProto_ResetProto::SCHEDULEDRAIN: {
    gOFS->mFidTracker.Clear(eos::mgm::TrackerType::Drain);
    std_out.str("info: reset drain scheduling map in space '" + reset.mgmspace() +
                '\'');
  }
  break;

  case eos::console::SpaceProto_ResetProto::SCHEDULEBALANCE: {
    gOFS->mFidTracker.Clear(eos::mgm::TrackerType::Balance);
    std_out.str("info: reset balance scheduling map in space '" + reset.mgmspace() +
                '\'');
  }
  break;

  default: { // NONE - when NONE, do cases DRAIN and EGROUP and MAPPING
    if (FsView::gFsView.mSpaceView.count(reset.mgmspace())) {
      FsView::gFsView.mSpaceView[reset.mgmspace()]->ResetDraining();
      std_out << "info: reset draining in space '" + reset.mgmspace() + "'";
    } else {
      std_err << "error: illegal space name";
      ret_c = EINVAL;
    }

    gOFS->EgroupRefresh->Reset();
    std_out << "\ninfo: clear cached EGroup information ...";
    eos::common::Mapping::Reset();
    std_out << "\ninfo: clear all user/group uid/gid caches ...\n";
  }
  break;
  }

  reply.set_std_out(std_out.str());
  reply.set_std_err(std_err.str());
  reply.set_retc(ret_c);
}

//----------------------------------------------------------------------------
// Execute define subcommand
//----------------------------------------------------------------------------
void SpaceCmd::DefineSubcmd(const eos::console::SpaceProto_DefineProto& define,
                            eos::console::ReplyProto& reply)
{
  if (mVid.uid != 0) {
    reply.set_std_err("error: you have to take role 'root' to execute this command");
    reply.set_retc(EPERM);
    return;
  }

  if (define.mgmspace().empty()) {
    reply.set_std_err("error: illegal parameters <space-name>");
    reply.set_retc(EINVAL);
    return;
  }

  if ((define.groupsize() * define.groupmod()) > 65536) {
    reply.set_std_err("error: the product of <groupsize>*<groupsize> must be a positive integer (<=65536)!");
    reply.set_retc(EINVAL);
    return;
  }

  eos::common::RWMutexWriteLock lock(FsView::gFsView.ViewMutex);

  if (!FsView::gFsView.mSpaceView.count(define.mgmspace())) {
    reply.set_std_out("info: creating space '" + define.mgmspace() + "'");

    if (!FsView::gFsView.RegisterSpace(define.mgmspace().c_str())) {
      reply.set_std_err("error: cannot register space <" + define.mgmspace() + ">");
      reply.set_retc(EIO);
      return;
    }
  }

  // Set the new space parameters
  auto space = FsView::gFsView.mSpaceView[define.mgmspace()];

  if ((!space->SetConfigMember("groupsize",
                               std::to_string(define.groupsize()))) ||
      (!space->SetConfigMember("groupmod", std::to_string(define.groupmod())))) {
    reply.set_std_err("error: cannot set space config value");
    reply.set_retc(EIO);
  }
}

//----------------------------------------------------------------------------
// Execute config subcommand
//----------------------------------------------------------------------------
void SpaceCmd::ConfigSubcmd(const eos::console::SpaceProto_ConfigProto& config,
                            eos::console::ReplyProto& reply)
{
  if (mVid.uid != 0) {
    reply.set_std_err("error: you have to take role 'root' to execute this command");
    reply.set_retc(EPERM);
    return;
  }

  int ret_c = 0;
  std::ostringstream std_out, std_err;
  const std::string space_name = config.mgmspace_name();
  std::string key = config.mgmspace_key();
  std::string value = config.mgmspace_value();

  if (space_name.empty() || key.empty() || value.empty()) {
    reply.set_std_err("error: illegal parameters");
    reply.set_retc(EINVAL);
    return;
  }

  bool applied = false;
  FileSystem* fs = nullptr;
  eos::common::RWMutexReadLock lock(FsView::gFsView.ViewMutex);
  auto it_space = FsView::gFsView.mSpaceView.find(space_name);

<<<<<<< HEAD
  if (FsView::gFsView.mSpaceView.count(config.mgmspace_name())) {
    if (!strcmp(mgm::rest::TAPE_REST_API_SWITCH_ON_OFF, key.c_str())) {
      applied = true;

      //REST API activation
      if ((value != "on") && (value != "off")) {
        ret_c = EINVAL;
        std_err.str("error: value has to either on or off");
      } else {
        const std::string& spaceName = config.mgmspace_name();

        if (spaceName != "default") {
=======
  if ((it_space == FsView::gFsView.mSpaceView.end()) ||
      (it_space->second == nullptr)) {
    ret_c = EINVAL;
    std_err.str("error: cannot find space <" + space_name + ">");
    reply.set_std_err(std_err.str());
    reply.set_retc(ret_c);
    return;
  }

  FsSpace* space = it_space->second;

  if (!strcmp(mgm::rest::TAPE_REST_API_SWITCH_ON_OFF, key.c_str())) {
    applied = true;

    //REST API activation
    if ((value != "on") && (value != "off")) {
      ret_c = EINVAL;
      std_err.str("error: value has to either on or off");
    } else {
      if (space_name != "default") {
        ret_c = EIO;
        std_err.str("error: the tape REST API can only be enabled or disabled on the default space");
      } else {
        if (!space->SetConfigMember(key, value)) {
>>>>>>> 43e8ae7b
          ret_c = EIO;
          std_err.str("error: cannot set space config value");
        } else {
<<<<<<< HEAD
          if (!FsView::gFsView.mSpaceView[spaceName]->SetConfigMember(key, value)) {
            ret_c = EIO;
            std_err.str("error: cannot set space config value");
          } else {
            auto config = gOFS->mRestApiManager->getTapeRestApiConfig();

            if (value == "on") {
              if (!config->isActivated()) {
                // Stage should be deactivated by default
                if (!FsView::gFsView.mSpaceView[spaceName]->SetConfigMember(
                      rest::TAPE_REST_API_STAGE_SWITCH_ON_OFF, "off")) {
                  ret_c = EIO;
                  std_err.str("error: cannot set space config value");
                } else {
                  config->setActivated(true);
                  config->setStageEnabled(false);
                  std_out << "success: Tape REST API enabled";
                }
              } else {
                std_out << "The tape REST API is already enabled";
              }
            } else {
              //Switch off the tape REST API
              //Also switch off the STAGE resource
              if (!FsView::gFsView.mSpaceView[spaceName]->SetConfigMember(
                    rest::TAPE_REST_API_STAGE_SWITCH_ON_OFF, "off")) {
=======
          auto config = gOFS->mRestApiManager->getTapeRestApiConfig();

          if (value == "on") {
            if (!config->isActivated()) {
              // Stage should be deactivated by default
              if (!space->SetConfigMember(rest::TAPE_REST_API_STAGE_SWITCH_ON_OFF, "off")) {
>>>>>>> 43e8ae7b
                ret_c = EIO;
                std_err.str("error: cannot set space config value");
              } else {
                config->setActivated(true);
                config->setStageEnabled(false);
                std_out << "success: Tape REST API enabled";
              }
            } else {
              std_out << "The tape REST API is already enabled";
            }
          } else {
            //Switch off the tape REST API
            //Also switch off the STAGE resource
            if (!space->SetConfigMember(
                  rest::TAPE_REST_API_STAGE_SWITCH_ON_OFF, "off")) {
              ret_c = EIO;
              std_err.str("error: cannot set space config value");
            } else {
              config->setActivated(false);
              config->setStageEnabled(false);
              std_out << "success: Tape REST API disabled";
            }
          }
        }
      }
    }
<<<<<<< HEAD

    if (!strcmp(mgm::rest::TAPE_REST_API_STAGE_SWITCH_ON_OFF, key.c_str())) {
      applied = true;

      //REST API activation
      if ((value != "on") && (value != "off")) {
        ret_c = EINVAL;
        std_err.str("error: value has to either on or off");
      } else {
        const std::string& spaceName = config.mgmspace_name();

        if (spaceName != "default") {
=======
  }

  if (!strcmp(mgm::rest::TAPE_REST_API_STAGE_SWITCH_ON_OFF, key.c_str())) {
    applied = true;

    //REST API activation
    if ((value != "on") && (value != "off")) {
      ret_c = EINVAL;
      std_err.str("error: value has to either on or off");
    } else {
      if (space_name != "default") {
        ret_c = EIO;
        std_err.str("error: the tape REST API STAGE resource can only be enabled or disabled on the default space");
      } else {
        if (!space
            ->SetConfigMember(key, value)) {
>>>>>>> 43e8ae7b
          ret_c = EIO;
          std_err.str("error: cannot set space config value");
        } else {
<<<<<<< HEAD
          if (!FsView::gFsView.mSpaceView[spaceName]
              ->SetConfigMember(key, value)) {
            ret_c = EIO;
            std_err.str("error: cannot set space config value");
          } else {
            if (value == "on") {
              gOFS->mRestApiManager->getTapeRestApiConfig()->setStageEnabled(true);
              std_out << "success: Tape REST API STAGE resource enabled";
            } else {
              gOFS->mRestApiManager->getTapeRestApiConfig()->setStageEnabled(false);
              std_out << "success: Tape REST API STAGE resource disabled";
            }
          }
        }
      }
    }

    // set a space related parameter
    if (!key.compare(0, 6, "space.")) {
      key.erase(0, 6);

      if (eos::common::startsWith(key, "policy.") ||
          eos::common::startsWith(key, "local.policy.")) {
        if (value == "remove") {
          applied = true;
=======
          if (value == "on") {
            gOFS->mRestApiManager->getTapeRestApiConfig()->setStageEnabled(true);
            std_out << "success: Tape REST API STAGE resource enabled";
          } else {
            gOFS->mRestApiManager->getTapeRestApiConfig()->setStageEnabled(false);
            std_out << "success: Tape REST API STAGE resource disabled";
          }
        }
      }
    }
  }

  // set a space related parameter
  if (!key.compare(0, 6, "space.")) {
    key.erase(0, 6);

    if (eos::common::startsWith(key, "policy.") ||
        eos::common::startsWith(key, "local.policy.")) {
      if (value == "remove") {
        applied = true;
>>>>>>> 43e8ae7b

        if ((key == "policy.recycle")) {
          gOFS->enforceRecycleBin = false;
        }

        if (!space->DeleteConfigMember(key)) {
          ret_c = ENOENT;
          std_err.str("error: key has not been deleted");
        } else {
          std_out.str("success: removed space policy '" + key + "'\n");
        }
      } else {
        applied = true;

        // set a space policy parameters e.g. default placement attributes
        if (!space->SetConfigMember(key, value)) {
          std_err.str("error: cannot set space config value");
          ret_c = EIO;
        } else {
          std_out.str("success: configured policy in space='" + space_name +
                      "' as " + key + "='" + value + "'\n");
          ret_c = 0;
        }

        if ((key == "policy.recycle")) {
          if (value == "on") {
            gOFS->enforceRecycleBin = true;
          } else {
            gOFS->enforceRecycleBin = false;
          }
        }
      }
    } else if (key == eos::mgm::tgc::TGC_NAME_FREE_BYTES_SCRIPT) {
      applied = true;

      if (!space->SetConfigMember(key, value)) {
        std_err.str("error: cannot set space config value");
        ret_c = EIO;
      } else {
        std_out.str("success: configured policy in space='" + space_name +
                    "' as " + key + "='" + value + "'\n");
        ret_c = 0;
      }
    } else if (key == "groupbalancer.engine") {
      applied = true;

      if (GroupBalancer::is_valid_engine(value)) {
        if (!space->SetConfigMember(key, value)) {
          std_err.str("error: cannot set space config value");
          ret_c = EIO;
        } else {
          std_out.str("success: configured groupbalancer.engine in space='" +
                      space_name + "' as " + key + "='" + value + "'\n");
          ret_c = 0;
        }
      } else {
        std_err.str("error: invalid groupbalancer engine name");
        ret_c = EINVAL;
      }
    } else {
      if ((key == "nominalsize") ||
          (key == "headroom") ||
          (key == "graceperiod") ||
          (key == "drainperiod") ||
          (key == "balancer") ||
          (key == "balancer.threshold") ||
          (key == "balancer.node.rate") ||
          (key == "balancer.node.ntx") ||
          (key == "drainer.node.rate") ||
          (key == "drainer.node.ntx") ||
          (key == "drainer.node.nfs") ||
          (key == "drainer.retries") ||
          (key == "drainer.fs.ntx") ||
          (key == "converter") ||
          (key == "tracker") ||
          (key == "inspector") ||
          (key == "inspector.interval") ||
          (key == "lru") ||
          (key == "lru.interval") ||
          (key == "wfe") ||
          (key == "wfe.interval") ||
          (key == "wfe.ntx") ||
          (key == "converter.ntx") ||
          (key == "groupbalancer") ||
          (key == "groupbalancer.ntx") ||
          (key == "groupbalancer.threshold") ||
          (key == "groupbalancer.min_threshold") ||
          (key == "groupbalancer.max_threshold") ||
          (key == "groupbalancer.min_file_size") ||
          (key == "groupbalancer.max_file_size") ||
          (key == "groupbalancer.file_attempts") ||
          (key == "geobalancer") ||
          (key == "geobalancer.ntx") ||
          (key == "geobalancer.threshold") ||
          (key == "groupdrainer") ||
          (key == "groupdrainer.threshold") ||
          (key == "groupdrainer.group_refresh_interval") ||
          (key == "groupdrainer.retry_interval") ||
          (key == "groupdrainer.retry_count") ||
          (key == "groupdrainer.ntx") ||
          (key == "geo.access.policy.read.exact") ||
          (key == "geo.access.policy.write.exact") ||
          (key == "filearchivedgc") ||
          (key == "max.ropen") ||
          (key == "max.wopen") ||
          (key == eos::mgm::tgc::TGC_NAME_QRY_PERIOD_SECS) ||
          (key == eos::mgm::tgc::TGC_NAME_AVAIL_BYTES) ||
          (key == eos::mgm::tgc::TGC_NAME_TOTAL_BYTES) ||
          (key == "token.generation") ||
          (key == eos::common::SCAN_IO_RATE_NAME) ||
          (key == eos::common::SCAN_ENTRY_INTERVAL_NAME) ||
          (key == eos::common::SCAN_DISK_INTERVAL_NAME) ||
          (key == eos::common::SCAN_NS_INTERVAL_NAME) ||
          (key == eos::common::SCAN_NS_RATE_NAME) ||
          (key == eos::common::FSCK_REFRESH_INTERVAL_NAME)) {
        // Fix for the rare case someone sends this command at startup wherein
        // the various subcomponents aren't initialized yet. In case of these
        // we call the reconfigure() method, so we need to make sure that the component
        // exists beforehand
        if ((eos::common::startsWith(key, "groupdrainer") &&
             !space->mGroupDrainer) ||
            (eos::common::startsWith(key, "groupbalancer") &&
             !space->mGroupBalancer)) {
          reply.set_std_err("error: component not initialized yet");
          reply.set_retc(EIO);
          return;
        }

        if ((key == "balancer") ||
            (key == "converter") ||
            (key == "tracker") ||
            (key == "inspector") ||
            (key == "lru") ||
            (key == "groupbalancer") ||
            (key == "geobalancer") ||
            (key == "geo.access.policy.read.exact") ||
            (key == "geo.access.policy.write.exact") ||
            (key == "filearchivedgc") ||
<<<<<<< HEAD
            (key == "max.ropen") ||
            (key == "max.wopen") ||
            (key == eos::mgm::tgc::TGC_NAME_QRY_PERIOD_SECS) ||
            (key == eos::mgm::tgc::TGC_NAME_AVAIL_BYTES) ||
            (key == eos::mgm::tgc::TGC_NAME_TOTAL_BYTES) ||
            (key == "token.generation") ||
            (key == "balancer.threshold") ||
            (key == eos::common::SCAN_IO_RATE_NAME) ||
            (key == eos::common::SCAN_ENTRY_INTERVAL_NAME) ||
            (key == eos::common::SCAN_DISK_INTERVAL_NAME) ||
            (key == eos::common::SCAN_NS_INTERVAL_NAME) ||
            (key == eos::common::SCAN_NS_RATE_NAME) ||
            (key == eos::common::FSCK_REFRESH_INTERVAL_NAME)) {
          // Fix for the rare case someone sends this command at startup wherein
          // the various subcomponents aren't initialized yet. In case of these
          // we call the reconfigure() method, so we need to make sure that the component
          // exists beforehand
          if ((eos::common::startsWith(key, "groupdrainer") &&
               !FsView::gFsView.mSpaceView[config.mgmspace_name()]->mGroupDrainer) ||
              (eos::common::startsWith(key, "groupbalancer") &&
               !FsView::gFsView.mSpaceView[config.mgmspace_name()]->mGroupBalancer)) {
            reply.set_std_err("Component not initialized, please wait!");
            reply.set_retc(EIO);
            return;
          }

          if ((key == "balancer") || (key == "converter") || (key == "tracker") ||
              (key == "inspector") || (key == "lru") ||
              (key == "groupbalancer") || (key == "geobalancer") ||
              (key == "geo.access.policy.read.exact") ||
              (key == "geo.access.policy.write.exact") ||
              (key == "filearchivedgc") ||
              (key == "groupdrainer")) {
            applied = true;
=======
            (key == "groupdrainer")) {
          applied = true;
>>>>>>> 43e8ae7b

          if ((value != "on") && (value != "off")) {
            ret_c = EINVAL;
            std_err.str("error: value has to either on or off");
          } else {
            if (!space->SetConfigMember(key, value)) {
              ret_c = EIO;
              std_err.str("error: cannot set space config value");
            } else {
              if (key == "balancer") {
                if (value == "on") {
                  std_out << "success: balancer is enabled!";
                } else {
                  std_out << "success: balancer is disabled!";
                }

                space->mFsBalancer->SignalConfigUpdate();
              }

              if (key == "converter") {
                if (value == "on") {
                  std_out << "success: converter is enabled!";
                } else {
                  std_out << "success: converter is disabled!";
                }
              }

              if (key == "tracker") {
                if (value == "on") {
                  gOFS->mReplicationTracker->enable();
                  std_out << "success: tracker is enabled!";
                } else {
                  gOFS->mReplicationTracker->disable();
                  std_out << "success: tracker is disabled!";
                }
              }

<<<<<<< HEAD
                if (key == "groupbalancer") {
                  if (value == "on") {
                    std_out << "success: groupbalancer is enabled!";
                  } else {
                    std_out << "success: groupbalancer is disabled!";
                  }

                  FsView::gFsView.mSpaceView[config.mgmspace_name()]->mGroupBalancer->reconfigure();
=======
              if (key == "inspector") {
                if (value == "on") {
                  gOFS->mFileInspector->enable();
                  std_out << "success: file inspector is enabled!";
                } else {
                  gOFS->mFileInspector->disable();
                  std_out << "success: file inspector is disabled!";
>>>>>>> 43e8ae7b
                }
              }

              if (key == "groupbalancer") {
                if (value == "on") {
                  std_out << "success: groupbalancer is enabled!";
                } else {
                  std_out << "success: groupbalancer is disabled!";
                }

<<<<<<< HEAD
                if (key == "groupdrainer") {
                  if (value == "on") {
                    std_out << "success: groupdrainer is enabled!";
                  } else {
                    std_out << "success: groupdrainer is disabled!";
                  }

                  FsView::gFsView.mSpaceView[config.mgmspace_name()]->mGroupDrainer->reconfigure();
=======
                space->mGroupBalancer->reconfigure();
              }

              if (key == "geobalancer") {
                if (value == "on") {
                  std_out << "success: geobalancer is enabled!";
                } else {
                  std_out << "success: geobalancer is disabled!";
>>>>>>> 43e8ae7b
                }
              }

              if (key == "groupdrainer") {
                if (value == "on") {
                  std_out << "success: groupdrainer is enabled!";
                } else {
                  std_out << "success: groupdrainer is disabled!";
                }

                space->mGroupDrainer->reconfigure();
              }

              if (key == "geo.access.policy.read.exact") {
                if (value == "on") {
                  std_out <<
                          "success: geo access policy prefers the exact geo matching replica for reading!";
                } else {
                  std_out <<
                          "success: geo access policy prefers with a weight the geo matching replica for reading!";
                }
              }

              if (key == "geo.access.policy.write.exact") {
                if (value == "on") {
                  std_out <<
                          "success: geo access policy prefers the exact geo matching replica for placements!";
                } else {
                  std_out <<
                          "success: geo access policy prefers with a weight the geo matching replica for placements!";
                }
              }

              if (key == "scheduler.skip.overloaded") {
                if (value == "on") {
                  std_out << "success: scheduler skips overloaded eth-out nodes!";
                } else {
                  std_out << "success: scheduler does not skip overloaded eth-out nodes!";
                }
              }

              if (key == "filearchivedgc") {
                if (value == "on") {
                  std_out << "success: 'file archived' garbage collector is enabled";
                } else {
                  std_out << "success: 'file archived' garbage collector is disabled";
                }
              }

              if (key == "lru") {
                std_out << ((value == "on") ? "success: LRU is enabled" :
                            "success: LRU is disabled");
                gOFS->mLRUEngine->RefreshOptions();
              }
            }
          }
        } else if (key == "wfe") {
          applied = true;

          if ((value != "on") && (value != "off") && (value != "paused")) {
            ret_c = EINVAL;
            std_err.str("error: value has to either on, paused or off");
          } else {
            if (!space->SetConfigMember(key, value)) {
              ret_c = EIO;
              std_err.str("error: cannot set space config value");
            } else {
              std::string status = (value == "on") ? "enabled" :
                                   (value == "off" ? "disabled" : "paused");
              std_out << "success: wfe is " << status << "!";
            }
          }
        } else {
          if (value == "remove") {
            applied = true;

            if (!space->DeleteConfigMember(key)) {
              ret_c = ENOENT;
              std_err.str("error: key has not been deleted");
            } else {
              std_out.str("success: deleted space config : " + key);
            }
          } else {
            errno = 0;
            applied = true;
            unsigned long long size = eos::common::StringConversion::GetSizeFromString(
                                        value.c_str());

            if (!errno) {
              if ((key != "balancer.threshold") &&
                  (key != "geobalancer.threshold") &&
                  (key != "groupbalancer.threshold") &&
                  (key != "groupbalancer.min_threshold") &&
                  (key != "groupbalancer.max_threshold") &&
                  (key != "groupdrainer.threshold")) {
                // Threshold is allowed to be decimal!
                char ssize[1024];
                snprintf(ssize, sizeof(ssize) - 1, "%llu", size);
                value = ssize;
              }

              if (!space->SetConfigMember(key, value)) {
                ret_c = EIO;
                std_err.str("error: cannot set space config value");
              } else {
                std_out.str("success: setting " + key + "=" + value);

                if ((key == "token.generation")) {
                  eos::common::EosTok::sTokenGeneration = strtoull(value.c_str(), 0, 0);
                }

                if (key == "lru.interval") {
                  gOFS->mLRUEngine->RefreshOptions();
                }

                if (eos::common::startsWith(key, GROUPBALANCER_KEY_PREFIX)) {
                  space->mGroupBalancer->reconfigure();
                } else if (eos::common::startsWith(key, GROUPDRAINER_KEY_PREFIX)) {
                  space->mGroupDrainer->reconfigure();
                } else if (eos::common::startsWith(key, BALANCER_KEY_PREFIX)) {
                  space->mFsBalancer->SignalConfigUpdate();
                }
              }
            } else {
              ret_c = EINVAL;
              std_err.str("error: value has to be a positive number");
            }
<<<<<<< HEAD
          } else {
            if (value == "remove") {
              applied = true;

              if (!FsView::gFsView.mSpaceView[config.mgmspace_name()]->DeleteConfigMember(
                    key)) {
                ret_c = ENOENT;
                std_err.str("error: key has not been deleted");
              } else {
                std_out.str("success: deleted space config : " + key);
              }
            } else {
              errno = 0;
              unsigned long long size = eos::common::StringConversion::GetSizeFromString(
                                          value.c_str());
              applied = true;

              if (!errno) {
                if ((key != "balancer.threshold") &&
                    (key != "geobalancer.threshold") &&
                    (key != "groupbalancer.threshold") &&
                    (key != "groupbalancer.min_threshold") &&
                    (key != "groupbalancer.max_threshold") &&
                    (key != "groupdrainer.threshold")) {
                  // the threshold is allowed to be decimal!
                  char ssize[1024];
                  snprintf(ssize, sizeof(ssize) - 1, "%llu", size);
                  value = ssize;
                }

                if (!FsView::gFsView.mSpaceView[config.mgmspace_name()]->SetConfigMember(key,
                    value)) {
                  ret_c = EIO;
                  std_err.str("error: cannot set space config value");
                } else {
                  std_out.str("success: setting " + key + "=" + value);

                  if ((key == "token.generation")) {
                    eos::common::EosTok::sTokenGeneration = strtoull(value.c_str(), 0, 0);
                  }

                  if (key == "lru.interval") {
                    gOFS->mLRUEngine->RefreshOptions();
                  }

                  if (eos::common::startsWith(key, GROUPBALANCER_KEY_PREFIX)) {
                    FsView::gFsView.mSpaceView[config.mgmspace_name()]->mGroupBalancer->reconfigure();
                  } else if (eos::common::startsWith(key, GROUPDRAINER_KEY_PREFIX)) {
                    FsView::gFsView.mSpaceView[config.mgmspace_name()]->mGroupDrainer->reconfigure();
                  }
                }
              } else {
                ret_c = EINVAL;
                std_err.str("error: value has to be a positive number");
              }
            }
=======
>>>>>>> 43e8ae7b
          }
        }
      }
    }
  }

  // Set a bandwidth limitation parameter
  if (!key.compare(0, 3, "bw.")) {
    applied = true;

    if (value == "remove") {
      if (!space->DeleteConfigMember(key)) {
        ret_c = ENOENT;
        std_err.str("error: key has not been deleted");
      } else {
        std_out.str("success: deleted stream  bandwidth setting: " + key);
      }
    } else {
      if (!space->SetConfigMember(key, value)) {
        ret_c = EIO;
        std_err.str("error: cannot set space config value");
      } else {
        std_out.str("success: defining stream bandwidth limitation: " + key + "=" +
                    value);
      }
    }
  }

  // Set iopriority parameter
  if (!key.compare(0, 11, "iopriority.")) {
    applied = true;

    if (value == "remove") {
      if (!space->DeleteConfigMember(key)) {
        ret_c = ENOENT;
        std_err.str("error: key has not been deleted");
      } else {
        std_out.str("success: deleted iopriority setting: " + key);
      }
    } else {
      if (!space->SetConfigMember(key, value)) {
        ret_c = EIO;
        std_err.str("error: cannot set space config value");
      } else {
        std_out.str("success: defining space iopriority: " + key + "=" + value);
      }
    }
  }

  // Set iotype parameter
  if (!key.compare(0, 7, "iotype.")) {
    applied = true;

    if (value == "remove") {
      if (!space->DeleteConfigMember(key)) {
        ret_c = ENOENT;
        std_err.str("error: key has not been deleted");
      } else {
        std_out.str("success: deleted iotype setting: " + key);
      }
    } else {
      if (!space->SetConfigMember(key, value)) {
        ret_c = EIO;
        std_err.str("error: cannot set space config value");
      } else {
        std_out.str("success: defining space iotype: " + key + "=" + value);
      }
    }
  }

  // Set schedule parameter
  if (!key.compare(0, 9, "schedule.")) {
    applied = true;

    if (value == "remove") {
      if (!space->DeleteConfigMember(key)) {
        ret_c = ENOENT;
        std_err.str("error: key has not been deleted");
      } else {
        std_out.str("success: deleted application scheduling setting: " + key);
      }
    } else {
      if (!space->SetConfigMember(key, value)) {
        ret_c = EIO;
        std_err.str("error: cannot set space config value");
      } else {
        std_out.str("success: defining space scheduling: " + key + "=" + value);
      }
    }
  }

  // Set a filesystem related parameter
  if (!key.compare(0, 3, "fs.")) {
    applied = true;
    key.erase(0, 3);
    // we disable the autosave, do all the updates and then switch back
    // to autosave and evt. save all changes
    gOFS->ConfEngine->SetAutoSave(false);

    // Store these as a global parameters of the space
    if ((key == "headroom") || (key == "graceperiod") || (key == "drainperiod") ||
        (key == "max.ropen") || (key == "max.wopen") ||
        (key == eos::common::SCAN_IO_RATE_NAME) ||
        (key == eos::common::SCAN_ENTRY_INTERVAL_NAME) ||
        (key == eos::common::SCAN_DISK_INTERVAL_NAME) ||
        (key == eos::common::SCAN_NS_INTERVAL_NAME) ||
        (key == eos::common::SCAN_NS_RATE_NAME) ||
        (key == eos::common::FSCK_REFRESH_INTERVAL_NAME)) {
      unsigned long long size = eos::common::StringConversion::GetSizeFromString(
                                  value.c_str());
      char ssize[1024];
      snprintf(ssize, sizeof(ssize) - 1, "%llu", size);

      if (value == "remove") {
        if (!space->DeleteConfigMember(key)) {
          ret_c = ENOENT;
        } else {
          std_out.str("success: deleting " + key);
        }
      } else {
        if ((!space->SetConfigMember(key, ssize))) {
          std_err << "error: failed to set space parameter <" + key + ">\n";
          ret_c = EINVAL;
        } else {
          std_out.str("success: setting " + key + "=" + value);
        }
      }
    } else {
      if (key != "configstatus") {
        std_err << "error: not an allowed parameter <" + key + ">\n";
        ret_c = EINVAL;
      }
    }

<<<<<<< HEAD
    // Set a filesystem related parameter
    if (!key.compare(0, 3, "fs.")) {
      applied = true;
      key.erase(0, 3);
      // we disable the autosave, do all the updates and then switch back
      // to autosave and evt. save all changes
      gOFS->ConfEngine->SetAutoSave(false);

      // Store these as a global parameters of the space
      if ((key == "headroom") || (key == "graceperiod") || (key == "drainperiod") ||
          (key == "max.ropen") || (key == "max.wopen") ||
          (key == eos::common::SCAN_IO_RATE_NAME) ||
          (key == eos::common::SCAN_ENTRY_INTERVAL_NAME) ||
          (key == eos::common::SCAN_DISK_INTERVAL_NAME) ||
          (key == eos::common::SCAN_NS_INTERVAL_NAME) ||
          (key == eos::common::SCAN_NS_RATE_NAME) ||
          (key == eos::common::FSCK_REFRESH_INTERVAL_NAME)) {
        unsigned long long size = eos::common::StringConversion::GetSizeFromString(
                                    value.c_str());
        char ssize[1024];
        snprintf(ssize, sizeof(ssize) - 1, "%llu", size);

        if (value == "remove") {
          if (!FsView::gFsView.mSpaceView[config.mgmspace_name()]->DeleteConfigMember(
                key)) {
            ret_c = ENOENT;
          } else {
            std_out.str("success: deleting " + key);
          }
        } else {
          if ((!FsView::gFsView.mSpaceView[config.mgmspace_name()]->SetConfigMember(key,
               ssize))) {
            std_err << "error: failed to set space parameter <" + key + ">\n";
            ret_c = EINVAL;
          } else {
            std_out.str("success: setting " + key + "=" + value);
          }
        }
      } else {
        if (key != "configstatus") {
          std_err << "error: not an allowed parameter <" + key + ">\n";
          ret_c = EINVAL;
        }
      }
=======
    for (auto it = space->begin(); it != space->end(); ++it) {
      fs = FsView::gFsView.mIdView.lookupByID(*it);
>>>>>>> 43e8ae7b

      if (fs) {
        // check the allowed strings
        if (((key == "configstatus") &&
             (eos::common::FileSystem::GetConfigStatusFromString(value.c_str()) !=
              eos::common::ConfigStatus::kUnknown))) {
          fs->SetString(key.c_str(), value.c_str());
          FsView::gFsView.StoreFsConfig(fs, false);
        } else {
          errno = 0;
          eos::common::StringConversion::GetSizeFromString(value.c_str());

          if (((key == "headroom") || (key == "graceperiod") || (key == "drainperiod") ||
               (key == "max.ropen") || (key == "max.wopen") ||
               (key == eos::common::SCAN_IO_RATE_NAME) ||
               (key == eos::common::SCAN_ENTRY_INTERVAL_NAME) ||
               (key == eos::common::SCAN_DISK_INTERVAL_NAME) ||
               (key == eos::common::SCAN_NS_INTERVAL_NAME) ||
               (key == eos::common::SCAN_NS_RATE_NAME) ||
               (key == eos::common::FSCK_REFRESH_INTERVAL_NAME)) && (!errno)) {
            if (value == "remove") {
              fs->RemoveKey(key.c_str());
            } else {
              fs->SetLongLong(key.c_str(),
                              eos::common::StringConversion::GetSizeFromString(value.c_str()));
            }

            FsView::gFsView.StoreFsConfig(fs, false);
          } else {
<<<<<<< HEAD
            errno = 0;
            eos::common::StringConversion::GetSizeFromString(value.c_str());

            if (((key == "headroom") || (key == "graceperiod") || (key == "drainperiod") ||
                 (key == "max.ropen") || (key == "max.wopen") ||
                 (key == eos::common::SCAN_IO_RATE_NAME) ||
                 (key == eos::common::SCAN_ENTRY_INTERVAL_NAME) ||
                 (key == eos::common::SCAN_DISK_INTERVAL_NAME) ||
                 (key == eos::common::SCAN_NS_INTERVAL_NAME) ||
                 (key == eos::common::SCAN_NS_RATE_NAME) ||
                 (key == eos::common::FSCK_REFRESH_INTERVAL_NAME)) && (!errno)) {
              if (value == "remove") {
                fs->RemoveKey(key.c_str());
              } else {
                fs->SetLongLong(key.c_str(),
                                eos::common::StringConversion::GetSizeFromString(value.c_str()));
              }

              FsView::gFsView.StoreFsConfig(fs, false);
            } else {
              std_err << "error: not an allowed parameter <" + key + ">\n";
              ret_c = EINVAL;
              break;
            }
=======
            std_err << "error: not an allowed parameter <" + key + ">\n";
            ret_c = EINVAL;
            break;
>>>>>>> 43e8ae7b
          }
        }
      } else {
        std_err << "error: cannot identify the filesystem by <" + space_name
                + ">\n";
        ret_c = EINVAL;
      }
    }

    gOFS->ConfEngine->SetAutoSave(true);
    gOFS->ConfEngine->AutoSave();
  }

  if (!applied) {
    ret_c = EINVAL;
    std_err.str("error: unknown parameter <" + key +
                "> - probably need to prefix with 'space.' or 'fs.'\n");
  }

  reply.set_std_out(std_out.str());
  reply.set_std_err(std_err.str());
  reply.set_retc(ret_c);
}

//----------------------------------------------------------------------------
// Execute quota subcommand
//----------------------------------------------------------------------------
void SpaceCmd::QuotaSubcmd(const eos::console::SpaceProto_QuotaProto& quota,
                           eos::console::ReplyProto& reply)
{
  std::string key = "quota";
  std::string onoff = (quota.quota_switch()) ? "on" : "off" ;

  if (mVid.uid != 0) {
    reply.set_std_err("error: you have to take role 'root' to execute this command");
    reply.set_retc(EPERM);
    return;
  }

  if (quota.mgmspace().empty()) {
    reply.set_std_err("error: illegal parameters");
    reply.set_retc(EINVAL);
    return;
  }

  eos::common::RWMutexReadLock lock(FsView::gFsView.ViewMutex);

  if (FsView::gFsView.mSpaceView.count(quota.mgmspace())) {
    if (!FsView::gFsView.mSpaceView[quota.mgmspace()]->SetConfigMember(key,
        onoff)) {
      reply.set_std_err("error: cannot set space config value");
      reply.set_retc(EIO);
    }
  } else {
    reply.set_std_err("error: no such space defined");
    reply.set_retc(EINVAL);
  }
}

//----------------------------------------------------------------------------
// Execute rm subcommand
//----------------------------------------------------------------------------
void SpaceCmd::RmSubcmd(const eos::console::SpaceProto_RmProto& rm,
                        eos::console::ReplyProto& reply)
{
  if (mVid.uid != 0) {
    reply.set_std_err("error: you have to take role 'root' to execute this command");
    reply.set_retc(EPERM);
    return;
  }

  if (rm.mgmspace().empty()) {
    reply.set_std_err("error: illegal parameters");
    reply.set_retc(EINVAL);
    return;
  }

  eos::common::RWMutexWriteLock lock(FsView::gFsView.ViewMutex);

  if (!FsView::gFsView.mSpaceView.count(rm.mgmspace())) {
    reply.set_std_err("error: no such space '" + rm.mgmspace() + "'");
    reply.set_retc(ENOENT);
    return;
  }

  for (auto it = FsView::gFsView.mSpaceView[rm.mgmspace()]->begin();
       it != FsView::gFsView.mSpaceView[rm.mgmspace()]->end(); it++) {
    FileSystem* fs = FsView::gFsView.mIdView.lookupByID(*it);

    if (fs) {
      // check that filesystems are empty
      if ((fs->GetConfigStatus(false) != eos::common::ConfigStatus::kEmpty)) {
        reply.set_std_err("error: unable to remove space '" + rm.mgmspace() +
                          "' - filesystems are not all in empty state - try to drain them or: space config <name> configstatus=empty\n");
        reply.set_retc(EBUSY);
        return;
      }
    }
  }

  common::SharedHashLocator spaceLocator =
    common::SharedHashLocator::makeForSpace(rm.mgmspace());

  if (!mq::SharedHashWrapper::deleteHash(gOFS->mMessagingRealm.get(),
                                         spaceLocator)) {
    reply.set_std_err("error: unable to remove config of space '" + rm.mgmspace() +
                      "'");
    reply.set_retc(EIO);
  } else {
    if (FsView::gFsView.UnRegisterSpace(rm.mgmspace().c_str())) {
      reply.set_std_out("success: removed space '" + rm.mgmspace() + "'");
    } else {
      reply.set_std_err("error: unable to unregister space '" + rm.mgmspace() + "'");
    }
  }
}

//----------------------------------------------------------------------------
// Execute tracker subcommand
//----------------------------------------------------------------------------
void SpaceCmd::TrackerSubcmd(const eos::console::SpaceProto_TrackerProto&
                             tracker, eos::console::ReplyProto& reply)
{
  std::ostringstream std_out;
  std::string tmp;
  gOFS->mReplicationTracker->Scan(2 * 86400, false, &tmp);
  std_out <<
          "# ------------------------------------------------------------------------------------\n";
  std_out << tmp;
  std_out <<
          "# ------------------------------------------------------------------------------------\n";
  reply.set_std_out(std_out.str());
  reply.set_retc(0);
}

//----------------------------------------------------------------------------
// Execute inspector subcommand
//----------------------------------------------------------------------------
void SpaceCmd::InspectorSubcmd(const eos::console::SpaceProto_InspectorProto&
                               inspector, eos::console::ReplyProto& reply)
{
  std::string options = inspector.options();
  std::string std_out;
  gOFS->mFileInspector->Dump(std_out, options);
  reply.set_std_out(std_out);
  reply.set_retc(0);
}

void SpaceCmd::GroupBalancerSubCmd(const
                                   eos::console::SpaceProto_GroupBalancerProto& groupbalancer,
                                   eos::console::ReplyProto& reply)
{
  if (groupbalancer.mgmspace().empty()) {
    reply.set_std_err("error: A spacename is needed for this cmd");
    reply.set_retc(EINVAL);
    return;
  }

  auto space_it = FsView::gFsView.mSpaceView.find(groupbalancer.mgmspace());

  if (space_it == FsView::gFsView.mSpaceView.end()) {
    reply.set_std_err("error: No such space exists!");
    reply.set_retc(EINVAL);
    return;
  }

  const auto fs_space = space_it->second;

  switch (groupbalancer.cmd_case()) {
  case eos::console::SpaceProto_GroupBalancerProto::kStatus:
    GroupBalancerStatusCmd(groupbalancer.status(), reply, fs_space);
    break;

  default:
    reply.set_std_err("error: not supported");
    reply.set_retc(EINVAL);
  }
}

void SpaceCmd::GroupBalancerStatusCmd(const
                                      eos::console::SpaceProto_GroupBalancerStatusProto& status,
                                      eos::console::ReplyProto& reply,
                                      FsSpace* const fs_space)
{
  if (fs_space == nullptr || fs_space->mGroupBalancer == nullptr) {
    reply.set_std_err("Invalid space/GroupBalancer config");
    reply.set_retc(EINVAL);
    return;
  }

  bool monitoring = status.options().find('m') != std::string::npos;
  bool detail = status.options().find('d') != std::string::npos;
  reply.set_std_out(fs_space->mGroupBalancer->Status(detail, monitoring));
  reply.set_retc(0);
}

void
SpaceCmd::GroupDrainerSubCmd(const eos::console::SpaceProto_GroupDrainerProto&
                             groupdrainer,
                             console::ReplyProto& reply)
{
  if (groupdrainer.mgmspace().empty()) {
    reply.set_std_err("error: A spacename is needed for this cmd");
    reply.set_retc(EINVAL);
    return;
  }

  auto space_it = FsView::gFsView.mSpaceView.find(groupdrainer.mgmspace());

  if (space_it == FsView::gFsView.mSpaceView.end()) {
    reply.set_std_err("error: No such space exists!");
    reply.set_retc(EINVAL);
    return;
  }

  const auto fs_space = space_it->second;

  if (!fs_space->mGroupDrainer) {
    reply.set_std_out("GroupDrainer not enabled or is configuring!");
    reply.set_retc(EIO);
    return;
  }

  switch (groupdrainer.cmd_case()) {
  case eos::console::SpaceProto_GroupDrainerProto::kStatus:
    switch (groupdrainer.status().outformat()) {
    case eos::console::SpaceProto::GroupDrainerStatusProto::MONITORING:
      reply.set_std_out(fs_space->mGroupDrainer->getStatus(
                          GroupDrainer::StatusFormat::MONITORING));
      break;

    case eos::console::SpaceProto::GroupDrainerStatusProto::DETAIL:
      reply.set_std_out(fs_space->mGroupDrainer->getStatus(
                          GroupDrainer::StatusFormat::DETAIL));
      break;

    default:
      reply.set_std_out(fs_space->mGroupDrainer->getStatus(
                          GroupDrainer::StatusFormat::NONE));
    }

    break;

  case eos::console::SpaceProto_GroupDrainerProto::kReset:
    switch (groupdrainer.reset().option()) {
    case eos::console::SpaceProto::GroupDrainerResetProto::FAILED:
      fs_space->mGroupDrainer->resetFailedTransfers();
      reply.set_std_out("Done resetting all failed transfers!");
      break;

    case eos::console::SpaceProto::GroupDrainerResetProto::ALL:
      fs_space->mGroupDrainer->resetCaches();
      reply.set_std_out("Done clearing all GroupDrainer caches!");
      break;

    default:
      reply.set_std_out("Unknown option!");
      reply.set_retc(EINVAL);
      return;
    }

    break;

  default:
    reply.set_std_err("Unknown option!");
    reply.set_retc(EINVAL);
    return;
  }

  reply.set_retc(0);
}

EOSMGMNAMESPACE_END<|MERGE_RESOLUTION|>--- conflicted
+++ resolved
@@ -35,12 +35,9 @@
 #include "mgm/config/IConfigEngine.hh"
 #include "mgm/GroupBalancer.hh"
 #include "mgm/GroupDrainer.hh"
-<<<<<<< HEAD
-=======
 #include "mgm/balancer/FsBalancer.hh"
 #include "namespace/interface/IChLogFileMDSvc.hh"
 #include "namespace/interface/IChLogContainerMDSvc.hh"
->>>>>>> 43e8ae7b
 #include "namespace/interface/IFsView.hh"
 #include "namespace/interface/IContainerMDSvc.hh"
 #include "namespace/interface/IView.hh"
@@ -604,20 +601,6 @@
   eos::common::RWMutexReadLock lock(FsView::gFsView.ViewMutex);
   auto it_space = FsView::gFsView.mSpaceView.find(space_name);
 
-<<<<<<< HEAD
-  if (FsView::gFsView.mSpaceView.count(config.mgmspace_name())) {
-    if (!strcmp(mgm::rest::TAPE_REST_API_SWITCH_ON_OFF, key.c_str())) {
-      applied = true;
-
-      //REST API activation
-      if ((value != "on") && (value != "off")) {
-        ret_c = EINVAL;
-        std_err.str("error: value has to either on or off");
-      } else {
-        const std::string& spaceName = config.mgmspace_name();
-
-        if (spaceName != "default") {
-=======
   if ((it_space == FsView::gFsView.mSpaceView.end()) ||
       (it_space->second == nullptr)) {
     ret_c = EINVAL;
@@ -642,45 +625,15 @@
         std_err.str("error: the tape REST API can only be enabled or disabled on the default space");
       } else {
         if (!space->SetConfigMember(key, value)) {
->>>>>>> 43e8ae7b
           ret_c = EIO;
           std_err.str("error: cannot set space config value");
         } else {
-<<<<<<< HEAD
-          if (!FsView::gFsView.mSpaceView[spaceName]->SetConfigMember(key, value)) {
-            ret_c = EIO;
-            std_err.str("error: cannot set space config value");
-          } else {
-            auto config = gOFS->mRestApiManager->getTapeRestApiConfig();
-
-            if (value == "on") {
-              if (!config->isActivated()) {
-                // Stage should be deactivated by default
-                if (!FsView::gFsView.mSpaceView[spaceName]->SetConfigMember(
-                      rest::TAPE_REST_API_STAGE_SWITCH_ON_OFF, "off")) {
-                  ret_c = EIO;
-                  std_err.str("error: cannot set space config value");
-                } else {
-                  config->setActivated(true);
-                  config->setStageEnabled(false);
-                  std_out << "success: Tape REST API enabled";
-                }
-              } else {
-                std_out << "The tape REST API is already enabled";
-              }
-            } else {
-              //Switch off the tape REST API
-              //Also switch off the STAGE resource
-              if (!FsView::gFsView.mSpaceView[spaceName]->SetConfigMember(
-                    rest::TAPE_REST_API_STAGE_SWITCH_ON_OFF, "off")) {
-=======
           auto config = gOFS->mRestApiManager->getTapeRestApiConfig();
 
           if (value == "on") {
             if (!config->isActivated()) {
               // Stage should be deactivated by default
               if (!space->SetConfigMember(rest::TAPE_REST_API_STAGE_SWITCH_ON_OFF, "off")) {
->>>>>>> 43e8ae7b
                 ret_c = EIO;
                 std_err.str("error: cannot set space config value");
               } else {
@@ -707,20 +660,6 @@
         }
       }
     }
-<<<<<<< HEAD
-
-    if (!strcmp(mgm::rest::TAPE_REST_API_STAGE_SWITCH_ON_OFF, key.c_str())) {
-      applied = true;
-
-      //REST API activation
-      if ((value != "on") && (value != "off")) {
-        ret_c = EINVAL;
-        std_err.str("error: value has to either on or off");
-      } else {
-        const std::string& spaceName = config.mgmspace_name();
-
-        if (spaceName != "default") {
-=======
   }
 
   if (!strcmp(mgm::rest::TAPE_REST_API_STAGE_SWITCH_ON_OFF, key.c_str())) {
@@ -737,37 +676,9 @@
       } else {
         if (!space
             ->SetConfigMember(key, value)) {
->>>>>>> 43e8ae7b
           ret_c = EIO;
           std_err.str("error: cannot set space config value");
         } else {
-<<<<<<< HEAD
-          if (!FsView::gFsView.mSpaceView[spaceName]
-              ->SetConfigMember(key, value)) {
-            ret_c = EIO;
-            std_err.str("error: cannot set space config value");
-          } else {
-            if (value == "on") {
-              gOFS->mRestApiManager->getTapeRestApiConfig()->setStageEnabled(true);
-              std_out << "success: Tape REST API STAGE resource enabled";
-            } else {
-              gOFS->mRestApiManager->getTapeRestApiConfig()->setStageEnabled(false);
-              std_out << "success: Tape REST API STAGE resource disabled";
-            }
-          }
-        }
-      }
-    }
-
-    // set a space related parameter
-    if (!key.compare(0, 6, "space.")) {
-      key.erase(0, 6);
-
-      if (eos::common::startsWith(key, "policy.") ||
-          eos::common::startsWith(key, "local.policy.")) {
-        if (value == "remove") {
-          applied = true;
-=======
           if (value == "on") {
             gOFS->mRestApiManager->getTapeRestApiConfig()->setStageEnabled(true);
             std_out << "success: Tape REST API STAGE resource enabled";
@@ -788,7 +699,6 @@
         eos::common::startsWith(key, "local.policy.")) {
       if (value == "remove") {
         applied = true;
->>>>>>> 43e8ae7b
 
         if ((key == "policy.recycle")) {
           gOFS->enforceRecycleBin = false;
@@ -927,45 +837,8 @@
             (key == "geo.access.policy.read.exact") ||
             (key == "geo.access.policy.write.exact") ||
             (key == "filearchivedgc") ||
-<<<<<<< HEAD
-            (key == "max.ropen") ||
-            (key == "max.wopen") ||
-            (key == eos::mgm::tgc::TGC_NAME_QRY_PERIOD_SECS) ||
-            (key == eos::mgm::tgc::TGC_NAME_AVAIL_BYTES) ||
-            (key == eos::mgm::tgc::TGC_NAME_TOTAL_BYTES) ||
-            (key == "token.generation") ||
-            (key == "balancer.threshold") ||
-            (key == eos::common::SCAN_IO_RATE_NAME) ||
-            (key == eos::common::SCAN_ENTRY_INTERVAL_NAME) ||
-            (key == eos::common::SCAN_DISK_INTERVAL_NAME) ||
-            (key == eos::common::SCAN_NS_INTERVAL_NAME) ||
-            (key == eos::common::SCAN_NS_RATE_NAME) ||
-            (key == eos::common::FSCK_REFRESH_INTERVAL_NAME)) {
-          // Fix for the rare case someone sends this command at startup wherein
-          // the various subcomponents aren't initialized yet. In case of these
-          // we call the reconfigure() method, so we need to make sure that the component
-          // exists beforehand
-          if ((eos::common::startsWith(key, "groupdrainer") &&
-               !FsView::gFsView.mSpaceView[config.mgmspace_name()]->mGroupDrainer) ||
-              (eos::common::startsWith(key, "groupbalancer") &&
-               !FsView::gFsView.mSpaceView[config.mgmspace_name()]->mGroupBalancer)) {
-            reply.set_std_err("Component not initialized, please wait!");
-            reply.set_retc(EIO);
-            return;
-          }
-
-          if ((key == "balancer") || (key == "converter") || (key == "tracker") ||
-              (key == "inspector") || (key == "lru") ||
-              (key == "groupbalancer") || (key == "geobalancer") ||
-              (key == "geo.access.policy.read.exact") ||
-              (key == "geo.access.policy.write.exact") ||
-              (key == "filearchivedgc") ||
-              (key == "groupdrainer")) {
-            applied = true;
-=======
             (key == "groupdrainer")) {
           applied = true;
->>>>>>> 43e8ae7b
 
           if ((value != "on") && (value != "off")) {
             ret_c = EINVAL;
@@ -1003,16 +876,6 @@
                 }
               }
 
-<<<<<<< HEAD
-                if (key == "groupbalancer") {
-                  if (value == "on") {
-                    std_out << "success: groupbalancer is enabled!";
-                  } else {
-                    std_out << "success: groupbalancer is disabled!";
-                  }
-
-                  FsView::gFsView.mSpaceView[config.mgmspace_name()]->mGroupBalancer->reconfigure();
-=======
               if (key == "inspector") {
                 if (value == "on") {
                   gOFS->mFileInspector->enable();
@@ -1020,7 +883,6 @@
                 } else {
                   gOFS->mFileInspector->disable();
                   std_out << "success: file inspector is disabled!";
->>>>>>> 43e8ae7b
                 }
               }
 
@@ -1031,16 +893,6 @@
                   std_out << "success: groupbalancer is disabled!";
                 }
 
-<<<<<<< HEAD
-                if (key == "groupdrainer") {
-                  if (value == "on") {
-                    std_out << "success: groupdrainer is enabled!";
-                  } else {
-                    std_out << "success: groupdrainer is disabled!";
-                  }
-
-                  FsView::gFsView.mSpaceView[config.mgmspace_name()]->mGroupDrainer->reconfigure();
-=======
                 space->mGroupBalancer->reconfigure();
               }
 
@@ -1049,7 +901,6 @@
                   std_out << "success: geobalancer is enabled!";
                 } else {
                   std_out << "success: geobalancer is disabled!";
->>>>>>> 43e8ae7b
                 }
               }
 
@@ -1177,65 +1028,6 @@
               ret_c = EINVAL;
               std_err.str("error: value has to be a positive number");
             }
-<<<<<<< HEAD
-          } else {
-            if (value == "remove") {
-              applied = true;
-
-              if (!FsView::gFsView.mSpaceView[config.mgmspace_name()]->DeleteConfigMember(
-                    key)) {
-                ret_c = ENOENT;
-                std_err.str("error: key has not been deleted");
-              } else {
-                std_out.str("success: deleted space config : " + key);
-              }
-            } else {
-              errno = 0;
-              unsigned long long size = eos::common::StringConversion::GetSizeFromString(
-                                          value.c_str());
-              applied = true;
-
-              if (!errno) {
-                if ((key != "balancer.threshold") &&
-                    (key != "geobalancer.threshold") &&
-                    (key != "groupbalancer.threshold") &&
-                    (key != "groupbalancer.min_threshold") &&
-                    (key != "groupbalancer.max_threshold") &&
-                    (key != "groupdrainer.threshold")) {
-                  // the threshold is allowed to be decimal!
-                  char ssize[1024];
-                  snprintf(ssize, sizeof(ssize) - 1, "%llu", size);
-                  value = ssize;
-                }
-
-                if (!FsView::gFsView.mSpaceView[config.mgmspace_name()]->SetConfigMember(key,
-                    value)) {
-                  ret_c = EIO;
-                  std_err.str("error: cannot set space config value");
-                } else {
-                  std_out.str("success: setting " + key + "=" + value);
-
-                  if ((key == "token.generation")) {
-                    eos::common::EosTok::sTokenGeneration = strtoull(value.c_str(), 0, 0);
-                  }
-
-                  if (key == "lru.interval") {
-                    gOFS->mLRUEngine->RefreshOptions();
-                  }
-
-                  if (eos::common::startsWith(key, GROUPBALANCER_KEY_PREFIX)) {
-                    FsView::gFsView.mSpaceView[config.mgmspace_name()]->mGroupBalancer->reconfigure();
-                  } else if (eos::common::startsWith(key, GROUPDRAINER_KEY_PREFIX)) {
-                    FsView::gFsView.mSpaceView[config.mgmspace_name()]->mGroupDrainer->reconfigure();
-                  }
-                }
-              } else {
-                ret_c = EINVAL;
-                std_err.str("error: value has to be a positive number");
-              }
-            }
-=======
->>>>>>> 43e8ae7b
           }
         }
       }
@@ -1370,55 +1162,8 @@
       }
     }
 
-<<<<<<< HEAD
-    // Set a filesystem related parameter
-    if (!key.compare(0, 3, "fs.")) {
-      applied = true;
-      key.erase(0, 3);
-      // we disable the autosave, do all the updates and then switch back
-      // to autosave and evt. save all changes
-      gOFS->ConfEngine->SetAutoSave(false);
-
-      // Store these as a global parameters of the space
-      if ((key == "headroom") || (key == "graceperiod") || (key == "drainperiod") ||
-          (key == "max.ropen") || (key == "max.wopen") ||
-          (key == eos::common::SCAN_IO_RATE_NAME) ||
-          (key == eos::common::SCAN_ENTRY_INTERVAL_NAME) ||
-          (key == eos::common::SCAN_DISK_INTERVAL_NAME) ||
-          (key == eos::common::SCAN_NS_INTERVAL_NAME) ||
-          (key == eos::common::SCAN_NS_RATE_NAME) ||
-          (key == eos::common::FSCK_REFRESH_INTERVAL_NAME)) {
-        unsigned long long size = eos::common::StringConversion::GetSizeFromString(
-                                    value.c_str());
-        char ssize[1024];
-        snprintf(ssize, sizeof(ssize) - 1, "%llu", size);
-
-        if (value == "remove") {
-          if (!FsView::gFsView.mSpaceView[config.mgmspace_name()]->DeleteConfigMember(
-                key)) {
-            ret_c = ENOENT;
-          } else {
-            std_out.str("success: deleting " + key);
-          }
-        } else {
-          if ((!FsView::gFsView.mSpaceView[config.mgmspace_name()]->SetConfigMember(key,
-               ssize))) {
-            std_err << "error: failed to set space parameter <" + key + ">\n";
-            ret_c = EINVAL;
-          } else {
-            std_out.str("success: setting " + key + "=" + value);
-          }
-        }
-      } else {
-        if (key != "configstatus") {
-          std_err << "error: not an allowed parameter <" + key + ">\n";
-          ret_c = EINVAL;
-        }
-      }
-=======
     for (auto it = space->begin(); it != space->end(); ++it) {
       fs = FsView::gFsView.mIdView.lookupByID(*it);
->>>>>>> 43e8ae7b
 
       if (fs) {
         // check the allowed strings
@@ -1448,36 +1193,9 @@
 
             FsView::gFsView.StoreFsConfig(fs, false);
           } else {
-<<<<<<< HEAD
-            errno = 0;
-            eos::common::StringConversion::GetSizeFromString(value.c_str());
-
-            if (((key == "headroom") || (key == "graceperiod") || (key == "drainperiod") ||
-                 (key == "max.ropen") || (key == "max.wopen") ||
-                 (key == eos::common::SCAN_IO_RATE_NAME) ||
-                 (key == eos::common::SCAN_ENTRY_INTERVAL_NAME) ||
-                 (key == eos::common::SCAN_DISK_INTERVAL_NAME) ||
-                 (key == eos::common::SCAN_NS_INTERVAL_NAME) ||
-                 (key == eos::common::SCAN_NS_RATE_NAME) ||
-                 (key == eos::common::FSCK_REFRESH_INTERVAL_NAME)) && (!errno)) {
-              if (value == "remove") {
-                fs->RemoveKey(key.c_str());
-              } else {
-                fs->SetLongLong(key.c_str(),
-                                eos::common::StringConversion::GetSizeFromString(value.c_str()));
-              }
-
-              FsView::gFsView.StoreFsConfig(fs, false);
-            } else {
-              std_err << "error: not an allowed parameter <" + key + ">\n";
-              ret_c = EINVAL;
-              break;
-            }
-=======
             std_err << "error: not an allowed parameter <" + key + ">\n";
             ret_c = EINVAL;
             break;
->>>>>>> 43e8ae7b
           }
         }
       } else {
