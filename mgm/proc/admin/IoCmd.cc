--- conflicted
+++ resolved
@@ -75,25 +75,15 @@
   if (!(stat.apps() || stat.domain() || stat.top() || stat.details())) {
     gOFS->IoStats->PrintOut(out, true, stat.details(),
                             monitoring, stat.numerical(),
-<<<<<<< HEAD
                             stat.top(), stat.domain(), stat.apps(),
-                            stat.time_ago(), stat.time_interval());
+                            stat.sample_stat(), stat.time_ago(),
+                            stat.time_interval());
   } else {
     gOFS->IoStats->PrintOut(out, stat.summary(), stat.details(),
                             monitoring, stat.numerical(),
                             stat.top(), stat.domain(), stat.apps(),
-                            stat.time_ago(), stat.time_interval());
-=======
-                            stat.top(), stat.domain(), stat.apps(), 
-                            stat.sample_stat(), stat.time_ago(), 
+                            stat.sample_stat(), stat.time_ago(),
                             stat.time_interval());
-  } else {
-    gOFS->IoStats->PrintOut(out, stat.summary(), stat.details(),
-                            monitoring, stat.numerical(),
-                            stat.top(), stat.domain(), stat.apps(), 
-                            stat.sample_stat(), stat.time_ago(), 
-                            stat.time_interval());
->>>>>>> 489e1ac3
   }
 
   if (WantsJsonOutput()) {
