// ----------------------------------------------------------------------
// File: proc/admin/Space.cc
// Author: Andreas-Joachim Peters - CERN
// ----------------------------------------------------------------------

/************************************************************************
 * EOS - the CERN Disk Storage System                                   *
 * Copyright (C) 2011 CERN/Switzerland                                  *
 *                                                                      *
 * This program is free software: you can redistribute it and/or modify *
 * it under the terms of the GNU General Public License as published by *
 * the Free Software Foundation, either version 3 of the License, or    *
 * (at your option) any later version.                                  *
 *                                                                      *
 * This program is distributed in the hope that it will be useful,      *
 * but WITHOUT ANY WARRANTY; without even the implied warranty of       *
 * MERCHANTABILITY or FITNESS FOR A PARTICULAR PURPOSE.  See the        *
 * GNU General Public License for more details.                         *
 *                                                                      *
 * You should have received a copy of the AGNU General Public License    *
 * along with this program.  If not, see <http://www.gnu.org/licenses/>.*
 ************************************************************************/

/*----------------------------------------------------------------------------*/
#include "mgm/ProcInterface.hh"
#include "mgm/XrdMgmOfs.hh"

/*----------------------------------------------------------------------------*/

EOSMGMNAMESPACE_BEGIN

int
ProcCommand::Space ()
{
  if (mSubCmd == "ls")
  {
    {
      std::string output = "";
      std::string format = "";
      std::string mListFormat = "";
      format = FsView::GetSpaceFormat(std::string(mOutFormat.c_str()));
      if ((mOutFormat == "l"))
        mListFormat = FsView::GetFileSystemFormat(std::string(mOutFormat.c_str()));

      eos::common::RWMutexReadLock lock(FsView::gFsView.ViewMutex);
      FsView::gFsView.PrintSpaces(output, format, mListFormat, mOutDepth,mSelection);
      stdOut += output.c_str();
    }
  }

  if (mSubCmd == "status")
  {
    std::string space = (pOpaque->Get("mgm.space")) ? pOpaque->Get("mgm.space") : "";
    eos::common::RWMutexReadLock lock(FsView::gFsView.ViewMutex);

    if (FsView::gFsView.mSpaceView.count(space))
    {
      stdOut += "# ------------------------------------------------------------------------------------\n";
      stdOut += "# Space Variables\n";
      stdOut += "# ....................................................................................\n";
      std::vector<std::string> keylist;
      FsView::gFsView.mSpaceView[space]->GetConfigKeys(keylist);
      std::sort(keylist.begin(), keylist.end());
      for (size_t i = 0; i < keylist.size(); i++)
      {
        char line[1024];
        if ((keylist[i] == "nominalsize") ||
            (keylist[i] == "headroom"))
        {
          XrdOucString sizestring;
          // size printout
          snprintf(line, sizeof (line) - 1, "%-32s := %s\n", keylist[i].c_str(), eos::common::StringConversion::GetReadableSizeString(sizestring, strtoull(FsView::gFsView.mSpaceView[space]->GetConfigMember(keylist[i].c_str()).c_str(), 0, 10), "B"));
        }
        else
        {
          snprintf(line, sizeof (line) - 1, "%-32s := %s\n", keylist[i].c_str(), FsView::gFsView.mSpaceView[space]->GetConfigMember(keylist[i].c_str()).c_str());
        }
        stdOut += line;
      }
    }
    else
    {
      stdErr = "error: cannot find space - no space with name=";
      stdErr += space.c_str();
      retc = ENOENT;
    }
  }

  if (mSubCmd == "set")
  {
    if (pVid->uid == 0)
    {
      std::string spacename = (pOpaque->Get("mgm.space")) ? pOpaque->Get("mgm.space") : "";
      std::string status = (pOpaque->Get("mgm.space.state")) ? pOpaque->Get("mgm.space.state") : "";

      if ((!spacename.length()) || (!status.length()))
      {
        stdErr = "error: illegal parameters";
        retc = EINVAL;
      }
      else
      {
        eos::common::RWMutexReadLock lock(FsView::gFsView.ViewMutex);
        if (!FsView::gFsView.mSpaceView.count(spacename))
        {
          stdErr = "error: no such space - define one using 'space define' or add a filesystem under that space!";
          retc = EINVAL;
        }
        else
        {
          std::string key = "status";
          {
            // loop over all groups
            std::map<std::string, FsGroup*>::const_iterator it;
            for (it = FsView::gFsView.mGroupView.begin(); it != FsView::gFsView.mGroupView.end(); it++)
            {
              if (!it->second->SetConfigMember(key, status, true, "/eos/*/mgm"))
              {
                stdErr += "error: cannot set status in group <";
                stdErr += it->first.c_str();
                stdErr += ">\n";
                retc = EIO;
              }
            }
          }
          {
            // loop over all nodes
            std::map<std::string, FsNode*>::const_iterator it;
            for (it = FsView::gFsView.mNodeView.begin(); it != FsView::gFsView.mNodeView.end(); it++)
            {
              if (!it->second->SetConfigMember(key, status, true, "/eos/*/mgm"))
              {
                stdErr += "error: cannot set status for node <";
                stdErr += it->first.c_str();
                stdErr += ">\n";
                retc = EIO;
              }
            }
          }
        }
      }
    }
    else
    {
      retc = EPERM;
      stdErr = "error: you have to take role 'root' to execute this command";
    }
  }

  if (mSubCmd == "reset")
  {
    std::string spacename = (pOpaque->Get("mgm.space")) ? pOpaque->Get("mgm.space") : "";
    XrdOucString option = pOpaque->Get("mgm.option");

    eos::common::RWMutexReadLock lock(FsView::gFsView.ViewMutex);
    if ((!option.length()) || (option == "drain")) 
    {
      if (FsView::gFsView.mSpaceView.count(spacename))
      {
	FsView::gFsView.mSpaceView[spacename]->ResetDraining();
	stdOut = "info: reset draining in space '";
	stdOut += spacename.c_str();
	stdOut += "'";
      }
      else
      {
	stdErr = "error: illegal space name";
	retc = EINVAL;
      }
    }

    if ((!option.length()) || (option == "egroup")) 
    {
      Egroup::Reset();
      stdOut += "\ninfo: clear cached EGroup information ...";
      eos::common::Mapping::Reset();
      stdOut += "\ninfo: clear all user/group uid/gid caches ...\n";
    }

    if ( option == "scheduledrain" )
    {
      XrdSysMutexHelper Lock(gOFS->ScheduledToDrainFidMutex);
      gOFS->ScheduledToDrainFid.clear();
      stdOut ="info: reset drain scheduling map in space '";
      stdOut += spacename.c_str();
      stdOut += "'";
    }
    if ( option == "schedulebalance" )
    {
      XrdSysMutexHelper Lock(gOFS->ScheduledToBalanceFidMutex);
      gOFS->ScheduledToBalanceFid.clear();
      stdOut ="info: reset balance scheduling map in space '";
      stdOut += spacename.c_str();
      stdOut += "'";
    }
  }

  if (mSubCmd == "define")
  {
    if (pVid->uid == 0)
    {
      std::string spacename = (pOpaque->Get("mgm.space")) ? pOpaque->Get("mgm.space") : "";
      std::string groupsize = (pOpaque->Get("mgm.space.groupsize")) ? pOpaque->Get("mgm.space.groupsize") : "";
      std::string groupmod = (pOpaque->Get("mgm.space.groupmod")) ? pOpaque->Get("mgm.space.groupmod") : "";

      int gsize = atoi(groupsize.c_str());
      int gmod = atoi(groupmod.c_str());
      char line[1024];
      snprintf(line, sizeof (line) - 1, "%d", gsize);
      std::string sgroupsize = line;
      snprintf(line, sizeof (line) - 1, "%d", gmod);
      std::string sgroupmod = line;

      if ((!spacename.length()) || (!groupsize.length())
          || (groupsize != sgroupsize) || (gsize < 0) || (gsize > 1024)
          || (groupmod != sgroupmod) || (gmod < 0) || (gmod > 1024))
      {
        stdErr = "error: illegal parameters";
        retc = EINVAL;
        if ((groupsize != sgroupsize) || (gsize < 0) || (gsize > 1024))
        {
          stdErr = "error: <groupsize> must be a positive integer (<=1024)!";
          retc = EINVAL;
        }
        if ((groupmod != sgroupmod) || (gmod < 0) || (gmod > 256))
        {
          stdErr = "error: <groupmod> must be a positive integer (<=256)!";
          retc = EINVAL;
        }
      }
      else
      {
        eos::common::RWMutexWriteLock lock(FsView::gFsView.ViewMutex);
        if (!FsView::gFsView.mSpaceView.count(spacename))
        {
          stdOut = "info: creating space '";
          stdOut += spacename.c_str();
          stdOut += "'";

          if (!FsView::gFsView.RegisterSpace(spacename.c_str()))
          {
            stdErr = "error: cannot register space <";
            stdErr += spacename.c_str();
            stdErr += ">";
            retc = EIO;
          }
        }

        if (!retc)
        {
          // set this new space parameters
          if ((!FsView::gFsView.mSpaceView[spacename]->SetConfigMember(std::string("groupsize"), groupsize, true, "/eos/*/mgm")) ||
              (!FsView::gFsView.mSpaceView[spacename]->SetConfigMember(std::string("groupmod"), groupmod, true, "/eos/*/mgm")))
          {
            retc = EIO;
            stdErr = "error: cannot set space config value";
          }
        }
      }
    }
    else
    {
      retc = EPERM;
      stdErr = "error: you have to take role 'root' to execute this command";
    }
  }

  if (mSubCmd == "config")
  {
    if (pVid->uid == 0)
    {
      std::string identifier = (pOpaque->Get("mgm.space.name")) ? pOpaque->Get("mgm.space.name") : "";
      std::string key = (pOpaque->Get("mgm.space.key")) ? pOpaque->Get("mgm.space.key") : "";
      std::string value = (pOpaque->Get("mgm.space.value")) ? pOpaque->Get("mgm.space.value") : "";

      if ((!identifier.length()) || (!key.length()) || (!value.length()))
      {
        stdErr = "error: illegal parameters";
        retc = EINVAL;
      }
      else
      {
        eos::common::RWMutexReadLock lock(FsView::gFsView.ViewMutex);

        FileSystem* fs = 0;
        // by host:port name
        std::string path = identifier;

        if (FsView::gFsView.mSpaceView.count(identifier))
        {
          // set a space related parameter
          if (!key.compare(0, 6, "space."))
          {
            key.erase(0, 6);
            if ((key == "nominalsize") ||
                (key == "headroom") ||
                (key == "scaninterval") ||
                (key == "graceperiod") ||
                (key == "drainperiod") ||
                (key == "balancer") ||
                (key == "balancer.node.rate") ||
                (key == "balancer.node.ntx") ||
                (key == "drainer.node.rate") ||
                (key == "drainer.node.ntx") ||
                (key == "converter") ||
                (key == "lru") ||
                (key == "lru.interval") ||
                (key == "converter.ntx") ||
                (key == "autorepair") ||
                (key == "groupbalancer") ||
                (key == "groupbalancer.ntx") ||
                (key == "groupbalancer.threshold") ||
                (key == "geobalancer") ||
                (key == "geobalancer.ntx") ||
                (key == "geobalancer.threshold") ||
		(key == "geo.access.policy.exact") ||
                (key == "balancer.threshold"))
            {
              if ((key == "balancer") || (key == "converter") ||
                  (key == "autorepair") || (key == "lru") ||
<<<<<<< HEAD
                  (key== "groupbalancer") || (key== "geobalancer"))
=======
                  (key == "groupbalancer") || (key == "geobalancer") ||
		  (key == "geo.access.policy.exact"))
>>>>>>> 17590438
              {
                if ((value != "on") && (value != "off"))
                {
                  retc = EINVAL;
                  stdErr = "error: value has to either on or off";
                }
                else
                {
                  if (!FsView::gFsView.mSpaceView[identifier]->SetConfigMember(key, value, true, "/eos/*/mgm"))
                  {
                    retc = EIO;
                    stdErr = "error: cannot set space config value";
                  }
                  else
                  {
                    if (key == "balancer")
                    {
                      if (value == "on")
                        stdOut += "success: balancer is enabled!";
                      else
                        stdOut += "success: balancer is disabled!";
                    }
                    if (key == "converter")
                    {
                      if (value == "on")
                        stdOut += "success: converter is enabled!";
                      else
                        stdOut += "success: converter is disabled!";
                    }
                    if (key == "autorepair")
                    {
                      if (value == "on")
                        stdOut += "success: auto-repair is enabled!";
                      else
                        stdOut += "success: auto-repair is disabled!";
                    }
                    if (key == "groupbalancer")
                    {
                      if (value == "on")
                        stdOut += "success: groupbalancer is enabled!";
                      else
                        stdOut += "success: groupbalancer is disabled!";
                    }
                    if (key == "geobalancer")
                    {
                      if (value == "on")
                        stdOut += "success: geobalancer is enabled!";
                      else
                        stdOut += "success: geobalancer is disabled!";
                    }
                    if (key == "geo.access.policy.exact")
                    {
                      if (value == "on")
                        stdOut += "success: geo access policy prefers the exact geo matching replica!";
                      else
                        stdOut += "success: geo access policy prefers with a weight the geo matching replica!";
                    }
                  }
                }
              }
              else
              {
                errno = 0;
                unsigned long long size = eos::common::StringConversion::GetSizeFromString(value.c_str());
                if (!errno)
                {
                  if ((key != "balancer.threshold") &&
                      (key != "groupbalancer.threshold") &&
		      (key != "geobalancer.threshold"))
                  {
                    // the threshold is allowed to be decimal!
                    char ssize[1024];
                    snprintf(ssize, sizeof (ssize) - 1, "%llu", size);
                    value = ssize;
                  }
                  if (!FsView::gFsView.mSpaceView[identifier]->SetConfigMember(key, value, true, "/eos/*/mgm"))
                  {
                    retc = EIO;
                    stdErr = "error: cannot set space config value";
                  }
                  else
                  {
                    stdOut = "success: setting ";
                    stdOut += key.c_str();
                    stdOut += "=";
                    stdOut += value.c_str();
                  }
                }
                else
                {
                  retc = EINVAL;
                  stdErr = "error: value has to be a positiv number";
                }
              }
            }
          }

          // set a filesystem related parameter
          if (!key.compare(0, 3, "fs."))
          {
            key.erase(0, 3);

            // we disable the autosave, do all the updates and then switch back to autosave and evt. save all changes
            bool autosave = gOFS->ConfEngine->GetAutoSave();
            gOFS->ConfEngine->SetAutoSave(false);

            eos::mgm::BaseView::const_iterator it;

            // store these as a global parameter of the space
            if (((key == "headroom") || (key == "scaninterval") || (key == "graceperiod") || (key == "drainperiod")))
            {
              if ((!FsView::gFsView.mSpaceView[identifier]->SetConfigMember(key, value, true, "/eos/*/mgm")))
              {
                stdErr += "error: failed to set space parameter <";
                stdErr += key.c_str();
                stdErr += ">\n";
                retc = EINVAL;
              }
            }
            else
            {
              stdErr += "error: not an allowed parameter <";
              stdErr += key.c_str();
              stdErr += ">\n";
              retc = EINVAL;
            }

            for (it = FsView::gFsView.mSpaceView[identifier]->begin(); it != FsView::gFsView.mSpaceView[identifier]->end(); it++)
            {
              if (FsView::gFsView.mIdView.count(*it))
              {
                fs = FsView::gFsView.mIdView[*it];
                if (fs)
                {
                  // check the allowed strings
                  if (((key == "configstatus") && (eos::common::FileSystem::GetConfigStatusFromString(value.c_str()) != eos::common::FileSystem::kUnknown)))
                  {

                    fs->SetString(key.c_str(), value.c_str());
                    if (value == "off")
                    {
                      // we have to remove the errc here, otherwise we cannot terminate drainjobs on file systems with errc set
                      fs->SetString("errc", "0");
                    }
                    FsView::gFsView.StoreFsConfig(fs);
                  }
                  else
                  {
                    errno = 0;
                    eos::common::StringConversion::GetSizeFromString(value.c_str());
                    if (((key == "headroom") || (key == "scaninterval") || (key == "graceperiod") || (key == "drainperiod")) && (!errno))
                    {
                      fs->SetLongLong(key.c_str(), eos::common::StringConversion::GetSizeFromString(value.c_str()));
                      FsView::gFsView.StoreFsConfig(fs);
                    }
                    else
                    {
                      stdErr += "error: not an allowed parameter <";
                      stdErr += key.c_str();
                      stdErr += ">\n";
                      retc = EINVAL;
                    }
                  }
                }
                else
                {
                  stdErr += "error: cannot identify the filesystem by <";
                  stdErr += identifier.c_str();
                  stdErr += ">\n";
                  retc = EINVAL;
                }
              }
            }
            gOFS->ConfEngine->SetAutoSave(autosave);
            gOFS->ConfEngine->AutoSave();
          }
        }
        else
        {
          retc = EINVAL;
          stdErr = "error: cannot find space <";
          stdErr += identifier.c_str();
          stdErr += ">";
        }
      }
    }
    else
    {
      retc = EPERM;
      stdErr = "error: you have to take role 'root' to execute this command";
    }
  }

  if (mSubCmd == "quota")
  {
    std::string spacename = (pOpaque->Get("mgm.space")) ? pOpaque->Get("mgm.space") : "";
    std::string onoff = (pOpaque->Get("mgm.space.quota")) ? pOpaque->Get("mgm.space.quota") : "";
    std::string key = "quota";

    if (pVid->uid == 0)
    {
      if ((!spacename.length()) || (!onoff.length()) || ((onoff != "on") && (onoff != "off")))
      {
        stdErr = "error: illegal parameters";
        retc = EINVAL;
      }
      else
      {
        eos::common::RWMutexReadLock lock(FsView::gFsView.ViewMutex);
        if (FsView::gFsView.mSpaceView.count(spacename))
        {
          if (!FsView::gFsView.mSpaceView[spacename]->SetConfigMember(key, onoff, true, "/eos/*/mgm"))
          {
            retc = EIO;
            stdErr = "error: cannot set space config value";
          }
        }
        else
        {
          retc = EINVAL;
          stdErr = "error: no such space defined";
        }
      }
    }
    else
    {
      retc = EPERM;
      stdErr = "error: you have to take role 'root' to execute this command";
    }
  }

  if (mSubCmd == "rm")
  {
    if (pVid->uid == 0)
    {
      std::string spacename = (pOpaque->Get("mgm.space")) ? pOpaque->Get("mgm.space") : "";
      if ((!spacename.length()))
      {
        stdErr = "error: illegal parameters";
        retc = EINVAL;
      }
      else
      {
        eos::common::RWMutexWriteLock lock(FsView::gFsView.ViewMutex);
        if (!FsView::gFsView.mSpaceView.count(spacename))
        {
          stdErr = "error: no such space '";
          stdErr += spacename.c_str();
          stdErr += "'";
          retc = ENOENT;
        }
        else
        {
          for (auto it = FsView::gFsView.mSpaceView[spacename]->begin(); it != FsView::gFsView.mSpaceView[spacename]->end(); it++)
          {
            if (FsView::gFsView.mIdView.count(*it))
            {
              FileSystem* fs = FsView::gFsView.mIdView[*it];
              if (fs)
              {
                // check that filesystems are empty
                if ((fs->GetConfigStatus(false) != eos::common::FileSystem::kEmpty))
                {
                  stdErr = "error: unable to remove space '";
                  stdErr += spacename.c_str();
                  stdErr += "' - filesystems are not all in empty state - try to drain them or: space config <name> configstatus=empty\n";
                  retc = EBUSY;
                  return SFS_OK;
                }
              }
            }
          }

          std::string spaceconfigname = eos::common::GlobalConfig::gConfig.QueuePrefixName(FsSpace::sGetConfigQueuePrefix(), spacename.c_str());
          if (!eos::common::GlobalConfig::gConfig.SOM()->DeleteSharedHash(spaceconfigname.c_str()))
          {
            stdErr = "error: unable to remove config of space '";
            stdErr += spacename.c_str();
            stdErr += "'";
            retc = EIO;
          }
          else
          {
            if (FsView::gFsView.UnRegisterSpace(spacename.c_str()))
            {
              stdOut = "success: removed space '";
              stdOut += spacename.c_str();
              stdOut += "'";
            }
            else
            {
              stdErr = "error: unable to unregister space '";
              stdErr += spacename.c_str();
              stdErr += "'";
            }
          }
        }
      }
    }
    else
    {
      retc = EPERM;
      stdErr = "error: you have to take role 'root' to execute this command";
    }
  }
  return SFS_OK;
}

EOSMGMNAMESPACE_END<|MERGE_RESOLUTION|>--- conflicted
+++ resolved
@@ -318,12 +318,7 @@
             {
               if ((key == "balancer") || (key == "converter") ||
                   (key == "autorepair") || (key == "lru") ||
-<<<<<<< HEAD
                   (key== "groupbalancer") || (key== "geobalancer"))
-=======
-                  (key == "groupbalancer") || (key == "geobalancer") ||
-		  (key == "geo.access.policy.exact"))
->>>>>>> 17590438
               {
                 if ((value != "on") && (value != "off"))
                 {
