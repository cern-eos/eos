--- conflicted
+++ resolved
@@ -471,10 +471,12 @@
                   stdErr = "error: cannot set space config value";
                 } else {
                   auto config = gOFS->mRestApiManager->getTapeRestApiConfig();
-                  if(value == "on") {
-                    if(!config->isActivated()){
+
+                  if (value == "on") {
+                    if (!config->isActivated()) {
                       //Stage should be deactivated by default
-                      if (!FsView::gFsView.mSpaceView[spaceName]->SetConfigMember(rest::TAPE_REST_API_STAGE_SWITCH_ON_OFF, "off")) {
+                      if (!FsView::gFsView.mSpaceView[spaceName]->SetConfigMember(
+                            rest::TAPE_REST_API_STAGE_SWITCH_ON_OFF, "off")) {
                         retc = EIO;
                         stdErr = "error: cannot set space config value";
                       } else {
@@ -488,7 +490,8 @@
                   } else {
                     //Switch off the tape REST API
                     //Also switch off the STAGE resource
-                    if(!FsView::gFsView.mSpaceView[spaceName]->SetConfigMember(rest::TAPE_REST_API_STAGE_SWITCH_ON_OFF, "off")) {
+                    if (!FsView::gFsView.mSpaceView[spaceName]->SetConfigMember(
+                          rest::TAPE_REST_API_STAGE_SWITCH_ON_OFF, "off")) {
                       retc = EIO;
                       stdErr = "error: cannot set space config value";
                     } else {
@@ -501,14 +504,16 @@
               }
             }
           }
-          if(!strcmp(mgm::rest::TAPE_REST_API_STAGE_SWITCH_ON_OFF, key.c_str())) {
+
+          if (!strcmp(mgm::rest::TAPE_REST_API_STAGE_SWITCH_ON_OFF, key.c_str())) {
             //REST API STAGE resource activation
             if ((value != "on") && (value != "off")) {
               retc = EINVAL;
               stdErr = "error: value has to either on or off";
             } else {
-              const std::string & spaceName = identifier;
-              if(spaceName != "default") {
+              const std::string& spaceName = identifier;
+
+              if (spaceName != "default") {
                 retc = EIO;
                 stdErr = "error: the tape REST API STAGE resource can only be enabled or disabled on the default space";
               } else {
@@ -517,15 +522,9 @@
                   retc = EIO;
                   stdErr = "error: cannot set space config value";
                 } else {
-<<<<<<< HEAD
                   if (value == "on") {
-                    gOFS->mRestApiManager->getTapeRestApiConfig()->setActivated(true);
-                    stdOut += "success: Tape REST API enabled";
-=======
-                  if(value == "on") {
                     gOFS->mRestApiManager->getTapeRestApiConfig()->setStageEnabled(true);
                     stdOut += "success: Tape REST API STAGE resource enabled";
->>>>>>> c6b5be55
                   } else {
                     gOFS->mRestApiManager->getTapeRestApiConfig()->setStageEnabled(false);
                     stdOut += "success: Tape REST API STAGE resource disabled";
