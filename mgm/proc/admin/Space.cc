// ----------------------------------------------------------------------
// File: proc/admin/Space.cc
// Author: Andreas-Joachim Peters - CERN
// ----------------------------------------------------------------------

/************************************************************************
 * EOS - the CERN Disk Storage System                                   *
 * Copyright (C) 2011 CERN/Switzerland                                  *
 *                                                                      *
 * This program is free software: you can redistribute it and/or modify *
 * it under the terms of the GNU General Public License as published by *
 * the Free Software Foundation, either version 3 of the License, or    *
 * (at your option) any later version.                                  *
 *                                                                      *
 * This program is distributed in the hope that it will be useful,      *
 * but WITHOUT ANY WARRANTY; without even the implied warranty of       *
 * MERCHANTABILITY or FITNESS FOR A PARTICULAR PURPOSE.  See the        *
 * GNU General Public License for more details.                         *
 *                                                                      *
 * You should have received a copy of the AGNU General Public License    *
 * along with this program.  If not, see <http://www.gnu.org/licenses/>.*
 ************************************************************************/

/*----------------------------------------------------------------------------*/
#include "mgm/ProcInterface.hh"
#include "mgm/XrdMgmOfs.hh"

/*----------------------------------------------------------------------------*/

EOSMGMNAMESPACE_BEGIN

int
ProcCommand::Space()
{
  if (mSubCmd == "ls") {
    {
      std::string output = "";
      std::string format = "";
      std::string mListFormat = "";
      format = FsView::GetSpaceFormat(std::string(mOutFormat.c_str()));

      if ((mOutFormat == "l")) {
        mListFormat = FsView::GetFileSystemFormat(std::string(mOutFormat.c_str()));
      }

      eos::common::RWMutexReadLock lock(FsView::gFsView.ViewMutex);
      FsView::gFsView.PrintSpaces(output, format, mListFormat, mOutDepth, mSelection);
      stdOut += output.c_str();
    }
  }

  if (mSubCmd == "status") {
    bool mformat = (mOutFormat == "m");
    const char* fmtstr = mformat ? "%s=%s " : "%-32s := %s\n";
    std::string space = (pOpaque->Get("mgm.space")) ? pOpaque->Get("mgm.space") :
                        "";
    eos::common::RWMutexReadLock lock(FsView::gFsView.ViewMutex);

    if (FsView::gFsView.mSpaceView.count(space)) {
      if (!mformat) {
        stdOut += "# ------------------------------------------------------------------------------------\n";
      }

      if (!mformat) {
        stdOut += "# Space Variables\n";
      }

      if (!mformat) {
        stdOut += "# ....................................................................................\n";
      }

      std::vector<std::string> keylist;
      FsView::gFsView.mSpaceView[space]->GetConfigKeys(keylist);
      std::sort(keylist.begin(), keylist.end());

      for (size_t i = 0; i < keylist.size(); i++) {
        char line[32678];

        if (((keylist[i] == "nominalsize") ||
             (keylist[i] == "headroom")) && !mformat) {
          XrdOucString sizestring;
          // size printout
          snprintf(line, sizeof(line) - 1, fmtstr, keylist[i].c_str(),
                   eos::common::StringConversion::GetReadableSizeString(sizestring,
                       strtoull(FsView::gFsView.mSpaceView[space]->GetConfigMember(
                                  keylist[i].c_str()).c_str(), 0, 10), "B"));
        } else {
          snprintf(line, sizeof(line) - 1, fmtstr, keylist[i].c_str(),
                   FsView::gFsView.mSpaceView[space]->GetConfigMember(keylist[i].c_str()).c_str());
        }

        stdOut += line;
      }
    } else {
      stdErr = "error: cannot find space - no space with name=";
      stdErr += space.c_str();
      retc = ENOENT;
    }
  }

  if (mSubCmd == "set") {
    if (pVid->uid == 0) {
      std::string spacename = (pOpaque->Get("mgm.space")) ? pOpaque->Get("mgm.space")
                              : "";
      std::string status = (pOpaque->Get("mgm.space.state")) ?
                           pOpaque->Get("mgm.space.state") : "";

      if ((!spacename.length()) || (!status.length())) {
        stdErr = "error: illegal parameters";
        retc = EINVAL;
      } else {
        eos::common::RWMutexReadLock lock(FsView::gFsView.ViewMutex);

        if (!FsView::gFsView.mSpaceView.count(spacename)) {
          stdErr = "error: no such space - define one using 'space define' or add a filesystem under that space!";
          retc = EINVAL;
        } else {
          std::string key = "status";
          {
            // loop over all groups
            std::map<std::string, FsGroup*>::const_iterator it;

            for (it = FsView::gFsView.mGroupView.begin();
                 it != FsView::gFsView.mGroupView.end(); it++) {
              if (!it->second->SetConfigMember(key, status, true, "/eos/*/mgm")) {
                stdErr += "error: cannot set status in group <";
                stdErr += it->first.c_str();
                stdErr += ">\n";
                retc = EIO;
              }
            }
          }
          {
            // loop over all nodes
            std::map<std::string, FsNode*>::const_iterator it;

            for (it = FsView::gFsView.mNodeView.begin();
                 it != FsView::gFsView.mNodeView.end(); it++) {
              if (!it->second->SetConfigMember(key, status, true, "/eos/*/mgm")) {
                stdErr += "error: cannot set status for node <";
                stdErr += it->first.c_str();
                stdErr += ">\n";
                retc = EIO;
              }
            }
          }
        }
      }
    } else {
      retc = EPERM;
      stdErr = "error: you have to take role 'root' to execute this command";
    }
  }

  if (mSubCmd == "node-set") {
    if (pVid->uid == 0) {
      std::string spacename = (pOpaque->Get("mgm.space")) ? pOpaque->Get("mgm.space")
                              : "";
      std::string key = (pOpaque->Get("mgm.space.node-set.key")) ?
                        pOpaque->Get("mgm.space.node-set.key") : "";
      std::string val = (pOpaque->Get("mgm.space.node-set.val")) ?
                        pOpaque->Get("mgm.space.node-set.val") : "";

      if ((!spacename.length()) || (!key.length()) || (!val.length())) {
        stdErr = "error: illegal parameters";
        retc = EINVAL;
      } else {
        eos::common::RWMutexWriteLock lock(FsView::gFsView.ViewMutex);

        if (!FsView::gFsView.mSpaceView.count(spacename)) {
          stdErr = "error: no such space - define one using 'space define' or add a filesystem under that space!";
          retc = EINVAL;
        } else {
          {
            // loop over all nodes
            std::map<std::string, FsNode*>::const_iterator it;

            for (it = FsView::gFsView.mNodeView.begin();
                 it != FsView::gFsView.mNodeView.end(); it++) {
              XrdOucString file = val.c_str();

              if (file.beginswith("file:/")) {
                // load the file on the MGM
                file.erase(0, 5);
                eos::common::Path iPath(file.c_str());
                XrdOucString fpath = iPath.GetPath();

                if (!fpath.beginswith("/var/eos/")) {
                  stdErr = "error: cannot load requested file=";
                  stdErr += file.c_str();
                  stdErr += " - only files under /var/eos/ can bo loaded\n";
                  retc = EINVAL;
                } else {
                  std::ifstream ifs(file.c_str(), std::ios::in | std::ios::binary);

                  if (!ifs) {
                    stdErr = "error: cannot load requested file=";
                    stdErr += file.c_str();
                    retc = EINVAL;
                  } else {
                    val = std::string((std::istreambuf_iterator<char>(ifs)),
                                      std::istreambuf_iterator<char>());
                    // store the value b64 encoded
                    XrdOucString val64;
                    eos::common::SymKey::Base64Encode((char*) val.c_str(), val.length(), val64);
                    val = "base64:";
                    val += val64.c_str();
                    stdOut += "success: loaded contents \n";
                    stdOut += val.c_str();
                  }
                }
              }

              if (!retc && !it->second->SetConfigMember(key, val, true, "/eos/*/mgm")) {
                stdErr += "error: cannot set node-set for node <";
                stdErr += it->first.c_str();
                stdErr += ">\n";
                retc = EIO;
              }
            }
          }
        }
      }
    } else {
      retc = EPERM;
      stdErr = "error: you have to take role 'root' to execute this command";
    }
  }

  if (mSubCmd == "kinetic-json-store") {
    if (pVid->uid == 0) {
      std::string spacename = (pOpaque->Get("mgm.space")) ? pOpaque->Get("mgm.space")
                              : "";
      std::string key = (pOpaque->Get("mgm.space.kinetic-json-store.key")) ?
                        pOpaque->Get("mgm.space.kinetic-json-store.key") : "";
      XrdOucString val = (pOpaque->Get("mgm.space.kinetic-json-store.val")) ?
                         pOpaque->Get("mgm.space.kinetic-json-store.val") : "";

      if ((!spacename.length()) || (!key.length()) || (!val.length()) ||
          ((key != "cluster") && (key != "location") && key != "security")) {
        stdErr = "error: illegal parameters";
        retc = EINVAL;
      } else {
        eos::common::RWMutexWriteLock lock(FsView::gFsView.ViewMutex);

        if (!FsView::gFsView.mSpaceView.count(spacename)) {
          stdErr = "error: no such space - define one using 'space define' or add a filesystem under that space!";
          retc = EINVAL;
        } else {
          {
            XrdOucString file = "/var/eos/kinetic/kinetic-";
            file += key.c_str();
            file += "-";
            file += spacename.c_str();
            file += ".json";
            XrdOucString valun64;
            // base64 decode the configuration
            eos::common::SymKey::DeBase64(val, valun64);
            std::ofstream ofs(file.c_str(), std::ios::out | std::ios::binary);

            if (!ofs) {
              stdErr = "error: cannot store requested file=";
              stdErr += file.c_str();
              retc = EINVAL;
            } else {
              ofs << valun64.c_str();
              ofs.close();
            }
          }
        }
      }
    } else {
      retc = EPERM;
      stdErr = "error: you have to take role 'root' to execute this command";
    }
  }

  if (mSubCmd == "node-get") {
    if (pVid->uid == 0) {
      std::string spacename = (pOpaque->Get("mgm.space")) ? pOpaque->Get("mgm.space")
                              : "";
      std::string key = (pOpaque->Get("mgm.space.node-get.key")) ?
                        pOpaque->Get("mgm.space.node-get.key") : "";

      if ((!spacename.length()) || (!key.length())) {
        stdErr = "error: illegal parameters";
        retc = EINVAL;
      } else {
        eos::common::RWMutexReadLock lock(FsView::gFsView.ViewMutex);

        if (!FsView::gFsView.mSpaceView.count(spacename)) {
          stdErr = "error: no such space - define one using 'space define' or add a filesystem under that space!";
          retc = EINVAL;
        } else {
          {
            std::string val = "";
            bool identical = true;
            // loop over all nodes
            std::map<std::string, FsNode*>::const_iterator it;

            for (it = FsView::gFsView.mNodeView.begin();
                 it != FsView::gFsView.mNodeView.end(); it++) {
              std::string new_val = it->second->GetConfigMember(key);

              if (val.length() && new_val != val) {
                identical = false;
              }

              val = new_val;
              stdOut += it->first.c_str();
              stdOut += ":=";
              stdOut += new_val.c_str();
              stdOut += "\n";
            }

            if (identical) {
              stdOut = "*:=";
              stdOut += val.c_str();
              stdOut += "\n";
            }
          }
        }
      }
    } else {
      retc = EPERM;
      stdErr = "error: you have to take role 'root' to execute this command";
    }
  }

  if (mSubCmd == "reset") {
    std::string spacename = (pOpaque->Get("mgm.space")) ? pOpaque->Get("mgm.space")
                            : "";
    XrdOucString option = pOpaque->Get("mgm.option");
    eos::common::RWMutexReadLock lock(FsView::gFsView.ViewMutex);

    if ((!option.length()) || (option == "drain")) {
      if (FsView::gFsView.mSpaceView.count(spacename)) {
        FsView::gFsView.mSpaceView[spacename]->ResetDraining();
        stdOut = "info: reset draining in space '";
        stdOut += spacename.c_str();
        stdOut += "'";
      } else {
        stdErr = "error: illegal space name";
        retc = EINVAL;
      }
    }

    if ((!option.length()) || (option == "egroup")) {
      Egroup::Reset();
      stdOut += "\ninfo: clear cached EGroup information ...";
    }

<<<<<<< HEAD
    if ((!option.length()) || (option == "mapping")) {
=======
    if ((option == "nsfilesystemview")) 
    {
      eos::common::RWMutexWriteLock lock(gOFS->eosViewRWMutex);
      gOFS->eosFsView->shrink();
      stdOut += "\ninfo: resized namespace filesystem view ...";
    }

    if ((option == "nsfilemap")) 
    {
      eos::common::RWMutexWriteLock lock(gOFS->eosViewRWMutex);
      gOFS->eosFileService->resize();
      stdOut += "\ninfo: resized namespace file map ...";
    }

    if ((option == "nsdirectorymap")) 
    {
      eos::common::RWMutexWriteLock lock(gOFS->eosViewRWMutex);
      gOFS->eosDirectoryService->resize();
      stdOut += "\ninfo: resized namespace directory map ...";
    }

    if ((option == "ns")) 
    {
      eos::common::RWMutexWriteLock lock(gOFS->eosViewRWMutex);
      gOFS->eosFsView->shrink();
      gOFS->eosFileService->resize();
      gOFS->eosDirectoryService->resize();
      stdOut += "\ninfo: resized all namespace map ...";
    }

   
    if ((!option.length()) || (option == "mapping")) 
    {
>>>>>>> 98308ef8
      eos::common::Mapping::Reset();
      stdOut += "\ninfo: clear all user/group uid/gid caches ...\n";
    }

    if (option == "scheduledrain") {
      XrdSysMutexHelper Lock(gOFS->ScheduledToDrainFidMutex);
      gOFS->ScheduledToDrainFid.clear();
      stdOut = "info: reset drain scheduling map in space '";
      stdOut += spacename.c_str();
      stdOut += "'";
    }

    if (option == "schedulebalance") {
      XrdSysMutexHelper Lock(gOFS->ScheduledToBalanceFidMutex);
      gOFS->ScheduledToBalanceFid.clear();
      stdOut = "info: reset balance scheduling map in space '";
      stdOut += spacename.c_str();
      stdOut += "'";
    }
  }

  if (mSubCmd == "define") {
    if (pVid->uid == 0) {
      std::string spacename = (pOpaque->Get("mgm.space")) ? pOpaque->Get("mgm.space")
                              : "";
      std::string groupsize = (pOpaque->Get("mgm.space.groupsize")) ?
                              pOpaque->Get("mgm.space.groupsize") : "";
      std::string groupmod = (pOpaque->Get("mgm.space.groupmod")) ?
                             pOpaque->Get("mgm.space.groupmod") : "";
      int gsize = atoi(groupsize.c_str());
      int gmod = atoi(groupmod.c_str());
      char line[1024];
      snprintf(line, sizeof(line) - 1, "%d", gsize);
      std::string sgroupsize = line;
      snprintf(line, sizeof(line) - 1, "%d", gmod);
      std::string sgroupmod = line;

      if ((!spacename.length()) || (!groupsize.length())
          || (groupsize != sgroupsize) || (gsize < 0) || (gsize > 1024)
          || (groupmod != sgroupmod) || (gmod < 0) || (gmod > 1024)) {
        stdErr = "error: illegal parameters";
        retc = EINVAL;

        if ((groupsize != sgroupsize) || (gsize < 0) || (gsize > 1024)) {
          stdErr = "error: <groupsize> must be a positive integer (<=1024)!";
          retc = EINVAL;
        }

        if ((groupmod != sgroupmod) || (gmod < 0) || (gmod > 256)) {
          stdErr = "error: <groupmod> must be a positive integer (<=256)!";
          retc = EINVAL;
        }
      } else {
        eos::common::RWMutexWriteLock lock(FsView::gFsView.ViewMutex);

        if (!FsView::gFsView.mSpaceView.count(spacename)) {
          stdOut = "info: creating space '";
          stdOut += spacename.c_str();
          stdOut += "'";

          if (!FsView::gFsView.RegisterSpace(spacename.c_str())) {
            stdErr = "error: cannot register space <";
            stdErr += spacename.c_str();
            stdErr += ">";
            retc = EIO;
          }
        }

        if (!retc) {
          // set this new space parameters
          if ((!FsView::gFsView.mSpaceView[spacename]->SetConfigMember(
                 std::string("groupsize"), groupsize, true, "/eos/*/mgm")) ||
              (!FsView::gFsView.mSpaceView[spacename]->SetConfigMember(
                 std::string("groupmod"), groupmod, true, "/eos/*/mgm"))) {
            retc = EIO;
            stdErr = "error: cannot set space config value";
          }
        }
      }
    } else {
      retc = EPERM;
      stdErr = "error: you have to take role 'root' to execute this command";
    }
  }

  if (mSubCmd == "config") {
    if (pVid->uid == 0) {
      std::string identifier = (pOpaque->Get("mgm.space.name")) ?
                               pOpaque->Get("mgm.space.name") : "";
      std::string key = (pOpaque->Get("mgm.space.key")) ?
                        pOpaque->Get("mgm.space.key") : "";
      std::string value = (pOpaque->Get("mgm.space.value")) ?
                          pOpaque->Get("mgm.space.value") : "";

      if ((!identifier.length()) || (!key.length()) || (!value.length())) {
        stdErr = "error: illegal parameters";
        retc = EINVAL;
      } else {
        eos::common::RWMutexReadLock lock(FsView::gFsView.ViewMutex);
        FileSystem* fs = 0;
        // by host:port name
        std::string path = identifier;

        if (FsView::gFsView.mSpaceView.count(identifier)) {
          // set a space related parameter
          if (!key.compare(0, 6, "space.")) {
            key.erase(0, 6);

            if ((key == "nominalsize") ||
                (key == "headroom") ||
                (key == "scaninterval") ||
                (key == "graceperiod") ||
                (key == "drainperiod") ||
                (key == "balancer") ||
                (key == "balancer.node.rate") ||
                (key == "balancer.node.ntx") ||
                (key == "drainer.node.rate") ||
                (key == "drainer.node.ntx") ||
                (key == "converter") ||
                (key == "lru") ||
                (key == "lru.interval") ||
                (key == "wfe") ||
                (key == "wfe.interval") ||
                (key == "wfe.ntx") ||
                (key == "converter.ntx") ||
                (key == "autorepair") ||
                (key == "groupbalancer") ||
                (key == "groupbalancer.ntx") ||
                (key == "groupbalancer.threshold") ||
                (key == "geobalancer") ||
                (key == "geobalancer.ntx") ||
                (key == "geobalancer.threshold") ||
                (key == "geo.access.policy.read.exact") ||
                (key == "geo.access.policy.write.exact") ||
                (key == "balancer.threshold")) {
              if ((key == "balancer") || (key == "converter") ||
                  (key == "autorepair") || (key == "lru") || (key == "wfe") ||
                  (key == "groupbalancer") || (key == "geobalancer") ||
                  (key == "geo.access.policy.read.exact") ||
                  (key == "geo.access.policy.write.exact")) {
                if ((value != "on") && (value != "off")) {
                  retc = EINVAL;
                  stdErr = "error: value has to either on or off";
                } else {
                  if (!FsView::gFsView.mSpaceView[identifier]->SetConfigMember(key, value, true,
                      "/eos/*/mgm")) {
                    retc = EIO;
                    stdErr = "error: cannot set space config value";
                  } else {
                    if (key == "balancer") {
                      if (value == "on") {
                        stdOut += "success: balancer is enabled!";
                      } else {
                        stdOut += "success: balancer is disabled!";
                      }
                    }

                    if (key == "converter") {
                      if (value == "on") {
                        stdOut += "success: converter is enabled!";
                      } else {
                        stdOut += "success: converter is disabled!";
                      }
                    }

                    if (key == "autorepair") {
                      if (value == "on") {
                        stdOut += "success: auto-repair is enabled!";
                      } else {
                        stdOut += "success: auto-repair is disabled!";
                      }
                    }

                    if (key == "groupbalancer") {
                      if (value == "on") {
                        stdOut += "success: groupbalancer is enabled!";
                      } else {
                        stdOut += "success: groupbalancer is disabled!";
                      }
                    }

                    if (key == "geobalancer") {
                      if (value == "on") {
                        stdOut += "success: geobalancer is enabled!";
                      } else {
                        stdOut += "success: geobalancer is disabled!";
                      }
                    }

                    if (key == "geo.access.policy.read.exact") {
                      if (value == "on") {
                        stdOut += "success: geo access policy prefers the exact geo matching replica for reading!";
                      } else {
                        stdOut += "success: geo access policy prefers with a weight the geo matching replica for reading!";
                      }
                    }

                    if (key == "geo.access.policy.write.exact") {
                      if (value == "on") {
                        stdOut += "success: geo access policy prefers the exact geo matching replica for placements!";
                      } else {
                        stdOut += "success: geo access policy prefers with a weight the geo matching replica for placements!";
                      }
                    }
                  }
                }
              } else {
                errno = 0;
                unsigned long long size = eos::common::StringConversion::GetSizeFromString(
                                            value.c_str());

                if (!errno) {
                  if ((key != "balancer.threshold") &&
                      (key != "groupbalancer.threshold") &&
                      (key != "geobalancer.threshold")) {
                    // the threshold is allowed to be decimal!
                    char ssize[1024];
                    snprintf(ssize, sizeof(ssize) - 1, "%llu", size);
                    value = ssize;
                  }

                  if (!FsView::gFsView.mSpaceView[identifier]->SetConfigMember(key, value, true,
                      "/eos/*/mgm")) {
                    retc = EIO;
                    stdErr = "error: cannot set space config value";
                  } else {
                    stdOut = "success: setting ";
                    stdOut += key.c_str();
                    stdOut += "=";
                    stdOut += value.c_str();
                  }
                } else {
                  retc = EINVAL;
                  stdErr = "error: value has to be a positiv number";
                }
              }
            }
          }

          // set a filesystem related parameter
          if (!key.compare(0, 3, "fs.")) {
            key.erase(0, 3);
            // we disable the autosave, do all the updates and then switch back to autosave and evt. save all changes
            bool autosave = gOFS->ConfEngine->GetAutoSave();
            gOFS->ConfEngine->SetAutoSave(false);
            eos::mgm::BaseView::const_iterator it;

            // store these as a global parameter of the space
            if (((key == "headroom") || (key == "scaninterval") || (key == "graceperiod") ||
                 (key == "drainperiod"))) {
              if ((!FsView::gFsView.mSpaceView[identifier]->SetConfigMember(key, value, true,
                   "/eos/*/mgm"))) {
                stdErr += "error: failed to set space parameter <";
                stdErr += key.c_str();
                stdErr += ">\n";
                retc = EINVAL;
              }
            } else {
              stdErr += "error: not an allowed parameter <";
              stdErr += key.c_str();
              stdErr += ">\n";
              retc = EINVAL;
            }

            for (it = FsView::gFsView.mSpaceView[identifier]->begin();
                 it != FsView::gFsView.mSpaceView[identifier]->end(); it++) {
              if (FsView::gFsView.mIdView.count(*it)) {
                fs = FsView::gFsView.mIdView[*it];

                if (fs) {
                  // check the allowed strings
                  if (((key == "configstatus") &&
                       (eos::common::FileSystem::GetConfigStatusFromString(value.c_str()) !=
                        eos::common::FileSystem::kUnknown))) {
                    fs->SetString(key.c_str(), value.c_str());

                    if (value == "off") {
                      // we have to remove the errc here, otherwise we cannot terminate drainjobs on file systems with errc set
                      fs->SetString("errc", "0");
                    }

                    FsView::gFsView.StoreFsConfig(fs);
                  } else {
                    errno = 0;
                    eos::common::StringConversion::GetSizeFromString(value.c_str());

                    if (((key == "headroom") || (key == "scaninterval") || (key == "graceperiod") ||
                         (key == "drainperiod")) && (!errno)) {
                      fs->SetLongLong(key.c_str(),
                                      eos::common::StringConversion::GetSizeFromString(value.c_str()));
                      FsView::gFsView.StoreFsConfig(fs);
                    } else {
                      stdErr += "error: not an allowed parameter <";
                      stdErr += key.c_str();
                      stdErr += ">\n";
                      retc = EINVAL;
                    }
                  }
                } else {
                  stdErr += "error: cannot identify the filesystem by <";
                  stdErr += identifier.c_str();
                  stdErr += ">\n";
                  retc = EINVAL;
                }
              }
            }

            gOFS->ConfEngine->SetAutoSave(autosave);
            gOFS->ConfEngine->AutoSave();
          }
        } else {
          retc = EINVAL;
          stdErr = "error: cannot find space <";
          stdErr += identifier.c_str();
          stdErr += ">";
        }
      }
    } else {
      retc = EPERM;
      stdErr = "error: you have to take role 'root' to execute this command";
    }
  }

  if (mSubCmd == "quota") {
    std::string spacename = (pOpaque->Get("mgm.space")) ? pOpaque->Get("mgm.space")
                            : "";
    std::string onoff = (pOpaque->Get("mgm.space.quota")) ?
                        pOpaque->Get("mgm.space.quota") : "";
    std::string key = "quota";

    if (pVid->uid == 0) {
      if ((!spacename.length()) || (!onoff.length()) || ((onoff != "on") &&
          (onoff != "off"))) {
        stdErr = "error: illegal parameters";
        retc = EINVAL;
      } else {
        eos::common::RWMutexReadLock lock(FsView::gFsView.ViewMutex);

        if (FsView::gFsView.mSpaceView.count(spacename)) {
          if (!FsView::gFsView.mSpaceView[spacename]->SetConfigMember(key, onoff, true,
              "/eos/*/mgm")) {
            retc = EIO;
            stdErr = "error: cannot set space config value";
          }
        } else {
          retc = EINVAL;
          stdErr = "error: no such space defined";
        }
      }
    } else {
      retc = EPERM;
      stdErr = "error: you have to take role 'root' to execute this command";
    }
  }

  if (mSubCmd == "rm") {
    if (pVid->uid == 0) {
      std::string spacename = (pOpaque->Get("mgm.space")) ? pOpaque->Get("mgm.space")
                              : "";

      if ((!spacename.length())) {
        stdErr = "error: illegal parameters";
        retc = EINVAL;
      } else {
        eos::common::RWMutexWriteLock lock(FsView::gFsView.ViewMutex);

        if (!FsView::gFsView.mSpaceView.count(spacename)) {
          stdErr = "error: no such space '";
          stdErr += spacename.c_str();
          stdErr += "'";
          retc = ENOENT;
        } else {
          for (auto it = FsView::gFsView.mSpaceView[spacename]->begin();
               it != FsView::gFsView.mSpaceView[spacename]->end(); it++) {
            if (FsView::gFsView.mIdView.count(*it)) {
              FileSystem* fs = FsView::gFsView.mIdView[*it];

              if (fs) {
                // check that filesystems are empty
                if ((fs->GetConfigStatus(false) != eos::common::FileSystem::kEmpty)) {
                  stdErr = "error: unable to remove space '";
                  stdErr += spacename.c_str();
                  stdErr += "' - filesystems are not all in empty state - try to drain them or: space config <name> configstatus=empty\n";
                  retc = EBUSY;
                  return SFS_OK;
                }
              }
            }
          }

          std::string spaceconfigname =
            eos::common::GlobalConfig::gConfig.QueuePrefixName(
              FsSpace::sGetConfigQueuePrefix(), spacename.c_str());

          if (!eos::common::GlobalConfig::gConfig.SOM()->DeleteSharedHash(
                spaceconfigname.c_str())) {
            stdErr = "error: unable to remove config of space '";
            stdErr += spacename.c_str();
            stdErr += "'";
            retc = EIO;
          } else {
            if (FsView::gFsView.UnRegisterSpace(spacename.c_str())) {
              stdOut = "success: removed space '";
              stdOut += spacename.c_str();
              stdOut += "'";
            } else {
              stdErr = "error: unable to unregister space '";
              stdErr += spacename.c_str();
              stdErr += "'";
            }
          }
        }
      }
    } else {
      retc = EPERM;
      stdErr = "error: you have to take role 'root' to execute this command";
    }
  }

  return SFS_OK;
}

EOSMGMNAMESPACE_END<|MERGE_RESOLUTION|>--- conflicted
+++ resolved
@@ -21,11 +21,10 @@
  * along with this program.  If not, see <http://www.gnu.org/licenses/>.*
  ************************************************************************/
 
-/*----------------------------------------------------------------------------*/
 #include "mgm/ProcInterface.hh"
 #include "mgm/XrdMgmOfs.hh"
-
-/*----------------------------------------------------------------------------*/
+#include "namespace/interface/IChLogFileMDSvc.hh"
+#include "namespace/interface/IChLogContainerMDSvc.hh"
 
 EOSMGMNAMESPACE_BEGIN
 
@@ -350,43 +349,56 @@
       stdOut += "\ninfo: clear cached EGroup information ...";
     }
 
-<<<<<<< HEAD
-    if ((!option.length()) || (option == "mapping")) {
-=======
-    if ((option == "nsfilesystemview")) 
-    {
+    if ((option == "nsfilesystemview")) {
       eos::common::RWMutexWriteLock lock(gOFS->eosViewRWMutex);
       gOFS->eosFsView->shrink();
       stdOut += "\ninfo: resized namespace filesystem view ...";
     }
 
-    if ((option == "nsfilemap")) 
-    {
-      eos::common::RWMutexWriteLock lock(gOFS->eosViewRWMutex);
-      gOFS->eosFileService->resize();
-      stdOut += "\ninfo: resized namespace file map ...";
-    }
-
-    if ((option == "nsdirectorymap")) 
-    {
-      eos::common::RWMutexWriteLock lock(gOFS->eosViewRWMutex);
-      gOFS->eosDirectoryService->resize();
-      stdOut += "\ninfo: resized namespace directory map ...";
-    }
-
-    if ((option == "ns")) 
-    {
+    if ((option == "nsfilemap")) {
+      eos::IChLogFileMDSvc* eos_chlog_filesvc =
+        dynamic_cast<eos::IChLogFileMDSvc*>(gOFS->eosFileService);
+
+      if (eos_chlog_filesvc) {
+        eos::common::RWMutexWriteLock lock(gOFS->eosViewRWMutex);
+        eos_chlog_filesvc->resize();
+        stdOut += "\ninfo: resized namespace file map ...";
+      } else {
+        stdOut += "\n info: ns does not support file map resizing";
+      }
+    }
+
+    if ((option == "nsdirectorymap")) {
+      eos::IChLogContainerMDSvc* eos_chlog_dirsvc =
+        dynamic_cast<eos::IChLogContainerMDSvc*>(gOFS->eosDirectoryService);
+
+      if (eos_chlog_dirsvc) {
+        eos::common::RWMutexWriteLock lock(gOFS->eosViewRWMutex);
+        eos_chlog_dirsvc->resize();
+        stdOut += "\ninfo: resized namespace directory map ...";
+      } else {
+        stdOut += "\ninfo: ns does not support directory map resizing";
+      }
+    }
+
+    if ((option == "ns")) {
       eos::common::RWMutexWriteLock lock(gOFS->eosViewRWMutex);
       gOFS->eosFsView->shrink();
-      gOFS->eosFileService->resize();
-      gOFS->eosDirectoryService->resize();
-      stdOut += "\ninfo: resized all namespace map ...";
-    }
-
-   
-    if ((!option.length()) || (option == "mapping")) 
-    {
->>>>>>> 98308ef8
+      eos::IChLogFileMDSvc* eos_chlog_filesvc =
+        dynamic_cast<eos::IChLogFileMDSvc*>(gOFS->eosFileService);
+      eos::IChLogContainerMDSvc* eos_chlog_dirsvc =
+        dynamic_cast<eos::IChLogContainerMDSvc*>(gOFS->eosDirectoryService);
+
+      if (eos_chlog_filesvc && eos_chlog_dirsvc) {
+        eos_chlog_filesvc->resize();
+        eos_chlog_dirsvc->resize();
+        stdOut += "\ninfo: resized all namespace map ...";
+      } else {
+        stdOut += "\ninfo: ns does not support map resizing";
+      }
+    }
+
+    if ((!option.length()) || (option == "mapping")) {
       eos::common::Mapping::Reset();
       stdOut += "\ninfo: clear all user/group uid/gid caches ...\n";
     }
