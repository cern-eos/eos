// ----------------------------------------------------------------------
// File: proc/user/File.cc
// Author: Andreas-Joachim Peters - CERN
// ----------------------------------------------------------------------

/************************************************************************
 * EOS - the CERN Disk Storage System                                   *
 * Copyright (C) 2011 CERN/Switzerland                                  *
 *                                                                      *
 * This program is free software: you can redistribute it and/or modify *
 * it under the terms of the GNU General Public License as published by *
 * the Free Software Foundation, either version 3 of the License, or    *
 * (at your option) any later version.                                  *
 *                                                                      *
 * This program is distributed in the hope that it will be useful,      *
 * but WITHOUT ANY WARRANTY; without even the implied warranty of       *
 * MERCHANTABILITY or FITNESS FOR A PARTICULAR PURPOSE.  See the        *
 * GNU General Public License for more details.                         *
 *                                                                      *
 * You should have received a copy of the GNU General Public License    *
 * along with this program.  If not, see <http://www.gnu.org/licenses/>.*
 ************************************************************************/

#include "mgm/proc/ProcInterface.hh"
#include "mgm/XrdMgmOfs.hh"
#include "mgm/Access.hh"
#include "mgm/Acl.hh"
#include "mgm/Quota.hh"
#include "mgm/Macros.hh"
#include "mgm/Policy.hh"
#include "mgm/Stat.hh"
<<<<<<< HEAD
#include "mgm/convert/ConverterDriver.hh"
=======
#include "mgm/XattrLock.hh"
>>>>>>> aaea7fa1
#include "common/Path.hh"
#include "common/LayoutId.hh"
#include "common/SecEntity.hh"
#include "namespace/interface/IContainerMDSvc.hh"
#include "namespace/interface/IFileMDSvc.hh"
#include "namespace/interface/IView.hh"
#include "namespace/utils/Checksum.hh"
#include "namespace/Resolver.hh"
#include "XrdCl/XrdClCopyProcess.hh"
#include <math.h>
#include <memory>

EOSMGMNAMESPACE_BEGIN

int
ProcCommand::File()
{
  XrdOucString spath = "";
  XrdOucString spathid = pOpaque->Get("mgm.file.id");

  if (spathid.length()) {
    GetPathFromFid(spath, std::strtoull(spathid.c_str(), nullptr, 10),
                   "Cannot get fid");
  } else {
    spath = pOpaque->Get("mgm.path");
  }

  const char* inpath = spath.c_str();

  if (!inpath) {
    inpath = "";
  }

  NAMESPACEMAP;
  PROC_BOUNCE_ILLEGAL_NAMES;
  PROC_BOUNCE_NOT_ALLOWED;
  spath = path;
  bool cmdok = false;

  if (!spath.length() && (mSubCmd != "drop")) {
    stdErr = "error: you have to give a path name to call 'file'";
    retc = EINVAL;
    return SFS_OK;
  } else {
    // --------------------------------------------------------------------------
    // drop a replica referenced by filesystem id
    // --------------------------------------------------------------------------
    if (mSubCmd == "drop") {
      cmdok = true;
      XrdOucString sfsid = pOpaque->Get("mgm.file.fsid");
      XrdOucString sforce = pOpaque->Get("mgm.file.force");
      bool forceRemove = false;

      if (sforce.length() && (sforce == "1")) {
        forceRemove = true;
      }

      unsigned long fsid = (sfsid.length()) ? strtoul(sfsid.c_str(), 0, 10) : 0;
      unsigned long fid = (spathid.length()) ? strtoul(spathid.c_str(), 0, 10) : 0;

      if (gOFS->_dropstripe(spath.c_str(), fid, *mError, *pVid, fsid, forceRemove)) {
        stdErr += "error: unable to drop stripe";
        retc = errno;
      } else {
        stdOut += "success: dropped stripe on fs=";
        stdOut += (int) fsid;
      }
    }

    // -------------------------------------------------------------------------
    // change the number of stripes for files with replica layout
    // -------------------------------------------------------------------------
    if (mSubCmd == "layout") {
      cmdok = true;
      XrdOucString stripes = pOpaque->Get("mgm.file.layout.stripes");
      XrdOucString cksum = pOpaque->Get("mgm.file.layout.checksum");
      XrdOucString layout = pOpaque->Get("mgm.file.layout.type");
      int checksum_type = eos::common::LayoutId::kNone;
      XrdOucString ne = "eos.layout.checksum=";
      ne += cksum;
      XrdOucEnv env(ne.c_str());
      int newstripenumber = 0;
      std::string newlayoutstring;

      if (stripes.length()) {
        newstripenumber = atoi(stripes.c_str());
      }

      if (layout.length()) {
        newlayoutstring = layout.c_str();
      }

      if (!stripes.length() && !cksum.length() && !newlayoutstring.length()) {
        stdErr = "error: you have to give a valid number of stripes"
                 " as an argument to call 'file layout' or a valid checksum or a layout id";
        retc = EINVAL;
      } else if (stripes.length() &&
                 ((newstripenumber < 1) ||
                  (newstripenumber > 255))) {
        stdErr = "error: you have to give a valid number of stripes"
                 " as an argument to call 'file layout'";
        retc = EINVAL;
      } else if (cksum.length() &&
                 ((checksum_type = eos::common::LayoutId::GetChecksumFromEnv(
                                     env)) == eos::common::LayoutId::kNone)) {
        stdErr = "error: you have to give a valid checksum typ0e"
                 " as an argument to call 'file layout'";
        retc = EINVAL;
      } else {
        // only root can do that
        if (pVid->uid == 0) {
          std::shared_ptr<eos::IFileMD> fmd;
          eos::common::RWMutexWriteLock viewWriteLock;

          if ((spath.beginswith("fid:") || (spath.beginswith("fxid:")))) {
            WAIT_BOOT;
            unsigned long long fid = Resolver::retrieveFileIdentifier(
                                       spath).getUnderlyingUInt64();
            // reference by fid+fsid
            //-------------------------------------------
            viewWriteLock.Grab(gOFS->eosViewRWMutex);

            try {
              fmd = gOFS->eosFileService->getFileMD(fid);
            } catch (eos::MDException& e) {
              errno = e.getErrno();
              stdErr = "error: cannot retrieve file meta data - ";
              stdErr += e.getMessage().str().c_str();
              eos_debug("caught exception %d %s\n",
                        e.getErrno(),
                        e.getMessage().str().c_str());
            }
          } else {
            // -----------------------------------------------------------------
            // reference by path
            // ----------------------------------------------------------------
            viewWriteLock.Grab(gOFS->eosViewRWMutex);

            try {
              fmd = gOFS->eosView->getFile(spath.c_str());
            } catch (eos::MDException& e) {
              errno = e.getErrno();
              stdErr = "error: cannot retrieve file meta data - ";
              stdErr += e.getMessage().str().c_str();
              eos_debug("caught exception %d %s\n",
                        e.getErrno(),
                        e.getMessage().str().c_str());
            }
          }

          if (fmd) {
            bool only_replica = false;
            bool only_tape = false;
            bool any_layout = false;

            if (fmd->getNumLocation() > 0) {
              only_replica = true;
            } else {
              any_layout = true;
            }

            if (fmd->getNumLocation() == 1) {
              if (fmd->hasLocation(EOS_TAPE_FSID)) {
                only_tape = true;
              }
            }

            if (!cksum.length()) {
              checksum_type = eos::common::LayoutId::GetChecksum(fmd->getLayoutId());
            }

            if (!newstripenumber) {
              newstripenumber = eos::common::LayoutId::GetStripeNumber(
                                  fmd->getLayoutId()) + 1;
            }

            int lid = eos::common::LayoutId::kReplica;
            unsigned long newlayout =
              eos::common::LayoutId::GetId(lid,
                                           checksum_type,
                                           newstripenumber,
                                           eos::common::LayoutId::GetBlocksizeType(fmd->getLayoutId())
                                          );

            if (newlayoutstring.length()) {
              newlayout = strtol(newlayoutstring.c_str(), 0, 16);
            }

            if ((only_replica &&
                 (((eos::common::LayoutId::GetLayoutType(fmd->getLayoutId()) ==
                    eos::common::LayoutId::kReplica) ||
                   (eos::common::LayoutId::GetLayoutType(fmd->getLayoutId()) ==
                    eos::common::LayoutId::kPlain)) &&
                  (eos::common::LayoutId::GetLayoutType(newlayout) ==
                   eos::common::LayoutId::kReplica))) || only_tape || any_layout) {
              fmd->setLayoutId(newlayout);
              stdOut += "success: setting layout to ";
              stdOut += eos::common::LayoutId::PrintLayoutString(newlayout).c_str();
              stdOut += " for path=";
              stdOut += spath;
              // commit new layout
              gOFS->eosView->updateFileStore(fmd.get());
            } else {
              retc = EPERM;
              stdErr = "error: you can only change the number of "
                       "stripes for files with replica layout or files without locations";
            }
          } else {
            retc = errno;
            stdErr += "error: no such file";
          }

          viewWriteLock.Release();
          //-------------------------------------------
        } else {
          retc = EPERM;
          stdErr = "error: you have to take role 'root' to execute this command";
        }
      }
    }

    // -------------------------------------------------------------------------
    // verify checksum, size for files issuing an asynchronous verification req
    // -------------------------------------------------------------------------
    if (mSubCmd == "verify") {
      cmdok = true;
      XrdOucString option = "";
      XrdOucString computechecksum = pOpaque->Get("mgm.file.compute.checksum");
      XrdOucString commitchecksum = pOpaque->Get("mgm.file.commit.checksum");
      XrdOucString commitsize = pOpaque->Get("mgm.file.commit.size");
      XrdOucString commitfmd = pOpaque->Get("mgm.file.commit.fmd");
      XrdOucString verifyrate = pOpaque->Get("mgm.file.verify.rate");
      XrdOucString sendresync = pOpaque->Get("mgm.file.resync");
      bool doresync = false;

      if (computechecksum == "1") {
        option += "&mgm.verify.compute.checksum=1";
      }

      if (commitchecksum == "1") {
        option += "&mgm.verify.commit.checksum=1";
      }

      if (commitsize == "1") {
        option += "&mgm.verify.commit.size=1";
      }

      if (commitfmd == "1") {
        option += "&mgm.verify.commit.fmd=1";
      }

      if (verifyrate.length()) {
        option += "&mgm.verify.rate=";
        option += verifyrate;
      }

      if (sendresync == "1") {
        doresync = true;
      }

      XrdOucString fsidfilter = pOpaque->Get("mgm.file.verify.filterid");
      int acceptfsid = 0;

      if (fsidfilter.length()) {
        acceptfsid = atoi(pOpaque->Get("mgm.file.verify.filterid"));
      }

      // only root can do that
      if (pVid->uid == 0) {
        eos::common::RWMutexReadLock viewReadLock(gOFS->eosViewRWMutex);
        std::shared_ptr<eos::IFileMD> fmd;

        if ((spath.beginswith("fid:") || (spath.beginswith("fxid:")))) {
          WAIT_BOOT;
          unsigned long long fid = Resolver::retrieveFileIdentifier(
                                     spath).getUnderlyingUInt64();

          // -------------------------------------------------------------------
          // reference by fid+fsid
          // -------------------------------------------------------------------

          try {
            fmd = gOFS->eosFileService->getFileMD(fid);
            std::string fullpath = gOFS->eosView->getUri(fmd.get());
            spath = fullpath.c_str();
          } catch (eos::MDException& e) {
            errno = e.getErrno();
            stdErr = "error: cannot retrieve file meta data - ";
            stdErr += e.getMessage().str().c_str();
            eos_debug("caught exception %d %s\n",
                      e.getErrno(),
                      e.getMessage().str().c_str());
          }
        } else {
          // -------------------------------------------------------------------
          // reference by path
          // -------------------------------------------------------------------
          try {
            fmd = gOFS->eosView->getFile(spath.c_str());
          } catch (eos::MDException& e) {
            errno = e.getErrno();
            stdErr = "error: cannot retrieve file meta data - ";
            stdErr += e.getMessage().str().c_str();
            eos_debug("caught exception %d %s\n",
                      e.getErrno(),
                      e.getMessage().str().c_str());
          }
        }

        if (fmd) {
          // -------------------------------------------------------------------
          // copy out the locations vector
          // -------------------------------------------------------------------
          eos::IFileMD::LocationVector::const_iterator it;
          bool isRAIN = false;
          eos::IFileMD::LocationVector locations = fmd->getLocations();
          eos::common::LayoutId::layoutid_t fmdlid = fmd->getLayoutId();
          eos::common::FileId::fileid_t fileid = fmd->getId();

          if ((eos::common::LayoutId::GetLayoutType(fmdlid) ==
               eos::common::LayoutId::kRaidDP) ||
              (eos::common::LayoutId::GetLayoutType(fmdlid) ==
               eos::common::LayoutId::kArchive) ||
              (eos::common::LayoutId::GetLayoutType(fmdlid) ==
               eos::common::LayoutId::kRaid6)
             ) {
            isRAIN = true;
          }

          viewReadLock.Release();
          retc = 0;
          bool acceptfound = false;

          for (it = locations.begin(); it != locations.end(); ++it) {
            if (acceptfsid && (acceptfsid != (int) *it)) {
              continue;
            }

            if (acceptfsid) {
              acceptfound = true;
            }

            if (doresync) {
              int lretc = gOFS->QueryResync(fileid, (int) * it, true);

              if (!lretc) {
                stdOut += "success: sending FMD resync to fsid=";
                stdOut += (int) * it;
                stdOut += " for path=";
                stdOut += spath;
                stdOut += "\n";
              } else {
                stdErr = "error: failed to send FMD resync to fsid=";
                stdErr += (int) * it;
                stdErr += "\n";
                retc = errno;
              }
            } else {
              if (isRAIN) {
                int lretc = gOFS->QueryResync(fileid, (int) * it);

                if (!lretc) {
                  stdOut += "success: sending resync for RAIN layout to fsid=";
                  stdOut += (int) * it;
                  stdOut += " for path=";
                  stdOut += spath;
                  stdOut += "\n";
                } else {
                  retc = errno;
                }
              } else {
                // rain layouts only resync meta data records
                int lretc = gOFS->_verifystripe(spath.c_str(), *mError, vid,
                                                (unsigned long) * it, option);

                if (!lretc) {
                  stdOut += "success: sending verify to fsid= ";
                  stdOut += (int) * it;
                  stdOut += " for path=";
                  stdOut += spath;
                  stdOut += "\n";
                } else {
                  retc = errno;
                }
              }
            }

            // -------------------------------------------------------------------
            // we want to be able to force the registration and verification of a
            // not registered replica
            // -------------------------------------------------------------------
            if (acceptfsid && (!acceptfound)) {
              int lretc = gOFS->_verifystripe(spath.c_str(), *mError, vid,
                                              (unsigned long) acceptfsid, option);

              if (!lretc) {
                stdOut += "success: sending forced verify to fsid= ";
                stdOut += acceptfsid;
                stdOut += " for path=";
                stdOut += spath;
                stdOut += "\n";
              } else {
                retc = errno;
              }
            }
          }
        }

        //-------------------------------------------
      } else {
        retc = EPERM;
        stdErr = "error: you have to take role 'root' to execute this command";
      }
    }

    // -------------------------------------------------------------------------
    // move a replica/stripe from source fs to target fs
    // -------------------------------------------------------------------------
    if (mSubCmd == "move") {
      cmdok = true;
      XrdOucString sfsidsource = pOpaque->Get("mgm.file.sourcefsid");
      unsigned long sourcefsid = (sfsidsource.length()) ?
                                 strtoul(sfsidsource.c_str(), 0, 10) : 0;
      XrdOucString sfsidtarget = pOpaque->Get("mgm.file.targetfsid");
      unsigned long targetfsid = (sfsidsource.length()) ?
                                 strtoul(sfsidtarget.c_str(), 0, 10) : 0;

      if (gOFS->_movestripe(spath.c_str(),
                            *mError,
                            *pVid,
                            sourcefsid,
                            targetfsid)
         ) {
        stdErr += "error: unable to move stripe";
        retc = errno;
      } else {
        stdOut += "success: scheduled move from source fs=";
        stdOut += sfsidsource;
        stdOut += " => target fs=";
        stdOut += sfsidtarget;
      }
    }

    // -------------------------------------------------------------------------
    // replicate a replica/stripe from source fs to target fs
    // -------------------------------------------------------------------------
    if (mSubCmd == "replicate") {
      cmdok = true;
      XrdOucString sfsidsource = pOpaque->Get("mgm.file.sourcefsid");
      unsigned long sourcefsid = (sfsidsource.length()) ?
                                 strtoul(sfsidsource.c_str(), 0, 10) : 0;
      XrdOucString sfsidtarget = pOpaque->Get("mgm.file.targetfsid");
      unsigned long targetfsid = (sfsidtarget.length()) ?
                                 strtoul(sfsidtarget.c_str(), 0, 10) : 0;

      if (gOFS->_copystripe(spath.c_str(), *mError, *pVid, sourcefsid, targetfsid)) {
        stdErr += "error: unable to replicate stripe";
        retc = errno;
      } else {
        stdOut += "success: scheduled replication from source fs=";
        stdOut += sfsidsource;
        stdOut += " => target fs=";
        stdOut += sfsidtarget;
      }
    }

    // -------------------------------------------------------------------------
    // create URLs to share a file without authentication
    // -------------------------------------------------------------------------
    if (mSubCmd == "share") {
      cmdok = true;
      XrdOucString sexpires = pOpaque->Get("mgm.file.expires");
      time_t expires = (sexpires.length()) ?
                       (time_t) strtoul(sexpires.c_str(), 0, 10) : 0;

      if (!expires) {
        // default is 30 days
        expires = (time_t)(time(NULL) + (30 * 86400));
      }

      std::string sharepath;
      sharepath = gOFS->CreateSharePath(spath.c_str(), "", expires, *mError, *pVid);

      if (vid.uid != 0) {
        // non-root users cannot create shared URLs with validity > 90 days
        if ((expires - time(NULL)) > (90 * 86400)) {
          stdErr += "error: you cannot request shared URLs with a validity longer than 90 days!\n";
          errno = EINVAL;
          retc = EINVAL;
          sharepath = "";
        }
      }

      if (!sharepath.length()) {
        stdErr += "error: unable to create URLs for file sharing";
        retc = errno;
      } else {
        XrdOucString httppath = "http://";
        httppath += gOFS->HostName;
        httppath += ":";
        httppath += gOFS->mHttpdPort;
        httppath += "/";
        size_t qpos = sharepath.find("?");
        std::string httpunenc = sharepath;
        httpunenc.erase(qpos);
        std::string httpenc = eos::common::StringConversion::curl_escaped(httpunenc);
        // remove /#curl#
        httpenc.erase(0, 7);
        httppath += httpenc.c_str();
        httppath += httpenc.c_str();
        XrdOucString cgi = sharepath.c_str();
        cgi.erase(0, qpos);

        while (cgi.replace("+", "%2B", qpos)) {
        }

        httppath += cgi.c_str();
        XrdOucString rootUrl = "root://";
        rootUrl += gOFS->ManagerId;
        rootUrl += "/";
        rootUrl += sharepath.c_str();

        if (mHttpFormat) {
          stdOut += "<h4 id=\"sharevalidity\" >File Sharing Links: [ valid until  ";
          struct tm* newtime;
          newtime = localtime(&expires);
          stdOut += asctime(newtime);
          stdOut.erase(stdOut.length() - 1);
          stdOut += " ]</h4>\n";
          stdOut += path;
          stdOut += "<table border=\"0\"><tr><td>";
          stdOut += "<img alt=\"\" src=\"data:image/gif;base64,R0lGODlhEAANAJEAAAJ6xv///wAAAAAAACH5BAkAAAEALAAAAAAQAA0AAAg0AAMIHEiwoMGDCBMqFAigIYCFDBsadPgwAMWJBB1axBix4kGPEhN6HDgyI8eTJBFSvEgwIAA7\">";
          stdOut += "<a id=\"httpshare\" href=\"";
          stdOut += httppath.c_str();
          stdOut += "\">HTTP</a></td>";
          stdOut += "</tr><tr><td>";
          stdOut += "<img alt=\"\" src=\"data:image/gif;base64,R0lGODlhEAANAJEAAAJ6xv///wAAAAAAACH5BAkAAAEALAAAAAAQAA0AAAg0AAMIHEiwoMGDCBMqFAigIYCFDBsadPgwAMWJBB1axBix4kGPEhN6HDgyI8eTJBFSvEgwIAA7\">";
          stdOut += "<a id=\"rootshare\" href=\"";
          stdOut += rootUrl.c_str();
          stdOut += "\">ROOT</a></td>";
          stdOut += "</tr></table>\n";
        } else {
          stdOut += "[ root ]: ";
          stdOut += rootUrl;
          stdOut += "\n";
          stdOut += "[ http ]: ";
          stdOut += httppath;
          stdOut += "\n";
        }
      }
    }

    // -------------------------------------------------------------------------
    // rename a file or directory from source to target path
    // -------------------------------------------------------------------------
    if (mSubCmd == "rename") {
      cmdok = true;
      XrdOucString source = spath;
      XrdOucString target = pOpaque->Get("mgm.file.target");
      PROC_MOVE_TOKENSCOPE(source.c_str(), target.c_str());

      if (gOFS->rename(source.c_str(), target.c_str(), *mError, *pVid, 0, 0, true)) {
        stdErr += "error: ";
        stdErr += mError->getErrText();
        retc = errno;
      } else {
        stdOut += "success: renamed '";
        stdOut += source.c_str();
        stdOut += "' to '";
        stdOut += target.c_str();
        stdOut += "'";
      }
    }

    // -------------------------------------------------------------------------
    // link a file or directory from source to target path
    // -------------------------------------------------------------------------
    if (mSubCmd == "symlink") {
      cmdok = true;
      XrdOucString source = pOpaque->Get("mgm.file.source");
      XrdOucString target = pOpaque->Get("mgm.file.target");

      if (gOFS->symlink(source.c_str(), target.c_str(), *mError, *pVid, 0, 0, true)) {
        stdErr += "error: unable to link";
        retc = errno;
      } else {
        stdOut += "success: linked '";
        stdOut += source.c_str();
        stdOut += "' to '";
        stdOut += target.c_str();
        stdOut += "'";
      }
    }

    // -------------------------------------------------------------------------
    // trigger a workflow on a given file
    // -------------------------------------------------------------------------
    if (mSubCmd == "workflow") {
      cmdok = true;
      XrdOucString event = pOpaque->Get("mgm.event");
      XrdOucString workflow = pOpaque->Get("mgm.workflow");
      unsigned long long fid = 0;

      if (!event.length() || !workflow.length()) {
        stdErr = "error: you have to specify a workflow and an event!\n";
        retc = EINVAL;
        return SFS_OK;
      }

      if ((spath.beginswith("fid:") || (spath.beginswith("fxid:")))) {
        //-------------------------------------------
        // reference by fid+fsid
        //-------------------------------------------
        unsigned long long fid = Resolver::retrieveFileIdentifier(
                                   spath).getUnderlyingUInt64();
        eos::common::RWMutexReadLock lock(gOFS->eosViewRWMutex);
        std::shared_ptr<eos::IFileMD> fmd;

        try {
          fmd = gOFS->eosFileService->getFileMD(fid);
          spath = gOFS->eosView->getUri(fmd.get()).c_str();
        } catch (eos::MDException& e) {
          eos_debug("caught exception %d %s\n",
                    e.getErrno(),
                    e.getMessage().str().c_str());
          stdErr += "error: ";
          stdErr += mError->getErrText();
          retc = errno;
          return SFS_OK;
        }
      } else {
        eos::common::RWMutexReadLock lock(gOFS->eosViewRWMutex);
        std::shared_ptr<eos::IFileMD> fmd;

        try {
          fmd = gOFS->eosView->getFile(spath.c_str());
          fid = fmd->getId();
        } catch (eos::MDException& e) {
          eos_debug("caught exception %d %s\n",
                    e.getErrno(),
                    e.getMessage().str().c_str());
          stdErr += "error: ";
          stdErr += mError->getErrText();
          retc = errno;
          return SFS_OK;
        }
      }

      XrdSfsFSctl args;
      XrdOucString opaque = "mgm.pcmd=event&mgm.fid=";
      XrdOucString lSec;
      opaque += eos::common::FileId::Fid2Hex(fid).c_str();
      opaque += "&mgm.logid=";
      opaque += logId;
      opaque += "&mgm.event=";
      opaque += event.c_str();
      opaque += "&mgm.workflow=";
      opaque += workflow.c_str();
      opaque += "&mgm.path=";
      opaque += spath.c_str();
      opaque += "&mgm.ruid=";
      opaque += (int) vid.uid;
      opaque += "&mgm.rgid=";
      opaque += (int) vid.gid;
      XrdSecEntity lClient(pVid->prot.c_str());
      lClient.name = (char*) pVid->name.c_str();
      lClient.tident = (char*) pVid->tident.c_str();
      lClient.host = (char*) pVid->host.c_str();
      lSec = "&mgm.sec=";
      lSec += eos::common::SecEntity::ToKey(&lClient, "eos").c_str();
      opaque += lSec;
      args.Arg1 = spath.c_str();
      args.Arg1Len = spath.length();
      args.Arg2 = opaque.c_str();
      args.Arg2Len = opaque.length();

      if (gOFS->FSctl(SFS_FSCTL_PLUGIN,
                      args,
                      *mError,
                      &lClient) != SFS_DATA) {
        stdErr += "error: unable to run workflow '";
        stdErr += event.c_str();
        stdErr += "' : ";
        stdErr += mError->getErrText();
        retc = errno;
      } else {
        stdOut += "success: triggered workflow  '";
        stdOut += event.c_str();
        stdOut += "' on '";
        stdOut += spath.c_str();
        stdOut += "'";
      }
    }

    // -------------------------------------------------------------------------
    // tag/untag a file to be located on a certain file system
    // -------------------------------------------------------------------------
    if (mSubCmd == "tag") {
      cmdok = true;

      if ((!((vid.prot == "sss") &&
             (vid.hasUid(DAEMONUID)))) &&
          (vid.uid)) {
        stdErr = "error: permission denied - you have to be root to run the 'tag' command";
        retc = EPERM;
        return SFS_OK;
      }

      XrdOucString sfsid = pOpaque->Get("mgm.file.tag.fsid");
      bool do_add = false;
      bool do_rm = false;
      bool do_unlink = false;

      if (sfsid.beginswith("+")) {
        do_add = true;
      }

      if (sfsid.beginswith("-")) {
        do_rm = true;
      }

      if (sfsid.beginswith("~")) {
        do_unlink = true;
      }

      sfsid.erase(0, 1);
      errno = 0;
      int fsid = (sfsid.c_str()) ? (int) strtol(sfsid.c_str(), 0, 10) : 0;

      if (errno || fsid == 0 || (!do_add && !do_rm && !do_unlink)) {
        stdErr = "error: you have to provide a valid filesystem id and a valid operation (+|-) e.g. 'file tag /myfile +1000'\n";
        retc = EINVAL;
        stdErr += sfsid;
      } else {
        std::shared_ptr<eos::IFileMD> fmd;
        {
          eos::common::RWMutexWriteLock lock(gOFS->eosViewRWMutex);

          try {
            fmd = gOFS->eosView->getFile(spath.c_str());

            if (do_add && fmd->hasLocation(fsid)) {
              stdErr += "error: file '";
              stdErr += spath.c_str();
              stdErr += "' is already located on fs=";
              stdErr += (int) fsid;
              retc = EINVAL;
            } else if ((do_rm || do_unlink) && (!fmd->hasLocation(fsid) &&
                                                !fmd->hasUnlinkedLocation(fsid))) {
              stdErr += "error: file '";
              stdErr += spath.c_str();
              stdErr += "' is not located on fs=";
              stdErr += (int) fsid;
              retc = EINVAL;
            } else {
              if (do_add) {
                fmd->addLocation(fsid);
              }

              if (do_rm || do_unlink) {
                fmd->unlinkLocation(fsid);

                if (do_rm) {
                  fmd->removeLocation(fsid);
                }
              }

              gOFS->eosView->updateFileStore(fmd.get());

              if (do_add) {
                stdOut += "success: added location to file '";
              }

              if (do_rm) {
                stdOut += "success: removed location from file '";
              }

              if (do_unlink) {
                stdOut += "success: unlinked location from file '";
              }

              stdOut += spath.c_str();
              stdOut += "' on fs=";
              stdOut += (int) fsid;
            }
          } catch (eos::MDException& e) {
            errno = e.getErrno();
            eos_debug("msg=\"exception\" ec=%d emsg=\"%s\"\n", e.getErrno(),
                      e.getMessage().str().c_str());
          }

          if (!fmd) {
            stdErr += "error: unable to get file meta data of file '";
            stdErr += spath.c_str();
            stdErr += "'";
            retc = errno;
          }
        }
      }
    }

    // Third-party copy files/directories
    if (mSubCmd == "copy") {
      cmdok = true;
      XrdOucString src = spath;
      XrdOucString dst = pOpaque->Get("mgm.file.target");

      if (!dst.length()) {
        stdErr += "error: missing destination argument";
        retc = EINVAL;
      } else {
        struct stat srcbuf;
        struct stat dstbuf;

        // check that we can access source and destination
        if (gOFS->_stat(src.c_str(), &srcbuf, *mError, *pVid, "")) {
          stdErr += "error: ";
          stdErr += mError->getErrText();
          retc = errno;
        } else {
          XrdOucString option = pOpaque->Get("mgm.file.option");
          bool silent = false;

          if ((option.find("s")) != STR_NPOS) {
            silent = true;
          } else {
            if ((option.find("c")) != STR_NPOS) {
              stdOut += "info: cloning '";
            } else {
              stdOut += "info: copying '";
            }

            stdOut += spath;
            stdOut += "' => '";
            stdOut += dst;
            stdOut += "' ...\n";
          }

          int dstat = gOFS->_stat(dst.c_str(), &dstbuf, *mError, *pVid, "");

          if ((option.find("f") == STR_NPOS) && !dstat) {
            // there is no force flag and the target exists
            stdErr += "error: the target file exists - use '-f' to force the copy";
            retc = EEXIST;
          } else {
            // check source and destination access
            if (gOFS->_access(src.c_str(), R_OK, *mError, *pVid, "") ||
                gOFS->_access(dst.c_str(), W_OK, *mError, *pVid, "")) {
              stdErr += "error: ";
              stdErr += mError->getErrText();
              retc = errno;
            } else {
              std::vector<std::string> lCopySourceList;
              std::vector<std::string> lCopyTargetList;
              // If this is a directory create a list of files to copy
              std::map < std::string, std::set < std::string >> found;

              if (S_ISDIR(srcbuf.st_mode) && S_ISDIR(dstbuf.st_mode)) {
                if (!gOFS->_find(src.c_str(), *mError, stdErr, *pVid, found)) {
                  // Add all to the copy source,target list ...
                  for (auto dirit = found.begin(); dirit != found.end(); dirit++) {
                    // Loop over dirs and add all the files
                    for (auto fileit = dirit->second.begin(); fileit != dirit->second.end();
                         fileit++) {
                      std::string src_path = dirit->first;
                      std::string end_path = src_path;
                      end_path.erase(0, src.length());
                      src_path += *fileit;
                      std::string dst_path = dst.c_str();
                      dst_path += end_path;
                      dst_path += *fileit;
                      lCopySourceList.push_back(src_path.c_str());
                      lCopyTargetList.push_back(dst_path.c_str());
                      stdOut += "info: copying '";
                      stdOut += src_path.c_str();
                      stdOut += "' => '";
                      stdOut += dst_path.c_str();
                      stdOut += "' ... \n";
                    }
                  }
                } else {
                  stdErr += "error: find failed";
                }
              } else {
                // Add a single file to the copy list
                lCopySourceList.push_back(src.c_str());
                lCopyTargetList.push_back(dst.c_str());
              }

              for (size_t i = 0; i < lCopySourceList.size(); i++) {
                // Setup a TPC job
                XrdCl::PropertyList properties;
                XrdCl::PropertyList result;

                if (srcbuf.st_size) {
                  // TPC for non-empty files
                  properties.Set("thirdParty", "only");
                }

                properties.Set("force", true);
                properties.Set("posc", false);
                properties.Set("coerce", false);
                std::string source = lCopySourceList[i];
                std::string target = lCopyTargetList[i];
                std::string sizestring;
                std::string cgi = "eos.ruid=";
                cgi += eos::common::StringConversion::GetSizeString(sizestring,
                       (unsigned long long) pVid->uid);
                cgi += "&eos.rgid=";
                cgi += eos::common::StringConversion::GetSizeString(sizestring,
                       (unsigned long long) pVid->gid);
                cgi += "&eos.app=filecopy";

                if ((option.find("c")) != STR_NPOS) {
                  char clonetime[256];
                  snprintf(clonetime, sizeof(clonetime) - 1, "&eos.ctime=%lu&eos.mtime=%lu",
                           srcbuf.st_ctime, srcbuf.st_mtime);
                  cgi += clonetime;
                }

                XrdCl::URL url_src;
                url_src.SetProtocol("root");
                url_src.SetHostName("localhost");
                url_src.SetUserName("root");
                url_src.SetParams(cgi);
                url_src.SetPath(source);
                XrdCl::URL url_trg;
                url_trg.SetProtocol("root");
                url_trg.SetHostName("localhost");
                url_trg.SetUserName("root");
                url_trg.SetParams(cgi);
                url_trg.SetPath(target);
                properties.Set("source", url_src);
                properties.Set("target", url_trg);
                properties.Set("sourceLimit", (uint16_t) 1);
                properties.Set("chunkSize", (uint32_t)(4 * 1024 * 1024));
                properties.Set("parallelChunks", (uint8_t) 1);
                XrdCl::CopyProcess lCopyProcess;
                lCopyProcess.AddJob(properties, &result);
                XrdCl::XRootDStatus lTpcPrepareStatus = lCopyProcess.Prepare();
                eos_static_info("[tpc]: %s=>%s %s",
                                url_src.GetURL().c_str(),
                                url_trg.GetURL().c_str(),
                                lTpcPrepareStatus.ToStr().c_str());

                if (lTpcPrepareStatus.IsOK()) {
                  XrdCl::XRootDStatus lTpcStatus = lCopyProcess.Run(0);
                  eos_static_info("[tpc]: %s %d",
                                  lTpcStatus.ToStr().c_str(),
                                  lTpcStatus.IsOK());

                  if (lTpcStatus.IsOK()) {
                    if (!silent) {
                      stdOut += "success: copy done '";
                      stdOut += source.c_str();
                      stdOut += "'\n";
                    }
                  } else {
                    stdErr += "error: copy failed ' ";
                    stdErr += source.c_str();
                    stdErr += "' - ";
                    stdErr += lTpcStatus.ToStr().c_str();
                    retc = EIO;
                  }
                } else {
                  stdErr += "error: copy failed - ";
                  stdErr += lTpcPrepareStatus.ToStr().c_str();
                  retc = EIO;
                }
              }
            }
          }
        }
      }
    }

    if (mSubCmd == "convert") {
      cmdok = true;

      // -----------------------------------------------------------------------
      // check access permissions on source
      // -----------------------------------------------------------------------
      if ((gOFS->_access(spath.c_str(), W_OK, *mError, *pVid, "") != SFS_OK)) {
        stdErr += "error: you have no write permission on '";
        stdErr += spath.c_str();
        stdErr += "'";
        retc = EPERM;
      } else {
        while (1) {
          using eos::common::LayoutId;
          LayoutId::eChecksum echecksum{LayoutId::eChecksum::kNone};
          XrdOucString layout = pOpaque->Get("mgm.convert.layout");
          XrdOucString space = pOpaque->Get("mgm.convert.space");
          XrdOucString plctplcy = pOpaque->Get("mgm.convert.placementpolicy");
          XrdOucString checksum = pOpaque->Get("mgm.convert.checksum");
          XrdOucString option = pOpaque->Get("mgm.option");

          //stdOut += ("Placement Policy is: " + plctplcy);
          if (plctplcy.length()) {
            // -------------------------------------------------------------------
            // check that the placement policy is valid
            // "scattered" or "hybrid
            // i.e. scattered, hybrid:<geotag> or gathered:<geotag>
            // -------------------------------------------------------------------
            if (plctplcy == "scattered") {
            } else if (plctplcy.beginswith("hybrid:")) {
            } else if (plctplcy.beginswith("gathered:")) {
            } else {
              stdErr += "error: placement policy is invalid";
              retc = EINVAL;
              return SFS_OK;
            }

            plctplcy = "~" + plctplcy;
          } else {
            plctplcy = "";
          }

          if (checksum.length()) {
            int xs = LayoutId::GetChecksumFromString(checksum.c_str());

            if (xs != -1) {
              echecksum = static_cast<LayoutId::eChecksum>(xs);
            }
          }

          if (!space.length()) {
            // Get target space from the layout settings
            eos::common::Path cPath(spath.c_str());
            eos::IContainerMD::XAttrMap map;
            int rc = gOFS->_attr_ls(cPath.GetParentPath(), *mError, *pVid, (const char*) 0,
                                    map);

            if (rc || (!map.count("sys.forced.space") && !map.count("user.forced.space"))) {
              stdErr += "error: cannot get default space settings from parent "
                        "directory attributes";
              retc = EINVAL;
            } else {
              if (map.count("sys.forced.space")) {
                space = map["sys.forced.space"].c_str();
              } else {
                space = map["user.forced.space"].c_str();
              }
            }
          }

          if (space.length()) {
            if (!layout.length() && (option != "rewrite")) {
              stdErr += "error: conversion layout has to be defined";
              retc = EINVAL;
            } else {
              // get the file meta data
              std::shared_ptr<eos::IFileMD> fmd;
              int fsid = 0;
              eos::common::LayoutId::layoutid_t layoutid = 0;
              eos::common::FileId::fileid_t fileid = 0;
              {
                eos::common::RWMutexReadLock lock(gOFS->eosViewRWMutex);

                try {
                  fmd = gOFS->eosView->getFile(spath.c_str());
                  layoutid = fmd->getLayoutId();
                  fileid = fmd->getId();

                  if (fmd->getNumLocation()) {
                    eos::IFileMD::LocationVector loc_vect = fmd->getLocations();
                    fsid = *(loc_vect.begin());
                  }
                } catch (eos::MDException& e) {
                  errno = e.getErrno();
                  eos_debug("msg=\"exception\" ec=%d emsg=\"%s\"\n", e.getErrno(),
                            e.getMessage().str().c_str());
                }
              }

              if (!fmd) {
                stdErr += "error: unable to get file meta data of file ";
                stdErr += spath.c_str();
                retc = errno;
              } else {
                char conversiontagfile[1024];

                if (option == "rewrite") {
                  if (layout.length() == 0) {
                    stdOut += "info: rewriting file with identical layout id\n";
                    char hexlayout[17];
                    snprintf(hexlayout, sizeof(hexlayout) - 1, "%08llx",
                             (long long) layoutid);
                    layout = hexlayout;
                  }

                  // get the space this file is currently hosted
                  if (!fsid) {
                    // bummer, this file has not even a single replica
                    stdErr += "error: file has no replica attached\n";
                    retc = ENODEV;
                    break;
                  }

                  // figure out which space this fsid is in ...
                  {
                    eos::common::RWMutexReadLock lock(FsView::gFsView.ViewMutex);
                    FileSystem* filesystem = FsView::gFsView.mIdView.lookupByID(fsid);

                    if (!filesystem) {
                      stdErr += "error: couldn't find filesystem in view\n";
                      retc = EINVAL;
                      break;
                    }

                    // get the space of that filesystem
                    space = filesystem->GetString("schedgroup").c_str();
                    space.erase(space.find("."));
                    stdOut += "info:: rewriting into space '";
                    stdOut += space;
                    stdOut += "'\n";
                  }
                }

                if (eos::common::StringConversion::IsHexNumber(layout.c_str(), "%08x")) {
                  // we hand over as an conversion layout ID
                  snprintf(conversiontagfile,
                           sizeof(conversiontagfile) - 1,
                           "%s/%016llx:%s#%s",
                           gOFS->MgmProcConversionPath.c_str(),
                           fileid,
                           space.c_str(),
                           layout.c_str());
                  stdOut += "info: conversion based on hexadecimal layout id\n";
                } else {
                  unsigned long layout_type = 0;
                  unsigned long layout_stripes = 0;
                  // check if it was provided as <layout>:<stripes>
                  std::string lLayout = layout.c_str();
                  std::string lLayoutName;
                  std::string lLayoutStripes;

                  if (eos::common::StringConversion::SplitKeyValue(lLayout,
                      lLayoutName,
                      lLayoutStripes)) {
                    XrdOucString lLayoutString = "eos.layout.type=";
                    lLayoutString += lLayoutName.c_str();
                    lLayoutString += "&eos.layout.nstripes=";
                    lLayoutString += lLayoutStripes.c_str();
                    // ---------------------------------------------------------------
                    // add block checksumming and the default blocksize of 4 M
                    // ---------------------------------------------------------------

                    // ---------------------------------------------------------------
                    // unless explicitely stated, use the layout checksum
                    // ---------------------------------------------------------------
                    if (echecksum == eos::common::LayoutId::eChecksum::kNone) {
                      echecksum = static_cast<eos::common::LayoutId::eChecksum>(
                                    eos::common::LayoutId::GetChecksum(layoutid));
                    }

                    XrdOucEnv lLayoutEnv(lLayoutString.c_str());
                    layout_type =
                      eos::common::LayoutId::GetLayoutFromEnv(lLayoutEnv);
                    layout_stripes =
                      eos::common::LayoutId::GetStripeNumberFromEnv(lLayoutEnv);
                    // ---------------------------------------------------------------
                    // re-create layout id by merging in the layout stripes, type & checksum
                    // ---------------------------------------------------------------
                    layoutid =
                      eos::common::LayoutId::GetId(layout_type,
                                                   echecksum,
                                                   layout_stripes,
                                                   eos::common::LayoutId::k4M,
                                                   eos::common::LayoutId::kCRC32C,
                                                   eos::common::LayoutId::GetRedundancyStripeNumber(layoutid));
                    snprintf(conversiontagfile,
                             sizeof(conversiontagfile) - 1,
                             "%s/%016llx:%s#%08lx%s",
                             gOFS->MgmProcConversionPath.c_str(),
                             fileid,
                             space.c_str(),
                             (unsigned long) layoutid,
                             plctplcy.c_str());
                    stdOut += "info: conversion based layout+stripe arguments\n";
                  } else {
                    // assume this is the name of an attribute
                    snprintf(conversiontagfile,
                             sizeof(conversiontagfile) - 1,
                             "%s/%016llx:%s#%s%s",
                             gOFS->MgmProcConversionPath.c_str(),
                             fileid,
                             space.c_str(),
                             layout.c_str(),
                             plctplcy.c_str());
                    stdOut += "info: conversion based conversion attribute name\n";
                  }
                }

                eos::common::VirtualIdentity rootvid = eos::common::VirtualIdentity::Root();
                // Push conversion job to QuarkDB
                std::string conversiontag = conversiontagfile;
                conversiontag.erase(0, gOFS->MgmProcConversionPath.length() + 1);

                if (gOFS->mConverterDriver->ScheduleJob(fmd->getId(), conversiontag)) {
                  stdOut += "success: pushed conversion job '";
                  stdOut += conversiontag.c_str();
                  stdOut += "' to QuarkDB";
                } else {
                  stdErr += "error: unable to push conversion job '";
                  stdErr += conversiontag.c_str();
                  stdErr += "' to QuarkDB";
                }
              }
            }
          }

          break; // while 1
        }
      }
    }

    // -------------------------------------------------------------------------
    // touch a file
    // -------------------------------------------------------------------------
    if (mSubCmd == "touch") {
      cmdok = true;
      bool useLayout = true;
      bool truncate = false;
      bool absorb = false;
<<<<<<< HEAD
=======
      bool lock = false;
      bool unlock = false;
      time_t lifetime=86400;

>>>>>>> aaea7fa1
      size_t size = 0;
      const char* hardlinkpath = 0;
      const char* checksuminfo = 0;
      std::string errmsg;
      
      if (pOpaque->Get("mgm.file.touch.nolayout")) {
        useLayout = false;
      }
      
      if (pOpaque->Get("mgm.file.touch.truncate")) {
        truncate = true;
      }
      
      if (pOpaque->Get("mgm.file.touch.size")) {
        size = strtoull(pOpaque->Get("mgm.file.touch.size"), 0, 10);
      }
      
      if (pOpaque->Get("mgm.file.touch.absorb")) {
        absorb = true;
      }
      
      char* lockop=0;
      char* wildcard = pOpaque->Get("mgm.file.touch.wildcard");
      bool userwildcard=false;
      bool appwildcard=false;
      if (wildcard && ( std::string(wildcard) != "user" ) && ( std::string(wildcard) != "app" ) ) {
	stdErr = "error: invalid wildcard type specified, can be only 'user' or 'app'\n";
	retc = EINVAL;
	return SFS_OK;
      } else {
	if (wildcard) {
	  if (std::string(wildcard) == "user") {
	    userwildcard=true;
	  } else {
	    appwildcard=true;
	  }
	}
      }
      if ( (lockop = pOpaque->Get("mgm.file.touch.lockop")) ) {
	if (std::string(lockop) == "lock") {
	  lock = true;
	  unlock = false;
	} else if (std::string(lockop) == "unlock") {
	  unlock = true;
	  lock = false;
	} else {
	  stdErr = "error: invalid lock operation specified - can be either 'lock' or 'unlock' '";
	  stdErr += lockop;
	  stdErr += "'";
	  retc = EINVAL;
	  return SFS_OK;
	}
      }
      char* lock_lifetime=0;
      if ( (lock_lifetime = pOpaque->Get("mgm.file.touch.lockop.lifetime")) ) {
	lifetime = atoi(lock_lifetime);
      }

      
      hardlinkpath = pOpaque->Get("mgm.file.touch.hardlinkpath");
      checksuminfo = pOpaque->Get("mgm.file.touch.checksuminfo");
      
      if (!spath.length()) {
        stdErr = "error: There is no file with given id! '";
        stdErr += spathid;
        stdErr += "'";
        retc = ENOENT;
      } else {
        if (gOFS->_touch(spath.c_str(), *mError, *pVid, 0, true, useLayout, truncate,
                         size, absorb, hardlinkpath, checksuminfo, &errmsg)) {
          stdErr = "error: unable to touch '";
          stdErr += spath.c_str();
          stdErr += "'";

          if (errmsg.length()) {
            stdErr += "\n";
            stdErr += errmsg.c_str();
          }

          retc = errno;
        } else {
	  if (lock) {
	    // try to set a xattr lock
	    XattrLock applock;
	    errno = 0;
	    if (applock.Lock(spath.c_str(), false , lifetime, *pVid, userwildcard, appwildcard)) {
	      stdOut += "success: created exclusive lock for '";
	      stdOut += spath.c_str();
	      stdOut += "'\n"; 
	      stdOut += applock.Dump().c_str();
	    } else {
	      stdErr += "error: cannot get exclusive lock for '";
	      stdErr += spath.c_str();
	      stdErr += "'\n"; 
	      stdErr += applock.Dump().c_str();
	      retc = errno;
	      return SFS_OK;
	    }
	  }
	  if (unlock) {
	    // try to unlock an xattr lock
	    XattrLock applock;
	    if (applock.Unlock(spath.c_str(), *pVid)) {
	      stdOut += "success: removed exclusive lock for '";
	      stdOut += spath.c_str();
	      stdOut += "'\n"; 
	      stdOut += applock.Dump().c_str();
	    } else {
	      if (errno == ENODATA) {
		stdOut += "info: there was no exclusive lock for '";
		stdOut += spath.c_str();
		stdOut += "'\n";
	      } else {
		stdErr += "error: failed to remove exclusive lock for '";
		stdErr += spath.c_str();
		stdErr += "'\n"; 
		stdErr += applock.Dump().c_str();
		retc = errno;
		return SFS_OK;
	      }
	    }
	  }
          stdOut += "success: touched '";
          stdOut += spath.c_str();
          stdOut += "'";

          if (errmsg.length()) {
            stdOut += "\n";
            stdOut += errmsg.c_str();
          }
        }
      }
    }
    
    // -------------------------------------------------------------------------
    // fix the current state of the file layout by removing/repairing or adding
    // replica/stripes
    // -------------------------------------------------------------------------
    if (mSubCmd == "adjustreplica") {
      // Only root can do that
      cmdok = true;

      if (pVid->uid == 0) {
        std::shared_ptr<eos::IFileMD> fmd;
        bool nodrop = false;
        XrdOucString file_option = pOpaque->Get("mgm.file.option");

        if (file_option == "nodrop") {
          nodrop = true;
        }

        // This flag indicates that the replicate command should queue
        // this transfers on the head of the FST transfer lists
        bool expressflag = false;
        XrdOucString file_express = pOpaque->Get("mgm.file.express");

        if (file_express == "1") {
          expressflag = 1;
        }

        int icreationsubgroup = -1;
        XrdOucString creationspace = pOpaque->Get("mgm.file.desiredspace");

        if (pOpaque->Get("mgm.file.desiredsubgroup")) {
          icreationsubgroup = atoi(pOpaque->Get("mgm.file.desiredsubgroup"));
        }

        eos::common::RWMutexReadLock ns_rd_lock(gOFS->eosViewRWMutex);

        // Reference by fid+fsid
        if ((spath.beginswith("fid:") || (spath.beginswith("fxid:")))) {
          WAIT_BOOT;
          unsigned long long fid = Resolver::retrieveFileIdentifier(
                                     spath).getUnderlyingUInt64();

          try {
            fmd = gOFS->eosFileService->getFileMD(fid);
          } catch (eos::MDException& e) {
            errno = e.getErrno();
            stdErr = "error: cannot retrieve file meta data - ";
            stdErr += e.getMessage().str().c_str();
            eos_debug("caught exception %d %s\n",
                      e.getErrno(),
                      e.getMessage().str().c_str());
          }
        } else {
          // Reference by path
          try {
            fmd = gOFS->eosView->getFile(spath.c_str());
          } catch (eos::MDException& e) {
            errno = e.getErrno();
            stdErr = "error: cannot retrieve file meta data - ";
            stdErr += e.getMessage().str().c_str();
            eos_debug("caught exception %d %s\n",
                      e.getErrno(),
                      e.getMessage().str().c_str());
          }
        }

        XrdOucString space = "default";
        XrdOucString refspace = "";
        unsigned int forcedsubgroup = 0;

        if (fmd) {
          unsigned long long fid = fmd->getId();
          ns_rd_lock.Release();
          //-------------------------------------------

          // Check if that is a replica layout at all
          if (eos::common::LayoutId::GetLayoutType(fmd->getLayoutId()) ==
              eos::common::LayoutId::kReplica) {
            // Check the configured and available replicas
            XrdOucString sizestring;
            eos::IFileMD::LocationVector::const_iterator lociter;
            int nreplayout = eos::common::LayoutId::GetStripeNumber(fmd->getLayoutId()) + 1;
            int nrep = (int) fmd->getNumLocation();
            int nreponline = 0;
            int ngroupmix = 0;
            eos::IFileMD::LocationVector loc_vect = fmd->getLocations();
            // Give priority to healthy file systems during scheduling
            std::vector<unsigned int> sourcefs;

            for (lociter = loc_vect.begin(); lociter != loc_vect.end(); ++lociter) {
              // ignore filesystem id 0
              if (!(*lociter)) {
                eos_err("msg=\"file with filesystem id 0\" fxid=%08llx", fmd->getId());
                continue;
              }

              eos::common::RWMutexReadLock fs_rd_lock(FsView::gFsView.ViewMutex);
              FileSystem* filesystem = FsView::gFsView.mIdView.lookupByID(*lociter);

              if (filesystem) {
                eos::common::FileSystem::fs_snapshot_t snapshot;
                filesystem->SnapShotFileSystem(snapshot, true);
                // Remember the spacename
                space = snapshot.mSpace.c_str();

                if (!refspace.length()) {
                  refspace = space;
                } else {
                  if (space != refspace) {
                    ngroupmix++;
                    continue;
                  }
                }

                forcedsubgroup = snapshot.mGroupIndex;

                if ((snapshot.mConfigStatus > eos::common::ConfigStatus::kDrain) &&
                    (snapshot.mStatus == eos::common::BootStatus::kBooted)) {
                  // This is an accessible replica
                  nreponline++;
                  sourcefs.insert(sourcefs.begin(), *lociter);
                } else {
                  // Give less priority to unhealthy file systems
                  sourcefs.push_back(*lociter);
                }
              }
            }

            eos_debug("path=%s nrep=%lu nrep-layout=%lu nrep-online=%lu",
                      spath.c_str(), nrep, nreplayout, nreponline);

            if (nreplayout > nreponline) {
              eos::common::RWMutexReadLock vlock(FsView::gFsView.ViewMutex);

              // Set the desired space & subgroup if provided
              if (creationspace.length()) {
                space = creationspace;
              }

              if (icreationsubgroup != -1) {
                forcedsubgroup = icreationsubgroup;
              }

              // If the space is explicitly set, we don't force into a
              // particular subgroup
              if (creationspace.length()) {
                forcedsubgroup = -1;
              }

              // We don't have enough replica's online - trigger
              // asynchronous replication
              int nnewreplicas = nreplayout - nreponline;
              eos_debug("forcedsubgroup=%d icreationsubgroup=%d",
                        forcedsubgroup, icreationsubgroup);
              // Get the location where we can read that file
              eos_debug("creating %d new replicas space=%s subgroup=%d",
                        nnewreplicas, space.c_str(), forcedsubgroup);
              // This defines the fs to use in the selectedfs vector
              unsigned long fsIndex;
              // Fill the existing locations
              std::vector<unsigned int> selectedfs;
              std::vector<unsigned int> unavailfs;
              std::vector<unsigned int> excludefs;
              std::string tried_cgi;
              // Now we just need to ask for <n> targets
              int layoutId = eos::common::LayoutId::GetId(eos::common::LayoutId::kReplica,
                             eos::common::LayoutId::kNone,
                             nnewreplicas);
              eos::common::Path cPath(spath.c_str());
              eos::IContainerMD::XAttrMap attrmap;
              gOFS->_attr_ls(cPath.GetParentPath(), *mError, *pVid, (const char*) 0, attrmap);
              eos::mgm::Scheduler::tPlctPolicy plctplcy;
              std::string targetgeotag;
              // Get placement policy
              Policy::GetPlctPolicy(spath.c_str(), attrmap, *pVid, *pOpaque,
                                    plctplcy, targetgeotag);
              // We don't know the container tag here, but we don't really
              // care since we are scheduled as root
              Scheduler::PlacementArguments plctargs;
              plctargs.alreadyused_filesystems = &sourcefs;
              plctargs.bookingsize = fmd->getSize();
              plctargs.forced_scheduling_group_index = forcedsubgroup;
              plctargs.lid = layoutId;
              plctargs.inode = (ino64_t) fmd->getId();
              plctargs.path = spath.c_str();
              plctargs.plctTrgGeotag = &targetgeotag;
              plctargs.plctpolicy = plctplcy;
              plctargs.exclude_filesystems = &excludefs;
              plctargs.selected_filesystems = &selectedfs;
              std::string spacename = space.c_str();
              plctargs.spacename = &spacename;
              plctargs.truncate = true;
              plctargs.vid = pVid;

              if (!plctargs.isValid()) {
                // there is something wrong in the arguments of file placement
                retc = EINVAL;
                stdErr += "error: invalid argument for file placement";
              } else if (!(errno = retc = Quota::FilePlacement(&plctargs))) {
                Scheduler::AccessArguments acsargs;
                acsargs.bookingsize = 0;
                acsargs.forcedspace = space.c_str();
                acsargs.fsindex = &fsIndex;
                acsargs.isRW = false;
                acsargs.lid = (unsigned long) fmd->getLayoutId();
                acsargs.inode = (ino64_t) fmd->getId();
                acsargs.locationsfs = &sourcefs;
                acsargs.tried_cgi = &tried_cgi;
                acsargs.unavailfs = &unavailfs;
                acsargs.vid = pVid;

                if (!acsargs.isValid()) {
                  // there is something wrong in the arguments of file access
                  retc = EINVAL;
                  stdErr += "error: invalid argument for file access";
                } else {
                  // We got a new replication vector
                  for (unsigned int i = 0; i < selectedfs.size(); i++) {
                    if (!(errno = Scheduler::FileAccess(&acsargs))) {
                      // This is now our source filesystem
                      unsigned int sourcefsid = sourcefs[fsIndex];

                      // stdOut += "info: replication := "; stdOut += (int) sourcefsid;
                      // stdOut += " => "; stdOut += (int)selectedfs[i]; stdOut += "\n";
                      // Add replication here
                      if (gOFS->_replicatestripe(fmd.get(), spath.c_str(),
                                                 *mError, *pVid, sourcefsid,
                                                 selectedfs[i], false, expressflag)) {
                        stdErr += "error: unable to replicate stripe ";
                        stdErr += (int) sourcefsid;
                        stdErr += " => ";
                        stdErr += (int) selectedfs[i];
                        stdErr += "\n";
                        retc = errno;
                      } else {
                        stdOut += "success: scheduled replication from source fs=";
                        stdOut += (int) sourcefsid;
                        stdOut += " => target fs=";
                        stdOut += (int) selectedfs[i];
                        stdOut += "\n";
                      }
                    } else {
                      stdErr = "error: create new replicas => no source available: ";
                      stdErr += spath;
                      stdErr += "\n";
                      retc = ENOSPC;
                    }
                  }
                }
              } else {
                stdErr = "error: create new replicas => cannot place replicas: ";
                stdErr += spath;
                stdErr += "\n";
              }
            } else {
              // we do this only if we didn't create replicas in the section before,
              // otherwise we remove replicas which have used before for new replications

              // this is magic code to adjust the number of replicas to the desired policy ;-)
              if ((nreplayout < nrep) && (!nodrop)) {
                std::vector<unsigned long> fsid2delete;
                unsigned int n2delete = nrep - nreplayout;
                // we build three views to sort the order of dropping
                std::multimap <common::ConfigStatus, int /*fsid*/> statemap;
                std::multimap <std::string /*schedgroup*/, int /*fsid*/> groupmap;
                std::multimap <std::string /*space*/, int /*fsid*/> spacemap;
                // We have too many replica's online, we drop (nrepoonline-nreplayout)
                // replicas starting with the lowest configuration state
                eos_debug("trying to drop %d replicas space=%s subgroup=%d",
                          n2delete, creationspace.c_str(), icreationsubgroup);
                // Fill the views
                eos::IFileMD::LocationVector loc_vect = fmd->getLocations();

                for (lociter = loc_vect.begin(); lociter != loc_vect.end(); ++lociter) {
                  // ignore filesystem id 0
                  if (!(*lociter)) {
                    eos_err("fsid 0 found fid=%08llx", fmd->getId());
                    continue;
                  }

                  eos::common::RWMutexReadLock lock(FsView::gFsView.ViewMutex);
                  FileSystem* filesystem = FsView::gFsView.mIdView.lookupByID(*lociter);
                  eos::common::FileSystem::fs_snapshot_t fs;

                  if (filesystem && filesystem->SnapShotFileSystem(fs, true)) {
                    unsigned int fsid = filesystem->GetId();
                    statemap.insert(std::pair<common::ConfigStatus, int>(fs.mConfigStatus, fsid));
                    groupmap.insert(std::pair<std::string, int>(fs.mGroup, fsid));
                    spacemap.insert(std::pair<std::string, int>(fs.mSpace, fsid));
                  }
                }

                if (!creationspace.length()) {
                  // there is no requirement to keep a certain space
                  for (auto sit = statemap.cbegin(); sit != statemap.cend(); ++sit) {
                    fsid2delete.push_back(sit->second);

                    // we add to the deletion vector until we have found enough replicas
                    if (fsid2delete.size() == n2delete) {
                      break;
                    }
                  }
                } else {
                  if (!icreationsubgroup) {
                    // we have only a space requirement no subgroup required
                    std::multimap <common::ConfigStatus, int> limitedstatemap;
                    std::string cspace = creationspace.c_str();

                    for (auto sit = spacemap.cbegin(); sit != spacemap.cend(); ++sit) {
                      // match the space name
                      if (sit->first != cspace) {
                        continue;
                      }

                      // we default to the highest state for safety reasons
                      common::ConfigStatus state = eos::common::ConfigStatus::kRW;

                      // get the state for each fsid matching
                      for (auto stateit = statemap.cbegin();
                           stateit != statemap.cend();
                           stateit++) {
                        if (stateit->second == sit->second) {
                          state = stateit->first;
                          break;
                        }
                      }

                      // fill the map containing only the candidates
                      limitedstatemap.insert(std::pair<common::ConfigStatus, int>(state,
                                             sit->second));
                    }

                    for (
                      auto lit = limitedstatemap.begin();
                      lit != limitedstatemap.end();
                      ++lit
                    ) {
                      fsid2delete.push_back(lit->second);

                      if (fsid2delete.size() == n2delete) {
                        break;
                      }
                    }
                  } else {
                    // we have a clear requirement on space/subgroup
                    std::multimap <common::ConfigStatus, int> limitedstatemap;
                    std::string cspace = creationspace.c_str();
                    cspace += ".";
                    cspace += icreationsubgroup;

                    for (auto sit = groupmap.begin(); sit != groupmap.end(); ++sit) {
                      // match the space name
                      if (sit->first == cspace) {
                        continue;
                      }

                      // we default to the highest state for safety reasons
                      common::ConfigStatus state = eos::common::ConfigStatus::kRW;

                      // get the state for each fsid matching
                      for (auto stateit = statemap.begin();
                           stateit != statemap.end();
                           stateit++) {
                        if (stateit->second == sit->second) {
                          state = stateit->first;
                          break;
                        }
                      }

                      // fill the map containing only the candidates
                      limitedstatemap.insert(std::pair<common::ConfigStatus, int>(state,
                                             sit->second));
                    }

                    for (auto lit = limitedstatemap.begin(); lit != limitedstatemap.end(); ++lit) {
                      fsid2delete.push_back(lit->second);

                      if (fsid2delete.size() == n2delete) {
                        break;
                      }
                    }
                  }
                }

                if (fsid2delete.size() != n2delete) {
                  // add a warning that something does not work as requested ....
                  stdErr = "warning: cannot adjust replicas according to your "
                           "requirement: space=";
                  stdErr += creationspace;
                  stdErr += " subgroup=";
                  stdErr += icreationsubgroup;
                  stdErr += "\n";
                }

                for (unsigned int i = 0; i < fsid2delete.size(); i++) {
                  if (fmd->hasLocation(fsid2delete[i])) {
                    //-------------------------------------------
                    eos::common::RWMutexWriteLock lock(gOFS->eosViewRWMutex);

                    try {
                      // we have to get again the original file meta data
                      fmd = gOFS->eosFileService->getFileMD(fid);
                      fmd->unlinkLocation(fsid2delete[i]);
                      gOFS->eosView->updateFileStore(fmd.get());
                      eos_debug("removing location %u", fsid2delete[i]);
                      stdOut += "success: dropping replica on fs=";
                      stdOut += (int) fsid2delete[i];
                      stdOut += "\n";
                    } catch (eos::MDException& e) {
                      errno = e.getErrno();
                      stdErr = "error: drop excess replicas => cannot unlink "
                               "location - ";
                      stdErr += e.getMessage().str().c_str();
                      stdErr += "\n";
                      eos_debug("caught exception %d %s\n",
                                e.getErrno(),
                                e.getMessage().str().c_str());
                    }
                  }
                }
              }
            }
          } else {
            // This is a rain layout, we try to rewrite the file using the converter
            if ((eos::common::LayoutId::GetLayoutType(fmd->getLayoutId()) ==
                 eos::common::LayoutId::kRaidDP) ||
                (eos::common::LayoutId::GetLayoutType(fmd->getLayoutId()) ==
                 eos::common::LayoutId::kArchive) ||
                (eos::common::LayoutId::GetLayoutType(fmd->getLayoutId()) ==
                 eos::common::LayoutId::kRaid6)) {
              ProcCommand Cmd;
              // rewrite the file asynchronous using the converter
              XrdOucString option = pOpaque->Get("mgm.option");
              XrdOucString info;
              info += "&mgm.cmd=file&mgm.subcmd=convert&mgm.option=rewrite&mgm.path=";
              info += spath.c_str();
              retc = Cmd.open("/proc/user", info.c_str(), *pVid, mError);
              Cmd.AddOutput(stdOut, stdErr);
              Cmd.close();
              retc = Cmd.GetRetc();
            } else {
              stdOut += "warning: no action for this layout type (neither replica nor rain)\n";
            }
          }
        } else {
          ns_rd_lock.Release();
        }
      } else {
        retc = EPERM;
        stdErr = "error: you have to take role 'root' to execute this command";
      }
    }

    // -------------------------------------------------------------------------
    // return meta data for a particular file
    // -------------------------------------------------------------------------
    if (mSubCmd == "getmdlocation") {
      cmdok = true;
      gOFS->MgmStats.Add("GetMdLocation", pVid->uid, pVid->gid, 1);
      // this returns the access urls to query local metadata information
      XrdOucString spath = pOpaque->Get("mgm.path");
      const char* inpath = spath.c_str();
      NAMESPACEMAP;
      PROC_BOUNCE_ILLEGAL_NAMES;
      PROC_BOUNCE_NOT_ALLOWED;
      spath = path;

      if (!spath.length()) {
        stdErr = "error: you have to give a path name to call 'fileinfo'";
        retc = EINVAL;
      } else {
        std::shared_ptr<eos::IFileMD> fmd;
        //-------------------------------------------
        std::string ns_path {};
        eos::common::RWMutexReadLock fs_rd_lock(FsView::gFsView.ViewMutex);
        eos::common::RWMutexReadLock ns_rd_lock(gOFS->eosViewRWMutex);

        try {
          if ((spath.beginswith("fid:") || (spath.beginswith("fxid:")))) {
            WAIT_BOOT;
            unsigned long long fid = Resolver::retrieveFileIdentifier(
                                       spath).getUnderlyingUInt64();
            // reference by fid+fsid
            //-------------------------------------------
            fmd = gOFS->eosFileService->getFileMD(fid);
          } else {
            fmd = gOFS->eosView->getFile(spath.c_str());
            ns_path = spath.c_str();
          }
        } catch (eos::MDException& e) {
          errno = e.getErrno();
          stdErr = "error: cannot retrieve file meta data - ";
          stdErr += e.getMessage().str().c_str();
          eos_debug("caught exception %d %s\n",
                    e.getErrno(),
                    e.getMessage().str().c_str());
        }

        if (!fmd) {
          retc = errno;
        } else {
          if (ns_path.empty()) {
            try {
              ns_path = gOFS->eosView->getUri(fmd.get());
            } catch (const eos::MDException& e) {
              // File is no longer attached to a cointainer put only the name
              ns_path = fmd->getName();
            }
          }

          XrdOucString sizestring;
          eos::IFileMD::LocationVector::const_iterator lociter;
          int i = 0;
          stdOut += "&";
          stdOut += "mgm.nrep=";
          stdOut += (int) fmd->getNumLocation();
          stdOut += "&";
          stdOut += "mgm.checksumtype=";
          stdOut += eos::common::LayoutId::GetChecksumString(fmd->getLayoutId());
          stdOut += "&";
          stdOut += "mgm.size=";
          stdOut +=
            eos::common::StringConversion::GetSizeString(sizestring,
                (unsigned long long) fmd->getSize());
          stdOut += "&";
          stdOut += "mgm.checksum=";
          eos::appendChecksumOnStringAsHex(fmd.get(), stdOut, 0x00, SHA256_DIGEST_LENGTH);
          stdOut += "&";
          stdOut += "mgm.stripes=";
          stdOut += (int)(eos::common::LayoutId::GetStripeNumber(fmd->getLayoutId()) + 1);
          stdOut += "&";
          eos::IFileMD::LocationVector loc_vect = fmd->getLocations();

          for (lociter = loc_vect.begin(); lociter != loc_vect.end(); ++lociter) {
            // ignore filesystem id 0
            if (!(*lociter)) {
              eos_err("fsid 0 found fid=%08llx", fmd->getId());
              continue;
            }

            eos::common::FileSystem* filesystem = FsView::gFsView.mIdView.lookupByID(
                                                    *lociter);

            if (filesystem) {
              XrdOucString host;
              std::string hostport = filesystem->GetString("hostport");
              stdOut += "mgm.replica.url";
              stdOut += i;
              stdOut += "=";
              stdOut += hostport.c_str();
              stdOut += "&";
              const std::string hex_fid = eos::common::FileId::Fid2Hex(fmd->getId());
              stdOut += "mgm.fid";
              stdOut += i;
              stdOut += "=";
              stdOut += hex_fid.c_str();
              stdOut += "&";
              stdOut += "mgm.fsid";
              stdOut += i;
              stdOut += "=";
              stdOut += (int) * lociter;
              stdOut += "&";
              stdOut += "mgm.fsbootstat";
              stdOut += i;
              stdOut += "=";
              stdOut += filesystem->GetString("stat.boot").c_str();
              stdOut += "&";
              stdOut += "mgm.fstpath";
              stdOut += i;
              stdOut += "=";
              stdOut +=
                eos::common::FileId::FidPrefix2FullPath(hex_fid.c_str(),
                    filesystem->GetPath().c_str()).c_str();
              stdOut += "&";
              stdOut += "mgm.nspath=";
              stdOut += ns_path.c_str();
              stdOut += "&";
            } else {
              stdOut += "NA&";
            }

            i++;
          }
        }
      }
    }

    // Purge versions of a file
    if (mSubCmd == "purge") {
      cmdok = true;
      XrdOucString max_count = pOpaque->Get("mgm.purge.version");
      ProcCommand Cmd;
      XrdOucString info;

      if (!max_count.length()) {
        stdErr = "error: illegal version count specified";
        retc = EINVAL;
        return SFS_OK;
      }

      // stat this file
      struct stat buf;

      if (gOFS->_stat(spath.c_str(), &buf, *mError, *pVid, "")) {
        stdErr = "error; unable to stat path=";
        stdErr += spath.c_str();
        retc = errno;
        return SFS_OK;
      }

      info = "mgm.cmd=find&mgm.find.purge.versions=";
      info += max_count;
      info += "&mgm.path=";
      eos::common::Path cPath(spath.c_str());
      info += cPath.GetParentPath();
      info += "/.sys.v#.";
      info += cPath.GetName();
      info += "/";
      info += "&mgm.option=fMS";
      retc = Cmd.open("/proc/user", info.c_str(), *pVid, mError);
      Cmd.AddOutput(stdOut, stdErr);
      Cmd.close();
    }

    // Create a new version of a file
    if (mSubCmd == "version") {
      cmdok = true;
      XrdOucString max_count = pOpaque->Get("mgm.purge.version");
      int maxversion = 0;

      if (!max_count.length()) {
        maxversion = -1;
      } else {
        maxversion = atoi(max_count.c_str());

        if (!maxversion) {
          stdErr = "error: illegal version count specified version-cnt=";
          stdErr += max_count.c_str();
          retc = EINVAL;
          return SFS_OK;
        }
      }

      struct stat buf;

      if (gOFS->_stat(spath.c_str(), &buf, *mError, *pVid, "")) {
        stdErr = "error; unable to stat path=";
        stdErr += spath.c_str();
        retc = errno;
        return SFS_OK;
      }

      // Third party copy the file to a temporary name
      ProcCommand Cmd;
      eos::common::Path atomicPath(spath.c_str());
      XrdOucString info;
      info += "&mgm.cmd=file&mgm.subcmd=copy&mgm.file.target=";
      info += atomicPath.GetAtomicPath(true);
      info += "&mgm.path=";
      info += spath.c_str();
      retc = Cmd.open("/proc/user", info.c_str(), *pVid, mError);
      Cmd.AddOutput(stdOut, stdErr);
      Cmd.close();

      if ((!Cmd.GetRetc())) {
        if (maxversion > 0) {
          XrdOucString versiondir;
          eos::common::Path cPath(spath.c_str());
          versiondir += cPath.GetParentPath();
          versiondir += "/.sys.v#.";
          versiondir += cPath.GetName();
          versiondir += "/";

          if (gOFS->PurgeVersion(versiondir.c_str(), *mError, maxversion)) {
            stdErr += "error: unable to purge versions of path=";
            stdErr += spath.c_str();
            stdErr += "\n";
            stdErr += "error: ";
            stdErr += mError->getErrText();
            retc = mError->getErrInfo();
            return SFS_OK;
          }
        }

        // Everything worked well
        stdOut = "info: created new version of '";
        stdOut += spath.c_str();
        stdOut += "'";

        if (maxversion > 0) {
          stdOut += " keeping ";
          stdOut += (int) maxversion;
          stdOut += " versions!";
        }
      }
    }

    // List or grab version(s) of a file
    if (mSubCmd == "versions") {
      cmdok = true;
      XrdOucString grab = pOpaque->Get("mgm.grab.version");

      if (grab == "-1") {
        ProcCommand Cmd;
        // list versions
        eos::common::Path vpath(spath.c_str());
        XrdOucString info;
        info += "&mgm.cmd=ls&mgm.option=-l";
        info += "&mgm.path=";
        info += vpath.GetVersionDirectory();
        Cmd.open("/proc/user", info.c_str(), *pVid, mError);
        Cmd.AddOutput(stdOut, stdErr);
        Cmd.close();
        retc = Cmd.GetRetc();

        if (retc && (retc == ENOENT)) {
          stdOut = "";
          stdErr = "error: no version exists for '";
          stdErr += spath.c_str();
          stdErr += "'";
          return SFS_OK;
        }
      } else {
        eos::common::Path vpath(spath.c_str());
        struct stat buf;
        struct stat vbuf;

        if (gOFS->_stat(spath.c_str(), &buf, *mError, *pVid, "")) {
          stdErr = "error; unable to stat path=";
          stdErr += spath.c_str();
          retc = errno;
          return SFS_OK;
        }

        // grab version
        XrdOucString versionname = pOpaque->Get("mgm.grab.version");

        if (!versionname.length()) {
          stdErr = "error: you have to provide the version you want to stage!";
          retc = EINVAL;
          return SFS_OK;
        }

        XrdOucString versionpath = vpath.GetVersionDirectory();
        versionpath += versionname;

        if (gOFS->_stat(versionpath.c_str(), &vbuf, *mError, *pVid, "")) {
          stdErr = "error: failed to stat your provided version path='";
          stdErr += versionpath;
          stdErr += "'";
          retc = errno;
          return SFS_OK;
        }

        // now stage a new version of the existing file
        XrdOucString versionedpath;

        if (gOFS->Version(eos::common::FileId::InodeToFid(buf.st_ino), *mError,
                          *pVid, -1, &versionedpath)) {
          stdErr += "error: unable to create a version of path=";
          stdErr += spath.c_str();
          stdErr += "\n";
          stdErr += "error: ";
          stdErr += mError->getErrText();
          retc = mError->getErrInfo();
          return SFS_OK;
        }

        // and stage back the desired version
        if (gOFS->rename(versionpath.c_str(), spath.c_str(), *mError, *pVid)) {
          stdErr += "error: unable to stage";
          stdErr += " '";
          stdErr += versionpath.c_str();
          stdErr += "' back to '";
          stdErr += spath.c_str();
          stdErr += "'";
          retc = errno;
          return SFS_OK;
        } else {
          {
            // Copy the xattrs of the current file to the newly restored one
            std::set<std::string> exclude_xattrs {"sys.utrace", "sys.vtrace"};
            eos::common::RWMutexReadLock ns_rd_lock(gOFS->eosViewRWMutex);
            auto versioned_fmd = gOFS->eosView->getFile(versionedpath.c_str());
            auto restored_fmd = gOFS->eosView->getFile(spath.c_str());

            if (!versioned_fmd || !restored_fmd) {
              stdErr = "error: failed to copy xattrs";
              retc = EINVAL;
              return SFS_OK;
            }

            eos::IFileMD::XAttrMap map_xattrs = versioned_fmd->getAttributes();

            for (const auto& xattr : map_xattrs) {
              if (exclude_xattrs.find(xattr.first) == exclude_xattrs.end()) {
                restored_fmd->setAttribute(xattr.first, xattr.second);
              }
            }

            gOFS->eosView->updateFileStore(restored_fmd.get());
          }
          stdOut += "success: staged '";
          stdOut += versionpath;
          stdOut += "' back to '";
          stdOut += spath.c_str();
          stdOut += "'";
          stdOut += " - the previous file is now '";
          stdOut += versionedpath;
          stdOut += ";";
        }
      }
    }
  }

  if (!cmdok) {
    stdErr = "error: don't know subcmd=";
    stdErr += mSubCmd;
    retc = EINVAL;
  }

  return SFS_OK;
}
EOSMGMNAMESPACE_END<|MERGE_RESOLUTION|>--- conflicted
+++ resolved
@@ -29,11 +29,8 @@
 #include "mgm/Macros.hh"
 #include "mgm/Policy.hh"
 #include "mgm/Stat.hh"
-<<<<<<< HEAD
 #include "mgm/convert/ConverterDriver.hh"
-=======
 #include "mgm/XattrLock.hh"
->>>>>>> aaea7fa1
 #include "common/Path.hh"
 #include "common/LayoutId.hh"
 #include "common/SecEntity.hh"
@@ -1259,75 +1256,75 @@
       bool useLayout = true;
       bool truncate = false;
       bool absorb = false;
-<<<<<<< HEAD
-=======
       bool lock = false;
       bool unlock = false;
-      time_t lifetime=86400;
-
->>>>>>> aaea7fa1
+      time_t lifetime = 86400;
       size_t size = 0;
       const char* hardlinkpath = 0;
       const char* checksuminfo = 0;
       std::string errmsg;
-      
+
       if (pOpaque->Get("mgm.file.touch.nolayout")) {
         useLayout = false;
       }
-      
+
       if (pOpaque->Get("mgm.file.touch.truncate")) {
         truncate = true;
       }
-      
+
       if (pOpaque->Get("mgm.file.touch.size")) {
         size = strtoull(pOpaque->Get("mgm.file.touch.size"), 0, 10);
       }
-      
+
       if (pOpaque->Get("mgm.file.touch.absorb")) {
         absorb = true;
       }
-      
-      char* lockop=0;
+
+      char* lockop = 0;
       char* wildcard = pOpaque->Get("mgm.file.touch.wildcard");
-      bool userwildcard=false;
-      bool appwildcard=false;
-      if (wildcard && ( std::string(wildcard) != "user" ) && ( std::string(wildcard) != "app" ) ) {
-	stdErr = "error: invalid wildcard type specified, can be only 'user' or 'app'\n";
-	retc = EINVAL;
-	return SFS_OK;
+      bool userwildcard = false;
+      bool appwildcard = false;
+
+      if (wildcard && (std::string(wildcard) != "user") &&
+          (std::string(wildcard) != "app")) {
+        stdErr = "error: invalid wildcard type specified, can be only 'user' or 'app'\n";
+        retc = EINVAL;
+        return SFS_OK;
       } else {
-	if (wildcard) {
-	  if (std::string(wildcard) == "user") {
-	    userwildcard=true;
-	  } else {
-	    appwildcard=true;
-	  }
-	}
-      }
-      if ( (lockop = pOpaque->Get("mgm.file.touch.lockop")) ) {
-	if (std::string(lockop) == "lock") {
-	  lock = true;
-	  unlock = false;
-	} else if (std::string(lockop) == "unlock") {
-	  unlock = true;
-	  lock = false;
-	} else {
-	  stdErr = "error: invalid lock operation specified - can be either 'lock' or 'unlock' '";
-	  stdErr += lockop;
-	  stdErr += "'";
-	  retc = EINVAL;
-	  return SFS_OK;
-	}
-      }
-      char* lock_lifetime=0;
-      if ( (lock_lifetime = pOpaque->Get("mgm.file.touch.lockop.lifetime")) ) {
-	lifetime = atoi(lock_lifetime);
-      }
-
-      
+        if (wildcard) {
+          if (std::string(wildcard) == "user") {
+            userwildcard = true;
+          } else {
+            appwildcard = true;
+          }
+        }
+      }
+
+      if ((lockop = pOpaque->Get("mgm.file.touch.lockop"))) {
+        if (std::string(lockop) == "lock") {
+          lock = true;
+          unlock = false;
+        } else if (std::string(lockop) == "unlock") {
+          unlock = true;
+          lock = false;
+        } else {
+          stdErr = "error: invalid lock operation specified - can be either 'lock' or 'unlock' '";
+          stdErr += lockop;
+          stdErr += "'";
+          retc = EINVAL;
+          return SFS_OK;
+        }
+      }
+
+      char* lock_lifetime = 0;
+
+      if ((lock_lifetime = pOpaque->Get("mgm.file.touch.lockop.lifetime"))) {
+        lifetime = atoi(lock_lifetime);
+      }
+
       hardlinkpath = pOpaque->Get("mgm.file.touch.hardlinkpath");
       checksuminfo = pOpaque->Get("mgm.file.touch.checksuminfo");
-      
+
       if (!spath.length()) {
         stdErr = "error: There is no file with given id! '";
         stdErr += spathid;
@@ -1347,47 +1344,52 @@
 
           retc = errno;
         } else {
-	  if (lock) {
-	    // try to set a xattr lock
-	    XattrLock applock;
-	    errno = 0;
-	    if (applock.Lock(spath.c_str(), false , lifetime, *pVid, userwildcard, appwildcard)) {
-	      stdOut += "success: created exclusive lock for '";
-	      stdOut += spath.c_str();
-	      stdOut += "'\n"; 
-	      stdOut += applock.Dump().c_str();
-	    } else {
-	      stdErr += "error: cannot get exclusive lock for '";
-	      stdErr += spath.c_str();
-	      stdErr += "'\n"; 
-	      stdErr += applock.Dump().c_str();
-	      retc = errno;
-	      return SFS_OK;
-	    }
-	  }
-	  if (unlock) {
-	    // try to unlock an xattr lock
-	    XattrLock applock;
-	    if (applock.Unlock(spath.c_str(), *pVid)) {
-	      stdOut += "success: removed exclusive lock for '";
-	      stdOut += spath.c_str();
-	      stdOut += "'\n"; 
-	      stdOut += applock.Dump().c_str();
-	    } else {
-	      if (errno == ENODATA) {
-		stdOut += "info: there was no exclusive lock for '";
-		stdOut += spath.c_str();
-		stdOut += "'\n";
-	      } else {
-		stdErr += "error: failed to remove exclusive lock for '";
-		stdErr += spath.c_str();
-		stdErr += "'\n"; 
-		stdErr += applock.Dump().c_str();
-		retc = errno;
-		return SFS_OK;
-	      }
-	    }
-	  }
+          if (lock) {
+            // try to set a xattr lock
+            XattrLock applock;
+            errno = 0;
+
+            if (applock.Lock(spath.c_str(), false , lifetime, *pVid, userwildcard,
+                             appwildcard)) {
+              stdOut += "success: created exclusive lock for '";
+              stdOut += spath.c_str();
+              stdOut += "'\n";
+              stdOut += applock.Dump().c_str();
+            } else {
+              stdErr += "error: cannot get exclusive lock for '";
+              stdErr += spath.c_str();
+              stdErr += "'\n";
+              stdErr += applock.Dump().c_str();
+              retc = errno;
+              return SFS_OK;
+            }
+          }
+
+          if (unlock) {
+            // try to unlock an xattr lock
+            XattrLock applock;
+
+            if (applock.Unlock(spath.c_str(), *pVid)) {
+              stdOut += "success: removed exclusive lock for '";
+              stdOut += spath.c_str();
+              stdOut += "'\n";
+              stdOut += applock.Dump().c_str();
+            } else {
+              if (errno == ENODATA) {
+                stdOut += "info: there was no exclusive lock for '";
+                stdOut += spath.c_str();
+                stdOut += "'\n";
+              } else {
+                stdErr += "error: failed to remove exclusive lock for '";
+                stdErr += spath.c_str();
+                stdErr += "'\n";
+                stdErr += applock.Dump().c_str();
+                retc = errno;
+                return SFS_OK;
+              }
+            }
+          }
+
           stdOut += "success: touched '";
           stdOut += spath.c_str();
           stdOut += "'";
@@ -1399,7 +1401,7 @@
         }
       }
     }
-    
+
     // -------------------------------------------------------------------------
     // fix the current state of the file layout by removing/repairing or adding
     // replica/stripes
