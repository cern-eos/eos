--- conflicted
+++ resolved
@@ -62,14 +62,15 @@
 
   eos_static_info("root=%d sudoer=%d uid=%u gid=%u", mVid.hasUid(0), mVid.sudoer,
                   mVid.uid, mVid.gid);
-
-  int mode=R_OK;
+  int mode = R_OK;
+
   if (token.permission().find("x") != std::string::npos) {
     mode |= X_OK;
   }
+
   if (token.permission().find("w") != std::string::npos) {
     mode |= W_OK;
-  } 
+  }
 
   if (token.vtoken().empty()) {
     eos_static_info("%s\n", token.vtoken().c_str());
@@ -79,120 +80,81 @@
       // we issue all the token in the world for them
     } else {
       // for user token, we only allow rwxd, nothing else;
-      for (char const &c: token.permission()) {
-	if ( (c != 'r') &&
-	     (c != 'x') &&
-	     (c != 'w') &&
-	     (c != 'd') &&
-	     (c != '!') &&
-	     (c != '+') ) {
-	  reply.set_retc(EINVAL);
-	  reply.set_std_err("error: you can only use rwx[+1]d in your permission set!");
-	  return reply;
-	}
+      for (char const& c : token.permission()) {
+        if ((c != 'r') &&
+            (c != 'x') &&
+            (c != 'w') &&
+            (c != 'd') &&
+            (c != '!') &&
+            (c != '+')) {
+          reply.set_retc(EINVAL);
+          reply.set_std_err("error: you can only use rwx[+1]d in your permission set!");
+          return reply;
+        }
       }
 
       struct stat buf;
+
       XrdOucErrInfo error;
+
       // we restrict only on-behalf of the requestor tokens
       token.set_owner(mVid.uid_string);
+
       token.set_group(mVid.gid_string);
 
       // we verify that mVid owns the path in the token
       if (token.path().back() == '/') {
-<<<<<<< HEAD
-        // tree/directory path
-        if (gOFS->_stat(token.path().c_str(), &buf, error, mVid, "", 0, false, 0) ||
-            (buf.st_uid != mVid.uid)) {
-          if (error.getErrInfo()) {
-            // stat error
-            reply.set_retc(error.getErrInfo());
-            reply.set_std_err(error.getErrText());
-            return reply;
-          } else {
-            // owner error
-            reply.set_retc(EACCES);
-            reply.set_std_err("error: you are not the owner of the path given in your request and you are not a sudoer or root!");
-            return reply;
+        if (token.allowtree()) {
+          // tree token only allowed if owner or empty tree
+          if (gOFS->_stat(token.path().c_str(), &buf, error, mVid, "", 0, false, 0) ||
+              ((buf.st_uid != mVid.uid) && (buf.st_blksize))) {
+            if (error.getErrInfo()) {
+              // stat error
+              reply.set_retc(error.getErrInfo());
+              reply.set_std_err(error.getErrText());
+              return reply;
+            } else {
+              // owner error
+              reply.set_retc(EACCES);
+              reply.set_std_err("error: you are not the owner of the path given in your request and you are not a sudoer or root!");
+              return reply;
+            }
+          }
+        } else {
+          // directory token
+          if (gOFS->_access(token.path().c_str(), mode, error, mVid, "", true)) {
+            if (errno) {
+              // return errno
+              reply.set_retc(errno);
+
+              if (errno == ENOENT) {
+                reply.set_std_err("error: path does not exist!");
+              } else {
+                reply.set_std_err("error: no permission!");
+              }
+            }
           }
         }
       } else {
         // file path
+        mode |= F_OK;
         eos::common::Path cPath(token.path().c_str());
-
-        if (gOFS->_stat(token.path().c_str(), &buf, error, mVid, "", 0, false, 0)) {
-          // file does not exist
-          if (gOFS->_stat(cPath.GetParentPath(), &buf, error, mVid, "", 0, false, 0)) {
-            // parent does not exist
-            reply.set_retc(ENOENT);
-            reply.set_std_err("error: neither the given path nor the parent path exists!");
-            return reply;
-          } else {
-            if (buf.st_uid != mVid.uid) {
-              // owner error
-              reply.set_retc(EACCES);
-              reply.set_std_err("error: you are not the owner of the parent path given in your request and you are not a sudoer or root!");
-              return reply;
+        errno = 0;
+
+        if (gOFS->_access(token.path().c_str(), R_OK, error, mVid, "", true)) {
+          if (errno) {
+            // return errno
+            reply.set_retc(errno);
+
+            if (errno == ENOENT) {
+              reply.set_std_err("error: path does not exist!");
+            } else {
+              reply.set_std_err("error: no permission!");
             }
-          }
-        } else {
-          if (buf.st_uid != mVid.uid) {
-            // owner error
-            reply.set_retc(EACCES);
-            reply.set_std_err("error: you are not the owner of the path given in your request and you are not a sudoer or root!");
+
             return reply;
           }
         }
-=======
-	if (token.allowtree()) {
-	  // tree token only allowed if owner or empty tree
-	  if (gOFS->_stat( token.path().c_str(), &buf, error, mVid, "", 0, false, 0) ||
-	      ( (buf.st_uid != mVid.uid) && (buf.st_blksize))) {
-	    if (error.getErrInfo()) {
-	      // stat error
-	      reply.set_retc(error.getErrInfo());
-	      reply.set_std_err(error.getErrText());
-	      return reply;
-	    } else {
-	      // owner error
-	      reply.set_retc(EACCES);
-	      reply.set_std_err("error: you are not the owner of the path given in your request and you are not a sudoer or root!");
-	      return reply;
-	    }
-	  }
-	} else {
-	  // directory token
-	  if (gOFS->_access( token.path().c_str(), mode, error, mVid, "", true)) {
-	    if (errno) {
-	      // return errno
-	      reply.set_retc(errno);
-	      if (errno == ENOENT) {
-		reply.set_std_err("error: path does not exist!");
-	      } else {
-		reply.set_std_err("error: no permission!");
-	      }
-	    }
-	  }
-	}
-      } else {
-	// file path
-        mode |= F_OK;
-	eos::common::Path cPath(token.path().c_str());
-	errno = 0;
-	
-	if (gOFS->_access( token.path().c_str(), R_OK, error, mVid, "", true)) {
-	  if (errno) {
-	    // return errno
-	    reply.set_retc(errno);
-	    if (errno == ENOENT) {
-	      reply.set_std_err("error: path does not exist!");
-	    } else {
-	      reply.set_std_err("error: no permission!");
-	    }
-	    return reply;
-	  }
-	}
->>>>>>> aaea7fa1
       }
     }
   }
