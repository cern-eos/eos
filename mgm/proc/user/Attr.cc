--- conflicted
+++ resolved
@@ -251,13 +251,8 @@
               }
               else
               {
-<<<<<<< HEAD
 		XrdOucString partialStdOut;
                 eos::IContainerMD::XAttrMap::const_iterator it;
-=======
-                XrdOucString partialStdOut;
-                eos::ContainerMD::XAttrMap::const_iterator it;
->>>>>>> e9f20629
                 if (option == "r")
                 {
                   stdOut += foundit->first.c_str();
