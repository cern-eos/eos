// ----------------------------------------------------------------------
// File: proc/user/Attr.cc
// Author: Andreas-Joachim Peters - CERN
// ----------------------------------------------------------------------

/************************************************************************
 * EOS - the CERN Disk Storage System                                   *
 * Copyright (C) 2011 CERN/Switzerland                                  *
 *                                                                      *
 * This program is free software: you can redistribute it and/or modify *
 * it under the terms of the GNU General Public License as published by *
 * the Free Software Foundation, either version 3 of the License, or    *
 * (at your option) any later version.                                  *
 *                                                                      *
 * This program is distributed in the hope that it will be useful,      *
 * but WITHOUT ANY WARRANTY; without even the implied warranty of       *
 * MERCHANTABILITY or FITNESS FOR A PARTICULAR PURPOSE.  See the        *
 * GNU General Public License for more details.                         *
 *                                                                      *
 * You should have received a copy of the AGNU General Public License    *
 * along with this program.  If not, see <http://www.gnu.org/licenses/>.*
 ************************************************************************/

/*----------------------------------------------------------------------------*/
#include "mgm/ProcInterface.hh"
#include "mgm/XrdMgmOfs.hh"
#include "mgm/Access.hh"
#include "mgm/Macros.hh"

/*----------------------------------------------------------------------------*/

EOSMGMNAMESPACE_BEGIN

int
ProcCommand::Attr ()
{
  XrdOucString spath = pOpaque->Get("mgm.path");
  XrdOucString option = pOpaque->Get("mgm.option");

  const char* inpath = spath.c_str();

  NAMESPACEMAP;
  info = 0;
  if (info)info = 0; // for compiler happyness
  PROC_BOUNCE_ILLEGAL_NAMES;
  PROC_BOUNCE_NOT_ALLOWED;

  eos::common::Path cPath(path);
  spath = cPath.GetPath();

  if ((!spath.length()) ||
      ((mSubCmd != "set") && (mSubCmd != "get") && (mSubCmd != "ls") && (mSubCmd != "rm") && (mSubCmd != "fold")))
  {
    stdErr = "error: you have to give a path name to call 'attr' and one of the subcommands 'ls', 'get','rm','set', 'fold' !";
    retc = EINVAL;
  }
  else
  {
    if (((mSubCmd == "set") && ((!pOpaque->Get("mgm.attr.key")) || ((!pOpaque->Get("mgm.attr.value"))))) ||
        ((mSubCmd == "get") && ((!pOpaque->Get("mgm.attr.key")))) ||
        ((mSubCmd == "rm") && ((!pOpaque->Get("mgm.attr.key")))))
    {

      stdErr = "error: you have to provide 'mgm.attr.key' for set,get,rm and 'mgm.attr.value' for set commands!";
      retc = EINVAL;
    }
    else
    {
      retc = 0;
      XrdOucString key = pOpaque->Get("mgm.attr.key");
      XrdOucString val = pOpaque->Get("mgm.attr.value");

      while (val.replace("\"", ""))
      {
      }
      // find everything to be modified
      std::map<std::string, std::set<std::string> > found;
      std::map<std::string, std::set<std::string> >::const_iterator foundit;
      std::set<std::string>::const_iterator fileit;

      if (option == "r")
      {
        if (gOFS->_find(spath.c_str(), *mError, stdErr, *pVid, found))
        {
          stdErr += "error: unable to search in path";
          retc = errno;
        }
      }
      else
      {
        // the single dir case
        found[spath.c_str()].size();
      }

      if (!retc)
      {
        // apply to  directories starting at the highest level
        for (foundit = found.begin(); foundit != found.end(); foundit++)
        {
          {
            eos::IContainerMD::XAttrMap map;
            eos::IContainerMD::XAttrMap linkmap;

            if ((mSubCmd == "ls"))
            {
              if (gOFS->_access(foundit->first.c_str(), R_OK, *mError, *pVid, 0))
              {
                stdErr += "error: unable to get attributues  ";
                stdErr += foundit->first.c_str();
                retc = errno;
                return SFS_OK;
              }

              XrdOucString partialStdOut = "";
              if (gOFS->_attr_ls(foundit->first.c_str(), *mError, *pVid, (const char*) 0, map, true, true))
              {
                stdErr += "error: unable to list attributes of ";
                stdErr += foundit->first.c_str();
                retc = errno;
              }
              else
              {
                eos::IContainerMD::XAttrMap::const_iterator it;
                if (option == "r")
                {
                  stdOut += foundit->first.c_str();
                  stdOut += ":\n";
                }

                for (it = map.begin(); it != map.end(); ++it)
                {
                  partialStdOut += (it->first).c_str();
                  partialStdOut += "=";
                  partialStdOut += "\"";
                  partialStdOut += (it->second).c_str();
                  partialStdOut += "\"";
                  partialStdOut += "\n";
                }

                eos::common::StringConversion::SortLines(partialStdOut);
                stdOut += partialStdOut;

                if (option == "r")
                  stdOut += "\n";
              }
            }

            if (mSubCmd == "set")
            {
              if (key == "user.acl")
              {
                XrdOucString evalacl;
                // If someone wants to set a user.acl and the tag sys.eval.useracl
                // is not there, we return an error ...
                if ((pVid->uid != 0) && gOFS->_attr_get(foundit->first.c_str(),
                                                        *mError, *pVid,
                                                        (const char*) 0,
                                                        "sys.eval.useracl", evalacl))
                {
                  stdErr += "error: unable to set user.acl - the file/directory does not "
                          "evaluate user acls (sys.eval.useracl is undefined)!\n";
                  retc = EINVAL;
                  return SFS_OK;
                }
              }

              if (gOFS->_attr_set(foundit->first.c_str(), *mError, *pVid, (const char*) 0, key.c_str(), val.c_str()))
              {
                stdErr += "error: unable to set attribute in file/directory ";
                stdErr += foundit->first.c_str();
                if (mError != 0)
                {
                  stdErr += ": ";
                  stdErr += mError->getErrText();
                }
                retc = errno;
              }
              else
              {
                stdOut += "success: set attribute ";
                stdOut += key;
                stdOut += "=\"";
<<<<<<< HEAD
                XrdOucString valu64;
                XrdOucString value = val;
                eos::common::SymKey::DeBase64(val, valu64);
                stdOut += valu64.c_str();
                stdOut += "\" in directory ";
=======
                stdOut += val;
                stdOut += "\" in file/directory ";
>>>>>>> 4d69f7ab
                stdOut += foundit->first.c_str();
                stdOut += "\n";
              }
            }

            if (mSubCmd == "get")
            {
              if (gOFS->_access(foundit->first.c_str(), R_OK, *mError, *pVid, 0))
              {
                stdErr += "error: unable to get attributes of ";
                stdErr += foundit->first.c_str();
                retc = errno;
                return SFS_OK;
              }

              if (gOFS->_attr_get(foundit->first.c_str(), *mError, *pVid, (const char*) 0, key.c_str(), val))
              {
                stdErr += "error: unable to get attribute ";
                stdErr += key;
                stdErr += " in file/directory ";
                stdErr += foundit->first.c_str();
                retc = errno;
              }
              else
              {
                stdOut += key;
                stdOut += "=\"";
                stdOut += val;
                stdOut += "\"\n";
              }
            }

            if (mSubCmd == "rm")
            {
              if (gOFS->_attr_rem(foundit->first.c_str(), *mError, *pVid, (const char*) 0, key.c_str()))
              {
                stdErr += "error: unable to remove attribute '";
                stdErr += key;
                stdErr += "' in file/directory ";
                stdErr += foundit->first.c_str();
                retc = errno;
              }
              else
              {
                stdOut += "success: removed attribute '";
                stdOut += key;
                stdOut += "' from file/directory ";
                stdOut += foundit->first.c_str();
                stdOut += "\n";
              }
            }
<<<<<<< HEAD

            if (mSubCmd == "fold")
            {
              int retc = gOFS->_attr_ls(foundit->first.c_str(), *mError, *pVid, (const char*) 0, map, true, false);
              if ((!retc) && map.count("sys.attr.link"))
                retc |= gOFS->_attr_ls(map["sys.attr.link"].c_str(), *mError, *pVid, (const char*) 0, linkmap, true, true);

              if (retc)
              {
                stdErr += "error: unable to list attributes in directory ";
=======
	    
	    if (mSubCmd == "fold")
	    {
	      int retc = gOFS->_attr_ls(foundit->first.c_str(), *mError, *pVid, (const char*) 0, map, true, false);
	      if ( (!retc) && map.count("sys.attr.link"))
		retc |= gOFS->_attr_ls(map["sys.attr.link"].c_str(), *mError, *pVid, (const char*) 0, linkmap, true, true);
	      
	      if (retc)
	      {
                stdErr += "error: unable to list attributes in file/directory ";
>>>>>>> 4d69f7ab
                stdErr += foundit->first.c_str();
                retc = errno;
              }
              else
              {
		XrdOucString partialStdOut;
                eos::IContainerMD::XAttrMap::const_iterator it;
                if (option == "r")
                {
                  stdOut += foundit->first.c_str();
                  stdOut += ":\n";
                }

                for (it = map.begin(); it != map.end(); ++it)
                {
                  if (linkmap.count(it->first) &&
                      linkmap[it->first] == map[it->first])
                  {
                    if (gOFS->_attr_rem(foundit->first.c_str(), *mError, *pVid, (const char*) 0, it->first.c_str()))
                    {
                      stdErr += "error [ attr fold ] : unable to remove local attribute ";
                      stdErr += it->first.c_str();
                      stdErr += "\n";
                      retc = errno;
                    }
                    else
                    {
                      stdOut += "info [ attr fold ] : removing local attribute ";
                      stdOut += (it->first).c_str();
                      stdOut += "=";
                      stdOut += "\"";
                      stdOut += (it->second).c_str();
                      stdOut += "\"";
                      stdOut += "\n";
                    }
                  }
                }
                if (option == "r")
                  stdOut += "\n";
              }
            }
          }
        }
      }
    }
  }
  return SFS_OK;
  ;
}

EOSMGMNAMESPACE_END<|MERGE_RESOLUTION|>--- conflicted
+++ resolved
@@ -180,16 +180,8 @@
                 stdOut += "success: set attribute ";
                 stdOut += key;
                 stdOut += "=\"";
-<<<<<<< HEAD
-                XrdOucString valu64;
-                XrdOucString value = val;
-                eos::common::SymKey::DeBase64(val, valu64);
-                stdOut += valu64.c_str();
-                stdOut += "\" in directory ";
-=======
                 stdOut += val;
                 stdOut += "\" in file/directory ";
->>>>>>> 4d69f7ab
                 stdOut += foundit->first.c_str();
                 stdOut += "\n";
               }
@@ -241,8 +233,6 @@
                 stdOut += "\n";
               }
             }
-<<<<<<< HEAD
-
             if (mSubCmd == "fold")
             {
               int retc = gOFS->_attr_ls(foundit->first.c_str(), *mError, *pVid, (const char*) 0, map, true, false);
@@ -251,19 +241,7 @@
 
               if (retc)
               {
-                stdErr += "error: unable to list attributes in directory ";
-=======
-	    
-	    if (mSubCmd == "fold")
-	    {
-	      int retc = gOFS->_attr_ls(foundit->first.c_str(), *mError, *pVid, (const char*) 0, map, true, false);
-	      if ( (!retc) && map.count("sys.attr.link"))
-		retc |= gOFS->_attr_ls(map["sys.attr.link"].c_str(), *mError, *pVid, (const char*) 0, linkmap, true, true);
-	      
-	      if (retc)
-	      {
                 stdErr += "error: unable to list attributes in file/directory ";
->>>>>>> 4d69f7ab
                 stdErr += foundit->first.c_str();
                 retc = errno;
               }
