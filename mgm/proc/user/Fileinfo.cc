--- conflicted
+++ resolved
@@ -21,7 +21,6 @@
  * along with this program.  If not, see <http://www.gnu.org/licenses/>.*
  ************************************************************************/
 
-/*----------------------------------------------------------------------------*/
 #include "mgm/ProcInterface.hh"
 #include "mgm/XrdMgmOfs.hh"
 #include "mgm/Access.hh"
@@ -30,11 +29,10 @@
 #include "common/LayoutId.hh"
 #include <json/json.h>
 
-/*----------------------------------------------------------------------------*/
-
 EOSMGMNAMESPACE_BEGIN
-
-
+//------------------------------------------------------------------------------
+// Fileinfo method
+//------------------------------------------------------------------------------
 int
 ProcCommand::Fileinfo()
 {
@@ -50,60 +48,39 @@
 
   PROC_BOUNCE_ILLEGAL_NAMES;
   PROC_BOUNCE_NOT_ALLOWED;
-
   struct stat buf;
-
-  unsigned long long id=0;
-    
-  if (
-      (!spath.beginswith("inode:")) &&
+  unsigned long long id = 0;
+
+  if ((!spath.beginswith("inode:")) &&
       (!spath.beginswith("fid:")) &&
       (!spath.beginswith("fxid:")) &&
       (!spath.beginswith("pid:")) &&
-<<<<<<< HEAD
-    (!spath.beginswith("pxid:"))) {
-    if (gOFS->_stat(path, &buf, *mError, *pVid, (char*) 0)) {
-=======
-      (!spath.beginswith("pxid:")) )
-  {
-    if (gOFS->_stat(path,&buf,*mError, *pVid,  (char*) 0, (std::string*)0, false))
-    {
->>>>>>> e991efdd
+      (!spath.beginswith("pxid:"))) {
+    if (gOFS->_stat(path, &buf, *mError, *pVid, (char*) 0, (std::string*)0,
+                    false)) {
       stdErr = "error: cannot stat ";
       stdErr += path;
       stdErr += "\n";
       retc = ENOENT;
       return SFS_OK;
     }
-<<<<<<< HEAD
+
+    if (S_ISDIR(buf.st_mode)) {
+      id = buf.st_ino;
+    } else {
+      id = eos::common::FileId::InodeToFid(buf.st_ino);
+    }
   } else {
-    unsigned long long id = 0;
     XrdOucString sid = spath;
 
     if ((sid.replace("inode:", ""))) {
-=======
-    if ( S_ISDIR (buf.st_mode) )
-    {
-      id = buf.st_ino;
-    }
-    else
-    {
-      id = eos::common::FileId::InodeToFid(buf.st_ino);
-    }
-  }
-  else
-  {
-    XrdOucString sid=spath;
-    if ( (sid.replace("inode:","")) )
-    {
->>>>>>> e991efdd
       id = strtoull(sid.c_str(), 0, 10);
 
       if (id >=  eos::common::FileId::FidToInode(1)) {
         buf.st_mode = S_IFREG;
-	spath = "fid:";
-	id = eos::common::FileId::InodeToFid(id);
-	spath += eos::common::StringConversion::GetSizeString(sid, id);
+        spath = "fid:";
+        id = eos::common::FileId::InodeToFid(id);
+        spath += eos::common::StringConversion::GetSizeString(sid, id);
         path = spath.c_str();
       } else {
         buf.st_mode = S_IFDIR;
@@ -115,35 +92,28 @@
         buf.st_mode = S_IFREG;
       } else {
         buf.st_mode = S_IFDIR;
+      }
     }
   }
+
+  if (mJsonFormat) {
+    if (S_ISDIR(buf.st_mode)) {
+      return DirJSON(id, 0);
+    } else {
+      return FileJSON(id, 0);
+    }
+  } else {
+    if (S_ISDIR(buf.st_mode)) {
+      return DirInfo(path);
+    } else {
+      return FileInfo(path);
+    }
   }
-
-<<<<<<< HEAD
-  if (S_ISDIR(buf.st_mode)) {
-    return DirInfo(path);
-  } else {
-    return FileInfo(path);
-=======
-
-  if (mJsonFormat)
-  {
-    if (S_ISDIR(buf.st_mode))
-      return DirJSON(id, 0);
-    else
-      return FileJSON(id, 0);
-  }
-  else
-  {
-    if (S_ISDIR(buf.st_mode))
-      return DirInfo(path);
-    else
-      return FileInfo(path);
-  }
->>>>>>> e991efdd
 }
-}
-
+
+//------------------------------------------------------------------------------
+// Fileinfo given path
+//------------------------------------------------------------------------------
 int
 ProcCommand::FileInfo(const char* path)
 {
@@ -165,7 +135,7 @@
         fid = strtoull(spath.c_str(), 0, 16);
       }
 
-      // reference by fid+fsid
+      // reference by fid+fxid
       //-------------------------------------------
       gOFS->eosViewRWMutex.LockRead();
 
@@ -201,6 +171,10 @@
       gOFS->eosViewRWMutex.UnLockRead();
       //-------------------------------------------
     } else {
+      // Make a copy of the file metadata object
+      std::shared_ptr<eos::IFileMD> fmd_copy(fmd->clone());
+      fmd.reset();
+      // TODO (esindril): All this copying should be reviewed
       gOFS->eosViewRWMutex.UnLockRead();
       //-------------------------------------------
       XrdOucString sizestring;
@@ -208,8 +182,8 @@
       XrdOucString hexpidstring;
       bool Monitoring = false;
       bool Envformat = false;
-      eos::common::FileId::Fid2Hex(fmd->getId(), hexfidstring);
-      eos::common::FileId::Fid2Hex(fmd->getContainerId(), hexpidstring);
+      eos::common::FileId::Fid2Hex(fmd_copy->getId(), hexfidstring);
+      eos::common::FileId::Fid2Hex(fmd_copy->getContainerId(), hexpidstring);
 
       if ((option.find("-m")) != STR_NPOS) {
         Monitoring = true;
@@ -222,7 +196,7 @@
 
       if (Envformat) {
         std::string env;
-        fmd->getEnv(env);
+        fmd_copy->getEnv(env);
         stdOut += env.c_str();
         eos::common::Path cPath(spath.c_str());
         stdOut += "&container=";
@@ -255,7 +229,7 @@
 
         if ((option.find("-fid")) != STR_NPOS) {
           char fid[32];
-          snprintf(fid, 32, "%llu", (unsigned long long) fmd->getId());
+          snprintf(fid, 32, "%llu", (unsigned long long) fmd_copy->getId());
 
           if (!Monitoring) {
             stdOut += "fid:    ";
@@ -272,12 +246,12 @@
           if (!Monitoring) {
             stdOut += "size:   ";
             stdOut += eos::common::StringConversion::GetSizeString(sizestring,
-                      (unsigned long long) fmd->getSize());
+                      (unsigned long long) fmd_copy->getSize());
             stdOut += "\n";
           } else {
             stdOut += "size=";
             stdOut += eos::common::StringConversion::GetSizeString(sizestring,
-                      (unsigned long long) fmd->getSize());
+                      (unsigned long long) fmd_copy->getSize());
             stdOut += " ";
           }
         }
@@ -285,28 +259,28 @@
         if ((option.find("-checksum")) != STR_NPOS) {
           if (!Monitoring) {
             stdOut += "xstype: ";
-            stdOut += eos::common::LayoutId::GetChecksumString(fmd->getLayoutId());
+            stdOut += eos::common::LayoutId::GetChecksumString(fmd_copy->getLayoutId());
             stdOut += "\n";
             stdOut += "xs:     ";
 
             for (unsigned int i = 0;
-                 i < eos::common::LayoutId::GetChecksumLen(fmd->getLayoutId()); i++) {
+                 i < eos::common::LayoutId::GetChecksumLen(fmd_copy->getLayoutId()); i++) {
               char hb[3];
-              sprintf(hb, "%02x", (unsigned char)(fmd->getChecksum().getDataPadded(i)));
+              sprintf(hb, "%02x", (unsigned char)(fmd_copy->getChecksum().getDataPadded(i)));
               stdOut += hb;
             }
 
             stdOut += "\n";
           } else {
             stdOut += "xstype=";
-            stdOut += eos::common::LayoutId::GetChecksumString(fmd->getLayoutId());
+            stdOut += eos::common::LayoutId::GetChecksumString(fmd_copy->getLayoutId());
             stdOut += " ";
             stdOut += "xs=";
 
             for (unsigned int i = 0;
-                 i < eos::common::LayoutId::GetChecksumLen(fmd->getLayoutId()); i++) {
+                 i < eos::common::LayoutId::GetChecksumLen(fmd_copy->getLayoutId()); i++) {
               char hb[3];
-              sprintf(hb, "%02x", (unsigned char)(fmd->getChecksum().getDataPadded(i)));
+              sprintf(hb, "%02x", (unsigned char)(fmd_copy->getChecksum().getDataPadded(i)));
               stdOut += hb;
             }
 
@@ -320,42 +294,38 @@
           char mtimestring[4096];
           eos::IFileMD::ctime_t mtime;
           eos::IFileMD::ctime_t ctime;
-          fmd->getCTime(ctime);
-          fmd->getMTime(mtime);
+          fmd_copy->getCTime(ctime);
+          fmd_copy->getMTime(mtime);
           time_t filectime = (time_t) ctime.tv_sec;
           time_t filemtime = (time_t) mtime.tv_sec;
           char fid[32];
-          snprintf(fid, 32, "%llu", (unsigned long long) fmd->getId());
+          snprintf(fid, 32, "%llu", (unsigned long long) fmd_copy->getId());
           std::string etag;
           // if there is a checksum we use the checksum, otherwise we return inode+mtime
-          size_t cxlen = eos::common::LayoutId::GetChecksumLen(fmd->getLayoutId());
+          size_t cxlen = eos::common::LayoutId::GetChecksumLen(fmd_copy->getLayoutId());
 
           if (cxlen) {
             // use inode + checksum
             char setag[256];
             snprintf(setag, sizeof(setag) - 1, "%llu:",
-                     (unsigned long long)eos::common::FileId::FidToInode(fmd->getId()));
+                     (unsigned long long)eos::common::FileId::FidToInode(fmd_copy->getId()));
             etag = setag;
 
             for (unsigned int i = 0; i < cxlen; i++) {
               char hb[3];
               sprintf(hb, "%02x", (i < cxlen) ? (unsigned char)(
-                        fmd->getChecksum().getDataPadded(i)) : 0);
+                        fmd_copy->getChecksum().getDataPadded(i)) : 0);
               etag += hb;
             }
           } else {
             // use inode + mtime
             char setag[256];
             eos::IFileMD::ctime_t mtime;
-            fmd->getMTime(mtime);
+            fmd_copy->getMTime(mtime);
             time_t filemtime = (time_t) mtime.tv_sec;
-<<<<<<< HEAD
             snprintf(setag, sizeof(setag) - 1, "\"%llu:%llu\"",
-                     (unsigned long long) eos::common::FileId::FidToInode(fmd->getId()),
+                     (unsigned long long) eos::common::FileId::FidToInode(fmd_copy->getId()),
                      (unsigned long long) filemtime);
-=======
-	    snprintf(setag, sizeof (setag) - 1, "%llu:%llu", (unsigned long long) eos::common::FileId::FidToInode(fmd->getId()), (unsigned long long) filemtime);
->>>>>>> e991efdd
             etag = setag;
           }
 
@@ -364,12 +334,12 @@
             stdOut += spath;
             stdOut += "'";
             stdOut += "  Flags: ";
-            stdOut +=  eos::common::StringConversion::IntToOctal((int) fmd->getFlags(),
+            stdOut +=  eos::common::StringConversion::IntToOctal((int) fmd_copy->getFlags(),
                        4).c_str();
             stdOut += "\n";
             stdOut += "  Size: ";
             stdOut += eos::common::StringConversion::GetSizeString(sizestring,
-                      (unsigned long long) fmd->getSize());
+                      (unsigned long long) fmd_copy->getSize());
             stdOut += "\n";
             stdOut += "Modify: ";
             stdOut += ctime_r(&filemtime, mtimestring);
@@ -392,9 +362,9 @@
                       (unsigned long long) ctime.tv_nsec);
             stdOut += "\n";
             stdOut += "  CUid: ";
-            stdOut += (int) fmd->getCUid();
+            stdOut += (int) fmd_copy->getCUid();
             stdOut += " CGid: ";
-            stdOut += (int) fmd->getCGid();
+            stdOut += (int) fmd_copy->getCGid();
             stdOut += "  Fxid: ";
             stdOut += hexfidstring;
             stdOut += " ";
@@ -403,18 +373,18 @@
             stdOut += " ";
             stdOut += "   Pid: ";
             stdOut += eos::common::StringConversion::GetSizeString(sizestring,
-                      (unsigned long long) fmd->getContainerId());
+                      (unsigned long long) fmd_copy->getContainerId());
             stdOut += "   Pxid: ";
             stdOut += hexpidstring;
             stdOut += "\n";
             stdOut += "XStype: ";
-            stdOut += eos::common::LayoutId::GetChecksumString(fmd->getLayoutId());
+            stdOut += eos::common::LayoutId::GetChecksumString(fmd_copy->getLayoutId());
             stdOut += "    XS: ";
-            size_t cxlen = eos::common::LayoutId::GetChecksumLen(fmd->getLayoutId());
+            size_t cxlen = eos::common::LayoutId::GetChecksumLen(fmd_copy->getLayoutId());
 
             for (unsigned int i = 0; i < cxlen; i++) {
               char hb[3];
-              sprintf(hb, "%02x ", (unsigned char)(fmd->getChecksum().getDataPadded(i)));
+              sprintf(hb, "%02x ", (unsigned char)(fmd_copy->getChecksum().getDataPadded(i)));
               stdOut += hb;
             }
 
@@ -422,18 +392,19 @@
             stdOut += etag.c_str();
             stdOut += "\n";
             stdOut + "Layout: ";
-            stdOut += eos::common::LayoutId::GetLayoutTypeString(fmd->getLayoutId());
+            stdOut += eos::common::LayoutId::GetLayoutTypeString(fmd_copy->getLayoutId());
             stdOut += " Stripes: ";
-            stdOut += (int)(eos::common::LayoutId::GetStripeNumber(fmd->getLayoutId()) + 1);
+            stdOut += (int)(eos::common::LayoutId::GetStripeNumber(fmd_copy->getLayoutId())
+                            + 1);
             stdOut += " Blocksize: ";
-            stdOut += eos::common::LayoutId::GetBlockSizeString(fmd->getLayoutId());
+            stdOut += eos::common::LayoutId::GetBlockSizeString(fmd_copy->getLayoutId());
             stdOut += " LayoutId: ";
             XrdOucString hexlidstring;
-            eos::common::FileId::Fid2Hex(fmd->getLayoutId(), hexlidstring);
+            eos::common::FileId::Fid2Hex(fmd_copy->getLayoutId(), hexlidstring);
             stdOut += hexlidstring;
             stdOut += "\n";
             stdOut += "  #Rep: ";
-            stdOut += (int) fmd->getNumLocation();
+            stdOut += (int) fmd_copy->getNumLocation();
             stdOut += "\n";
           } else {
             stdOut = "keylength.file=";
@@ -444,7 +415,7 @@
             stdOut += " ";
             stdOut += "size=";
             stdOut += eos::common::StringConversion::GetSizeString(sizestring,
-                      (unsigned long long) fmd->getSize());
+                      (unsigned long long) fmd_copy->getSize());
             stdOut += " ";
             stdOut += "mtime=";
             stdOut += eos::common::StringConversion::GetSizeString(sizestring,
@@ -461,13 +432,13 @@
                       (unsigned long long) ctime.tv_nsec);
             stdOut += " ";
             stdOut += "mode=";
-            stdOut +=  eos::common::StringConversion::IntToOctal((int) fmd->getFlags(),
+            stdOut +=  eos::common::StringConversion::IntToOctal((int) fmd_copy->getFlags(),
                        4).c_str();
             stdOut += " ";
             stdOut += "uid=";
-            stdOut += (int) fmd->getCUid();
+            stdOut += (int) fmd_copy->getCUid();
             stdOut += " gid=";
-            stdOut += (int) fmd->getCGid();
+            stdOut += (int) fmd_copy->getCGid();
             stdOut += " ";
             stdOut += "fxid=";
             stdOut += hexfidstring;
@@ -477,25 +448,25 @@
             stdOut += " ";
             stdOut += "ino=";
             stdOut += eos::common::StringConversion::GetSizeString(sizestring,
-                      (unsigned long long) eos::common::FileId::FidToInode(fmd->getId()));
+                      (unsigned long long) eos::common::FileId::FidToInode(fmd_copy->getId()));
             stdOut += " ";
             stdOut += "pid=";
             stdOut += eos::common::StringConversion::GetSizeString(sizestring,
-                      (unsigned long long) fmd->getContainerId());
+                      (unsigned long long) fmd_copy->getContainerId());
             stdOut += " ";
             stdOut += "pxid=";
             stdOut += hexpidstring;
             stdOut += " ";
             stdOut += "xstype=";
-            stdOut += eos::common::LayoutId::GetChecksumString(fmd->getLayoutId());
+            stdOut += eos::common::LayoutId::GetChecksumString(fmd_copy->getLayoutId());
             stdOut += " ";
             stdOut += "xs=";
-            size_t cxlen = eos::common::LayoutId::GetChecksumLen(fmd->getLayoutId());
+            size_t cxlen = eos::common::LayoutId::GetChecksumLen(fmd_copy->getLayoutId());
 
             if (cxlen) {
               for (unsigned int i = 0; i < cxlen; i++) {
                 char hb[3];
-                sprintf(hb, "%02x", (unsigned char)(fmd->getChecksum().getDataPadded(i)));
+                sprintf(hb, "%02x", (unsigned char)(fmd_copy->getChecksum().getDataPadded(i)));
                 stdOut += hb;
               }
             } else {
@@ -507,23 +478,23 @@
             stdOut += etag.c_str();
             stdOut += " ";
             stdOut += "layout=";
-            stdOut += eos::common::LayoutId::GetLayoutTypeString(fmd->getLayoutId());
+            stdOut += eos::common::LayoutId::GetLayoutTypeString(fmd_copy->getLayoutId());
             stdOut += " nstripes=";
-            stdOut += (int)(eos::common::LayoutId::GetStripeNumber(fmd->getLayoutId()) + 1);
+            stdOut += (int)(eos::common::LayoutId::GetStripeNumber(fmd_copy->getLayoutId())
+                            + 1);
             stdOut += " ";
             stdOut += "lid=";
             XrdOucString hexlidstring;
-            eos::common::FileId::Fid2Hex(fmd->getLayoutId(), hexlidstring);
+            eos::common::FileId::Fid2Hex(fmd_copy->getLayoutId(), hexlidstring);
             stdOut += hexlidstring;
             stdOut += " ";
             stdOut += "nrep=";
-            stdOut += (int) fmd->getNumLocation();
+            stdOut += (int) fmd_copy->getNumLocation();
             stdOut += " ";
           }
 
           eos::IFileMD::LocationVector::const_iterator lociter;
-          eos::IFileMD::LocationVector loc_vect = fmd->getLocations();
-
+          eos::IFileMD::LocationVector loc_vect = fmd_copy->getLocations();
           std::vector<unsigned int> selectedfs;
           std::vector<std::string> proxys;
           std::vector<std::string> firewalleps;
@@ -534,11 +505,12 @@
           Scheduler::AccessArguments acsargs;
           int i = 0;
           int schedretc = -1;
-            // ignore filesystem id 0
+
+          // ignore filesystem id 0
           for (lociter = loc_vect.begin(); lociter != loc_vect.end(); ++lociter) {
             // ignore filesystem id 0
             if (!(*lociter)) {
-              eos_err("fsid 0 found fid=%lld", fmd->getId());
+              eos_err("fsid 0 found fid=%lld", fmd_copy->getId());
               continue;
             }
 
@@ -591,7 +563,7 @@
                     filesystem->GetLongLong("filestickyproxydepth") >= 0) {
                   // we do the scheduling only once when we meet a filesystem that requires it
                   if (schedretc == -1) {
-                    acsargs.bookingsize = fmd->getSize();
+                    acsargs.bookingsize = fmd_copy->getSize();
                     acsargs.dataproxys = &proxys;
                     acsargs.firewallentpts = NULL;
                     acsargs.forcedfsid = 0;
@@ -600,13 +572,13 @@
                     acsargs.forcedspace = space.c_str();
                     acsargs.fsindex = &fsIndex;
                     acsargs.isRW = false;
-                    acsargs.lid = fmd->getLayoutId();
-                    acsargs.inode = (ino64_t) fmd->getId();
+                    acsargs.lid = fmd_copy->getLayoutId();
+                    acsargs.inode = (ino64_t) fmd_copy->getId();
                     acsargs.locationsfs = &selectedfs;
 
                     for (auto it = loc_vect.begin(); it != loc_vect.end(); it++) {
                       selectedfs.push_back(*it);
-              }
+                    }
 
                     std::string stried_cgi = "";
                     acsargs.tried_cgi = &stried_cgi;
@@ -670,7 +642,7 @@
             i++;
           }
 
-          eos::IFileMD::LocationVector unlink_vect = fmd->getUnlinkedLocations();
+          eos::IFileMD::LocationVector unlink_vect = fmd_copy->getUnlinkedLocations();
 
           for (lociter = unlink_vect.begin(); lociter != unlink_vect.end(); ++lociter) {
             if (!Monitoring) {
@@ -694,6 +666,9 @@
   return SFS_OK;
 }
 
+//------------------------------------------------------------------------------
+// DirInfo by path
+//------------------------------------------------------------------------------
 int
 ProcCommand::DirInfo(const char* path)
 {
@@ -753,14 +728,16 @@
     } else {
       size_t num_containers = dmd->getNumContainers();
       size_t num_files = dmd->getNumFiles();
+      std::shared_ptr<eos::IContainerMD> dmd_copy(dmd->clone());
+      dmd.reset();
       gOFS->eosViewRWMutex.UnLockRead();
       //-------------------------------------------
       XrdOucString sizestring;
       XrdOucString hexfidstring;
       XrdOucString hexpidstring;
       bool Monitoring = false;
-      eos::common::FileId::Fid2Hex(dmd->getId(), hexfidstring);
-      eos::common::FileId::Fid2Hex(dmd->getParentId(), hexpidstring);
+      eos::common::FileId::Fid2Hex(dmd_copy->getId(), hexfidstring);
+      eos::common::FileId::Fid2Hex(dmd_copy->getParentId(), hexpidstring);
 
       if ((option.find("-m")) != STR_NPOS) {
         Monitoring = true;
@@ -792,7 +769,7 @@
 
       if ((option.find("-fid")) != STR_NPOS) {
         char fid[32];
-        snprintf(fid, 32, "%llu", (unsigned long long) dmd->getId());
+        snprintf(fid, 32, "%llu", (unsigned long long) dmd_copy->getId());
 
         if (!Monitoring) {
           stdOut += "fid:    ";
@@ -827,26 +804,23 @@
         eos::IContainerMD::ctime_t ctime;
         eos::IContainerMD::mtime_t mtime;
         eos::IContainerMD::tmtime_t tmtime;
-        dmd->getCTime(ctime);
-        dmd->getMTime(mtime);
-        dmd->getTMTime(tmtime);
+        dmd_copy->getCTime(ctime);
+        dmd_copy->getMTime(mtime);
+        dmd_copy->getTMTime(tmtime);
         //fprintf(stderr,"%lli.%lli %lli.%lli %lli.%lli\n",
-
-	//fprintf(stderr,"%llu.%llu %llu.%llu %llu.%llu\n", (unsigned long long)ctime.tv_sec,
+        //fprintf(stderr,"%llu.%llu %llu.%llu %llu.%llu\n", (unsigned long long)ctime.tv_sec,
         //        (unsigned long long)ctime.tv_nsec, (unsigned long long)mtime.tv_sec,
         //        (unsigned long long)mtime.tv_nsec, (unsigned long long)tmtime.tv_sec,
         //        (unsigned long long)tmtime.tv_sec);
-
         time_t filectime = (time_t) ctime.tv_sec;
         time_t filemtime = (time_t) mtime.tv_sec;
         time_t filetmtime = (time_t) tmtime.tv_sec;
         char fid[32];
-        snprintf(fid, 32, "%llu", (unsigned long long) dmd->getId());
+        snprintf(fid, 32, "%llu", (unsigned long long) dmd_copy->getId());
         std::string etag;
-
         char setag[256];
         snprintf(setag, sizeof(setag) - 1, "%llx:%llu.%03lu",
-                 (unsigned long long)dmd->getId(), (unsigned long long)tmtime.tv_sec,
+                 (unsigned long long)dmd_copy->getId(), (unsigned long long)tmtime.tv_sec,
                  (unsigned long)tmtime.tv_nsec / 1000000);
         etag = setag;
 
@@ -854,10 +828,10 @@
           stdOut = "  Directory: '";
           stdOut += spath;
           stdOut += "'";
-	  stdOut += "  Treesize: ";
-          stdOut += eos::common::StringConversion::GetSizeString(sizestring,
-                    (unsigned long long) dmd->getTreeSize());
-	  stdOut += "\n";
+          stdOut += "  Treesize: ";
+          stdOut += eos::common::StringConversion::GetSizeString(sizestring,
+                    (unsigned long long) dmd_copy->getTreeSize());
+          stdOut += "\n";
           stdOut += "  Container: ";
           stdOut += eos::common::StringConversion::GetSizeString(sizestring,
                     (unsigned long long)num_containers);
@@ -865,7 +839,7 @@
           stdOut += eos::common::StringConversion::GetSizeString(sizestring,
                     (unsigned long long)num_files);
           stdOut += "  Flags: ";
-          stdOut +=  eos::common::StringConversion::IntToOctal((int) dmd->getMode(),
+          stdOut +=  eos::common::StringConversion::IntToOctal((int) dmd_copy->getMode(),
                      4).c_str();
           stdOut += "\n";
           stdOut += "Modify: ";
@@ -899,9 +873,9 @@
                     (unsigned long long) tmtime.tv_nsec);
           stdOut += "\n";
           stdOut += "  CUid: ";
-          stdOut += (int) dmd->getCUid();
+          stdOut += (int) dmd_copy->getCUid();
           stdOut += " CGid: ";
-          stdOut += (int) dmd->getCGid();
+          stdOut += (int) dmd_copy->getCGid();
           stdOut += "  Fxid: ";
           stdOut += hexfidstring;
           stdOut += " ";
@@ -910,7 +884,7 @@
           stdOut += " ";
           stdOut += "   Pid: ";
           stdOut += eos::common::StringConversion::GetSizeString(sizestring,
-                    (unsigned long long) dmd->getParentId());
+                    (unsigned long long) dmd_copy->getParentId());
           stdOut += "   Pxid: ";
           stdOut += hexpidstring;
           stdOut += "\n";
@@ -924,10 +898,10 @@
           stdOut += "file=";
           stdOut += spath;
           stdOut += " ";
-	  stdOut += "treesize=";
-          stdOut += eos::common::StringConversion::GetSizeString(sizestring,
-                    (unsigned long long) dmd->getTreeSize());
-	  stdOut += " ";
+          stdOut += "treesize=";
+          stdOut += eos::common::StringConversion::GetSizeString(sizestring,
+                    (unsigned long long) dmd_copy->getTreeSize());
+          stdOut += " ";
           stdOut += "container=";
           stdOut += eos::common::StringConversion::GetSizeString(sizestring,
                     (unsigned long long)num_containers);
@@ -944,7 +918,6 @@
                     (unsigned long long) mtime.tv_nsec);
           stdOut += " ";
           stdOut += "ctime=";
-          \
           stdOut += eos::common::StringConversion::GetSizeString(sizestring,
                     (unsigned long long) ctime.tv_sec);
           stdOut += ".";
@@ -952,13 +925,13 @@
                     (unsigned long long) ctime.tv_nsec);
           stdOut += " ";
           stdOut += "mode=";
-          stdOut +=  eos::common::StringConversion::IntToOctal((int) dmd->getMode(),
+          stdOut +=  eos::common::StringConversion::IntToOctal((int) dmd_copy->getMode(),
                      4).c_str();
           stdOut += " ";
           stdOut += "uid=";
-          stdOut += (int) dmd->getCUid();
+          stdOut += (int) dmd_copy->getCUid();
           stdOut += " gid=";
-          stdOut += (int) dmd->getCGid();
+          stdOut += (int) dmd_copy->getCGid();
           stdOut += " ";
           stdOut += "fxid=";
           stdOut += hexfidstring;
@@ -971,7 +944,7 @@
           stdOut += " ";
           stdOut += "pid=";
           stdOut += eos::common::StringConversion::GetSizeString(sizestring,
-                    (unsigned long long) dmd->getParentId());
+                    (unsigned long long) dmd_copy->getParentId());
           stdOut += " ";
           stdOut += "pxid=";
           stdOut += hexpidstring;
@@ -980,7 +953,8 @@
           stdOut += etag.c_str();
           stdOut += " ";
 
-          for (auto it_attr = dmd->attributesBegin(); it_attr != dmd->attributesEnd();
+          for (auto it_attr = dmd_copy->attributesBegin();
+               it_attr != dmd_copy->attributesEnd();
                ++it_attr) {
             stdOut += "xattrn=";
             stdOut += it_attr->first.c_str();
@@ -995,35 +969,30 @@
   return SFS_OK;
 }
 
-/*----------------------------------------------------------------------------*/
+//------------------------------------------------------------------------------
+// File info in JSON format
+//------------------------------------------------------------------------------
 int
 ProcCommand::FileJSON(uint64_t fid, Json::Value* ret_json)
-/*----------------------------------------------------------------------------*/
 {
-  // fills file meta data by file id
-  eos::FileMD* fmd = 0;
-  eos::FileMD::ctime_t ctime;
-  eos::FileMD::ctime_t mtime;
-
+  std::string fullpath;
+  eos::IFileMD::ctime_t ctime;
+  eos::IFileMD::ctime_t mtime;
   eos_static_debug("fid=%llu", fid);
-
   Json::Value json;
   json["id"] = (Json::Value::UInt64)fid;
- 
-  std::string fullpath;
-
-  try
-  {
+
+  try {
     gOFS->eosViewRWMutex.LockRead();
-    fmd = gOFS->eosFileService->getFileMD(fid);
-    fullpath = gOFS->eosView->getUri(fmd);
-    eos::FileMD fmdCopy(*fmd);
-    fmd = &fmdCopy;
+    std::shared_ptr<eos::IFileMD> fmd = gOFS->eosFileService->getFileMD(fid);
+    fullpath = gOFS->eosView->getUri(fmd.get());
+    std::shared_ptr<eos::IFileMD> fmd_copy(fmd->clone());
+    fmd.reset();
     gOFS->eosViewRWMutex.UnLockRead();
-
-    fmd->getCTime(ctime);
-    fmd->getMTime(mtime);
-    
+    // TODO (esindril): All this copying should be reviewed
+    //--------------------------------------------------------------------------
+    fmd_copy->getCTime(ctime);
+    fmd_copy->getMTime(mtime);
     json["inode"] = (Json::Value::UInt64) eos::common::FileId::FidToInode(fid);
     json["ctime"] = (Json::Value::UInt64) ctime.tv_sec;
     json["ctime_ns"] = (Json::Value::UInt64) ctime.tv_nsec;
@@ -1031,153 +1000,143 @@
     json["atime_ns"] = (Json::Value::UInt64) ctime.tv_nsec;
     json["mtime"] = (Json::Value::UInt64) mtime.tv_sec;
     json["mtime_ns"] = (Json::Value::UInt64) mtime.tv_nsec;
-    json["size"] = (Json::Value::UInt64) fmd->getSize();
-    json["uid"] = fmd->getCUid();
-    json["gid"] = fmd->getCGid();
-    json["mode"] = fmd->getFlags();
+    json["size"] = (Json::Value::UInt64) fmd_copy->getSize();
+    json["uid"] = fmd_copy->getCUid();
+    json["gid"] = fmd_copy->getCGid();
+    json["mode"] = fmd_copy->getFlags();
     json["nlink"] = 1;
-    json["name"] = fmd->getName();
-
-    if (fmd->isLink())
-    {
-      json["target"] = fmd->getLink();
+    json["name"] = fmd_copy->getName();
+
+    if (fmd_copy->isLink()) {
+      json["target"] = fmd_copy->getLink();
     }
 
     Json::Value jsonxattr;
-    for ( eos::FileMD::XAttrMap::iterator it = fmd->attributesBegin();
-	  it != fmd->attributesEnd(); ++it)
-    {
+
+    for (eos::IFileMD::XAttrMap::iterator it = fmd_copy->attributesBegin();
+         it != fmd_copy->attributesEnd(); ++it) {
       jsonxattr[it->first] = it->second;
     }
 
-    if (fmd->numAttributes())
-    {
+    if (fmd_copy->numAttributes()) {
       json["xattr"] = jsonxattr;
     }
 
     Json::Value jsonfsids;
     std::set<std::string> fsHosts;
-    eos::FileMD::LocationVector::const_iterator lociter;
-    for (lociter = fmd->locationsBegin(); lociter != fmd->locationsEnd(); ++lociter)
-    {
-      // get host name for fs id                                                                           
+    eos::IFileMD::LocationVector loc_vect = fmd_copy->getLocations();
+
+    // Get host name for the fs ids
+    for (auto loc_it = loc_vect.begin(); loc_it != loc_vect.end(); ++loc_it) {
       eos::common::RWMutexReadLock lock(FsView::gFsView.ViewMutex);
       eos::common::FileSystem* filesystem = 0;
-
       Json::Value jsonfsinfo;
-      if (FsView::gFsView.mIdView.count(*lociter))
-      {
-	filesystem = FsView::gFsView.mIdView[*lociter];
-      }
-
-      if (filesystem)
-      {
-	eos::common::FileSystem::fs_snapshot_t fs;
-	if (filesystem->SnapShotFileSystem(fs, true))
-	{
-	  jsonfsinfo["host"] = fs.mHost;
-	  jsonfsinfo["fsid"] = fs.mId;
-	  jsonfsinfo["mountpoint"] = fs.mPath;
-	  jsonfsinfo["geotag"] = fs.mGeoTag;
-	  jsonfsinfo["status"] = eos::common::FileSystem::GetStatusAsString(fs.mStatus);
-	  fsHosts.insert(fs.mHost);
-	  jsonfsids.append(jsonfsinfo);
-	}
+
+      if (FsView::gFsView.mIdView.count(*loc_it)) {
+        filesystem = FsView::gFsView.mIdView[*loc_it];
+      }
+
+      if (filesystem) {
+        eos::common::FileSystem::fs_snapshot_t fs;
+
+        if (filesystem->SnapShotFileSystem(fs, true)) {
+          jsonfsinfo["host"] = fs.mHost;
+          jsonfsinfo["fsid"] = fs.mId;
+          jsonfsinfo["mountpoint"] = fs.mPath;
+          jsonfsinfo["geotag"] = fs.mGeoTag;
+          jsonfsinfo["status"] = eos::common::FileSystem::GetStatusAsString(fs.mStatus);
+          fsHosts.insert(fs.mHost);
+          jsonfsids.append(jsonfsinfo);
+        }
       }
     }
 
     json["locations"] = jsonfsids;
-
-    json["checksumtype"] = eos::common::LayoutId::GetChecksumString(fmd->getLayoutId());
-    
+    json["checksumtype"] = eos::common::LayoutId::GetChecksumString(
+                             fmd_copy->getLayoutId());
     std::string cks;
-    for (unsigned int i = 0; i < eos::common::LayoutId::GetChecksumLen(fmd->getLayoutId()); i++)
-    {
+
+    for (unsigned int i = 0;
+         i < eos::common::LayoutId::GetChecksumLen(fmd_copy->getLayoutId()); i++) {
       char hb[3];
-      sprintf(hb, "%02x", (unsigned char) (fmd->getChecksum().getDataPadded(i)));
+      sprintf(hb, "%02x", (unsigned char)(fmd_copy->getChecksum().getDataPadded(i)));
       cks += hb;
     }
+
     json["checksumvalue"] = cks;
-
     std::string etag;
     size_t cxlen = 0;
-    if ( (cxlen = eos::common::LayoutId::GetChecksumLen(fmd->getLayoutId())) )
-    {
+
+    if ((cxlen = eos::common::LayoutId::GetChecksumLen(fmd_copy->getLayoutId()))) {
       // use inode + checksum
       char setag[256];
-      snprintf(setag,sizeof(setag)-1,"%llu:", (unsigned long long)eos::common::FileId::FidToInode(fmd->getId()));
+      snprintf(setag, sizeof(setag) - 1, "%llu:",
+               (unsigned long long)eos::common::FileId::FidToInode(fmd_copy->getId()));
       etag = setag;
-      for (unsigned int i = 0; i < cxlen; i++)
-      {
-	char hb[3];
-	sprintf(hb, "%02x", (i < cxlen) ? (unsigned char) (fmd->getChecksum().getDataPadded(i)) : 0);
-	etag += hb;
-      }
-    }
-    else
-    {
+
+      for (unsigned int i = 0; i < cxlen; i++) {
+        char hb[3];
+        sprintf(hb, "%02x", (i < cxlen) ? (unsigned char)
+                (fmd_copy->getChecksum().getDataPadded(i)) : 0);
+        etag += hb;
+      }
+    } else {
       // use inode + mtime
       char setag[256];
-      eos::FileMD::ctime_t mtime;
-      fmd->getMTime(mtime);
+      eos::IFileMD::ctime_t mtime;
+      fmd_copy->getMTime(mtime);
       time_t filemtime = (time_t) mtime.tv_sec;
-      snprintf(setag, sizeof (setag) - 1, "%llu:%llu", (unsigned long long) eos::common::FileId::FidToInode(fmd->getId()), (unsigned long long) filemtime);
+      snprintf(setag, sizeof(setag) - 1, "%llu:%llu",
+               (unsigned long long) eos::common::FileId::FidToInode(fmd_copy->getId()),
+               (unsigned long long) filemtime);
       etag = setag;
     }
 
     json["etag"] = etag;
     json["path"] = fullpath;
-  }
-  catch (eos::MDException &e)
-  {
+  } catch (eos::MDException& e) {
     gOFS->eosViewRWMutex.UnLockRead();
     errno = e.getErrno();
-    eos_static_debug("caught exception %d %s\n", e.getErrno(), e.getMessage().str().c_str());
+    eos_static_debug("caught exception %d %s\n", e.getErrno(),
+                     e.getMessage().str().c_str());
     json["errc"] = errno;
     json["errmsg"] = e.getMessage().str().c_str();
   }
 
-  if (!ret_json)
-  {
+  if (!ret_json) {
     std::stringstream r;
     r << json;
     stdJson += r.str().c_str();
-  }
-  else
-  {
+  } else {
     *ret_json = json;
   }
+
   retc = 0;
   return SFS_OK;
 }
 
-/*----------------------------------------------------------------------------*/
+//------------------------------------------------------------------------------
+// Get directory info in JSON format
+//------------------------------------------------------------------------------
 int
 ProcCommand::DirJSON(uint64_t fid, Json::Value* ret_json)
 {
-  // fills dir meta data by file id
-  eos::ContainerMD* cmd = 0;
-  eos::FileMD::ctime_t ctime;
-  eos::FileMD::ctime_t mtime;
-  eos::FileMD::ctime_t tmtime;
-
+  std::string fullpath;
+  eos::IFileMD::ctime_t ctime;
+  eos::IFileMD::ctime_t mtime;
+  eos::IFileMD::ctime_t tmtime;
   eos_static_debug("fid=%llu", fid);
-
   Json::Value json;
   json["id"] = (Json::Value::UInt64)fid;
- 
-  std::string fullpath;
-
-  try
-  {
+
+  try {
     gOFS->eosViewRWMutex.LockRead();
-    cmd = gOFS->eosDirectoryService->getContainerMD(fid);
-    fullpath = gOFS->eosView->getUri(cmd);
-
+    std::shared_ptr<eos::IContainerMD> cmd =
+      gOFS->eosDirectoryService->getContainerMD(fid);
+    fullpath = gOFS->eosView->getUri(cmd.get());
     cmd->getCTime(ctime);
     cmd->getMTime(mtime);
     cmd->getTMTime(tmtime);
-    
     json["inode"] = (Json::Value::UInt64) fid;
     json["ctime"] = (Json::Value::UInt64) ctime.tv_sec;
     json["ctime_ns"] = (Json::Value::UInt64) ctime.tv_nsec;
@@ -1195,81 +1154,75 @@
     json["name"] = cmd->getName();
     json["nndirectories"] = (int)cmd->getNumContainers();
     json["nfiles"] = (int)cmd->getNumFiles();
-
-
     Json::Value chld;
 
-    if (!ret_json)
-    {
-      for ( eos::ContainerMD::FileMap::iterator it = cmd->filesBegin();
-	    it != cmd->filesEnd() ; ++it)
-      {
-	Json::Value fjson;
-	FileJSON(it->second->getId(), &fjson);
-	chld.append(fjson);
-      }
-      
-      for ( eos::ContainerMD::ContainerMap::iterator it = cmd->containersBegin();
-	    it != cmd->containersEnd(); ++it)
-      {
-	Json::Value djson;
-	DirJSON(it->second->getId(), &djson);
-	chld.append(djson);
-      }
-    }
-
-    if (cmd->getNumFiles()+ cmd->getNumContainers())
+    if (!ret_json) {
+      std::set<std::string> files_name = cmd->getNameFiles();
+
+      for (auto it = files_name.begin(); it != files_name.end(); ++it) {
+        std::shared_ptr<IFileMD> fmd = cmd->findFile(*it);
+        Json::Value fjson;
+        FileJSON(fmd->getId(), &fjson);
+        chld.append(fjson);
+      }
+
+      std::set<std::string> conts_name = cmd->getNameContainers();
+
+      for (auto it = conts_name.begin(); it != conts_name.end(); ++it) {
+        std::shared_ptr<IContainerMD> dmd = cmd->findContainer(*it);
+        Json::Value djson;
+        DirJSON(dmd->getId(), &djson);
+        chld.append(djson);
+      }
+    }
+
+    if ((cmd->getNumFiles() + cmd->getNumContainers()) != 0) {
       json["children"] = chld;
+    }
 
     Json::Value jsonxattr;
-    for ( eos::FileMD::XAttrMap::iterator it = cmd->attributesBegin();
-	  it != cmd->attributesEnd(); ++it)
-    {
+
+    for (eos::IFileMD::XAttrMap::iterator it = cmd->attributesBegin();
+         it != cmd->attributesEnd(); ++it) {
       jsonxattr[it->first] = it->second;
     }
 
-    if (cmd->numAttributes())
-    {
+    if (cmd->numAttributes()) {
       json["xattr"] = jsonxattr;
     }
 
     std::string etag;
     // use inode + mtime
     char setag[256];
-    eos::FileMD::ctime_t mtime;
+    eos::IFileMD::ctime_t mtime;
     cmd->getMTime(mtime);
     time_t filemtime = (time_t) mtime.tv_sec;
-    snprintf(setag, sizeof (setag) - 1, "%llu:%llu", (unsigned long long) eos::common::FileId::FidToInode(cmd->getId()), (unsigned long long) filemtime);
+    snprintf(setag, sizeof(setag) - 1, "%llu:%llu",
+             (unsigned long long) eos::common::FileId::FidToInode(cmd->getId()),
+             (unsigned long long) filemtime);
     etag = setag;
-
     json["etag"] = etag;
     json["path"] = fullpath;
-
     gOFS->eosViewRWMutex.UnLockRead();
-  }
-  catch (eos::MDException &e)
-  {
+  } catch (eos::MDException& e) {
     gOFS->eosViewRWMutex.UnLockRead();
     errno = e.getErrno();
-    eos_static_debug("caught exception %d %s\n", e.getErrno(), e.getMessage().str().c_str());
+    eos_static_debug("caught exception %d %s\n", e.getErrno(),
+                     e.getMessage().str().c_str());
     json["errc"] = errno;
     json["errmsg"] = e.getMessage().str().c_str();
   }
-  
-  if (!ret_json)
-  {
+
+  if (!ret_json) {
     std::stringstream r;
     r << json;
     stdJson += r.str().c_str();
     retc = 0;
-  }
-  else
-  {
+  } else {
     *ret_json = json;
   }
 
   return SFS_OK;
 }
-/*----------------------------------------------------------------------------*/
 
 EOSMGMNAMESPACE_END