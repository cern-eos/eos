--- conflicted
+++ resolved
@@ -74,18 +74,12 @@
   std::string fs = xattrs["sys.fusex.state"];
 
   if (fs.length()) {
-<<<<<<< HEAD
-    std::string b2 = fs.substr(fs.length() - 2);
-
-    if (b2 == "±") {
-      return "fuse::needsflush";
-=======
-    if (fs.length()>=1) {
-      std::string b2 = fs.substr(fs.length()-2);
+    if (fs.length() >= 1) {
+      std::string b2 = fs.substr(fs.length() - 2);
+
       if (b2 == "±") {
-	return "fuse::needsflush";
-      }
->>>>>>> eb8650d9
+        return "fuse::needsflush";
+      }
     }
 
     if (fs.back() == 'Z') {
