# @todo consider to move the variables in the global 'variable' yaml keymap, not sure it works with ever-changing content
.helm_before_script_template: &helm_before_script_template
  # Setup a KDC server, an EOS instance, and an EOS client with an eos-fusex mount
  before_script:
    - |
      chmod 600 $K8S_CONFIG
      export KUBECONFIG=$K8S_CONFIG # get access configs for the cluster
      K8S_NAMESPACE=$(echo ${CI_JOB_NAME}-${CI_JOB_ID}-${CI_PIPELINE_ID} | tr '_' '-' | tr '[:upper:]' '[:lower:]')
      kubectl config set-context --current --namespace=$K8S_NAMESPACE
      IMAGE_TAG="${BASETAG}${CI_COMMIT_TAG:-$CI_COMMIT_SHORT_SHA}"
      CLI_IMAGE_TAG="${BASETAG}${CLI_BASETAG}${CI_COMMIT_TAG:-$CI_COMMIT_SHORT_SHA}" # may be different from the server image (eg ubuntu)
      TEST_REALM=EXAMPLE.COM; TEST_ADMINPRINC_NAME=admin1; TEST_ADMINPRINC_PASSWORD=admin1; TEST_USERPRINC_NAME=eos-user; TEST_USERPRINC_PASSWORD=eos-user
    - |
      git clone https://gitlab.cern.ch/eos/kuberos
      helm repo add eos https://registry.cern.ch/chartrepo/eos
      HELM_EOS_SERVER_VERSION=0.1.0
      HELM_EOS_FUSEX_VERSION=0.1.0
    - |
      ######## KUBEROS ########
      helm install -f ./gitlab-ci/.gitlab-ci-test-helm_kuberos_values.yml kuberos ./kuberos/kuberos/ --atomic --create-namespace --namespace $K8S_NAMESPACE
      sleep 10 # kadmind not quite ready by the time the following triggers. Perform the task of the kuberos k8s Job post-install hook since here we set "admin_princ.enabled=false"
      kubectl exec kuberos-kuberos-kdc-0 -c kdc -- /usr/sbin/kadmin.local -r $TEST_REALM addprinc -pw $TEST_ADMINPRINC_PASSWORD $TEST_ADMINPRINC_NAME/admin
      kubectl exec kuberos-kuberos-kdc-0 -c kdc -- /usr/sbin/kadmin.local -r $TEST_REALM addprinc -pw $TEST_USERPRINC_PASSWORD $TEST_USERPRINC_NAME
    - |
      ######## EOS-CHARTS/SERVER ########
      helm install --wait --timeout 20m0s \
        -f ./gitlab-ci/.gitlab-ci-test-helm_server_values.yml eos eos/server \
        --version $HELM_EOS_SERVER_VERSION \
        --atomic --create-namespace --namespace $K8S_NAMESPACE \
        --set-string global.tag=$IMAGE_TAG \
        --set mgm.kerberos.adminPrinc.name=$TEST_ADMINPRINC_NAME \
        --set mgm.kerberos.adminPrinc.password=$TEST_ADMINPRINC_PASSWORD
    - |
      ######## EOS-CHARTS/FUSEX ########
      helm install -f ./gitlab-ci/.gitlab-ci-test-helm_fusex_values.yml eos-client1 eos/fusex \
        --version $HELM_EOS_FUSEX_VERSION \
        --atomic --create-namespace --namespace $K8S_NAMESPACE \
        --set-string image.tag=$CLI_IMAGE_TAG \
        --set fusex.config.eos_mgm_alias=eos-mgm.$K8S_NAMESPACE.svc.cluster.local \
        --set fusex.config.auth.sss=1 \
        --set fusex.config.auth.krb5=1
    - |
      # allow backward compatibility with our legacy k8s utilities functions
      for i in $(seq 1 8); do kubectl label pod eos-fst-$((i -1)) app=eos-fst${i}; done
      kubectl label pod eos-mgm-0 app=eos-mgm1
      kubectl label pod eos-mq-0 app=eos-mq
      kubectl label pod eos-qdb-0 app=eos-qdb
      client1_pod="$(kubectl get pods --no-headers -o custom-columns=':metadata.name' | grep 'eos-client1')"
      kubectl label pod $client1_pod app=eos-cli1
      kubectl exec eos-mgm-0 -- eos fs ls

.helm_groups_before_script_template: &helm_groups_before_script_template
  before_script:
    - |
      chmod 600 $K8S_CONFIG
      export KUBECONFIG=$K8S_CONFIG # get access configs for the cluster
      K8S_NAMESPACE=$(echo ${CI_JOB_NAME}-${CI_JOB_ID}-${CI_PIPELINE_ID} | tr '_' '-' | tr '[:upper:]' '[:lower:]')
      kubectl config set-context --current --namespace=$K8S_NAMESPACE
      IMAGE_TAG="${BASETAG}${CI_COMMIT_TAG:-$CI_COMMIT_SHORT_SHA}"
      CLI_IMAGE_TAG="${BASETAG}${CLI_BASETAG}${CI_COMMIT_TAG:-$CI_COMMIT_SHORT_SHA}" # may be different from the server image (eg ubuntu)
    - |
      helm repo add eos https://registry.cern.ch/chartrepo/eos
      HELM_EOS_SERVER_VERSION=0.1.3
    - |
      ######## EOS-CHARTS/SERVER ########
      helm install --wait --timeout 20m0s \
        -f ./gitlab-ci/.gitlab-ci-test-helm-server-multigroup-values.yml eos eos/server \
        --version $HELM_EOS_SERVER_VERSION \
        --atomic --create-namespace --namespace $K8S_NAMESPACE \
        --set-string global.tag=$IMAGE_TAG
    - |
      # allow backward compatibility with our legacy k8s utilities functions
      for i in $(seq 1 15); do kubectl label pod eos-fst-$((i -1)) app=eos-fst${i}; done
      kubectl label pod eos-mgm-0 app=eos-mgm1
      #kubectl label pod eos-mq-0 app=eos-mq Shared Pod for mgm/mq in newer releases
      kubectl label pod eos-qdb-0 app=eos-qdb


.helm_after_script_template: &helm_after_script_template
  after_script:
    - |
      chmod 600 $K8S_CONFIG
      export KUBECONFIG=$K8S_CONFIG # get access configs for the cluster
      export K8S_NAMESPACE=$(echo ${CI_JOB_NAME}-${CI_JOB_ID}-${CI_PIPELINE_ID} | tr '_' '-' | tr '[:upper:]' '[:lower:]')
      # ./eos-on-k8s/collect_logs.sh ${K8S_NAMESPACE} eos-logs-${CI_JOB_ID}/ @todo need to collect logs!
      helm uninstall eos-client1 --namespace $K8S_NAMESPACE || true
      helm uninstall eos --namespace $K8S_NAMESPACE || true
      helm uninstall kuberos --namespace $K8S_NAMESPACE || true
      kubectl delete namespace $K8S_NAMESPACE
      # Paranoid:
      # helm template eos-client1 ./eos-charts/fusex --namespace $K8S_NAMESPACE | kubectl delete -f -
      # helm template eos ./eos-charts/server --namespace $K8S_NAMESPACE | kubectl delete -f -
      # helm template kuberos ./kuberos/kuberos/ --namespace $K8S_NAMESPACE | kubectl delete -f -
      rm -rf kuberos/ eos-charts/


.helm_cbox_test_template:
  stage: test
  image: gitlab-registry.cern.ch/dss/alpine-enhanced:3.13.5
  <<: *helm_before_script_template
  script:
    # @note need to distinguish between:
    #       - 'this' shell environment, to access things like TEST_ADMINPRINC_PASSWORD : use kubectl exec ...
    #       - eos-cli1 eos-user's environment, to set KRB5CCNAME and make it source-able from his HOME : use exec_cmd (but we shall get rid of it)
    - source ./gitlab-ci/utilities_func_for_tests.sh --type k8s $K8S_NAMESPACE
    # enable converter and prepare eoshome folder, cernbox alike
    - kubectl exec eos-mgm-0 -- eos space config default space.converter=on
    - kubectl exec eos-mgm-0 -- ./eos_create_userhome.sh eos-user
    # the eos-user user gets his keytab ...
    - kubectl exec $client1_pod -- su eos-user -c "echo $TEST_ADMINPRINC_PASSWORD | kadmin -r $TEST_REALM -p $TEST_ADMINPRINC_NAME/admin ktadd -k /tmp/eos-user.keytab eos-user"
    # ... and uses it to auth. @note eos-user needs to have KRB5CCNAME set. KRB5CCNAME takes precedence over the kuberos default_ccache_name (see krb5.conf).
    - exec_cmd eos-cli1 'echo -e "export KRB5CCNAME=FILE:/tmp/krb5cc_$(id -u eos-user)" >> ~/.bashrc'
    - exec_cmd eos-cli1 'su eos-user -c "kinit eos-user -k -t /tmp/eos-user.keytab && klist"'
    # download and launch the tests
    - exec_cmd eos-cli1 'su eos-user -c "git clone https://gitlab.cern.ch/dss/eosclient-tests.git /eos/user/e/eos-user/eosclient-tests"'
    - exec_cmd eos-cli1 'su eos-user -c "cd /eos/user/e/eos-user && python2 ./eosclient-tests/run.py --workdir=/eos/user/e/eos-user regression"'
    - exec_cmd eos-cli1 'su eos-user -c "cd /eos/user/e/eos-user && python2 ./eosclient-tests/run.py --workdir=/eos/user/e/eos-user ci-eosfuse_release"'
  <<: *helm_after_script_template
  artifacts:
    when: on_failure
    expire_in: 3 days
    paths:
      - eos-logs-${CI_JOB_ID}/

helm_cbox:
  extends: .helm_cbox_test_template
  needs:
    - job: cc7_docker_image
      artifacts: false
<<<<<<< HEAD
  when: manual
=======
  allow_failure: true
>>>>>>> 7b3781ff

helm_cbox_cs8:
  extends: .helm_cbox_test_template
  variables:
    BASETAG: "cs8_"
  needs:
    - job: cs8_docker_image
      artifacts: false
  only:
    - schedules
    - tags
  allow_failure: true
  when: manual

helm_cnvrt_fsck:
  stage: test
  image: gitlab-registry.cern.ch/dss/alpine-enhanced:3.13.5
  <<: *helm_before_script_template
  script:
    - source ./gitlab-ci/utilities_func_for_tests.sh --type k8s $K8S_NAMESPACE
    - cp_to_local_cmd eos-cli1:/usr/sbin/eos-test-utils ./eos-test-utils
    # converter
    - kubectl exec eos-mgm-0 -- eos vid set membership 2 +sudo
    - kubectl exec eos-mgm-0 -- eos chmod 2777 /eos/dockertest
    - cp_to_local_cmd eos-cli1:/usr/sbin/eos-converter-test ./eos-converter-test; chmod +x eos-converter-test
    - ./eos-converter-test --type k8s $K8S_NAMESPACE
    - rm -rf eos-converter-test
    # fsck
    - cp_to_local_cmd eos-cli1:/usr/sbin/eos-fsck-test ./eos-fsck-test; chmod +x eos-fsck-test
    - ./eos-fsck-test --max-delay 600 --type k8s $K8S_NAMESPACE
    - rm -rf eos-fsck-test
    - rm -rf eos-test-utils
  <<: *helm_after_script_template
  artifacts:
    when: on_failure
    expire_in: 3 days
    paths:
      - eos-logs-${CI_JOB_ID}/
  needs:
    - job: cc7_docker_image
      artifacts: false
<<<<<<< HEAD
  when: manual
=======
  allow_failure: true
>>>>>>> 7b3781ff

.helm_fusex_test_template:
  stage: test
  image: gitlab-registry.cern.ch/dss/alpine-enhanced:3.13.5
  <<: *helm_before_script_template
  script:
    - source ./gitlab-ci/utilities_func_for_tests.sh --type k8s $K8S_NAMESPACE
    # prepare mountpoints
    - kubectl exec $client1_pod -- bash -c "sed -i \"s/eos-mgm1.eoscluster.cern.ch/eos-mgm.$K8S_NAMESPACE.svc.cluster.local/g\" /etc/eos/fuse.mount-1.conf"
    - kubectl exec $client1_pod -- bash -c "sed -i \"s/eos-mgm1.eoscluster.cern.ch/eos-mgm.$K8S_NAMESPACE.svc.cluster.local/g\" /etc/eos/fuse.mount-2.conf"
    - exec_cmd eos-cli1 'atd; at now <<< "mkdir -p /eos1/ && mount -t fuse eosxd -ofsname=mount-1 /eos1/; mkdir -p /eos2/ && mount -t fuse eosxd -ofsname=mount-2 /eos2/;"'
    - exec_cmd eos-cli1 'count=0; while [[ $count -le 10 ]] && ( [[ ! -d /eos1/dockertest/ ]] || [[ ! -d /eos2/dockertest/ ]] ); do echo "Wait for mount... $count"; (( count++ )); sleep 1; done;'
    # the eos-user user gets his keytab ...
    - kubectl exec $client1_pod -- su eos-user -c "echo $TEST_ADMINPRINC_PASSWORD | kadmin -r $TEST_REALM -p $TEST_ADMINPRINC_NAME/admin ktadd -k /tmp/eos-user.keytab eos-user"
    # ... and uses it to auth. @note eos-user needs to have KRB5CCNAME set. KRB5CCNAME takes precedence over the kuberos default_ccache_name (see krb5.conf).
    - exec_cmd eos-cli1 'echo -e "export KRB5CCNAME=FILE:/tmp/krb5cc_$(id -u eos-user)" >> ~/.bashrc'
    - exec_cmd eos-cli1 'su eos-user -c "kinit eos-user -k -t /tmp/eos-user.keytab && klist"'
    # run the fusex-benchmark test
    - kubectl exec eos-mgm-0 -- eos chmod 2777 /eos/dockertest
    - exec_cmd eos-cli1  'su eos-user -c "mkdir -p /eos1/dockertest/fusex_tests/ && cd /eos1/dockertest/fusex_tests/ && fusex-benchmark"'
    # download and launch the ci tests
    - exec_cmd eos-cli1 'git clone https://gitlab.cern.ch/dss/eosclient-tests.git'
    # @todo(esindril): run "all" tests in schedule mode once these are properly supported
    # if [[ "$CI_PIPELINE_SOURCE" == "schedule" ]];
    # then
    #   exec_cmd eos-mgm1 'eos vid add gateway "eos-cli1.eos-cli1.${K8S_NAMESPACE}.svc.cluster.local" unix';
    #   exec_cmd eos-cli1 'env EOS_FUSE_NO_ROOT_SQUASH=1 python /eosclient-tests/run.py --workdir="/eos1/dockertest /eos2/dockertest" ci';
    # fi
    # until then just run the "ci" tests
    - exec_cmd eos-cli1 'cd eosclient-tests; for n in prepare/*.sh; do /bin/bash $n prepare; done'
    - exec_cmd eos-cli1 'su eos-user -c "python2 /eosclient-tests/run.py --workdir=\"/eos1/dockertest /eos2/dockertest\" ci"'
    - exec_cmd eos-cli1 'cd eosclient-tests; for n in prepare/*.sh; do /bin/bash $n cleanup; done'
  <<: *helm_after_script_template
  artifacts:
    when: on_failure
    expire_in: 3 days
    paths:
      - eos-logs-${CI_JOB_ID}/
  allow_failure: true

helm_fusex:
  extends: .helm_fusex_test_template
  needs:
   - job: cc7_docker_image
     artifacts: false
<<<<<<< HEAD
  when: manual
=======
  allow_failure: true
>>>>>>> 7b3781ff

helm_fusex_ub_focal:
  extends: .helm_fusex_test_template
  variables:
    CLI_BASETAG: "ubuntu_focal_client_"
  needs:
    - job: cc7_docker_image
      artifacts: false
    - job: ubuntu_focal_docker_image
      artifacts: false
  only:
    - schedules
    - tags
  allow_failure: true
  retry: 1
  when: manual

helm_rtb_clone:
  stage: test
  image: gitlab-registry.cern.ch/dss/alpine-enhanced:3.13.5
  <<: *helm_before_script_template
  script:
    - source ./gitlab-ci/utilities_func_for_tests.sh --type k8s $K8S_NAMESPACE
    # prepare two further artificial mountpoints
    - kubectl exec $client1_pod -- bash -c "sed -i \"s/eos-mgm1.eoscluster.cern.ch/eos-mgm.$K8S_NAMESPACE.svc.cluster.local/g\" /etc/eos/fuse.mount-1.conf"
    - kubectl exec $client1_pod -- bash -c "sed -i \"s/eos-mgm1.eoscluster.cern.ch/eos-mgm.$K8S_NAMESPACE.svc.cluster.local/g\" /etc/eos/fuse.mount-2.conf"
    - exec_cmd eos-cli1 'atd; at now <<< "mkdir -p /eos1/ && mount -t fuse eosxd -ofsname=mount-1 /eos1/; mkdir -p /eos2/ && mount -t fuse eosxd -ofsname=mount-2 /eos2/;"'
    - exec_cmd eos-cli1 'count=0; while [[ $count -le 10 ]] && ( [[ ! -d /eos1/dockertest/ ]] || [[ ! -d /eos2/dockertest/ ]] ); do echo "Wait for mount... $count"; (( count++ )); sleep 1; done;'
    # download tests repo
    - exec_cmd eos-cli1 'git clone https://gitlab.cern.ch/dss/eosclient-tests.git'
    # run the clone test (please remember that ubuntu releases do not support 'clone' yet)
    - kubectl exec eos-mgm-0 -- eos chmod 2777 /eos/dockertest
    - exec_cmd eos-cli1 'cd /eosclient-tests; clone_tests/clone_test.sh prepare; rc=$?; exit $rc'
  <<: *helm_after_script_template
  artifacts:
    when: on_failure
    expire_in: 3 days
    paths:
      - eos-logs-${CI_JOB_ID}/
  needs:
    - job: cc7_docker_image
      artifacts: false
  allow_failure: true
  when: manual

helm_stress:
  stage: test
  image: gitlab-registry.cern.ch/dss/alpine-enhanced:3.13.5
  <<: *helm_before_script_template
  script:
    - TEST_URL=$(kubectl exec eos-mgm-0 -- hostname -f)
    - kubectl exec eos-mgm-0 -- echo -e "[grid-hammer]\nname=grid-hammer continuous builds for master\nbaseurl=http://storage-ci.web.cern.ch/storage-ci/grid-hammer/xrootd5/master/el7/x86_64/\ngpgcheck=0\nenabled=1\nprotect=1\npriority=20\n" > /etc/yum.repos.d/grid-hammer.repo
    - kubectl exec eos-mgm-0 -- yum install -y grid-hammer
    - kubectl exec eos-mgm-0 -- eos chmod 2777 /eos/dockertest
    - kubectl exec eos-mgm-0 -- hammer-runner.py --strict-exit-code 1 --gitlab --url ${TEST_URL}//eos/dockertest/hammer/ --protocols xroot --threads 1 2 10 100 --operations write stat read delete --runs 3 --nfiles 10000
  <<: *helm_after_script_template
  artifacts:
    when: on_failure
    expire_in: 3 days
    paths:
      - eos-logs-${CI_JOB_ID}/
  needs:
    - job: cc7_docker_image
      artifacts: false
  when: manual

.helm_system_test_template:
  stage: test
  image: gitlab-registry.cern.ch/dss/alpine-enhanced:3.13.5
  <<: *helm_before_script_template
  script:
    - kubectl exec eos-mgm-0 -- eos-instance-test-ci eos-mq
    - kubectl exec eos-mgm-0 -- eos chmod 2777 /eos/dockertest
    - kubectl exec eos-mgm-0 -- eos-unit-tests-with-instance -n root://localhost//eos/dockertest/
  <<: *helm_after_script_template
  artifacts:
    when: on_failure
    expire_in: 3 days
    paths:
      - eos-logs-${CI_JOB_ID}/

helm_system:
  extends: .helm_system_test_template
  needs:
    - job: cc7_docker_image
      artifacts: false
<<<<<<< HEAD
  when: manual
=======
  allow_failure: true

helm_groupdrainer:
  stage: test
  image: gitlab-registry.cern.ch/dss/alpine-enhanced:3.13.5
  <<: *helm_groups_before_script_template
  script:
    - TEST_URL=$(kubectl exec eos-mgm-0 -- hostname -f)
    - kubectl exec eos-mgm-0 -- eos chmod 2777 /eos/dockertest
    - kubectl exec eos-mgm-0 -- eos-groupdrain-test ${TEST_URL}
  <<: *helm_after_script_template
  artifacts:
    when: on_failure
    expire_in: 3 days
    paths:
      - eos-logs-${CI_JOB_ID}/
  needs:
    - job: cc7_docker_image
      artifacts: false
  # @todo(esindril) remove in eos5 once we have grid-hammer built with XRootD5
  allow_failure: true


>>>>>>> 7b3781ff

helm_system_cs8:
  extends: .helm_system_test_template
  variables:
    BASETAG: "cs8_"
  needs:
    - job: cs8_docker_image
      artifacts: false
  only:
    - schedules
    - tags
  allow_failure: true
  when: manual

# @todo Re-enable xrd_testing jobs once project ugprades to XRootD 5
# xt stands for xrd_testing. Must shorten to not hit HOST_NAME_MAX
.helm_system_xt:
  extends: .helm_system_test_template
  variables:
    BASETAG: "xrd_testing_"
  needs:
    - job: cc7_xrd_testing_docker_image
      artifacts: false
  only:
    - schedules
  allow_failure: true<|MERGE_RESOLUTION|>--- conflicted
+++ resolved
@@ -127,11 +127,7 @@
   needs:
     - job: cc7_docker_image
       artifacts: false
-<<<<<<< HEAD
-  when: manual
-=======
-  allow_failure: true
->>>>>>> 7b3781ff
+  when: manual
 
 helm_cbox_cs8:
   extends: .helm_cbox_test_template
@@ -173,11 +169,7 @@
   needs:
     - job: cc7_docker_image
       artifacts: false
-<<<<<<< HEAD
-  when: manual
-=======
-  allow_failure: true
->>>>>>> 7b3781ff
+  when: manual
 
 .helm_fusex_test_template:
   stage: test
@@ -223,11 +215,7 @@
   needs:
    - job: cc7_docker_image
      artifacts: false
-<<<<<<< HEAD
-  when: manual
-=======
-  allow_failure: true
->>>>>>> 7b3781ff
+  when: manual
 
 helm_fusex_ub_focal:
   extends: .helm_fusex_test_template
@@ -314,10 +302,7 @@
   needs:
     - job: cc7_docker_image
       artifacts: false
-<<<<<<< HEAD
-  when: manual
-=======
-  allow_failure: true
+  when: manual
 
 helm_groupdrainer:
   stage: test
@@ -338,9 +323,6 @@
       artifacts: false
   # @todo(esindril) remove in eos5 once we have grid-hammer built with XRootD5
   allow_failure: true
-
-
->>>>>>> 7b3781ff
 
 helm_system_cs8:
   extends: .helm_system_test_template
