--- conflicted
+++ resolved
@@ -537,12 +537,6 @@
         st, __ = fs.stat(url.path + "?eos.ruid=0&eos.rgid=0")
 
         if not st.ok:
-<<<<<<< HEAD
-            err_msg = "Dir={0} failed mkdir errmsg={1}".format(
-                surl, st.message.decode("utf-8"))
-            self.logger.error(err_msg)
-            raise IOError(err_msg)
-=======
             st, __ = fs.mkdir(url.path + "?eos.ruid=0&eos.rgid=0")
 
             if not st.ok:
@@ -550,7 +544,6 @@
                     surl, st.message.decode("utf-8"), st.errno, st.code)
                 self.logger.error(err_msg)
                 raise IOError(err_msg)
->>>>>>> 38d929c5
 
         # For GET operations set also the metadata
         if not self.d2t:
