// ----------------------------------------------------------------------
// File: Verify.cc
// Author: Andreas-Joachim Peters - CERN
// ----------------------------------------------------------------------

/************************************************************************
 * EOS - the CERN Disk Storage System                                   *
 * Copyright (C) 2011 CERN/Switzerland                                  *
 *                                                                      *
 * This program is free software: you can redistribute it and/or modify *
 * it under the terms of the GNU General Public License as published by *
 * the Free Software Foundation, either version 3 of the License, or    *
 * (at your option) any later version.                                  *
 *                                                                      *
 * This program is distributed in the hope that it will be useful,      *
 * but WITHOUT ANY WARRANTY; without even the implied warranty of       *
 * MERCHANTABILITY or FITNESS FOR A PARTICULAR PURPOSE.  See the        *
 * GNU General Public License for more details.                         *
 *                                                                      *
 * You should have received a copy of the GNU General Public License    *
 * along with this program.  If not, see <http://www.gnu.org/licenses/>.*
 ************************************************************************/

#define __STDC_FORMAT_MACROS
#include <inttypes.h>

/*----------------------------------------------------------------------------*/
#include "fst/storage/Storage.hh"
#include "fst/XrdFstOfs.hh"
#include "fst/XrdFstOss.hh"
#include "common/Path.hh"
/*----------------------------------------------------------------------------*/

extern eos::fst::XrdFstOss *XrdOfsOss;

EOSFSTNAMESPACE_BEGIN

/*----------------------------------------------------------------------------*/
void
Storage::Verify ()
{
  // this thread unlinks stored files
  while (1)
  {
    verificationsMutex.Lock();
    if (!verifications.size())
    {
      verificationsMutex.UnLock();
      sleep(1);
      continue;
    }

    eos::fst::Verify* verifyfile = verifications.front();
    if (verifyfile)
    {
      eos_static_debug("got %llu\n", (unsigned long long) verifyfile);
      verifications.pop();
      runningVerify = verifyfile;

      {
        XrdSysMutexHelper wLock(gOFS.OpenFidMutex);
        if (gOFS.WOpenFid[verifyfile->fsId].count(verifyfile->fId))
        {
          if (gOFS.WOpenFid[verifyfile->fsId][verifyfile->fId] > 0)
          {
            eos_static_warning("file is currently opened for writing id=%x on fs=%u - skipping verification", verifyfile->fId, verifyfile->fsId);
            verifications.push(verifyfile);
            verificationsMutex.UnLock();
            continue;
          }
        }
      }
    }
    else
    {
      eos_static_debug("got nothing");
      verificationsMutex.UnLock();
      runningVerify = 0;
      continue;
    }
    verificationsMutex.UnLock();

    eos_static_debug("verifying File Id=%x on Fs=%u", verifyfile->fId, verifyfile->fsId);
    // verify the file
    XrdOucString hexfid = "";
    eos::common::FileId::Fid2Hex(verifyfile->fId, hexfid);
    XrdOucErrInfo error;

    XrdOucString fstPath = "";

    eos::common::FileId::FidPrefix2FullPath(hexfid.c_str(), verifyfile->localPrefix.c_str(), fstPath);

    {
      FmdHelper* fMd = 0;
      fMd = gFmdDbMapHandler.GetFmd(verifyfile->fId, verifyfile->fsId, 0, 0, 0, 0, true);
      if (fMd)
      {
        // force a resync of meta data from the MGM
        // e.g. store in the WrittenFilesQueue to have it done asynchronous
        gOFS.WrittenFilesQueueMutex.Lock();
        gOFS.WrittenFilesQueue.push(fMd->fMd);
        gOFS.WrittenFilesQueueMutex.UnLock();
        delete fMd;
      }
    }

    // get current size on disk
    struct stat statinfo;
    if ((XrdOfsOss->Stat(fstPath.c_str(), &statinfo)))
    {
      eos_static_err("unable to verify file id=%x on fs=%u path=%s - stat on local disk failed", verifyfile->fId, verifyfile->fsId, fstPath.c_str());
      // if there is no file, we should not commit anything to the MGM
      verifyfile->commitSize = 0;
      verifyfile->commitChecksum = 0;
      statinfo.st_size = 0; // indicates the missing file - not perfect though
    }

    // even if the stat failed, we run this code to tag the file as is ...
    // attach meta data
    FmdHelper* fMd = 0;
    fMd = gFmdDbMapHandler.GetFmd(verifyfile->fId, verifyfile->fsId, 0, 0, 0, verifyfile->commitFmd, true);
    bool localUpdate = false;
    if (!fMd)
    {
      eos_static_err("unable to verify id=%x on fs=%u path=%s - no local MD stored", verifyfile->fId, verifyfile->fsId, fstPath.c_str());
    }
    else
    {
      if (fMd->fMd.size() != (unsigned long long) statinfo.st_size)
      {
        eos_static_err("updating file size: path=%s fid=%s fs value %llu - changelog value %llu", verifyfile->path.c_str(), hexfid.c_str(), statinfo.st_size, fMd->fMd.size());
        localUpdate = true;
      }

      if (fMd->fMd.lid() != verifyfile->lId)
      {
        eos_static_err("updating layout id: path=%s fid=%s central value %u - changelog value %u", verifyfile->path.c_str(), hexfid.c_str(), verifyfile->lId, fMd->fMd.lid());
        localUpdate = true;
      }

      if (fMd->fMd.cid() != verifyfile->cId)
      {
        eos_static_err("updating container: path=%s fid=%s central value %llu - changelog value %llu", verifyfile->path.c_str(), hexfid.c_str(), verifyfile->cId, fMd->fMd.cid());
        localUpdate = true;
      }

      // update size
      fMd->fMd.set_size(statinfo.st_size);
      fMd->fMd.set_lid(verifyfile->lId);
      fMd->fMd.set_cid(verifyfile->cId);

      // if set recalculate the checksum
      CheckSum* checksummer = ChecksumPlugins::GetChecksumObject(fMd->fMd.lid());

      unsigned long long scansize = 0;
      float scantime = 0; // is ms

      if ((checksummer) && verifyfile->computeChecksum && (!checksummer->ScanFile(fstPath.c_str(), scansize, scantime, verifyfile->verifyRate)))
      {
        eos_static_crit("cannot scan file to recalculate the checksum id=%llu on fs=%u path=%s", verifyfile->fId, verifyfile->fsId, fstPath.c_str());
      }
      else
      {
        XrdOucString sizestring;
        if (checksummer && verifyfile->computeChecksum)
          eos_static_info("rescanned checksum - size=%s time=%.02fms rate=%.02f MB/s limit=%d MB/s", eos::common::StringConversion::GetReadableSizeString(sizestring, scansize, "B"), scantime, 1.0 * scansize / 1000 / (scantime ? scantime : 99999999999999LL), verifyfile->verifyRate);

        if (checksummer && verifyfile->computeChecksum)
        {
          int checksumlen = 0;
          checksummer->GetBinChecksum(checksumlen);

          // check if the computed checksum differs from the one in the change log
          bool cxError = false;
          std::string computedchecksum = checksummer->GetHexChecksum();

          if (fMd->fMd.checksum() != computedchecksum)
            cxError = true;

          // commit the disk checksum in case of differences between the in-memory value
<<<<<<< HEAD
          if (fMd->fMd.diskchecksum != computedchecksum)
          {
            cxError = true;
=======
          if (fMd->fMd.diskchecksum() != computedchecksum)
>>>>>>> 20dc8f85
            localUpdate = true;
          }

          if (cxError)
          {
            eos_static_err("checksum invalid   : path=%s fid=%s checksum=%s stored-checksum=%s", verifyfile->path.c_str(), hexfid.c_str(), checksummer->GetHexChecksum(), fMd->fMd.checksum().c_str());
            fMd->fMd.set_checksum(computedchecksum);
            fMd->fMd.set_diskchecksum(computedchecksum);
            fMd->fMd.set_disksize(fMd->fMd.size());
            if (verifyfile->commitSize)
            {
              fMd->fMd.set_mgmsize(fMd->fMd.size());
            }

            if (verifyfile->commitChecksum)
            {
              fMd->fMd.set_mgmchecksum(computedchecksum);
            }
            localUpdate = true;
          }
          else
          {
            eos_static_info("checksum OK        : path=%s fid=%s checksum=%s", verifyfile->path.c_str(), hexfid.c_str(), checksummer->GetHexChecksum());
          }
          eos::common::Attr *attr = eos::common::Attr::OpenAttr(fstPath.c_str());
          if (attr)
          {
            // update the extended attributes
            attr->Set("user.eos.checksum", checksummer->GetBinChecksum(checksumlen), checksumlen);
            attr->Set(std::string("user.eos.checksumtype"), std::string(checksummer->GetName()));
            attr->Set("user.eos.filecxerror", "0");
            delete attr;
          }
        }

        eos::common::Path cPath(verifyfile->path.c_str());

        // commit local
        if (localUpdate && (!gFmdDbMapHandler.Commit(fMd)))
        {
          eos_static_err("unable to verify file id=%llu on fs=%u path=%s - commit to local MD storage failed", verifyfile->fId, verifyfile->fsId, fstPath.c_str());
        }
        else
        {
          if (localUpdate) eos_static_info("committed verified meta data locally id=%llu on fs=%u path=%s", verifyfile->fId, verifyfile->fsId, fstPath.c_str());

          // commit to central mgm cache, only if commitSize or commitChecksum is set
          XrdOucString capOpaqueFile = "";
          XrdOucString mTimeString = "";
          capOpaqueFile += "/?";
          capOpaqueFile += "&mgm.pcmd=commit";
          capOpaqueFile += "&mgm.verify.checksum=1";
          capOpaqueFile += "&mgm.size=";
          char filesize[1024];
          sprintf(filesize, "%" PRIu64 "", fMd->fMd.size());
          capOpaqueFile += filesize;
          capOpaqueFile += "&mgm.fid=";
          capOpaqueFile += hexfid;
          capOpaqueFile += "&mgm.path=";
          capOpaqueFile += verifyfile->path.c_str();

          if (checksummer && verifyfile->computeChecksum)
          {
            capOpaqueFile += "&mgm.checksum=";
            capOpaqueFile += checksummer->GetHexChecksum();
            if (verifyfile->commitChecksum)
            {
              capOpaqueFile += "&mgm.commit.checksum=1";
            }
          }

          if (verifyfile->commitSize)
          {
            capOpaqueFile += "&mgm.commit.size=1";
          }

          capOpaqueFile += "&mgm.mtime=";
          capOpaqueFile += eos::common::StringConversion::GetSizeString(mTimeString, (unsigned long long) fMd->fMd.mtime());
          capOpaqueFile += "&mgm.mtime_ns=";
          capOpaqueFile += eos::common::StringConversion::GetSizeString(mTimeString, (unsigned long long) fMd->fMd.mtime_ns());

          capOpaqueFile += "&mgm.add.fsid=";
          capOpaqueFile += (int) fMd->fMd.fsid();

          if (verifyfile->commitSize || verifyfile->commitChecksum)
          {
            if (localUpdate) eos_static_info("commited verified meta data centrally id=%llu on fs=%u path=%s", verifyfile->fId, verifyfile->fsId, fstPath.c_str());
            int rc = gOFS.CallManager(&error, verifyfile->path.c_str(), verifyfile->managerId.c_str(), capOpaqueFile);
            if (rc)
            {
              eos_static_err("unable to verify file id=%s fs=%u at manager %s", hexfid.c_str(), verifyfile->fsId, verifyfile->managerId.c_str());
            }
          }
        }
      }
      if (checksummer)
      {
        delete checksummer;
      }
      if (fMd)
      {
        delete fMd;
      }
    }
    runningVerify = 0;
    if (verifyfile) delete verifyfile;
  }
}

EOSFSTNAMESPACE_END

<|MERGE_RESOLUTION|>--- conflicted
+++ resolved
@@ -178,13 +178,9 @@
             cxError = true;
 
           // commit the disk checksum in case of differences between the in-memory value
-<<<<<<< HEAD
-          if (fMd->fMd.diskchecksum != computedchecksum)
+          if (fMd->fMd.diskchecksum() != computedchecksum)
           {
             cxError = true;
-=======
-          if (fMd->fMd.diskchecksum() != computedchecksum)
->>>>>>> 20dc8f85
             localUpdate = true;
           }
 
@@ -229,7 +225,7 @@
         }
         else
         {
-          if (localUpdate) eos_static_info("committed verified meta data locally id=%llu on fs=%u path=%s", verifyfile->fId, verifyfile->fsId, fstPath.c_str());
+          if (localUpdate) eos_static_info("commited verified meta data locally id=%llu on fs=%u path=%s", verifyfile->fId, verifyfile->fsId, fstPath.c_str());
 
           // commit to central mgm cache, only if commitSize or commitChecksum is set
           XrdOucString capOpaqueFile = "";
