// ----------------------------------------------------------------------
// File: Publish.cc
// Author: Andreas-Joachim Peters - CERN
// ----------------------------------------------------------------------

/************************************************************************
 * EOS - the CERN Disk Storage System                                   *
 * Copyright (C) 2011 CERN/Switzerland                                  *
 *                                                                      *
 * This program is free software: you can redistribute it and/or modify *
 * it under the terms of the GNU General Public License as published by *
 * the Free Software Foundation, either version 3 of the License, or    *
 * (at your option) any later version.                                  *
 *                                                                      *
 * This program is distributed in the hope that it will be useful,      *
 * but WITHOUT ANY WARRANTY; without even the implied warranty of       *
 * MERCHANTABILITY or FITNESS FOR A PARTICULAR PURPOSE.  See the        *
 * GNU General Public License for more details.                         *
 *                                                                      *
 * You should have received a copy of the GNU General Public License    *
 * along with this program.  If not, see <http://www.gnu.org/licenses/>.*
 ************************************************************************/

#include "fst/storage/Storage.hh"
#include "fst/XrdFstOfs.hh"
#include "fst/Config.hh"
#include "fst/txqueue/TransferQueue.hh"
#include "fst/storage/FileSystem.hh"
<<<<<<< HEAD
#include "fst/FmdDbMap.hh"
=======
#include "fst/filemd/FmdDbMap.hh"
#include "namespace/ns_quarkdb/BackendClient.hh"
>>>>>>> 1eec2045
#include "qclient/Formatting.hh"
#include "common/LinuxStat.hh"
#include "common/ShellCmd.hh"
#include "common/Timing.hh"
#include "common/IntervalStopwatch.hh"
#include "XrdVersion.hh"

XrdVERSIONINFOREF(XrdgetProtocol);

EOSFSTNAMESPACE_BEGIN

constexpr std::chrono::minutes Storage::sConsistencyTimeout;

//------------------------------------------------------------------------------
// Serialize hot files vector into std::string
// Return " " if given an empty vector, instead of "".
//
// This is to keep the entry in the hash, even if no opened files exist.
//------------------------------------------------------------------------------
static std::string HotFilesToString(
  const std::vector<eos::fst::OpenFileTracker::HotEntry>& entries)
{
  if (entries.size() == 0u) {
    return " ";
  }

  std::ostringstream ss;

  for (size_t i = 0; i < entries.size(); i++) {
    ss << entries[i].uses;
    ss << ":";
    ss << eos::common::FileId::Fid2Hex(entries[i].fid);
    ss << " ";
  }

  return ss.str();
}

//------------------------------------------------------------------------------
// Retrieve net speed
//------------------------------------------------------------------------------
static uint64_t GetNetSpeed(const std::string& tmpname)
{
  if (getenv("EOS_FST_NETWORK_SPEED")) {
    return strtoull(getenv("EOS_FST_NETWORK_SPEED"), nullptr, 10);
  }

  std::string getNetspeedCommand = SSTR(
                                     "ip route list | sed -ne '/^default/s/.*dev //p' | cut -d ' ' -f1 |"
                                     " xargs -i ethtool {} 2>&1 | grep Speed | cut -d ' ' -f2 | cut -d 'M' -f1 > "
                                     << tmpname);
  eos::common::ShellCmd scmd1(getNetspeedCommand.c_str());
  eos::common::cmd_status rc = scmd1.wait(5);
  unsigned long long netspeed = 1000000000;

  if (rc.exit_code) {
    eos_static_err("%s", "msg=\"ip route list call failed to get netspeed\"");
    return netspeed;
  }

  FILE* fnetspeed = fopen(tmpname.c_str(), "r");

  if (fnetspeed) {
    if ((fscanf(fnetspeed, "%llu", &netspeed)) == 1) {
      // we get MB as a number => convert into bytes
      netspeed *= 1000000;
      eos_static_info("ethtool:networkspeed=%.02f GB/s",
                      1.0 * netspeed / 1000000000.0);
    }

    fclose(fnetspeed);
  }

  return netspeed;
}

//------------------------------------------------------------------------------
// Retrieve uptime
//------------------------------------------------------------------------------
static std::string GetUptime(const std::string& tmpname)
{
  eos::common::ShellCmd cmd(SSTR("uptime | tr -d \"\n\" > " << tmpname));
  eos::common::cmd_status rc = cmd.wait(5);

  if (rc.exit_code) {
    eos_static_err("retrieve uptime call failed");
    return "N/A";
  }

  std::string retval;
  eos::common::StringConversion::LoadFileIntoString(tmpname.c_str(), retval);
  return retval;
}

//------------------------------------------------------------------------------
// Retrieve xrootd version
//------------------------------------------------------------------------------
static std::string GetXrootdVersion()
{
  XrdOucString v = XrdVERSIONINFOVAR(XrdgetProtocol).vStr;
  int pos = v.find(" ");

  if (pos != STR_NPOS) {
    v.erasefromstart(pos + 1);
  }

  return v.c_str();
}

//------------------------------------------------------------------------------
// Retrieve eos version
//------------------------------------------------------------------------------
static std::string GetEosVersion()
{
  return SSTR(VERSION << "-" << RELEASE);
}

//------------------------------------------------------------------------------
// Retrieve FST network interface
//------------------------------------------------------------------------------
static std::string GetNetworkInterface()
{
  if (getenv("EOS_FST_NETWORK_INTERFACE")) {
    return getenv("EOS_FST_NETWORK_INTERFACE");
  }

  return "eth0";
}

//------------------------------------------------------------------------------
// Retrieve number of TCP sockets in the system
// TODO: Change return value to integer..
//------------------------------------------------------------------------------
static std::string GetNumOfTcpSockets(const std::string& tmpname)
{
  std::string command = SSTR("cat /proc/net/tcp | wc -l | tr -d \"\n\" > " <<
                             tmpname);
  eos::common::ShellCmd cmd(command.c_str());
  eos::common::cmd_status rc = cmd.wait(5);

  if (rc.exit_code) {
    eos_static_err("%s", "msg=\"retrieve #socket call failed\"");
  }

  std::string retval;
  eos::common::StringConversion::LoadFileIntoString(tmpname.c_str(), retval);
  return retval;
}

//------------------------------------------------------------------------------
// Get statistics about this FST, used for publishing
//------------------------------------------------------------------------------
std::map<std::string, std::string>
Storage::GetFstStatistics(const std::string& tmpfile,
                          unsigned long long netspeed)
{
  eos::common::LinuxStat::linux_stat_t osstat;

  if (!eos::common::LinuxStat::GetStat(osstat)) {
    eos_crit("failed to get the memory usage information");
  }

  std::map<std::string, std::string> output;
  // Kernel version
  output["stat.sys.kernel"] = gConfig.KernelVersion.c_str();
  // Virtual memory size
  output["stat.sys.vsize"] = SSTR(osstat.vsize);
  // rss usage
  output["stat.sys.rss"] = SSTR(osstat.rss);
  // number of active threads on this machine
  output["stat.sys.threads"] = SSTR(osstat.threads);
  // eos version
  output["stat.sys.eos.version"] = GetEosVersion();
  // xrootd version
  output["stat.sys.xrootd.version"] = GetXrootdVersion();
  // adler32 of keytab
  output["stat.sys.keytab"] = gConfig.KeyTabAdler.c_str();
  // machine uptime
  output["stat.sys.uptime"] = GetUptime(tmpfile);
  // active TCP sockets
  output["stat.sys.sockets"] = GetNumOfTcpSockets(tmpfile);
  // startup time of the FST daemon
  output["stat.sys.eos.start"] = gConfig.StartDate.c_str();
  // FST geotag
  output["stat.geotag"] = gOFS.GetGeoTag();
  // http port
  output["http.port"] = SSTR(gOFS.mHttpdPort);
  // debug level
  eos::common::Logging& g_logging = eos::common::Logging::GetInstance();
  output["debug.state"] = eos::common::StringConversion::ToLower
                          (g_logging.GetPriorityString
                           (g_logging.gPriorityLevel)).c_str();
  // net info
  output["stat.net.ethratemib"] = SSTR(netspeed / (8 * 1024 * 1024));
  output["stat.net.inratemib"] = SSTR(
                                   mFstLoad.GetNetRate(GetNetworkInterface().c_str(),
                                       "rxbytes") / 1024.0 / 1024.0);
  output["stat.net.outratemib"] = SSTR(
                                    mFstLoad.GetNetRate(GetNetworkInterface().c_str(),
                                        "txbytes") / 1024.0 / 1024.0);
  // publish timestamp
  output["stat.publishtimestamp"] = SSTR(
                                      eos::common::getEpochInMilliseconds().count());
  return output;
}

//------------------------------------------------------------------------------
// open random temporary file in /tmp/
// Return value: string containing the temporary file. If opening it was
// not possible, return empty string.
//------------------------------------------------------------------------------
std::string makeTemporaryFile()
{
  char tmp_name[] = "/tmp/fst.publish.XXXXXX";
  int tmp_fd = mkstemp(tmp_name);

  if (tmp_fd == -1) {
    eos_static_crit("%s", "msg=\"failed to create temporary file!\"");
    return "";
  }

  (void) close(tmp_fd);
  return tmp_name;
}

//------------------------------------------------------------------------------
// Insert statfs info into the map
//------------------------------------------------------------------------------
static void insertStatfs(struct statfs* statfs,
                         std::map<std::string, std::string>& output)
{
  output["stat.statfs.type"] = std::to_string(statfs->f_type);
  output["stat.statfs.bsize"] = std::to_string(statfs->f_bsize);
  output["stat.statfs.blocks"] = std::to_string(statfs->f_blocks);
  output["stat.statfs.bfree"] = std::to_string(statfs->f_bfree);
  output["stat.statfs.bavail"] = std::to_string(statfs->f_bavail);
  output["stat.statfs.files"] = std::to_string(statfs->f_files);
  output["stat.statfs.ffree"] = std::to_string(statfs->f_ffree);
#ifdef __APPLE__
  output["stat.statfs.namelen"] = std::to_string(MNAMELEN);
#else
  output["stat.statfs.namelen"] = std::to_string(statfs->f_namelen);
#endif
  output["stat.statfs.freebytes"] = std::to_string(statfs->f_bfree *
                                    statfs->f_bsize);
  output["stat.statfs.usedbytes"] = std::to_string((statfs->f_blocks -
                                    statfs->f_bfree) * statfs->f_bsize);
  output["stat.statfs.filled"] = std::to_string(
                                   (double) 100.0 * ((double)(statfs->f_blocks - statfs->f_bfree) / (double)(
                                         1 + statfs->f_blocks)));
  output["stat.statfs.capacity"] = std::to_string(statfs->f_blocks *
                                   statfs->f_bsize);
  output["stat.statfs.fused"] = std::to_string(statfs->f_files - statfs->f_ffree);
}

//------------------------------------------------------------------------------
// Get statistics about this FileSystem, used for publishing
//------------------------------------------------------------------------------
std::map<std::string, std::string>
Storage::GetFsStatistics(FileSystem* fs)
{
  if (!fs) {
    eos_static_crit("asked to publish statistics for a null filesystem");
    return {};
  }

  eos::common::FileSystem::fsid_t fsid = fs->GetLocalId();

  if (!fsid) {
    // during the boot phase we can find a filesystem without ID
    eos_static_warning("asked to publish statistics for filesystem with fsid=0");
    return {};
  }

  std::map<std::string, std::string> output;

  // Publish inconsistency statistics
  if (fs->GetStatus() == eos::common::BootStatus::kBooted) {
    output = fs->CollectInconsistencyStats("stat.fsck.");
  }

  // Publish statfs
  std::unique_ptr<eos::common::Statfs> statfs = fs->GetStatfs();

  if (statfs) {
    insertStatfs(statfs->GetStatfs(), output);
  }

  // Publish stat.disk.*
  double readratemb;
  double writeratemb;
  double diskload;
  std::map<std::string, std::string> iostats;

  if (fs->getFileIOStats(iostats)) {
    readratemb = strtod(iostats["read-mb-second"].c_str(), 0);
    writeratemb = strtod(iostats["write-mb-second"].c_str(), 0);
    diskload = strtod(iostats["load"].c_str(), 0);
  } else {
    readratemb = mFstLoad.GetDiskRate(fs->GetPath().c_str(),
                                      "readSectors") * 512.0 / 1000000.0;
    writeratemb = mFstLoad.GetDiskRate(fs->GetPath().c_str(),
                                       "writeSectors") * 512.0 / 1000000.0;
    diskload = mFstLoad.GetDiskRate(fs->GetPath().c_str(),
                                    "millisIO") / 1000.0;
  }

  output["stat.disk.readratemb"] = std::to_string(readratemb);
  output["stat.disk.writeratemb"] = std::to_string(writeratemb);
  output["stat.disk.load"] = std::to_string(diskload);
  // Publish stat.health.*
  std::map<std::string, std::string> health;

  if (!fs->getHealth(health)) {
    health = mFstHealth.getDiskHealth(fs->GetPath());
  }

  output["stat.health"] = (health.count("summary") ? health["summary"].c_str() :
                           "N/A");
  // set some reasonable defaults if information is not available
  output["stat.health.indicator"] = (health.count("indicator") ?
                                     health["indicator"] : "N/A");
  output["stat.health.drives_total"] = (health.count("drives_total") ?
                                        health["drives_total"] : "1");
  output["stat.health.drives_failed"] = (health.count("drives_failed") ?
                                         health["drives_failed"] : "0");
  output["stat.health.redundancy_factor"] = (health.count("redundancy_factor") ?
      health["redundancy_factor"] : "1");
  // Publish generic statistics, related to free space and current load
  long long r_open = (long long) gOFS.openedForReading.getOpenOnFilesystem(fsid);
  long long w_open = (long long) gOFS.openedForWriting.getOpenOnFilesystem(fsid);
  output["stat.ropen"] = std::to_string(r_open);
  output["stat.wopen"] = std::to_string(w_open);

  if (gOFS.FmdOnDb()) {
    auto *fmd_handler = static_cast<FmdDbMapHandler*>(gOFS.mFmdHandler.get());
    output["stat.usedfiles"] = std::to_string(fmd_handler->GetNumFiles(fsid));
  } else if (auto kv=output.find("stat.statfs.fused");
             kv != output.end()) {
    // FIXME: Actually subtract the statfs of the .eosorphans, also count
    // checksums & scrub files!
    output["stat.usedfiles"] = kv->second;
  }

  output["stat.boot"] = fs->GetStatusAsString(fs->GetStatus());
  output["stat.geotag"] = gOFS.GetGeoTag();
  output["stat.publishtimestamp"] = std::to_string(
                                      eos::common::getEpochInMilliseconds().count());
  output["stat.balancer.running"] = std::to_string(
                                      fs->GetBalanceQueue()->GetRunningAndQueued());
  output["stat.disk.iops"] = std::to_string(fs->getIOPS());
  output["stat.disk.bw"] = std::to_string(fs->getSeqBandwidth()); // in MB
  output["stat.http.port"] = std::to_string(gOFS.mHttpdPort);
  output["stat.ropen.hotfiles"] = HotFilesToString(
                                    gOFS.openedForReading.getHotFiles(fsid, 10));
  output["stat.wopen.hotfiles"] = HotFilesToString(
                                    gOFS.openedForWriting.getHotFiles(fsid, 10));
  return output;
}

//------------------------------------------------------------------------------
// Publish statistics about the given filesystem
//------------------------------------------------------------------------------
bool Storage::PublishFsStatistics(FileSystem* fs)
{
  if (!fs) {
    eos_static_crit("%s", "msg=\"asked to publish statistics for a null fs\"");
    return false;
  }

  eos::common::FileSystem::fsid_t fsid = fs->GetLocalId();

  if (!fsid) {
    // during the boot phase we can find a filesystem without ID
    eos_static_warning("%s", "msg=\"asked to publish statistics for fsid=0\"");
    return false;
  }

  common::FileSystemUpdateBatch batch;
  std::map<std::string, std::string> fsStats = GetFsStatistics(fs);

  for (auto it = fsStats.begin(); it != fsStats.end(); it++) {
    batch.setStringTransient(it->first, it->second);
  }

  CheckFilesystemFullness(fs, fsid);
  return fs->applyBatch(batch);
}

//------------------------------------------------------------------------------
// Publish
//------------------------------------------------------------------------------
void
Storage::Publish(ThreadAssistant& assistant)
{
  eos_static_info("%s", "msg=\"publisher activated\"");
  // Get our network speed
  std::string tmp_name = makeTemporaryFile();

  if (tmp_name.empty()) {
    return;
  }

  unsigned long long netspeed = GetNetSpeed(tmp_name);
  eos_static_info("msg=\"publish networkspeed=%.02f GB/s\"",
                  1.0 * netspeed / 1000000000.0);
  // The following line acts as a barrier that prevents progress
  // until the config queue becomes known
  gConfig.getFstNodeConfigQueue("Publish");

  while (!assistant.terminationRequested()) {
    std::chrono::milliseconds randomizedReportInterval =
      gConfig.getRandomizedPublishInterval();
    common::IntervalStopwatch stopwatch(randomizedReportInterval);
    {
      // Publish with a MuxTransaction all file system changes
      eos::common::RWMutexReadLock fs_rd_lock(mFsMutex);

      if (!gOFS.ObjectManager.OpenMuxTransaction()) {
        eos_static_err("%s", "msg=\"cannot open mux transaction\"");
      } else {
        std::map<eos::fst::FileSystem*, std::future<bool>> map_futures;
        // Copy out statfs info - this could be done in parallel to speed-up

        for (const auto& elem : mFsMap) {
          auto fs = elem.second;

          if (!fs) {
            continue;
          }

          try {
            map_futures.emplace(fs, std::async(std::launch::async,
                                               &Storage::PublishFsStatistics,
                                               this, fs));
          } catch (const std::system_error& e) {
            eos_static_err("msg=\"exception while collecting fs statistics\" "
                           "fsid=%lu msg=\"%s\"", elem.first, e.what());
          }
        }

        for (auto& elem : map_futures) {
          if (elem.second.get() == false) {
            eos_static_err("msg=\"failed to publish fs stats\" fspath=%s",
                           elem.first->GetPath().c_str());
          }
        }

        auto fstStats = GetFstStatistics(tmp_name, netspeed);
        // Set node status values
        common::SharedHashLocator locator = gConfig.getNodeHashLocator("Publish");

        if (!locator.empty()) {
          mq::SharedHashWrapper hash(gOFS.mMessagingRealm.get(), locator, true, false);

          for (auto it = fstStats.begin(); it != fstStats.end(); it++) {
            hash.set(it->first, it->second);
          }
        }

        gOFS.ObjectManager.CloseMuxTransaction();
      }
    }
    std::chrono::milliseconds sleepTime = stopwatch.timeRemainingInCycle();

    if (sleepTime == std::chrono::milliseconds(0)) {
      eos_static_warning("msg=\"publisher cycle exceeded %d millisec - took %d "
                         "millisec", randomizedReportInterval.count(),
                         stopwatch.timeIntoCycle());
    } else {
      assistant.wait_for(sleepTime);
    }
  }

  (void) unlink(tmp_name.c_str());
}

EOSFSTNAMESPACE_END<|MERGE_RESOLUTION|>--- conflicted
+++ resolved
@@ -26,12 +26,7 @@
 #include "fst/Config.hh"
 #include "fst/txqueue/TransferQueue.hh"
 #include "fst/storage/FileSystem.hh"
-<<<<<<< HEAD
-#include "fst/FmdDbMap.hh"
-=======
 #include "fst/filemd/FmdDbMap.hh"
-#include "namespace/ns_quarkdb/BackendClient.hh"
->>>>>>> 1eec2045
 #include "qclient/Formatting.hh"
 #include "common/LinuxStat.hh"
 #include "common/ShellCmd.hh"
@@ -367,9 +362,9 @@
   output["stat.wopen"] = std::to_string(w_open);
 
   if (gOFS.FmdOnDb()) {
-    auto *fmd_handler = static_cast<FmdDbMapHandler*>(gOFS.mFmdHandler.get());
+    auto* fmd_handler = static_cast<FmdDbMapHandler*>(gOFS.mFmdHandler.get());
     output["stat.usedfiles"] = std::to_string(fmd_handler->GetNumFiles(fsid));
-  } else if (auto kv=output.find("stat.statfs.fused");
+  } else if (auto kv = output.find("stat.statfs.fused");
              kv != output.end()) {
     // FIXME: Actually subtract the statfs of the .eosorphans, also count
     // checksums & scrub files!
