// ----------------------------------------------------------------------
// File: Storage.cc
// Author: Andreas-Joachim Peters - CERN
// ----------------------------------------------------------------------

/************************************************************************
 * EOS - the CERN Disk Storage System                                   *
 * Copyright (C) 2011 CERN/Switzerland                                  *
 *                                                                      *
 * This program is free software: you can redistribute it and/or modify *
 * it under the terms of the GNU General Public License as published by *
 * the Free Software Foundation, either version 3 of the License, or    *
 * (at your option) any later version.                                  *
 *                                                                      *
 * This program is distributed in the hope that it will be useful,      *
 * but WITHOUT ANY WARRANTY; without even the implied warranty of       *
 * MERCHANTABILITY or FITNESS FOR A PARTICULAR PURPOSE.  See the        *
 * GNU General Public License for more details.                         *
 *                                                                      *
 * You should have received a copy of the GNU General Public License    *
 * along with this program.  If not, see <http://www.gnu.org/licenses/>.*
 ************************************************************************/

/*----------------------------------------------------------------------------*/
#include "fst/Config.hh"
#include "fst/storage/Storage.hh"
#include "fst/XrdFstOfs.hh"
#include "fst/FmdDbMap.hh"
#include "common/Fmd.hh"
#include "common/FileSystem.hh"
#include "common/Path.hh"
#include "common/StringConversion.hh"
#include "common/LinuxStat.hh"
#include "mq/XrdMqMessaging.hh"
/*----------------------------------------------------------------------------*/
#include <google/dense_hash_map>
#include <math.h>
/*----------------------------------------------------------------------------*/
#include "fst/XrdFstOss.hh"
#include "XrdSys/XrdSysTimer.hh"
/*----------------------------------------------------------------------------*/

extern eos::fst::XrdFstOss *XrdOfsOss;

EOSFSTNAMESPACE_BEGIN

/*----------------------------------------------------------------------------*/
Storage::Storage (const char* metadirectory)
{
  SetLogId("FstOfsStorage");

  // make metadir
  XrdOucString mkmetalogdir = "mkdir -p ";
  mkmetalogdir += metadirectory;
  mkmetalogdir += " >& /dev/null";
  int rc = system(mkmetalogdir.c_str());
  if (rc) rc = 0;
  // own the directory
  mkmetalogdir = "chown -R daemon.daemon ";
  mkmetalogdir += metadirectory;
  mkmetalogdir += " >& /dev/null";

  rc = system(mkmetalogdir.c_str());
  if (rc) rc = 0;
  metaDirectory = metadirectory;

  // check if the meta directory is accessible
  if (access(metadirectory, R_OK | W_OK | X_OK))
  {
    eos_crit("cannot access meta data directory %s", metadirectory);
    zombie = true;
  }

  zombie = false;
  // start threads
  pthread_t tid;

  // we need page aligned addresses for direct IO
  long pageval = sysconf(_SC_PAGESIZE);
  if (pageval < 0)
  {
    eos_crit("cannot get page size");
    exit(-1);
  }

  if (posix_memalign((void**) &scrubPattern[0], pageval, 1024 * 1024) ||
      posix_memalign((void**) &scrubPattern[1], pageval, 1024 * 1024) ||
      posix_memalign((void**) &scrubPatternVerify, pageval, 1024 * 1024))
  {
    eos_crit("cannot allocate memory aligned scrub buffer");
    exit(-1);
  }

  eos_info("starting scrubbing thread");
  if ((rc = XrdSysThread::Run(&tid, Storage::StartFsScrub,
                              static_cast<void *> (this),
                              0, "Scrubber")))
  {
    eos_crit("cannot start scrubber thread");
    zombie = true;
  }

  XrdSysMutexHelper tsLock(ThreadSetMutex);
  ThreadSet.insert(tid);

  eos_info("starting trim thread");
  if ((rc = XrdSysThread::Run(&tid, Storage::StartFsTrim,
                              static_cast<void *> (this),
                              0, "Meta Store Trim")))
  {
    eos_crit("cannot start trimming theread");
    zombie = true;
  }

  ThreadSet.insert(tid);

  eos_info("starting deletion thread");
  if ((rc = XrdSysThread::Run(&tid, Storage::StartFsRemover,
                              static_cast<void *> (this),
                              0, "Data Store Remover")))
  {
    eos_crit("cannot start deletion theread");
    zombie = true;
  }

  ThreadSet.insert(tid);

  eos_info("starting report thread");
  if ((rc = XrdSysThread::Run(&tid, Storage::StartFsReport,
                              static_cast<void *> (this),
                              0, "Report Thread")))
  {
    eos_crit("cannot start report thread");
    zombie = true;
  }

  ThreadSet.insert(tid);

  eos_info("starting error report thread");
  if ((rc = XrdSysThread::Run(&tid, Storage::StartFsErrorReport,
                              static_cast<void *> (this),
                              0, "Error Report Thread")))
  {
    eos_crit("cannot start error report thread");
    zombie = true;
  }

  ThreadSet.insert(tid);

  eos_info("starting verification thread");
  if ((rc = XrdSysThread::Run(&tid, Storage::StartFsVerify,
                              static_cast<void *> (this),
                              0, "Verify Thread")))
  {
    eos_crit("cannot start verify thread");
    zombie = true;
  }

  ThreadSet.insert(tid);

  eos_info("starting filesystem communication thread");
  if ((rc = XrdSysThread::Run(&tid, Storage::StartFsCommunicator,
                              static_cast<void *> (this),
                              0, "Communicator Thread")))
  {
    eos_crit("cannot start communicator thread");
    zombie = true;
  }

  ThreadSet.insert(tid);

  eos_info("starting daemon supervisor thread");
  if ((rc = XrdSysThread::Run(&tid, Storage::StartDaemonSupervisor,
                              static_cast<void *> (this),
                              0, "Supervisor Thread")))
  {
    eos_crit("cannot start supervisor thread");
    zombie = true;
  }

  ThreadSet.insert(tid);

  eos_info("starting filesystem publishing thread");
  if ((rc = XrdSysThread::Run(&tid, Storage::StartFsPublisher,
                              static_cast<void *> (this),
                              0, "Publisher Thread")))
  {
    eos_crit("cannot start publisher thread");
    zombie = true;
  }

  ThreadSet.insert(tid);

  eos_info("starting filesystem balancer thread");
  if ((rc = XrdSysThread::Run(&tid, Storage::StartFsBalancer,
                              static_cast<void *> (this),
                              0, "Balancer Thread")))
  {
    eos_crit("cannot start balancer thread");
    zombie = true;
  }

  ThreadSet.insert(tid);

  eos_info("starting filesystem drainer thread");
  if ((rc = XrdSysThread::Run(&tid, Storage::StartFsDrainer,
                              static_cast<void *> (this),
                              0, "Drainer Thread")))
  {
    eos_crit("cannot start drainer thread");
    zombie = true;
  }

  ThreadSet.insert(tid);


  eos_info("starting filesystem transaction cleaner thread");
  if ((rc = XrdSysThread::Run(&tid, Storage::StartFsCleaner,
                              static_cast<void *> (this),
                              0, "Cleaner Thread")))
  {
    eos_crit("cannot start cleaner thread");
    zombie = true;
  }

  ThreadSet.insert(tid);



  eos_info("starting mgm synchronization thread");
  if ((rc = XrdSysThread::Run(&tid, Storage::StartMgmSyncer,
                              static_cast<void *> (this),
                              0, "MgmSyncer Thread")))
  {
    eos_crit("cannot start mgm syncer thread");
    zombie = true;
  }

  ThreadSet.insert(tid);

  eos_info("enabling net/io load monitor");
  fstLoad.Monitor();

  // create gw queue
  XrdSysMutexHelper lock(eos::fst::Config::gConfig.Mutex);
  std::string n = eos::fst::Config::gConfig.FstQueue.c_str();
  n += "/gw";
  mGwQueue = new eos::common::TransferQueue(eos::fst::Config::gConfig.FstQueue.c_str(),
                                            n.c_str(), "txq",
                                            (eos::common::FileSystem*)0,
                                            &gOFS.ObjectManager, true);
  n += "/txqueue";
  mTxGwQueue = new TransferQueue(&mGwQueue, n.c_str());
  if (mTxGwQueue)
  {
    mGwMultiplexer.Add(mTxGwQueue);
  }
  else
  {
    eos_err("unable to create transfer queue");
  }
}

/*----------------------------------------------------------------------------*/
Storage*
Storage::Create (const char* metadirectory)
{
  Storage* storage = new Storage(metadirectory);
  if (storage->IsZombie())
  {
    delete storage;
    return 0;
  }
  return storage;
}

/*----------------------------------------------------------------------------*/
void
Storage::Boot (FileSystem *fs)
{
  fs->SetStatus(eos::common::FileSystem::kBooting);

  if (!fs)
  {
    return;
  }

  // we have to wait that we know who is our manager
  std::string manager = "";
  size_t cnt = 0;
  do
  {
    cnt++;
    {
      XrdSysMutexHelper lock(eos::fst::Config::gConfig.Mutex);
      manager = eos::fst::Config::gConfig.Manager.c_str();
    }
    if (manager != "")
      break;

    XrdSysTimer sleeper;
    sleeper.Snooze(5);
    eos_info("msg=\"waiting to know manager\"");
    if (cnt > 20)
    {
      eos_static_alert("didn't receive manager name, aborting");
      XrdSysTimer sleeper;
      sleeper.Snooze(10);
      XrdFstOfs::xrdfstofs_shutdown(1);
    }
  }
  while (1);

  eos_info("msg=\"manager known\" manager=\"%s\"", manager.c_str());

  eos::common::FileSystem::fsid_t fsid = fs->GetId();
  std::string uuid = fs->GetString("uuid");

  eos_info("booting filesystem %s id=%u uuid=%s", fs->GetQueuePath().c_str(),
           (unsigned int) fsid, uuid.c_str());

  if (!fsid)
    return;

  // try to statfs the filesystem
  eos::common::Statfs* statfs = fs->GetStatfs();
  if (!statfs)
  {
    fs->SetStatus(eos::common::FileSystem::kBootFailure);
    fs->SetError(errno ? errno : EIO, "cannot statfs filesystem");
    return;
  }

<<<<<<< HEAD
  // test if we have rw access
  struct stat buf;
  if (::stat(fs->GetPath().c_str(), &buf) ||
      (buf.st_uid != 2) ||
      ((buf.st_mode & S_IRWXU) != S_IRWXU))
=======
  // --------------------
  // exclude remote disks
  // --------------------
  if (fs->GetPath()[0] == '/')
>>>>>>> fcacef68
  {
    // test if we have rw access
    struct stat buf;
    if (::stat(fs->GetPath().c_str(), &buf) ||
        (buf.st_uid != geteuid()) ||
        ((buf.st_mode & S_IRWXU) != S_IRWXU))
    {

<<<<<<< HEAD
    if (buf.st_uid != 2)
    {
      errno = ENOTCONN;
    }
=======
      if ((buf.st_mode & S_IRWXU) != S_IRWXU)
      {
        errno = EPERM;
      }
>>>>>>> fcacef68

      if (buf.st_uid != geteuid())
      {
        errno = ENOTCONN;
      }

      fs->SetStatus(eos::common::FileSystem::kBootFailure);
      fs->SetError(errno ? errno : EIO, "cannot have <rw> access");
      return;
    }

    // test if we are on the root partition
    struct stat root_buf;
    if (::stat("/", &root_buf))
    {
      fs->SetStatus(eos::common::FileSystem::kBootFailure);
      fs->SetError(errno ? errno : EIO, "cannot stat root / filesystems");
      return;
    }

    if (root_buf.st_dev == buf.st_dev)
    {
      // this filesystem is on the ROOT partition
      if (!CheckLabel(fs->GetPath(), fsid, uuid, false, true))
      {
        fs->SetStatus(eos::common::FileSystem::kBootFailure);
        fs->SetError(EIO, "filesystem is on the root partition without or wrong <uuid> label file .eosfsuuid");
        return;
      }
    }
  }

  gOFS.OpenFidMutex.Lock();
  gOFS.ROpenFid.clear_deleted_key();
  gOFS.ROpenFid[fsid].clear_deleted_key();
  gOFS.WOpenFid[fsid].clear_deleted_key();
  gOFS.ROpenFid.set_deleted_key(0);
  gOFS.ROpenFid[fsid].set_deleted_key(0);
  gOFS.WOpenFid[fsid].set_deleted_key(0);
  gOFS.OpenFidMutex.UnLock();

  XrdOucString dbfilename;
  gFmdDbMapHandler.CreateDBFileName(metaDirectory.c_str(), dbfilename);

  // attach to the SQLITE DB
  if (!gFmdDbMapHandler.SetDBFile(dbfilename.c_str(), fsid))
  {
    fs->SetStatus(eos::common::FileSystem::kBootFailure);
    fs->SetError(EFAULT, "cannot set DB filename - see the fst logfile for details");
    return;
  }

<<<<<<< HEAD
  bool resyncmgm = (gFmdDbMapHandler.IsDirty(fsid) ||
                      (fs->GetLongLong("bootcheck") == eos::common::FileSystem::kBootResync));
  bool resyncdisk = (gFmdDbMapHandler.IsDirty(fsid) ||
                     (fs->GetLongLong("bootcheck") >= eos::common::FileSystem::kBootForced));

  eos_info("msg=\"start disk synchronisation\"");
  // resync the DB 
  gFmdDbMapHandler.StayDirty(fsid, true); // indicate the flag to keep the DP dirty
=======
  bool resyncmgm = (gFmdSqliteHandler.IsDirty(fsid) ||
          (fs->GetLongLong("bootcheck") == eos::common::FileSystem::kBootResync));
  bool resyncdisk = (gFmdSqliteHandler.IsDirty(fsid) ||
          (fs->GetLongLong("bootcheck") >= eos::common::FileSystem::kBootForced));

  eos_info("msg=\"start disk synchronisation\"");
  // resync the SQLITE DB
  gFmdSqliteHandler.StayDirty(fsid, true); // indicate the flag to keep the DP dirty
>>>>>>> fcacef68

  // sync only local disks
  if (resyncdisk && (fs->GetPath()[0] == '/'))
  {
    if (resyncmgm)
    {
      // clean-up the DB
      if (!gFmdDbMapHandler.ResetDB(fsid))
      {
        fs->SetStatus(eos::common::FileSystem::kBootFailure);
        fs->SetError(EFAULT, "cannot clean SQLITE DB on local disk");
        return;
      }
    }
    if (!gFmdDbMapHandler.ResyncAllDisk(fs->GetPath().c_str(), fsid, resyncmgm))
    {
      fs->SetStatus(eos::common::FileSystem::kBootFailure);
      fs->SetError(EFAULT, "cannot resync the SQLITE DB from local disk");
      return;
    }
    eos_info("msg=\"finished disk synchronisation\" fsid=%lu",
             (unsigned long) fsid);
  }
  else
  {
    eos_info("msg=\"skipped disk synchronisization\" fsid=%lu",
             (unsigned long) fsid);
  }

  // if we detect an unclean shutdown, we resync with the MGM
  // if we see the stat.bootcheck resyncflag for the filesystem, we also resync

  // remove the bootcheck flag
  fs->SetLongLong("bootcheck", 0);

  if (resyncmgm)
  {
    eos_info("msg=\"start mgm synchronisation\" fsid=%lu", (unsigned long) fsid);
    // resync the MGM meta data
    if (!gFmdDbMapHandler.ResyncAllMgm(fsid, manager.c_str()))
    {
      fs->SetStatus(eos::common::FileSystem::kBootFailure);
      fs->SetError(EFAULT, "cannot resync the mgm meta data");
      return;
    }
    eos_info("msg=\"finished mgm synchronization\" fsid=%lu", (unsigned long) fsid);
  }
  else
  {
    eos_info("msg=\"skip mgm resynchronization - had clean shutdown\" fsid=%lu",
             (unsigned long) fsid);
  }

  gFmdDbMapHandler.StayDirty(fsid, false); // indicate the flag to unset the DB dirty flag at shutdown


  // check if there is a label on the disk and if the configuration shows the same fsid + uuid
  if (!CheckLabel(fs->GetPath(), fsid, uuid))
  {
    fs->SetStatus(eos::common::FileSystem::kBootFailure);
    fs->SetError(EFAULT, "the filesystem has a different label (fsid+uuid) than the configuration");
    return;
  }

  if (!FsLabel(fs->GetPath(), fsid, uuid))
  {
    fs->SetStatus(eos::common::FileSystem::kBootFailure);
    fs->SetError(EFAULT, "cannot write the filesystem label (fsid+uuid) - please check filesystem state/permissions");
    return;
  }

  // create FS transaction directory
  std::string transactionDirectory = fs->GetPath();

  if (fs->GetPath()[0] != '/')
  {
    transactionDirectory = metaDirectory.c_str();
    transactionDirectory += "/.eostransaction";
    transactionDirectory += "-";
    transactionDirectory += (int) fs->GetId();
  }
  else
  {
    transactionDirectory += "/.eostransaction";
  }

  if (mkdir(transactionDirectory.c_str(),
            S_IRWXU | S_IRGRP | S_IXGRP | S_IROTH | S_IXOTH))
  {
    if (errno != EEXIST)
    {
      fs->SetStatus(eos::common::FileSystem::kBootFailure);
      fs->SetError(errno ? errno : EIO, "cannot create transactiondirectory");
      return;
    }
  }

  if (chown(transactionDirectory.c_str(), 2, 2))
  {
    fs->SetStatus(eos::common::FileSystem::kBootFailure);
    fs->SetError(errno ? errno : EIO, "cannot change ownership of transactiondirectory");
    return;
  }

  fs->SetTransactionDirectory(transactionDirectory.c_str());
  if (fs->SyncTransactions(manager.c_str()))
    fs->CleanTransactions();
  fs->SetLongLong("stat.bootdonetime", (unsigned long long) time(NULL));
  fs->IoPing();
  fs->SetStatus(eos::common::FileSystem::kBooted);
  fs->SetError(0, "");
  eos_info("msg=\"finished boot procedure\" fsid=%lu", (unsigned long) fsid);

  return;
}

bool
Storage::FsLabel (std::string path,
                  eos::common::FileSystem::fsid_t fsid, std::string uuid)
{
  //----------------------------------------------------------------
  //! writes file system label files .eosfsid .eosuuid according to config (if they didn't exist!)
  //----------------------------------------------------------------

  // --------------------
  // exclude remote disks
  // --------------------
  if (path[0] != '/')
    return true;

  XrdOucString fsidfile = path.c_str();
  fsidfile += "/.eosfsid";

  struct stat buf;

  if (stat(fsidfile.c_str(), &buf))
  {
    int fd = open(fsidfile.c_str(),
                  O_TRUNC | O_CREAT | O_RDWR, S_IRWXU | S_IRWXG | S_IRWXO);
    if (fd < 0)
    {
      return false;
    }
    else
    {
      char ssfid[32];
      snprintf(ssfid, 32, "%u", fsid);
      if ((write(fd, ssfid, strlen(ssfid))) != (int) strlen(ssfid))
      {
        close(fd);
        return false;
      }
    }
    close(fd);
  }

  std::string uuidfile = path;
  uuidfile += "/.eosfsuuid";

  if (stat(uuidfile.c_str(), &buf))
  {
    int fd = open(uuidfile.c_str(),
                  O_TRUNC | O_CREAT | O_RDWR, S_IRWXU | S_IRWXG | S_IRWXO);
    if (fd < 0)
    {
      return false;
    }
    else
    {
      if ((write(fd, uuid.c_str(), strlen(uuid.c_str()) + 1))
          != (int) (strlen(uuid.c_str()) + 1))
      {
        close(fd);
        return false;
      }
    }
    close(fd);
  }
  return true;
}

/*----------------------------------------------------------------------------*/
bool
Storage::CheckLabel (std::string path,
                     eos::common::FileSystem::fsid_t fsid,
                     std::string uuid, bool failenoid, bool failenouuid)
{
  //----------------------------------------------------------------------------
  //! checks that the label on the filesystem is the same as the configuration
  //----------------------------------------------------------------------------

  // --------------------
  // exclude remote disks
  // --------------------
  if (path[0] != '/')
    return true;

  XrdOucString fsidfile = path.c_str();
  fsidfile += "/.eosfsid";

  struct stat buf;

  std::string ckuuid = uuid;
  eos::common::FileSystem::fsid_t ckfsid = fsid;

  if (!stat(fsidfile.c_str(), &buf))
  {
    int fd = open(fsidfile.c_str(), O_RDONLY);
    if (fd < 0)
    {
      return false;
    }
    else
    {
      char ssfid[32];
      memset(ssfid, 0, sizeof (ssfid));
      int nread = read(fd, ssfid, sizeof (ssfid) - 1);
      if (nread < 0)
      {
        close(fd);
        return false;
      }
      close(fd);
      // for safety
      if (nread < (int) (sizeof (ssfid) - 1))
        ssfid[nread] = 0;
      else
        ssfid[31] = 0;
      if (ssfid[strnlen(ssfid, sizeof (ssfid)) - 1] == '\n')
      {
        ssfid[strnlen(ssfid, sizeof (ssfid)) - 1] = 0;
      }
      ckfsid = atoi(ssfid);
    }
  }
  else
  {
    if (failenoid)
      return false;
  }

  // read FS uuid file
  std::string uuidfile = path;
  uuidfile += "/.eosfsuuid";

  if (!stat(uuidfile.c_str(), &buf))
  {
    int fd = open(uuidfile.c_str(), O_RDONLY);
    if (fd < 0)
    {
      return false;
    }
    else
    {
      char suuid[4096];
      memset(suuid, 0, sizeof (suuid));
      int nread = read(fd, suuid, sizeof (suuid));
      if (nread < 0)
      {
        close(fd);
        return false;
      }
      close(fd);
      // for protection
      suuid[4095] = 0;
      // remove \n
      if (suuid[strnlen(suuid, sizeof (suuid)) - 1] == '\n')
        suuid[strnlen(suuid, sizeof (suuid)) - 1] = 0;

      ckuuid = suuid;
    }
  }
  else
  {
    if (failenouuid)
      return false;
  }

  //  fprintf(stderr,"%d <=> %d %s <=> %s\n", fsid, ckfsid, ckuuid.c_str(), uuid.c_str());
  if ((fsid != ckfsid) || (ckuuid != uuid))
  {
    return false;
  }

  return true;
}

/*----------------------------------------------------------------------------*/
bool
Storage::GetFsidFromLabel (std::string path,
                           eos::common::FileSystem::fsid_t &fsid)
{
  //----------------------------------------------------------------
  //! return the file system id from the filesystem fsid label file
  //----------------------------------------------------------------

  XrdOucString fsidfile = path.c_str();
  fsidfile += "/.eosfsid";

  struct stat buf;
  fsid = 0;

  if (!stat(fsidfile.c_str(), &buf))
  {
    int fd = open(fsidfile.c_str(), O_RDONLY);
    if (fd < 0)
    {
      return false;
    }
    else
    {
      char ssfid[32];
      memset(ssfid, 0, sizeof (ssfid));
      int nread = read(fd, ssfid, sizeof (ssfid) - 1);
      if (nread < 0)
      {
        close(fd);
        return false;
      }
      close(fd);
      // for safety
      if (nread < (int) (sizeof (ssfid) - 1))
        ssfid[nread] = 0;
      else
        ssfid[31] = 0;
      if (ssfid[strnlen(ssfid, sizeof (ssfid)) - 1] == '\n')
      {
        ssfid[strnlen(ssfid, sizeof (ssfid)) - 1] = 0;
      }
      fsid = atoi(ssfid);
    }
  }
  if (fsid)
    return true;
  else
    return false;
}

/*----------------------------------------------------------------------------*/
bool
Storage::GetFsidFromPath (std::string path, eos::common::FileSystem::fsid_t &fsid)
{
  //----------------------------------------------------------------
  //! return the file system id from the configured filesystem vector
  //----------------------------------------------------------------

  eos::common::RWMutexReadLock lock(fsMutex);
  fsid = 0;

  for (unsigned int i = 0; i < fileSystemsVector.size(); i++)
  {
    if (fileSystemsVector[i]->GetPath() == path)
    {
      fsid = fileSystemsVector[i]->GetId();
      break;
    }
  }
  if (fsid)
    return true;
  else
    return false;
}

/*----------------------------------------------------------------------------*/
void*
Storage::StartFsScrub (void * pp)
{
  Storage* storage = (Storage*) pp;
  storage->Scrub();
  return 0;
}

/*----------------------------------------------------------------------------*/
void*
Storage::StartFsTrim (void * pp)
{
  Storage* storage = (Storage*) pp;
  storage->Trim();
  return 0;
}

/*----------------------------------------------------------------------------*/
void*
Storage::StartFsRemover (void * pp)
{
  Storage* storage = (Storage*) pp;
  storage->Remover();
  return 0;
}

/*----------------------------------------------------------------------------*/
void*
Storage::StartFsReport (void * pp)
{
  Storage* storage = (Storage*) pp;
  storage->Report();
  return 0;
}

/*----------------------------------------------------------------------------*/
void*
Storage::StartFsErrorReport (void * pp)
{
  Storage* storage = (Storage*) pp;
  storage->ErrorReport();
  return 0;
}

/*----------------------------------------------------------------------------*/
void*
Storage::StartFsVerify (void * pp)
{
  Storage* storage = (Storage*) pp;
  storage->Verify();
  return 0;
}

/*----------------------------------------------------------------------------*/
void*
Storage::StartFsCommunicator (void * pp)
{
  Storage* storage = (Storage*) pp;
  storage->Communicator();
  return 0;
}

/*----------------------------------------------------------------------------*/
void*
Storage::StartDaemonSupervisor (void * pp)
{
  Storage* storage = (Storage*) pp;
  storage->Supervisor();
  return 0;
}

/*----------------------------------------------------------------------------*/
void*
Storage::StartFsPublisher (void * pp)
{
  Storage* storage = (Storage*) pp;
  storage->Publish();
  return 0;
}

/*----------------------------------------------------------------------------*/
void*
Storage::StartFsBalancer (void * pp)
{
  Storage* storage = (Storage*) pp;
  storage->Balancer();
  return 0;
}

/*----------------------------------------------------------------------------*/
void*
Storage::StartFsDrainer (void * pp)
{
  Storage* storage = (Storage*) pp;
  storage->Drainer();
  return 0;
}

/*----------------------------------------------------------------------------*/
void*
Storage::StartFsCleaner (void * pp)
{
  Storage* storage = (Storage*) pp;
  storage->Cleaner();
  return 0;
}

/*----------------------------------------------------------------------------*/
void*
Storage::StartMgmSyncer (void * pp)
{
  Storage* storage = (Storage*) pp;
  storage->MgmSyncer();
  return 0;
}

/*----------------------------------------------------------------------------*/
void*
Storage::StartBoot (void * pp)
{
  if (pp)
  {
    BootThreadInfo* info = (BootThreadInfo*) pp;
    info->storage->Boot(info->filesystem);
    // remove from the set containing the ids of booting filesystems
    XrdSysMutexHelper bootLock(info->storage->BootSetMutex);
    info->storage->BootSet.erase(info->filesystem->GetId());
    XrdSysMutexHelper tsLock(info->storage->ThreadSetMutex);
    info->storage->ThreadSet.erase(XrdSysThread::ID());
    delete info;
  }
  return 0;
}

/*----------------------------------------------------------------------------*/
bool
Storage::RunBootThread (FileSystem* fs)
{
  bool retc = false;
  if (fs)
  {
    XrdSysMutexHelper bootLock(BootSetMutex);
    // check if this filesystem is currently already booting
    if (BootSet.count(fs->GetId()))
    {
      eos_warning("discard boot request: filesytem fsid=%lu is currently booting", (unsigned long) fs->GetId());
      return false;
    }
    else
    {
      // insert into the set of booting filesystems
      BootSet.insert(fs->GetId());
    }

    BootThreadInfo* info = new BootThreadInfo;
    if (info)
    {
      info->storage = this;
      info->filesystem = fs;
      pthread_t tid;
      if ((XrdSysThread::Run(&tid, Storage::StartBoot, static_cast<void *> (info),
                             0, "Booter")))
      {
        eos_crit("cannot start boot thread");
        retc = false;
        BootSet.erase(fs->GetId());
      }
      else
      {
        retc = true;
        XrdSysMutexHelper tsLock(ThreadSetMutex);
        ThreadSet.insert(tid);
        eos_notice("msg=\"started boot thread\" fsid=%ld", (unsigned long) info->filesystem->GetId());
      }
    }
  }
  return retc;
}

/*----------------------------------------------------------------------------*/
bool
Storage::OpenTransaction (unsigned int fsid, unsigned long long fid)
{
  FileSystem* fs = fileSystemsMap[fsid];
  if (fs)
  {
    return fs->OpenTransaction(fid);
  }
  return false;
}

/*----------------------------------------------------------------------------*/
bool
Storage::CloseTransaction (unsigned int fsid, unsigned long long fid)
{
  FileSystem* fs = fileSystemsMap[fsid];
  if (fs)
  {
    return fs->CloseTransaction(fid);
  }
  return false;
}

EOSFSTNAMESPACE_END<|MERGE_RESOLUTION|>--- conflicted
+++ resolved
@@ -331,65 +331,47 @@
     return;
   }
 
-<<<<<<< HEAD
+  if (fs->GetPath()[0] == '/')
+  {
   // test if we have rw access
   struct stat buf;
   if (::stat(fs->GetPath().c_str(), &buf) ||
-      (buf.st_uid != 2) ||
+        (buf.st_uid != geteuid()) ||
       ((buf.st_mode & S_IRWXU) != S_IRWXU))
-=======
-  // --------------------
-  // exclude remote disks
-  // --------------------
-  if (fs->GetPath()[0] == '/')
->>>>>>> fcacef68
-  {
-    // test if we have rw access
-    struct stat buf;
-    if (::stat(fs->GetPath().c_str(), &buf) ||
-        (buf.st_uid != geteuid()) ||
-        ((buf.st_mode & S_IRWXU) != S_IRWXU))
-    {
-
-<<<<<<< HEAD
-    if (buf.st_uid != 2)
+  {
+
+    if ((buf.st_mode & S_IRWXU) != S_IRWXU)
+    {
+      errno = EPERM;
+    }
+
+      if (buf.st_uid != geteuid())
     {
       errno = ENOTCONN;
     }
-=======
-      if ((buf.st_mode & S_IRWXU) != S_IRWXU)
-      {
-        errno = EPERM;
-      }
->>>>>>> fcacef68
-
-      if (buf.st_uid != geteuid())
-      {
-        errno = ENOTCONN;
-      }
-
+
+    fs->SetStatus(eos::common::FileSystem::kBootFailure);
+    fs->SetError(errno ? errno : EIO, "cannot have <rw> access");
+    return;
+  }
+
+  // test if we are on the root partition
+  struct stat root_buf;
+  if (::stat("/", &root_buf))
+  {
+    fs->SetStatus(eos::common::FileSystem::kBootFailure);
+    fs->SetError(errno ? errno : EIO, "cannot stat root / filesystems");
+    return;
+  }
+
+  if (root_buf.st_dev == buf.st_dev)
+  {
+    // this filesystem is on the ROOT partition
+    if (!CheckLabel(fs->GetPath(), fsid, uuid, false, true))
+    {
       fs->SetStatus(eos::common::FileSystem::kBootFailure);
-      fs->SetError(errno ? errno : EIO, "cannot have <rw> access");
+      fs->SetError(EIO, "filesystem is on the root partition without or wrong <uuid> label file .eosfsuuid");
       return;
-    }
-
-    // test if we are on the root partition
-    struct stat root_buf;
-    if (::stat("/", &root_buf))
-    {
-      fs->SetStatus(eos::common::FileSystem::kBootFailure);
-      fs->SetError(errno ? errno : EIO, "cannot stat root / filesystems");
-      return;
-    }
-
-    if (root_buf.st_dev == buf.st_dev)
-    {
-      // this filesystem is on the ROOT partition
-      if (!CheckLabel(fs->GetPath(), fsid, uuid, false, true))
-      {
-        fs->SetStatus(eos::common::FileSystem::kBootFailure);
-        fs->SetError(EIO, "filesystem is on the root partition without or wrong <uuid> label file .eosfsuuid");
-        return;
       }
     }
   }
@@ -414,7 +396,6 @@
     return;
   }
 
-<<<<<<< HEAD
   bool resyncmgm = (gFmdDbMapHandler.IsDirty(fsid) ||
                       (fs->GetLongLong("bootcheck") == eos::common::FileSystem::kBootResync));
   bool resyncdisk = (gFmdDbMapHandler.IsDirty(fsid) ||
@@ -423,18 +404,7 @@
   eos_info("msg=\"start disk synchronisation\"");
   // resync the DB 
   gFmdDbMapHandler.StayDirty(fsid, true); // indicate the flag to keep the DP dirty
-=======
-  bool resyncmgm = (gFmdSqliteHandler.IsDirty(fsid) ||
-          (fs->GetLongLong("bootcheck") == eos::common::FileSystem::kBootResync));
-  bool resyncdisk = (gFmdSqliteHandler.IsDirty(fsid) ||
-          (fs->GetLongLong("bootcheck") >= eos::common::FileSystem::kBootForced));
-
-  eos_info("msg=\"start disk synchronisation\"");
-  // resync the SQLITE DB
-  gFmdSqliteHandler.StayDirty(fsid, true); // indicate the flag to keep the DP dirty
->>>>>>> fcacef68
-
-  // sync only local disks
+
   if (resyncdisk && (fs->GetPath()[0] == '/'))
   {
     if (resyncmgm)
@@ -488,8 +458,7 @@
 
   gFmdDbMapHandler.StayDirty(fsid, false); // indicate the flag to unset the DB dirty flag at shutdown
 
-
-  // check if there is a label on the disk and if the configuration shows the same fsid + uuid
+  // check if there is a lable on the disk and if the configuration shows the same fsid + uuid
   if (!CheckLabel(fs->GetPath(), fsid, uuid))
   {
     fs->SetStatus(eos::common::FileSystem::kBootFailure);
@@ -506,11 +475,10 @@
 
   // create FS transaction directory
   std::string transactionDirectory = fs->GetPath();
-
   if (fs->GetPath()[0] != '/')
   {
     transactionDirectory = metaDirectory.c_str();
-    transactionDirectory += "/.eostransaction";
+  transactionDirectory += "/.eostransaction";
     transactionDirectory += "-";
     transactionDirectory += (int) fs->GetId();
   }
@@ -530,7 +498,7 @@
     }
   }
 
-  if (chown(transactionDirectory.c_str(), 2, 2))
+  if (chown(transactionDirectory.c_str(), geteuid(), getegid()))
   {
     fs->SetStatus(eos::common::FileSystem::kBootFailure);
     fs->SetError(errno ? errno : EIO, "cannot change ownership of transactiondirectory");
@@ -556,10 +524,6 @@
   //----------------------------------------------------------------
   //! writes file system label files .eosfsid .eosuuid according to config (if they didn't exist!)
   //----------------------------------------------------------------
-
-  // --------------------
-  // exclude remote disks
-  // --------------------
   if (path[0] != '/')
     return true;
 
@@ -620,13 +584,9 @@
                      eos::common::FileSystem::fsid_t fsid,
                      std::string uuid, bool failenoid, bool failenouuid)
 {
-  //----------------------------------------------------------------------------
+  //----------------------------------------------------------------
   //! checks that the label on the filesystem is the same as the configuration
-  //----------------------------------------------------------------------------
-
-  // --------------------
-  // exclude remote disks
-  // --------------------
+  //----------------------------------------------------------------
   if (path[0] != '/')
     return true;
 
@@ -698,7 +658,7 @@
       close(fd);
       // for protection
       suuid[4095] = 0;
-      // remove \n
+      // remove \n 
       if (suuid[strnlen(suuid, sizeof (suuid)) - 1] == '\n')
         suuid[strnlen(suuid, sizeof (suuid)) - 1] = 0;
 
