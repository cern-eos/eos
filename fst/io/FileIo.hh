--- conflicted
+++ resolved
@@ -41,6 +41,7 @@
 //! during the close as there is no better interface usable via XrdCl to
 //! communicate a deletion on a open file
 //------------------------------------------------------------------------------
+#define EOS_FST_DELETE_FLAG_VIA_TRUNCATE_LEN 1024 * 1024 * 1024 * 1024ll
 #define EOS_FST_NOCHECKSUM_FLAG_VIA_TRUNCATE_LEN ((1024 * 1024 * 1024 * 1024ll)+1)
 
 //! Forward declaration
@@ -59,8 +60,7 @@
   FileIo () :
   eos::common::LogId (),
   mFilePath (""),
-  mLastUrl(""),
-  mLastErrMsg("")
+  mLastUrl("")
   {
     //empty
   }
@@ -325,10 +325,7 @@
 
   std::string mFilePath; ///< path to current physical file
   std::string mLastUrl;  ///< last used url if remote file
-<<<<<<< HEAD
-=======
   std::string mLastErrMsg; ///< last error stored
->>>>>>> 4039939c
 };
 
 EOSFSTNAMESPACE_END
