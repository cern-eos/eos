--- conflicted
+++ resolved
@@ -247,15 +247,11 @@
   
   if (!status.IsOK())
   {
-<<<<<<< HEAD
     // TODO: for the time being we call this ourselves but this should be
     // dropped once XrdCl will call the handler for a request as it knows it
     // has already failed 
     mMetaHandler->HandleResponse(&status, vhandler);
-=======
-    errno = status.errNo;
     mLastErrMsg = status.ToString().c_str();
->>>>>>> 4039939c
     return SFS_ERROR;
   }
   
@@ -432,17 +428,10 @@
     mPrefetchMutex.UnLock(); // <--
 
     // If readahead not useful, use the classic way to read
-<<<<<<< HEAD
-    if (length)
-    {
-      eos_debug("debug=readahead useless, use the classic way for reading");
-      handler = mMetaHandler->Register(offset, length, buffer, false);
-=======
     if (length && !done_read)
     {
       eos_debug("readahead useless, use the classic way for reading");
       handler = mMetaHandler->Register(offset, length, NULL, false);
->>>>>>> 4039939c
 
       // If previous read requests failed then we won't get a new handler
       // and we return directly an error
@@ -529,6 +518,7 @@
   if (!status.IsOK())
   {
     errno = status.errNo;
+    mLastErrMsg = status.ToString().c_str();
     return SFS_ERROR;
   }
 
@@ -614,16 +604,7 @@
   XrdCl::StatInfo* stat = 0;
   XrdCl::XRootDStatus status = mXrdFile->Stat(true, stat, timeout);
 
-<<<<<<< HEAD
   if (status.IsOK())
-=======
-  if (!status.IsOK())
-  {
-    errno = status.errNo;
-    mLastErrMsg = status.ToString().c_str();
-  }
-  else
->>>>>>> 4039939c
   {
     buf->st_dev = static_cast<dev_t> (atoi(stat->GetId().c_str()));
     buf->st_mode = static_cast<mode_t> (stat->GetFlags());
@@ -632,7 +613,10 @@
     rc = SFS_OK;
   }
   else
+  {
     errno = status.errNo;
+    mLastErrMsg = status.ToString().c_str();
+  }
   
   if (stat)
     delete stat;
@@ -693,12 +677,8 @@
 
   if (!status.IsOK())
   {
-<<<<<<< HEAD
     eos_err("failed to mark the file for deletion:%s", mPath.c_str());
-=======
-    eos_err("error=failed to truncate file with deletion offset - %s", mPath.c_str());
     mLastErrMsg = "failed to truncate file with deletion offset";
->>>>>>> 4039939c
     return SFS_ERROR;
   }
 
