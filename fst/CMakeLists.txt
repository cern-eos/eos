--- conflicted
+++ resolved
@@ -21,35 +21,25 @@
 # * along with this program.  If not, see <http://www.gnu.org/licenses/>.*
 # ************************************************************************
 
-<<<<<<< HEAD
 include_directories( ${PROJECT_SOURCE_DIR}
 		     ${CMAKE_CURRENT_SOURCE_DIR}
-=======
-include_directories( ../ 
-                     ./
-                     ${PROTOBUF_INCLUDE_DIRS}
->>>>>>> 20dc8f85
+             ${PROTOBUF_INCLUDE_DIRS}
                      ${XROOTD_INCLUDE_DIR} 
                      ${XROOTD_PRIVATE_INCLUDE_DIR}
                      ${SPARSEHASH_INCLUDE_DIR}
                      ${NCURSES_INCLUDE_DIR}
-                     ${Z_INCLUDE_DIR}
-)
-
-<<<<<<< HEAD
-link_directories( ${XROOTD_LIB_DIR}
-		  ${CMAKE_INSTALL_PREFIX}/${CMAKE_INSTALL_LIBDIR} )
+		     ${Z_INCLUDE_DIR}
+)
+
+link_directories( ${PROTOBUF_LIBRARIES} ${CMAKE_INSTALL_PREFIX}/${CMAKE_INSTALL_LIBDIR}
+                  ${XROOTD_LIB_DIR} )
+
+set_source_generating_rules()
 
 # Add the tests if CppUnit is present
 if (CPPUNIT_FOUND)
   add_subdirectory(tests)	
 endif(CPPUNIT_FOUND)
-=======
-link_directories( ${PROTOBUF_LIBRARIES} ${CMAKE_INSTALL_PREFIX}/${CMAKE_INSTALL_LIBDIR}
-                  ${XROOTD_LIB_DIR} )
->>>>>>> 20dc8f85
-
-set_source_generating_rules()
 
 add_library( EosFstOss MODULE
 	     XrdFstOss.cc           XrdFstOss.hh
@@ -95,7 +85,7 @@
 	     layout/jerasure/cauchy_best_r6.cc  layout/jerasure/cauchy.hh
 )
 add_dependencies( EosFstIo-Static protbuf_gen_files)
-										       
+
 target_link_libraries( EosFstIo-Static
 		       eosCommon-Static
 		       XrdCl	              XrdUtils 
@@ -143,7 +133,6 @@
 		       ${RT_LIBRARIES}         ${CMAKE_THREAD_LIBS_INIT}
 )
 
-<<<<<<< HEAD
 if (CLIENT)
 add_library( XrdEosFst SHARED
 	     XrdFstOfs.cc                   XrdFstOfs.hh
@@ -194,7 +183,7 @@
 	     layout/jerasure/galois.cc	        layout/jerasure/galois.hh
 	     layout/jerasure/cauchy_best_r6.cc  layout/jerasure/cauchy.hh
 )
-
+										       
 
 target_link_libraries( XrdEosFst 
 		       eosCommon
@@ -207,9 +196,6 @@
 		       ${RT_LIBRARIES}         ${CMAKE_THREAD_LIBS_INIT}
 )
 else (CLIENT)
-=======
-
->>>>>>> 20dc8f85
 add_library( XrdEosFst MODULE
 	     XrdFstOfs.cc                   XrdFstOfs.hh
   	     io/FileIoPlugin-Server.cc
@@ -306,12 +292,12 @@
                 tools/ScanXS.cc
                 Fmd.cc
                 FmdHandler.cc
-        		FmdSqlite.cc
+		FmdSqlite.cc
                 ../fst/FmdBase.pb.h
                 ../fst/FmdBase.pb.cc
 	            FmdDbMap.cc
-		        FmdClient.cc
-        		checksum/Adler.cc
+		FmdClient.cc
+		checksum/Adler.cc
                 checksum/CheckSum.cc
                 checksum/crc32c.cc
                 checksum/crc32ctables.cc
