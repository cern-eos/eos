//------------------------------------------------------------------------------
// File: XrdFstOfsFile.cc
// Author: Elvin-Alin Sindrilaru / Andreas-Joachim Peters - CERN
//------------------------------------------------------------------------------

/************************************************************************
 * EOS - the CERN Disk Storage System                                   *
 * Copyright (C) 2011 CERN/Switzerland                                  *
 *                                                                      *
 * This program is free software: you can redistribute it and/or modify *
 * it under the terms of the GNU General Public License as published by *
 * the Free Software Foundation, either version 3 of the License, or    *
 * (at your option) any later version.                                  *
 *                                                                      *
 * This program is distributed in the hope that it will be useful,      *
 * but WITHOUT ANY WARRANTY; without even the implied waDon'trranty of       *
 * MERCHANTABILITY or FITNESS FOR A PARTICULAR PURPOSE.  See the        *
 * GNU General Public License for more details.                         *
 *                                                                      *
 * You should have received a copy of the GNU General Public License    *
 * along with this program.  If not, see <http://www.gnu.org/licenses/>.*
 ************************************************************************/
#define __STDC_FORMAT_MACROS
#include <inttypes.h>

/*----------------------------------------------------------------------------*/
#include "common/Path.hh"
#include "common/http/OwnCloud.hh"
#include "fst/XrdFstOfsFile.hh"
#include "fst/XrdFstOfs.hh"
#include "fst/layout/LayoutPlugin.hh"
#include "fst/checksum/ChecksumPlugins.hh"
/*----------------------------------------------------------------------------*/
#include "XrdOss/XrdOssApi.hh"
#include "XrdOuc/XrdOucIOVec.hh"
#include "XrdCl/XrdClXRootDResponses.hh"
/*----------------------------------------------------------------------------*/
#include <math.h>
#include <fst/io/FileIoPluginCommon.hh>

/*----------------------------------------------------------------------------*/

extern XrdOssSys* XrdOfsOss;

EOSFSTNAMESPACE_BEGIN

const uint16_t XrdFstOfsFile::msDefaultTimeout = 300; // default timeout value

//------------------------------------------------------------------------------
// Constructor
//------------------------------------------------------------------------------

XrdFstOfsFile::XrdFstOfsFile (const char* user, int MonID) :
XrdOfsFile (user, MonID),
eos::common::LogId (),
mTpcThreadStatus (EINVAL)
{
  openOpaque = 0;
  capOpaque = 0;
  fstPath = "";
  hasBlockXs = false;
  closed = false;
  opened = false;
  haswrite = false;
  hasReadError = false;
  fMd = 0;
  checkSum = 0;
  layOut = 0;
  isRW = 0;
  isCreation = 0;
  commitReconstruction = 0;
  rBytes = wBytes = sFwdBytes = sBwdBytes = sXlFwdBytes = sXlBwdBytes = rOffset = wOffset = 0;
  rTime.tv_sec = lrTime.tv_sec = rvTime.tv_sec = lrvTime.tv_sec = 0;
  rTime.tv_usec = lrTime.tv_usec = rvTime.tv_usec = lrvTime.tv_usec = 0;
  wTime.tv_sec = lwTime.tv_sec = cTime.tv_sec = 0;
  wTime.tv_usec = lwTime.tv_usec = cTime.tv_usec = 0;
  fileid = 0;
  fsid = 0;
  lid = 0;
  cid = 0;
  rCalls = wCalls = nFwdSeeks = nBwdSeeks = nXlFwdSeeks = nXlBwdSeeks = 0;
  localPrefix = "";
  maxOffsetWritten = 0;
  openSize = 0;
  closeSize = 0;
  isReplication = false;
  isInjection = false;
  isReconstruction = false;
  deleteOnClose = false;
  repairOnClose = false;
  eventOnClose = false;
  closeTime.tv_sec = closeTime.tv_usec = 0;
  openTime.tv_sec = openTime.tv_usec = 0;
  tz.tz_dsttime = tz.tz_minuteswest = 0;
  viaDelete = remoteDelete = writeDelete = false;
  SecString = "";
  writeErrorFlag = 0;
  tpcFlag = kTpcNone;
  mTpcState = kTpcIdle;
  ETag = "";
  mForcedMtime = 1;
  mForcedMtime_ms = 0;
  isOCchunk = 0;
  mTimeout = getenv("EOS_FST_STREAM_TIMEOUT")?strtoul(getenv("EOS_FST_STREAM_TIMEOUT"),0,10):msDefaultTimeout;
  hasWriteError = false;
}


//------------------------------------------------------------------------------
// Destructor
//------------------------------------------------------------------------------

XrdFstOfsFile::~XrdFstOfsFile ()
{
  viaDelete = true;

  if (!closed)
  {
    close();
  }

  if (openOpaque)
  {
    delete openOpaque;
    openOpaque = 0;
  }

  if (capOpaque)
  {
    delete capOpaque;
    capOpaque = 0;
  }

  //............................................................................
  // Unmap the MD record
  //............................................................................
  if (fMd)
  {
    delete fMd;
    fMd = 0;
  }

  if (checkSum)
  {
    delete checkSum;
    checkSum = 0;
  }

  if (layOut)
  {
    delete layOut;
    layOut = 0;
  }
}


//------------------------------------------------------------------------------
//
//------------------------------------------------------------------------------

int
XrdFstOfsFile::openofs (const char* path,
                        XrdSfsFileOpenMode open_mode,
                        mode_t create_mode,
                        const XrdSecEntity* client,
                        const char* opaque)
{
  return XrdOfsFile::open(path, open_mode, create_mode, client, opaque);
}

//------------------------------------------------------------------------------
//
//------------------------------------------------------------------------------

int
XrdFstOfsFile::dropall (eos::common::FileId::fileid_t fileid, std::string path, std::string manager)
{
  // If we committed the replica and an error happened remote, we have
  // to unlink it again
  XrdOucString hexstring = "";
  eos::common::FileId::Fid2Hex(fileid, hexstring);
  XrdOucErrInfo error;
  XrdOucString capOpaqueString = "/?mgm.pcmd=drop";
  XrdOucString OpaqueString = "";
  OpaqueString += "&mgm.fid=";
  OpaqueString += hexstring;
  OpaqueString += "&mgm.fsid=anyway";
  OpaqueString += "&mgm.dropall=1";

  XrdOucEnv Opaque(OpaqueString.c_str());
  capOpaqueString += OpaqueString;
  // Delete the replica in the MGM
  int rcode = gOFS.CallManager(&error,
                               path.c_str(),
                               manager.c_str(),
                               capOpaqueString);

  if (rcode && (rcode != -EIDRM))
  {
    eos_warning("(unpersist): unable to drop file id %s fsid %u at manager %s",
                hexstring.c_str(), fileid, manager.c_str());
  }

  eos_info("info=\"removing on manager\" manager=%s fid=%llu fsid= drop-allrc=%d",
           manager.c_str(), (unsigned long long) fileid,
           rcode);
  return rcode;
}

//------------------------------------------------------------------------------
//
//------------------------------------------------------------------------------

int
XrdFstOfsFile::open (const char* path,
                     XrdSfsFileOpenMode open_mode,
                     mode_t create_mode,
                     const XrdSecEntity* client,
                     const char* opaque)
{
  EPNAME("open");
  const char* tident = error.getErrUser();
  tIdent = error.getErrUser();
  char* val = 0;
  isRW = false;
  int retc = SFS_OK;
  Path = path;
  gettimeofday(&openTime, &tz);
  XrdOucString stringOpaque = opaque;
  XrdOucString opaqueCheckSum = "";
  XrdOucString opaqueBlockCheckSum = "";
  std::string sec_protocol = client->prot;

  bool hasCreationMode = (open_mode & SFS_O_CREAT);

  while (stringOpaque.replace("?", "&"))
  {
  }

  while (stringOpaque.replace("&&", "&"))
  {
  }

  int envlen;
  XrdOucString maskOpaque = opaque ? opaque : "";
  // mask some opaque parameters to shorten the logging
  eos::common::StringConversion::MaskTag(maskOpaque, "cap.sym");
  eos::common::StringConversion::MaskTag(maskOpaque, "cap.msg");
  eos::common::StringConversion::MaskTag(maskOpaque, "authz");

  // For RAIN layouts if the opaque information contains the tag fst.store=1 the 
  // corrupted files are recovered back on disk. There is no other way to make
  // the distinction between an open for write an open for recovery since XrdCl
  // open in RDWR mode for both cases
  store_recovery = false;
  XrdOucEnv recvOpaque(stringOpaque.c_str());

  if ((val = recvOpaque.Get("fst.store")))
  {
    if (strncmp(val, "1", 1) == 0)
    {
      store_recovery = true;
      open_mode = SFS_O_RDWR;
      eos_info("msg=\"enabling RAIN store recovery\"");
    }
  }
  
  if ((open_mode & (SFS_O_WRONLY | SFS_O_RDWR | SFS_O_CREAT | SFS_O_TRUNC)) != 0)
  {
    isRW = true;
  }

  
  // ----------------------------------------------------------------------------
  // extract tpc keys
  // ----------------------------------------------------------------------------
  XrdOucEnv tmpOpaque(stringOpaque.c_str());

  SetLogId(0, client, tident);
  
  if ((val = tmpOpaque.Get("mgm.logid")))
  {
    SetLogId(val, client, tident);
  }

  if ((val = tmpOpaque.Get("mgm.etag")))
  {
    // extract our ETag from the redirection URL if available
    ETag = val;
  }


  if ((val = tmpOpaque.Get("mgm.mtime")))
  {
    // mgm.mtime=0 we set the external mtime=0 and indicated during commit, that it should not update the mtime as in case of a FUSE client which will call utimes
    mForcedMtime = 0;
    mForcedMtime_ms = 0;
  }

  if ((val = tmpOpaque.Get("mgm.event")))
  {
    std::string event = val;
    if (event == "close")
      eventOnClose = true;

    val = tmpOpaque.Get("mgm.workflow");
    eventWorkflow = (val) ? val : "";
  }

  if (eos::common::OwnCloud::isChunkUpload(tmpOpaque))
  {
    // tag as an OC chunk upload
    isOCchunk = true;
  }

  eos_info("path=%s info=%s isRW=%d open_mode=%x",
           Path.c_str(), maskOpaque.c_str(), isRW, open_mode);
  
  std::string tpc_stage = tmpOpaque.Get("tpc.stage") ?
    tmpOpaque.Get("tpc.stage") : "";
  std::string tpc_key = tmpOpaque.Get("tpc.key") ?
    tmpOpaque.Get("tpc.key") : "";
  std::string tpc_src = tmpOpaque.Get("tpc.src") ?
    tmpOpaque.Get("tpc.src") : "";
  std::string tpc_dst = tmpOpaque.Get("tpc.dst") ?
    tmpOpaque.Get("tpc.dst") : "";
  std::string tpc_org = tmpOpaque.Get("tpc.org") ?
    tmpOpaque.Get("tpc.org") : "";
  std::string tpc_lfn = tmpOpaque.Get("tpc.lfn") ?
    tmpOpaque.Get("tpc.lfn") : "";

  if (tpc_stage == "placement")
  {
    tpcFlag = kTpcSrcCanDo;
  }

  if (tpc_key.length())
  {
    time_t now = time(NULL);
    bool new_entry = false;

    {
      XrdSysMutexHelper tpcLock(gOFS.TpcMapMutex);
      new_entry = !gOFS.TpcMap[isRW].count(tpc_key.c_str());
    }

    if ((tpc_stage == "placement") || (new_entry))
    {
      //.........................................................................
      // Create a TPC entry in the TpcMap 
      //.........................................................................
      XrdSysMutexHelper tpcLock(gOFS.TpcMapMutex);
      if (gOFS.TpcMap[isRW].count(tpc_key.c_str()))
      {
        //.......................................................................
        // TPC key replay go away
        //.......................................................................
        return gOFS.Emsg(epname, error, EPERM, "open - tpc key replayed", path);
      }
      if (tpc_key == "")
      {
        //.......................................................................
        // TPC key missing
        //.......................................................................
        return gOFS.Emsg(epname, error, EINVAL, "open - tpc key missing", path);
      }

      //.........................................................................
      // Compute the tpc origin e.g. <name>:<pid>@<host.domain>
      //.........................................................................

      // TODO: Xrootd 4.0      std::string origin_host = client->addrInfo->Name();
      std::string origin_host = client->host?client->host:"<sss-auth>";
      std::string origin_tident = client->tident;
      origin_tident.erase(origin_tident.find(":"));
      tpc_org = origin_tident;
      tpc_org += "@";
      tpc_org += origin_host;

      //.........................................................................
      // Store the TPC initialization
      //.........................................................................
      gOFS.TpcMap[isRW][tpc_key].key = tpc_key;
      gOFS.TpcMap[isRW][tpc_key].org = tpc_org;
      gOFS.TpcMap[isRW][tpc_key].src = tpc_src;
      gOFS.TpcMap[isRW][tpc_key].dst = tpc_dst;
      gOFS.TpcMap[isRW][tpc_key].path = path;
      gOFS.TpcMap[isRW][tpc_key].lfn = tpc_lfn;
      gOFS.TpcMap[isRW][tpc_key].opaque = stringOpaque.c_str();
      gOFS.TpcMap[isRW][tpc_key].expires = time(NULL) + 60; // one minute that's fine

      TpcKey = tpc_key.c_str();
      if (tpc_src.length())
      {
        // this is a destination session setup
        tpcFlag = kTpcDstSetup;
        if (!tpc_lfn.length())
        {
          return gOFS.Emsg(epname, error, EINVAL, "open - tpc lfn missing", path);
        }
      }
      else
      {
        // this is a source session setup
        tpcFlag = kTpcSrcSetup;
      }
      if (tpcFlag == kTpcDstSetup)
      {
        eos_info("msg=\"tpc dst session\" key=%s, org=%s, src=%s path=%s lfn=%s expires=%llu",
                 gOFS.TpcMap[isRW][tpc_key].key.c_str(),
                 gOFS.TpcMap[isRW][tpc_key].org.c_str(),
                 gOFS.TpcMap[isRW][tpc_key].src.c_str(),
                 gOFS.TpcMap[isRW][tpc_key].path.c_str(),
                 gOFS.TpcMap[isRW][tpc_key].lfn.c_str(),
                 gOFS.TpcMap[isRW][tpc_key].expires);
      }
      else
      {
        eos_info("msg=\"tpc src session\" key=%s, org=%s, dst=%s path=%s expires=%llu",
                 gOFS.TpcMap[isRW][tpc_key].key.c_str(),
                 gOFS.TpcMap[isRW][tpc_key].org.c_str(),
                 gOFS.TpcMap[isRW][tpc_key].dst.c_str(),
                 gOFS.TpcMap[isRW][tpc_key].path.c_str(),
                 gOFS.TpcMap[isRW][tpc_key].expires);
      }
    }
    else
    {
      //.........................................................................
      // Verify a TPC entry in the TpcMap 
      //.........................................................................

      // since the destination's open can now come before the transfer has been setup
      // we now have to give some time for the TPC client to deposit the key
      // the not so nice side effect is that this thread stays busy during that time

      bool exists = false;

      for (size_t i = 0; i < 150; i++)
      {
        XrdSysMutexHelper tpcLock(gOFS.TpcMapMutex);
        if (gOFS.TpcMap[isRW].count(tpc_key))
          exists = true;
        if (!exists)
        {
          XrdSysTimer timer;
          timer.Wait(100);
        }
        else
        {
          break;
        }
      }

      XrdSysMutexHelper tpcLock(gOFS.TpcMapMutex);
      if (!gOFS.TpcMap[isRW].count(tpc_key))
      {
        return gOFS.Emsg(epname, error, EPERM, "open - tpc key not valid", path);
      }
      if (gOFS.TpcMap[isRW][tpc_key].expires < now)
      {
        return gOFS.Emsg(epname, error, EPERM, "open - tpc key expired", path);
      }
      
      // we trust 'sss' anyway and we miss the host name in the 'sss' entity
      if ((sec_protocol != "sss") && (gOFS.TpcMap[isRW][tpc_key].org != tpc_org))
      {
        return gOFS.Emsg(epname, error, EPERM, "open - tpc origin mismatch", path);
      }
      //.........................................................................
      // Grab the open information
      //.........................................................................
      Path = gOFS.TpcMap[isRW][tpc_key].path.c_str();
      stringOpaque = gOFS.TpcMap[isRW][tpc_key].opaque.c_str();
      //.........................................................................
      // Expire TPC entry
      //.........................................................................
      gOFS.TpcMap[isRW][tpc_key].expires = (now - 10);

      // store the provided origin to compare with our local connection
      gOFS.TpcMap[isRW][tpc_key].org = tpc_org;
      // this must be a tpc read issued from a TPC target
      tpcFlag = kTpcSrcRead;
      TpcKey = tpc_key.c_str();
      eos_info("msg=\"tpc read\" key=%s, org=%s, path=%s expires=%llu",
               gOFS.TpcMap[isRW][tpc_key].key.c_str(),
               gOFS.TpcMap[isRW][tpc_key].org.c_str(),
               gOFS.TpcMap[isRW][tpc_key].src.c_str(),
               gOFS.TpcMap[isRW][tpc_key].path.c_str(),
               gOFS.TpcMap[isRW][tpc_key].expires);
    }
    //...........................................................................
    // Expire keys which are more than one 4 hours expired
    //...........................................................................
    XrdSysMutexHelper tpcLock(gOFS.TpcMapMutex);
    auto it = (gOFS.TpcMap[isRW]).begin();
    auto del = (gOFS.TpcMap[isRW]).begin();
    while (it != (gOFS.TpcMap[isRW]).end())
    {
      del = it;
      it++;
      if (now > (del->second.expires + (4 * 3600)))
      {
        eos_info("msg=\"expire tpc key\" key=%s", del->second.key.c_str());
        gOFS.TpcMap[isRW].erase(del);
      }
    }
  }

  stringOpaque += "&mgm.path=";
  stringOpaque += Path.c_str();
  openOpaque = new XrdOucEnv(stringOpaque.c_str());

  if ((val = openOpaque->Get("mgm.logid")))
  {
    SetLogId(val, tident);
  }

  if ((val = openOpaque->Get("mgm.checksum")))
  {
    opaqueCheckSum = val;
  }

  if ((val = openOpaque->Get("mgm.blockchecksum")))
  {
    opaqueBlockCheckSum = val;
  }

  if ((val = openOpaque->Get("eos.injection")))
  {
    isInjection = true;
  }

  int caprc = 0;

  //.............................................................................
  // tpc src read can bypass capability checks
  //.............................................................................
  if ((tpcFlag != kTpcSrcRead) && (caprc = gCapabilityEngine.Extract(openOpaque, capOpaque)))
  {
    if (caprc == ENOKEY)
    {
      //.........................................................................
      // If we just miss the key, better stall the client
      //.........................................................................
      return gOFS.Stall(error, 10, "FST still misses the required capability key");
    }

    //...........................................................................
    // No capability - go away!
    //...........................................................................
    return gOFS.Emsg(epname, error, caprc, "open - capability illegal", Path.c_str());
  }
  else
  {
    if (tpcFlag == kTpcSrcRead)
    {
      //.........................................................................  
      // Grab the capability contents from the tpc key map
      //.........................................................................
      XrdSysMutexHelper tpcLock(gOFS.TpcMapMutex);
      if (gOFS.TpcMap[isRW][tpc_key].capability.length())
      {
        capOpaque = new XrdOucEnv(gOFS.TpcMap[isRW][tpc_key].capability.c_str());
      }
      else
      {
        return gOFS.Emsg(epname, error, EINVAL, "open - capability not found for tpc key %s", tpc_key.c_str());
      }
    }
    if (tpcFlag == kTpcSrcSetup)
    {
      //.........................................................................  
      // For a TPC setup we need to store the decoded capability contents
      //.........................................................................
      XrdSysMutexHelper tpcLock(gOFS.TpcMapMutex);
      gOFS.TpcMap[isRW][tpc_key].capability = capOpaque->Env(envlen);
    }
  }

  eos_info("capability=%s", capOpaque->Env(envlen));

  const char* hexfid = 0;
  const char* sfsid = 0;
  const char* slid = 0;
  const char* scid = 0;
  const char* smanager = 0;
  const char* sbookingsize = 0;
  const char* stargetsize = 0;
  bookingsize = 0;
  targetsize = 0;
  fileid = 0;
  fsid = 0;
  lid = 0;
  cid = 0;
  const char* secinfo = 0;

  if (!(hexfid = capOpaque->Get("mgm.fid")))
  {
    return gOFS.Emsg(epname, error, EINVAL, "open - no file id in capability", Path.c_str());
  }

  if (!(sfsid = capOpaque->Get("mgm.fsid")))
  {
    return gOFS.Emsg(epname, error, EINVAL, "open - no file system id in capability", Path.c_str());
  }

  if (!(secinfo = capOpaque->Get("mgm.sec")))
  {
    return gOFS.Emsg(epname, error, EINVAL, "open - no security information in capability", Path.c_str());
  }
  else
  {
    SecString = secinfo;
  }

  if ((val = capOpaque->Get("mgm.minsize")))
  {
    errno = 0;
    minsize = strtoull(val, 0, 10);

    if (errno)
    {
      eos_err("illegal minimum file size specified <%s>- restricting to 1 byte", val);
      minsize = 1;
    }
  }
  else
  {
    minsize = 0;
  }

  if ((val = capOpaque->Get("mgm.maxsize")))
  {
    errno = 0;
    maxsize = strtoull(val, 0, 10);

    if (errno)
    {
      eos_err("illegal maximum file size specified <%s>- restricting to 1 byte", val);
      maxsize = 1;
    }
  }
  else
  {
    maxsize = 0;
  }

  if ((val = openOpaque->Get("eos.pio.action")))
  {
    // figure out if this is a RAIN reconstruction
    XrdOucString action = val;
    if (action == "reconstruct")
    {
      haswrite = true;
      isReconstruction = true;
    }
  }

  //............................................................................
  // If we open a replica we have to take the right filesystem id and filesystem
  // prefix for that replica
  //............................................................................
  if (openOpaque->Get("mgm.replicaindex"))
  {
    XrdOucString replicafsidtag = "mgm.fsid";
    replicafsidtag += (int) atoi(openOpaque->Get("mgm.replicaindex"));

    if (capOpaque->Get(replicafsidtag.c_str()))
      sfsid = capOpaque->Get(replicafsidtag.c_str());
  }

  //............................................................................
  // Extract the local path prefix from the broadcasted configuration!
  //............................................................................
  eos::common::RWMutexReadLock lock(gOFS.Storage->fsMutex);
  fsid = atoi(sfsid ? sfsid : "0");

  if (fsid && gOFS.Storage->fileSystemsMap.count(fsid))
  {
    localPrefix = gOFS.Storage->fileSystemsMap[fsid]->GetPath().c_str();
  }

  //............................................................................
  // Attention: the localprefix implementation does not work for gateway machines
  // - this needs some modifications
  //............................................................................

  if (!localPrefix.length())
  {
    return gOFS.Emsg(epname, error, EINVAL,
                     "open - cannot determine the prefix path to use for the given filesystem id", Path.c_str());
  }

  if (!(slid = capOpaque->Get("mgm.lid")))
  {
    return gOFS.Emsg(epname, error, EINVAL, "open - no layout id in capability", Path.c_str());
  }

  if (!(scid = capOpaque->Get("mgm.cid")))
  {
    return gOFS.Emsg(epname, error, EINVAL, "open - no container id in capability", Path.c_str());
  }

  if (!(smanager = capOpaque->Get("mgm.manager")))
  {
    return gOFS.Emsg(epname, error, EINVAL, "open - no manager name in capability", Path.c_str());
  }

  RedirectManager = smanager;
  int dpos = RedirectManager.find(":");

  if (dpos != STR_NPOS)
    RedirectManager.erase(dpos);

  {
    // evt. update the shared hash manager entry
    XrdSysMutexHelper lock(eos::fst::Config::gConfig.Mutex);
    XrdOucString ConfigManager = eos::fst::Config::gConfig.Manager;
    if (ConfigManager != RedirectManager)
    {
      eos_warning("msg=\"MGM master seems to have changed - adjusting global config\" old-manager=\"%s\" new-manager=\"%s\"",
                  ConfigManager.c_str(), RedirectManager.c_str());
      eos::fst::Config::gConfig.Manager = RedirectManager;
    }
  }

  std::string RedirectTried = RedirectManager.c_str();
<<<<<<< HEAD
  RedirectTried += "?tried=+";
  RedirectTried += gOFS.mHostName;
=======
  RedirectTried += "?tried=";
  if( (val = openOpaque->Get("tried")) )
  {
    RedirectTried += openOpaque->Get("tried");
    RedirectTried += ",";
  }
  RedirectTried += gOFS.HostName;
>>>>>>> 406d977e

  eos::common::FileId::FidPrefix2FullPath(hexfid, localPrefix.c_str(), fstPath);
  fileid = eos::common::FileId::Hex2Fid(hexfid);
  fsid = atoi(sfsid);
  lid = (unsigned long)atoi(slid);
  cid = strtoull(scid, 0, 10);

  //............................................................................
  // Check if this is an open for replication
  //............................................................................
  eos_info("Path=%s beginswith=%d", Path.c_str(), Path.beginswith("/replicate:"));

  if (Path.beginswith("/replicate:"))
  {
    bool isopenforwrite = false;
    gOFS.OpenFidMutex.Lock();

    if (gOFS.WOpenFid[fsid].count(fileid))
    {
      if (gOFS.WOpenFid[fsid][fileid] > 0)
      {
        isopenforwrite = true;
      }
    }

    gOFS.OpenFidMutex.UnLock();

    if (isopenforwrite)
    {
      eos_err("forbid to open replica - file %s is opened in RW mode", Path.c_str());
      return gOFS.Emsg(epname, error, ENOENT,
                       "open - cannot replicate: file is opened in RW mode", Path.c_str());
    }

    isReplication = true;
  }

  //............................................................................
  // Check if this is an open for HTTP
  //............................................................................
  if ((!isRW) && ((std::string(client->tident) == "http")))
  {
    bool isopenforwrite = false;
    gOFS.OpenFidMutex.Lock();

    if (gOFS.WOpenFid[fsid].count(fileid))
    {
      if (gOFS.WOpenFid[fsid][fileid] > 0)
      {
        isopenforwrite = true;
      }
    }

    gOFS.OpenFidMutex.UnLock();

    if (isopenforwrite)
    {
      eos_err("forbid to open replica for synchronization - file %s is opened in RW mode", Path.c_str());
      return gOFS.Emsg(epname, error, ETXTBSY,
                       "open - cannot synchronize this file: file is opened in RW mode", Path.c_str());
    }

  }

  if ((val = capOpaque->Get("mgm.logid")))
  {
    snprintf(logId, sizeof ( logId) - 1, "%s", val);
  }

  SetLogId(logId, vid, tident);
  eos_info("fstpath=%s", fstPath.c_str());

  //............................................................................
  // Get the layout object
  //............................................................................
  layOut = eos::fst::LayoutPlugin::GetLayoutObject(this, lid, client, &error,
                                                   fstPath.c_str(),
                                                   msDefaultTimeout, store_recovery);

  if (!layOut)
  {
    int envlen;
    eos_err("unable to handle layout for %s", capOpaque->Env(envlen));
    delete fMd;
    return gOFS.Emsg(epname, error, EINVAL, "open - illegal layout specified ",
                     capOpaque->Env(envlen));
  }

  layOut->SetLogId(logId, vid, tident);

  errno = 0;
  if ((retc = layOut->GetFileIo()->fileExists()))
  {
    //..........................................................................
    // We have to distinguish if an Exists call fails or return ENOENT, otherwise
    // we might trigger an automatic clean-up of a file !!!
    //..........................................................................
    if (errno != ENOENT)
    {
      delete fMd;
      return gOFS.Emsg(epname, error, EIO, "open - unable to check for existance of file ",
                       capOpaque->Env(envlen));
    }
    //..........................................................................
    // File does not exist, keep the create lfag
    //..........................................................................
    isCreation = true;
    openSize = 0;
    //..........................................................................
    // Used to indicate if a file was written in the meanwhile by someone else
    //..........................................................................
    updateStat.st_mtime = 0;
    // force the create flag
    open_mode |= SFS_O_CREAT;
    create_mode |= SFS_O_MKPTH;
    eos_debug("adding creation flag because of %d %d", retc, errno);
  }
  else
  {
    eos_debug("removing creation flag because of %d %d", retc, errno);
    // remove the creat flag
    if (open_mode & SFS_O_CREAT)
      open_mode -= SFS_O_CREAT;
  }

  //............................................................................
  // Capability access distinction
  //............................................................................
  if (isRW)
  {
    if (isCreation)
    {
      if (!capOpaque->Get("mgm.access") 
	  || ( (strcmp(capOpaque->Get("mgm.access"), "create")) &&
               (strcmp(capOpaque->Get("mgm.access"), "write")) &&
	       (strcmp(capOpaque->Get("mgm.access"), "update")) ) )
      {
        return gOFS.Emsg(epname, 
                         error, 
                         EPERM, 
                         "open - capability does not allow to create/write/update this file", 
                         path);
      }
    }
    else
    {
      if (!capOpaque->Get("mgm.access") 
	  || ( (strcmp(capOpaque->Get("mgm.access"), "create")) &&
               (strcmp(capOpaque->Get("mgm.access"), "write")) &&
	       (strcmp(capOpaque->Get("mgm.access"), "update")) ) )
      {
        return gOFS.Emsg(epname, 
                         error, 
                         EPERM, 
                         "open - capability does not allow to update/write/create this file", 
                         path);
      }
    }
  }
  else
  {
    if (!capOpaque->Get("mgm.access") 
        || ((strcmp(capOpaque->Get("mgm.access"), "read")) &&
        (strcmp(capOpaque->Get("mgm.access"), "create")) &&
        (strcmp(capOpaque->Get("mgm.access"), "write")) &&
        (strcmp(capOpaque->Get("mgm.access"), "update"))))

    {
      return gOFS.Emsg(epname, 
                       error, 
                       EPERM, 
                       "open - capability does not allow to read this file", 
                       path);
    }
  }

  //............................................................................
  // Bookingsize is only needed for file creation
  //............................................................................
  if (isRW && isCreation)
  {
    if (!(sbookingsize = capOpaque->Get("mgm.bookingsize")))
    {
      return gOFS.Emsg(epname, error, EINVAL, "open - no booking size in capability", Path.c_str());
    }
    else
    {
      bookingsize = strtoull(capOpaque->Get("mgm.bookingsize"), 0, 10);

      if (errno == ERANGE)
      {
        eos_err("invalid bookingsize in capability bookingsize=%s", sbookingsize);
        return gOFS.Emsg(epname, error, EINVAL, "open - invalid bookingsize in capability", Path.c_str());
      }
    }

    if ((stargetsize = capOpaque->Get("mgm.targetsize")))
    {
      targetsize = strtoull(capOpaque->Get("mgm.targetsize"), 0, 10);

      if (errno == ERANGE)
      {
        eos_err("invalid targetsize in capability targetsize=%s", stargetsize);
        return gOFS.Emsg(epname, error, EINVAL, "open - invalid targetsize in capability", Path.c_str());
      }
    }
  }

  //............................................................................
  // Check if the booking size violates the min/max-size criteria
  //............................................................................

  if (bookingsize && maxsize)
  {
    if (bookingsize > maxsize)
    {
      eos_err("invalid bookingsize specified - violates maximum file size criteria");
      return gOFS.Emsg(epname, error, ENOSPC, "open - bookingsize violates maximum allowed filesize", Path.c_str());
    }
  }

  if (bookingsize && minsize)
  {
    if (bookingsize < minsize)
    {
      eos_err("invalid bookingsize specified - violates minimum file size criteria");
      return gOFS.Emsg(epname, error, ENOSPC, "open - bookingsize violates minimum allowed filesize", Path.c_str());
    }
  }

  //............................................................................
  // Get the identity
  //............................................................................
  eos::common::Mapping::VirtualIdentity vid;
  eos::common::Mapping::Nobody(vid);

  if ((val = capOpaque->Get("mgm.ruid")))
  {
    vid.uid = atoi(val);
  }
  else
  {
    return gOFS.Emsg(epname, error, EINVAL, "open - sec ruid missing", Path.c_str());
  }

  if ((val = capOpaque->Get("mgm.rgid")))
  {
    vid.gid = atoi(val);
  }
  else
  {
    return gOFS.Emsg(epname, error, EINVAL, "open - sec rgid missing", Path.c_str());
  }

  if ((val = capOpaque->Get("mgm.uid")))
  {
    vid.uid_list.clear();
    vid.uid_list.push_back(atoi(val));
  }
  else
  {
    return gOFS.Emsg(epname, error, EINVAL, "open - sec uid missing", Path.c_str());
  }

  if ((val = capOpaque->Get("mgm.gid")))
  {
    vid.gid_list.clear();
    vid.gid_list.push_back(atoi(val));
  }
  else
  {
    return gOFS.Emsg(epname, error, EINVAL, "open - sec gid missing", Path.c_str());
  }

  SetLogId(logId, vid, tident);
  eos_info("fstpath=%s", fstPath.c_str());

  //............................................................................
  // Attach meta data
  //............................................................................
  fMd = gFmdDbMapHandler.GetFmd(fileid, fsid, vid.uid, vid.gid, lid, isRW);

  if ( (!fMd) || gOFS.Simulate_FMD_open_error )
  {
    if( !gOFS.Simulate_FMD_open_error )
    {
      // try to resync from the MGM and repair on the fly
      if (gFmdDbMapHandler.ResyncMgm(fsid, fileid, RedirectManager.c_str()))
      {
        eos_info("msg=\"resync ok\" fsid=%lu fid=%llx", (unsigned long) fsid, fileid);
        fMd = gFmdDbMapHandler.GetFmd(fileid, fsid, vid.uid, vid.gid, lid, isRW);
      }
      else
      {
        eos_err("msg=\"resync failed\" fsid=%lu fid=%llx", (unsigned long) fsid, fileid);
      }
    }
    if ( (!fMd) || gOFS.Simulate_FMD_open_error )
    {
      if ((!isRW) || (layOut->IsEntryServer() && (!isReplication)))
      {
        eos_crit("no fmd for fileid %llu on filesystem %lu", fileid, fsid);
        int ecode = 1094;
        eos_warning("rebouncing client since we failed to get the FMD record back to MGM %s:%d",
                    RedirectManager.c_str(), ecode);

        if (hasCreationMode)
        {
          // clean-up before re-bouncing
          dropall(fileid, path, RedirectManager.c_str());
        }
        return gOFS.Redirect(error, RedirectTried.c_str(), ecode);
      }
      else
      {
        eos_crit("no fmd for fileid %llu on filesystem %lu", fileid, (unsigned long long) fsid);
        return gOFS.Emsg(epname, error, ENOENT, "open - no FMD record found ");
      }
    }
  }

  //............................................................................
  // Call the checksum factory function with the selected layout
  //............................................................................

  if (isRW || (opaqueCheckSum != "ignore"))
  {
    checkSum = eos::fst::ChecksumPlugins::GetChecksumObject(lid);
    eos_debug("checksum requested %d %u", checkSum, lid);
  }

  //............................................................................
  // Save block xs opaque information for the OSS layer
  //............................................................................
  if (eos::common::LayoutId::GetBlockChecksum(lid) != eos::common::LayoutId::kNone)
  {
    if (opaqueBlockCheckSum != "ignore")
      hasBlockXs = true;
  }

  XrdOucString oss_opaque = "";
  oss_opaque += "&mgm.lid=";
  oss_opaque += slid;
  oss_opaque += "&mgm.bookingsize=";
  oss_opaque += static_cast<int> (bookingsize);
  
  //............................................................................
  // Open layout implementation
  //............................................................................
  eos_info("fstpath=%s open-mode=%x create-mode=%x layout-name=%s", fstPath.c_str(), open_mode, create_mode, layOut->GetName());
  int rc = layOut->Open(open_mode, create_mode, oss_opaque.c_str());

  if (isReplication && !isCreation)
  {
    // retrieve the current size to detect modification during replication
    layOut->Stat(&updateStat);
  }

  if ((!rc) && isCreation && bookingsize)
  {
    // ----------------------------------
    // check if the file system is full
    // ----------------------------------
    XrdSysMutexHelper(gOFS.Storage->fileSystemFullMapMutex);

    if (gOFS.Storage->fileSystemFullMap[fsid])
    {
      if (layOut->IsEntryServer() && (!isReplication))
      {
        writeErrorFlag = kOfsDiskFullError;
        layOut->Remove();
        int ecode = 1094;
        eos_warning("rebouncing client since we don't have enough space back to MGM %s:%d",
                    RedirectManager.c_str(), ecode);

	if (hasCreationMode)
	{
	  // clean-up before re-bouncing
	  dropall(fileid, path, RedirectManager.c_str());
	}

        return gOFS.Redirect(error, RedirectTried.c_str(), ecode);
      }

      writeErrorFlag = kOfsDiskFullError;
      return gOFS.Emsg("writeofs", error, ENOSPC, "create file - disk space (headroom) exceeded fn=",
                       capOpaque ? (capOpaque->Get("mgm.path") ? capOpaque->Get("mgm.path") : FName()) : FName());
    }

    rc = layOut->Fallocate(bookingsize);

    if (rc)
    {
      eos_crit("file allocation gave return code %d errno=%d for allocation of size=%llu",
               rc, errno, bookingsize);

      if (layOut->IsEntryServer() && (!isReplication))
      {
        layOut->Remove();
        int ecode = 1094;
        eos_warning("rebouncing client since we don't have enough space back to MGM %s:%d",
                    RedirectManager.c_str(), ecode);

	if (hasCreationMode) 
	{
	  // clean-up before re-bouncing
	  dropall(fileid, path, RedirectManager.c_str());
	}

        return gOFS.Redirect(error, RedirectTried.c_str(), ecode);
      }
      else
      {
        layOut->Remove();
        return gOFS.Emsg(epname, error, ENOSPC, "open - cannot allocate required space", Path.c_str());
      }
    }
  }

  eos_info("checksum=%llx entryserver=%d", (unsigned long long) checkSum, layOut->IsEntryServer());

  if (!isCreation)
  {
    //..........................................................................
    // Get the real size of the file, not the local stripe size!
    //..........................................................................
    struct stat statinfo;

    if ((retc = layOut->Stat(&statinfo)))
    {
      return gOFS.Emsg(epname, error, EIO, "open - cannot stat layout to determine file size", Path.c_str());
    }

    //........................................................................
    // We feed the layout size, not the physical on disk!
    //........................................................................
    eos_info("msg=\"layout size\": disk_size=%zu db_size= %llu",
             statinfo.st_size, fMd->fMd.size());

    if ((off_t) statinfo.st_size != (off_t) fMd->fMd.size())
    {
      // in a RAID-like layout if the header is corrupted there is no way to know
      // the size of the initial file, therefore we take the value from the DB
      if (!isReconstruction)
      {
      openSize = fMd->fMd.size();
      }
      else
      {
        openSize = statinfo.st_size;
      }
    }
    else
    {
      openSize = statinfo.st_size;
    }

    if (checkSum && isRW)
    {
      //........................................................................
      // Preset with the last known checksum
      //........................................................................
      eos_info("msg=\"reset init\" file-xs=%s", fMd->fMd.checksum().c_str());
      checkSum->ResetInit(0, openSize, fMd->fMd.checksum().c_str());
    }
  }

  //.......................................................................................................
  // if we are not the entry server for ReedS & RaidDP layouts we disable the checksum object now for write
  // if we read we don't check checksums at all since we have block and parity checking
  //.......................................................................................................
  if (((eos::common::LayoutId::GetLayoutType(lid) == eos::common::LayoutId::kRaidDP) ||
      (eos::common::LayoutId::GetLayoutType(lid) == eos::common::LayoutId::kRaid6) ||
      (eos::common::LayoutId::GetLayoutType(lid) == eos::common::LayoutId::kArchive)) &&
      ((!isRW) || (!layOut->IsEntryServer())))
  {
    //........................................................................
    // This case we need to exclude!
    //........................................................................
    if (checkSum)
    {
      delete checkSum;
      checkSum = 0;
    }
  }

  std::string filecxerror = "0";

  if (!rc)
  {
    //........................................................................
    // Set the eos lfn as extended attribute
    //........................................................................
    std::unique_ptr<FileIo> io(FileIoPluginHelper::GetIoObject(layOut->GetLocalReplicaPath()));
    if (isRW)
    {
      if (Path.beginswith("/replicate:"))
      {
        if (capOpaque->Get("mgm.path"))
        {
          XrdOucString unsealedpath = capOpaque->Get("mgm.path");
          XrdOucString sealedpath = path;
          if (io->attrSet(std::string("user.eos.lfn"), std::string(unsealedpath.c_str())))
          {
            eos_err("unable to set extended attribute <eos.lfn> errno=%d", errno);
          }
        }
        else
        {
          eos_err("no lfn in replication capability");
        }
      }
      else
      {
        if (io->attrSet(std::string("user.eos.lfn"), std::string(Path.c_str())))
        {
          eos_err("unable to set extended attribute <eos.lfn> errno=%d", errno);
        }
      }
    }

    //........................................................................
    // Try to get error if the file has a scan error
    io->attrGet("user.filecxerror", filecxerror);
  }

  if ((!isRW) && (filecxerror == "1"))
  {
    //..........................................................................
    // If we have a replica layout
    //..........................................................................
    if (eos::common::LayoutId::GetLayoutType(lid) == eos::common::LayoutId::kReplica)
    {
      //........................................................................
      // There was a checksum error during the last scan
      //........................................................................
      eos_err("open of %s failed - replica has a checksum mismatch", Path.c_str());
      return gOFS.Emsg(epname, error, EIO, "open - replica has a checksum mismatch", Path.c_str());
    }
  }

  if (!rc)
  {
    opened = true;
    gOFS.OpenFidMutex.Lock();

    if (isRW)
    {
      gOFS.WOpenFid[fsid][fileid]++;
    }
    else
    {
      gOFS.ROpenFid[fsid][fileid]++;
    }

    gOFS.OpenFidMutex.UnLock();
  }
  else
  {
    //..........................................................................
    // If we have local errors in open we don't disable a filesystem -
    // this is done by the Scrub thread if necessary!
    //..........................................................................

    //..........................................................................
    // In any case we just redirect back to the manager if we are the 1st entry
    // point of the client
    //..........................................................................
    if (layOut->IsEntryServer() && (!isReplication))
    {
      int ecode = 1094;
      rc = SFS_REDIRECT;
      eos_warning("rebouncing client after open error back to MGM %s:%d", RedirectManager.c_str(), ecode);

      if (hasCreationMode)
      {
        // clean-up before re-bouncing
        dropall(fileid, path, RedirectManager.c_str());
      }

      return gOFS.Redirect(error, RedirectTried.c_str(), ecode);
    }
    else
    {
      eos_warning("opening %s failed", Path.c_str());
      return gOFS.Emsg(epname, error, EIO, "open", Path.c_str());
    }
  }

  if (rc == SFS_OK)
  {
    //..........................................................................
    // Tag this transaction as open
    //..........................................................................
    if (isRW)
    {
      if (!gOFS.Storage->OpenTransaction(fsid, fileid))
      {
        eos_crit("cannot open transaction for fsid=%u fid=%llu", fsid, fileid);
      }
    }
  }

  eos_debug("open finished");
  return rc;
}


//------------------------------------------------------------------------------
// Compute total time to serve read requests
//------------------------------------------------------------------------------
void
XrdFstOfsFile::AddReadTime ()
{
  unsigned long mus = (lrTime.tv_sec - cTime.tv_sec) * 1000000 +
                      (lrTime.tv_usec - cTime.tv_usec);
  rTime.tv_sec += (mus / 1000000);
  rTime.tv_usec += (mus % 1000000);
}


//------------------------------------------------------------------------------
// Compute total time to serve readV requests
//------------------------------------------------------------------------------
void
XrdFstOfsFile::AddReadVTime ()
{
  unsigned long mus = (lrvTime.tv_sec - cTime.tv_sec) * 1000000 +
                      (lrvTime.tv_usec - cTime.tv_usec);
  rvTime.tv_sec += (mus / 1000000);
  rvTime.tv_usec += (mus % 1000000);
}


//------------------------------------------------------------------------------
// Compute total time to serve write requests
//------------------------------------------------------------------------------
void
XrdFstOfsFile::AddWriteTime ()
{
  unsigned long mus = ((lwTime.tv_sec - cTime.tv_sec) * 1000000) +
    lwTime.tv_usec - cTime.tv_usec;
  wTime.tv_sec += (mus / 1000000);
  wTime.tv_usec += (mus % 1000000);
}


//------------------------------------------------------------------------------
//
//------------------------------------------------------------------------------

void
XrdFstOfsFile::MakeReportEnv (XrdOucString & reportString)
{
  // Compute avg, min, max, sigma for read and written bytes
  unsigned long long rmin, rmax, rsum;
  unsigned long long rvmin, rvmax, rvsum; // readv bytes
  unsigned long long rsmin, rsmax, rssum; // read single bytes
  unsigned long rcmin, rcmax, rcsum;      // readv count 
  unsigned long long wmin, wmax, wsum;
  double rsigma, rvsigma, rssigma, rcsigma, wsigma;
 
  {
    XrdSysMutexHelper vecLock(vecMutex);
    ComputeStatistics(rvec, rmin, rmax, rsum, rsigma);
    ComputeStatistics(wvec, wmin, wmax, wsum, wsigma);
    ComputeStatistics(monReadvBytes, rvmin, rvmax, rvsum, rvsigma);
    ComputeStatistics(monReadSingleBytes, rsmin, rsmax, rssum, rssigma);
    ComputeStatistics(monReadvCount, rcmin, rcmax, rcsum, rcsigma);

    char report[16384];

    if (rmin == 0xffffffff)
      rmin = 0;

    if (wmin == 0xffffffff)
      wmin = 0;

    snprintf(report, sizeof ( report) - 1,
             "log=%s&path=%s&ruid=%u&rgid=%u&td=%s&"
             "host=%s&lid=%lu&fid=%llu&fsid=%lu&"
             "ots=%lu&otms=%lu&"
             "cts=%lu&ctms=%lu&"
             "nrc=%lu&nwc=%lu&"
             "rb=%llu&rb_min=%llu&rb_max=%llu&rb_sigma=%.02f&"
             "rv_op=%llu&rvb_min=%llu&rvb_max=%llu&rvb_sum=%llu&rvb_sigma=%.02f&"
             "rs_op=%llu&rsb_min=%llu&rsb_max=%llu&rsb_sum=%llu&rsb_sigma=%.02f&"
             "rc_min=%lu&rc_max=%lu&rc_sum=%lu&rc_sigma=%.02f&"
             "wb=%llu&wb_min=%llu&wb_max=%llu&wb_sigma=%.02f&"
             "sfwdb=%llu&sbwdb=%llu&sxlfwdb=%llu&sxlbwdb=%llu"
             "nfwds=%lu&nbwds=%lu&nxlfwds=%lu&nxlbwds=%lu&"
             "rt=%.02f&rvt=%.02f&wt=%.02f&osize=%llu&csize=%llu&%s"
             , this->logId, Path.c_str(), this->vid.uid, this->vid.gid, tIdent.c_str()
             , gOFS.mHostName, lid, fileid, fsid
             , openTime.tv_sec, (unsigned long) openTime.tv_usec / 1000
             , closeTime.tv_sec, (unsigned long) closeTime.tv_usec / 1000
             , rCalls, wCalls
             , rsum, rmin, rmax, rsigma
             , (unsigned long long)monReadvBytes.size(), rvmin, rvmax, rvsum, rvsigma
             , (unsigned long long)monReadSingleBytes.size(), rsmin, rsmax, rssum, rssigma
             , rcmin, rcmax, rcsum, rcsigma
             , wsum
             , wmin
             , wmax
             , wsigma
             , sFwdBytes
             , sBwdBytes
             , sXlFwdBytes
             , sXlBwdBytes
             , nFwdSeeks
             , nBwdSeeks
             , nXlFwdSeeks
             , nXlBwdSeeks
             , ((rTime.tv_sec * 1000.0) + (rTime.tv_usec / 1000.0))
             , ((rvTime.tv_sec * 1000.0) + (rvTime.tv_usec / 1000.0))
             , ((wTime.tv_sec * 1000.0) + (wTime.tv_usec / 1000.0))
             , (unsigned long long) openSize
             , (unsigned long long) closeSize
             , eos::common::SecEntity::ToEnv(SecString.c_str(),
                                             ((tpcFlag == kTpcDstSetup) ||
                                             (tpcFlag == kTpcSrcRead)) ? "tpc" : 0).c_str());
    reportString = report;
  }
}


//------------------------------------------------------------------------------
//
//------------------------------------------------------------------------------

int
XrdFstOfsFile::modified ()
{
  int rc = 0;
  bool fileExists = true;

  struct stat statinfo;
  if (layOut)
  {
    if ((layOut->Stat(&statinfo)))
      fileExists = false;
  }
  else
  {
    if ((XrdOfsOss->Stat(fstPath.c_str(), &statinfo)))
    {
      fileExists = false;
    }
  }

  // ---------------------------------------------------------------------------
  // check if the file could have been changed in the meanwhile ...
  // ---------------------------------------------------------------------------
  if (fileExists && isReplication && (!isRW))
  {
    // -------------------------------------------------------------------------
    gOFS.OpenFidMutex.Lock();
    if (gOFS.WOpenFid[fsid].count(fileid))
    {
      if (gOFS.WOpenFid[fsid][fileid] > 0)
      {
        eos_err("file is now open for writing -"
                " discarding replication [wopen=%d]",
                gOFS.WOpenFid[fsid][fileid]);

        gOFS.Emsg("closeofs",
                  error,
                  EIO,
                  "guarantee correctness - "
                  "file has been opened for writing during replication",
                  Path.c_str());

        rc = SFS_ERROR;
      }
    }
    gOFS.OpenFidMutex.UnLock();
    // -------------------------------------------------------------------------

    if ((statinfo.st_mtime != updateStat.st_mtime))
    {
      eos_err("file has been modified during replication");
      rc = SFS_ERROR;
      gOFS.Emsg("closeofs", error, EIO, "guarantee correctness -"
                "file has been modified during replication", Path.c_str());
    }
  }
  return rc;
}

int
XrdFstOfsFile::closeofs ()
{
  int rc = 0;
  rc |= XrdOfsFile::close();
  return rc;
}


//------------------------------------------------------------------------------
//
//------------------------------------------------------------------------------

int
XrdFstOfsFile::LayoutReadCB (eos::fst::CheckSum::ReadCallBack::callback_data_t* cbd)
{
  return ((Layout*) cbd->caller)->Read(cbd->offset, cbd->buffer, cbd->size);
}

int
XrdFstOfsFile::FileIoReadCB (eos::fst::CheckSum::ReadCallBack::callback_data_t* cbd)
{
  return ((FileIo*) cbd->caller)->fileRead(cbd->offset, cbd->buffer, cbd->size);
}

//------------------------------------------------------------------------------
//
//------------------------------------------------------------------------------

bool
XrdFstOfsFile::verifychecksum ()
{
  bool checksumerror = false;
  int checksumlen = 0;

  //............................................................................
  // Deal with checksums
  //............................................................................
  if (checkSum)
  {
    checkSum->Finalize();

    if (checkSum->NeedsRecalculation())
    {
      if ((!isRW) && ((sFwdBytes + sBwdBytes)
          || (checkSum->GetMaxOffset() != openSize)))
      {
        //......................................................................
        // we don't rescan files if they are read non-sequential or only partially
        //......................................................................
        eos_debug("info=\"skipping checksum (re-scan) "
                  "for non-sequential reading ...\"");
        //......................................................................
        // remove the checksum object
        //......................................................................
        delete checkSum;
        checkSum = 0;
        return false;
      }
    }
    else
    {
      eos_debug("isrw=%d max-offset=%lld opensize=%lld", isRW, checkSum->GetMaxOffset(), openSize);
      if (((!isRW) && (checkSum->GetMaxOffset() != openSize)))
      {
        eos_debug("info=\"skipping checksum (re-scan) for access without any IO or "
                  "partial sequential read IO from the beginning...\"");
        delete checkSum;
        checkSum = 0;
        return false;
      }
      if ((isRW) && checkSum->GetMaxOffset() && (checkSum->GetMaxOffset() < openSize))
      {
        // if there was a write which was not extending the file the checksum is dirty!
        checkSum->SetDirty();
      }
    }

    //............................................................................
    // if a checksum is not completely computed
    //............................................................................
    if (checkSum->NeedsRecalculation())
    {
      unsigned long long scansize = 0;
      float scantime = 0; // is ms

      if (!XrdOfsFile::fctl(SFS_FCTL_GETFD, 0, error))
      {
        // not needed anymore
        // int fd = error.getErrInfo();

        //......................................................................
        // rescan the file
        //......................................................................
        eos::fst::CheckSum::ReadCallBack::callback_data_t cbd;
        cbd.caller = (void*) layOut;
        eos::fst::CheckSum::ReadCallBack cb(LayoutReadCB, cbd);

        if (checkSum->ScanFile(cb, scansize, scantime))
        {
          XrdOucString sizestring;
          eos_info("info=\"rescanned checksum\" size=%s time=%.02f ms rate=%.02f MB/s %x",
                   eos::common::StringConversion::GetReadableSizeString(sizestring, scansize, "B"),
                   scantime,
                   1.0 * scansize / 1000 / (scantime ? scantime : 99999999999999LL),
                   checkSum->GetHexChecksum());
        }
        else
        {
          eos_err("Rescanning of checksum failed");
        }
      }
      else
      {
        eos_err("Couldn't get file descriptor");
      }
    }
    else
    {
      //........................................................................
      // This was prefect streaming I/O
      //........................................................................
      if ((!isRW) && (checkSum->GetMaxOffset() != openSize))
      {
        eos_info("info=\"skipping checksum (re-scan) since file was not read completely %llu %llu...\"",
                 checkSum->GetMaxOffset(), openSize);
        //......................................................................
        // Remove the checksum object
        //......................................................................
        delete checkSum;
        checkSum = 0;
        return false;
      }
    }

    if (isRW)
    {
      eos_info("(write) checksum type: %s checksum hex: %s requested-checksum hex: %s",
               checkSum->GetName(),
               checkSum->GetHexChecksum(),
               openOpaque->Get("mgm.checksum") ? openOpaque->Get("mgm.checksum") : "-none-");

      //........................................................................
      // Check if the check sum for the file was given at upload time
      //........................................................................
      if (openOpaque->Get("mgm.checksum"))
      {
        XrdOucString opaqueChecksum = openOpaque->Get("mgm.checksum");
        XrdOucString hexChecksum = checkSum->GetHexChecksum();

        if (opaqueChecksum != hexChecksum)
        {
          eos_err("requested checksum %s does not match checksum %s of uploaded"
                  " file", opaqueChecksum.c_str(), hexChecksum.c_str());
          delete checkSum;
          checkSum = 0;
          return true;
        }
      }

      checkSum->GetBinChecksum(checksumlen);
      //............................................................................
      // Copy checksum into meta data
      //............................................................................
      fMd->fMd.set_checksum(checkSum->GetHexChecksum());

      if (haswrite)
      {
        //............................................................................
        // If we have no write, we don't set this attributes (xrd3cp!)
        // set the eos checksum extended attributes
        //............................................................................

        std::unique_ptr<eos::fst::FileIo> io(eos::fst::FileIoPluginHelper::GetIoObject(fstPath.c_str()));
        if (((eos::common::LayoutId::GetLayoutType(lid) == eos::common::LayoutId::kPlain) ||
            (eos::common::LayoutId::GetLayoutType(lid) == eos::common::LayoutId::kReplica)))
        {
          //............................................................................
          // Don't put file checksum tags for complex layouts like raid6,readdp, archive
          //............................................................................

          if (io->attrSet(std::string("user.eos.checksumtype"), std::string(checkSum->GetName())))
          {
            eos_err("unable to set extended attribute <eos.checksumtype> errno=%d", errno);
          }

          if (io->attrSet("user.eos.checksum", checkSum->GetBinChecksum(checksumlen), checksumlen))
          {
            eos_err("unable to set extended attribute <eos.checksum> errno=%d", errno);
          }
        }
        //............................................................................
        // Reset any tagged error
        //............................................................................
        if (io->attrSet("user.eos.filecxerror", "0"))
        {
          eos_err("unable to set extended attribute <eos.filecxerror> errno=%d", errno);
        }

        if (io->attrSet("user.eos.blockcxerror", "0"))
        {
          eos_err("unable to set extended attribute <eos.blockcxerror> errno=%d", errno);
        }
      }
    }
    else
    {
      //............................................................................
      // This is a read with checksum check, compare with fMD
      //............................................................................
      bool isopenforwrite = false;

      // if the file is currently open to be written we don't check checksums!
      gOFS.OpenFidMutex.Lock();
      if (gOFS.WOpenFid[fsid].count(fileid))
      {
        if (gOFS.WOpenFid[fsid][fileid] > 0)
        {
          isopenforwrite = true;
        }
      }
      gOFS.OpenFidMutex.UnLock();

      if (isopenforwrite)
      {
        eos_info("(read)  disabling checksum check: file is currently written");
        return false;
      }

      eos_info("(read)  checksum type: %s checksum hex: %s fmd-checksum: %s",
               checkSum->GetName(),
               checkSum->GetHexChecksum(),
               fMd->fMd.checksum().c_str());
      std::string calculatedchecksum = checkSum->GetHexChecksum();

<<<<<<< HEAD
      if (calculatedchecksum != fMd->fMd.checksum().c_str())
=======
      // we might fetch an unitialized value, so that is not to be considered a checksum error yet
      if (fMd->fMd.checksum != "none")
>>>>>>> 406d977e
      {
	if (calculatedchecksum != fMd->fMd.checksum.c_str())
	{
	  checksumerror = true;
	}
      }
    }
  }

  return checksumerror;
}


//------------------------------------------------------------------------------
//
//------------------------------------------------------------------------------

int
XrdFstOfsFile::close ()
{
  EPNAME("close");
  int rc = 0; // return code
  int brc = 0; // return code before 'close' has been called
  bool checksumerror = false;
  bool targetsizeerror = false;
  bool committed = false;
  bool minimumsizeerror = false;
  bool consistencyerror = false;

  // Any close on a file opened in TPC mode invalidates tpc keys
  if (TpcKey.length())
  {
    {
      XrdSysMutexHelper tpcLock(gOFS.TpcMapMutex);
      if (gOFS.TpcMap[isRW].count(TpcKey.c_str()))
      {
        eos_info("msg=\"remove tpc key\" key=%s", TpcKey.c_str());
        gOFS.TpcMap[isRW].erase(TpcKey.c_str());
        gOFS.TpcMap[isRW].resize(0);
      }
    }

    if (!mTpcThreadStatus)
    {
      int retc = XrdSysThread::Join(mTpcThread, NULL);
      eos_debug("TPC job join returned %i", retc);
    }
    else
      eos_warning("TPC job was never started successfully");
  }

  // We enter the close logic only once since there can be an explicit close or
  // a close via the destructor
  if (opened && (!closed) && fMd)
  {
    // Check if the file close comes from a client disconnect e.g. the destructor
    XrdOucString hexstring = "";
    eos::common::FileId::Fid2Hex(fMd->fMd.fid(), hexstring);
    XrdOucErrInfo error;
    XrdOucString capOpaqueString = "/?mgm.pcmd=drop";
    XrdOucString OpaqueString = "";
    OpaqueString += "&mgm.fsid=";
    OpaqueString += (int) fMd->fMd.fsid();
    OpaqueString += "&mgm.fid=";
    OpaqueString += hexstring;
    XrdOucEnv Opaque(OpaqueString.c_str());
    capOpaqueString += OpaqueString;

    if ((viaDelete || writeDelete || remoteDelete) && (isCreation || IsChunkedUpload()))
    {
      // It is closed by the constructor e.g. no proper close
      // or the specified checksum does not match the computed one
      if (viaDelete)
      {
        eos_info("msg=\"(unpersist): deleting file\" reason=\"client disconnect\""
                 "  fsid=%u fxid=%08x on fsid=%u", fMd->fMd.fsid(), fMd->fMd.fid());
      }

      if (writeDelete)
      {
        eos_info("msg=\"(unpersist): deleting file\" reason=\"write/policy error\""
                 " fsid=%u fxid=%08x on fsid=%u", fMd->fMd.fsid(), fMd->fMd.fid());
      }

      if (remoteDelete)
      {
        eos_info("msg=\"(unpersist): deleting file\" reason=\"remote deletion\""
                 " fsid=%u fxid=%08x on fsid=%u", fMd->fMd.fsid(), fMd->fMd.fid());
      }

      // Delete the file - set the file to be deleted
      deleteOnClose = true;
      layOut->Remove();

      // Delete the replica in the MGM
      int rc = gOFS.CallManager(&error, capOpaque->Get("mgm.path"),
                                capOpaque->Get("mgm.manager"), capOpaqueString);

      if (rc)
      {
        eos_warning("(unpersist): unable to drop file id %s fsid %u at manager %s",
                    hexstring.c_str(), fMd->fMd.fid(), capOpaque->Get("mgm.manager"));
      }
    }
    else
    {
      // Check if this was a newly created file
      if (isCreation)
      {
        // If we had space allocation we have to truncate the allocated space to
        // the real size of the file
        if ((strcmp(layOut->GetName(), "raiddp") == 0) ||
            (strcmp(layOut->GetName(), "raid6") == 0) ||
            (strcmp(layOut->GetName(), "archive") == 0))
        {
          // the entry server has to truncate only if this is not a recovery action
          if (layOut->IsEntryServer() && !store_recovery)
          {
            eos_info("msg=\"truncate RAIN layout\" truncate-offset=%llu",
                     (unsigned long long) maxOffsetWritten);
            layOut->Truncate(maxOffsetWritten);
          }
        }
        else
        {
          if ((long long) maxOffsetWritten > (long long) openSize)
          {
            // Check if we have to deallocate something for this file transaction
            if ((bookingsize) && (bookingsize > (long long) maxOffsetWritten))
            {
              eos_info("deallocationg %llu bytes", bookingsize - maxOffsetWritten);
              layOut->Truncate(maxOffsetWritten);
              // We have evt. to deallocate blocks which have not been written
              layOut->Fdeallocate(maxOffsetWritten, bookingsize);
            }
          }
        }
      }

      eos_info("calling verifychecksum");
      checksumerror = verifychecksum();
      targetsizeerror = (targetsize) ? (targetsize != (off_t) maxOffsetWritten) : false;

      if (isCreation)
      {
        // Check that the minimum file size policy is met!
        minimumsizeerror = (minsize) ? ((off_t) maxOffsetWritten < minsize) : false;

        if (minimumsizeerror)
        {
          eos_warning("written file %s is smaller than required minimum file size=%llu written=%llu",
                      Path.c_str(), minsize, maxOffsetWritten);
        }
      }

      if ((eos::common::LayoutId::GetLayoutType(layOut->GetLayoutId()) == eos::common::LayoutId::kRaidDP) ||
          (eos::common::LayoutId::GetLayoutType(layOut->GetLayoutId()) == eos::common::LayoutId::kRaid6) ||
          (eos::common::LayoutId::GetLayoutType(layOut->GetLayoutId()) == eos::common::LayoutId::kArchive))
      {
        // For RAID-like layouts don't do this check
        targetsizeerror = false;
        minimumsizeerror = false;
      }

      eos_debug("checksumerror = %i, targetsizerror= %i,"
                "maxOffsetWritten = %zu, targetsize = %lli",
                checksumerror, targetsizeerror, maxOffsetWritten, targetsize);

      // ---- add error simulation for checksum errors on read
      if ((!isRW) && gOFS.Simulate_XS_read_error)
      {
        checksumerror = true;
        eos_warning("simlating checksum errors on read");
      }

      // ---- add error simulation for checksum errors on write
      if (isRW && gOFS.Simulate_XS_write_error)
      {
        checksumerror = true;
        eos_warning("simlating checksum errors on write");
      }

      if (isRW && (checksumerror || targetsizeerror || minimumsizeerror))
      {
        // We have a checksum error if the checksum was preset and does not match!
        // We have a target size error, if the target size was preset and does not match!
        // Set the file to be deleted
        deleteOnClose = true;
        layOut->Remove();

        // Delete the replica in the MGM
        int rc = gOFS.CallManager(&error, capOpaque->Get("mgm.path"),
                                  capOpaque->Get("mgm.manager"), capOpaqueString);

        if (rc)
        {
          eos_warning("(unpersist): unable to drop file id %s fsid %u at manager %s",
                      hexstring.c_str(), fMd->fMd.fid(), capOpaque->Get("mgm.manager"));
        }
      }
      // Store the entry server information before closing the layout
      bool isEntryServer = false;

      if (layOut->IsEntryServer())
        isEntryServer = true;

      // First we assume that, if we have writes, we update it
      closeSize = openSize;

      if ((!checksumerror) && (haswrite || isCreation || commitReconstruction) &&
          (!minimumsizeerror) && (!isReconstruction || !hasReadError))
      {
        // Commit meta data
        struct stat statinfo;

        if ((rc = layOut->Stat(&statinfo)))
        {
          rc = gOFS.Emsg(epname, this->error, EIO, "close - cannot stat closed layout"
                         " to determine file size", Path.c_str());
        }

        if (!rc)
        {
          if ((statinfo.st_size == 0) || haswrite)
          {
            // Update size
            closeSize = statinfo.st_size;
            fMd->fMd.set_size(statinfo.st_size);
            fMd->fMd.set_disksize(statinfo.st_size);
            fMd->fMd.set_mgmsize(0xfffffffffff1ULL); // now again undefined
            fMd->fMd.set_mgmchecksum(""); // now again empty
            fMd->fMd.set_layouterror(0); // reset layout errors
            fMd->fMd.set_locations(""); // reset locations
            fMd->fMd.set_filecxerror(0);
            fMd->fMd.set_blockcxerror(0);
            fMd->fMd.set_locations(""); // reset locations
            fMd->fMd.set_filecxerror(0);
            fMd->fMd.set_blockcxerror(0);
            fMd->fMd.set_mtime(statinfo.st_mtime);
#ifdef __APPLE__
            fMd->fMd.set_mtime_ns(0);
#else
            fMd->fMd.set_mtime_ns(statinfo.st_mtim.tv_nsec);
#endif
            // Set the container id
            fMd->fMd.set_cid(cid);

            // For replicat's set the original uid/gid/lid values
            if (capOpaque->Get("mgm.source.lid"))
              fMd->fMd.set_lid(strtoul(capOpaque->Get("mgm.source.lid"), 0, 10));

            if (capOpaque->Get("mgm.source.ruid"))
              fMd->fMd.set_uid(atoi(capOpaque->Get("mgm.source.ruid")));

            if (capOpaque->Get("mgm.source.rgid"))
              fMd->fMd.set_gid(atoi(capOpaque->Get("mgm.source.rgid")));

            // Commit local
            if (!gFmdDbMapHandler.Commit(fMd))
              rc = gOFS.Emsg(epname, this->error, EIO, "close - unable to commit meta data",
                             Path.c_str());

            // Commit to central mgm cache
            int envlen = 0;
            XrdOucString capOpaqueFile = "";
            XrdOucString mTimeString = "";
            capOpaqueFile += "/?";
            capOpaqueFile += capOpaque->Env(envlen);
            capOpaqueFile += "&mgm.pcmd=commit";
            capOpaqueFile += "&mgm.size=";
            char filesize[1024];
            sprintf(filesize, "%" PRIu64 "", fMd->fMd.size());
            capOpaqueFile += filesize;

            if (checkSum)
            {
              capOpaqueFile += "&mgm.checksum=";
              capOpaqueFile += checkSum->GetHexChecksum();
            }

	    capOpaqueFile += "&mgm.mtime=";
	    capOpaqueFile += eos::common::StringConversion::GetSizeString(mTimeString, (mForcedMtime!=1) ? mForcedMtime : (unsigned long long) fMd->fMd.mtime());
	    capOpaqueFile += "&mgm.mtime_ns=";
	    capOpaqueFile += eos::common::StringConversion::GetSizeString(mTimeString, (mForcedMtime!=1) ? mForcedMtime_ms : (unsigned long long) fMd->fMd.mtime_ns());

            if (haswrite)
            {
              capOpaqueFile += "&mgm.modified=1";
            }

	    capOpaqueFile += "&mgm.add.fsid=";
            capOpaqueFile += (int) fMd->fMd.fsid();

            // If <drainfsid> is set, we can issue a drop replica
            if (capOpaque->Get("mgm.drainfsid"))
            {
              capOpaqueFile += "&mgm.drop.fsid=";
              capOpaqueFile += capOpaque->Get("mgm.drainfsid");
            }

            if (isReconstruction)
            {
              // Indicate that this is a commit of a RAIN reconstruction
              capOpaqueFile += "&mgm.reconstruction=1";
              if (!hasReadError && openOpaque->Get("eos.pio.recfs"))
              {
                capOpaqueFile += "&mgm.drop.fsid=";
                capOpaqueFile += openOpaque->Get("eos.pio.recfs");
                commitReconstruction = true;
              }
            }
            else
            {
              if (isEntryServer && !isReplication && !isInjection)
              {
                // The entry server commits size and checksum
                capOpaqueFile += "&mgm.commit.size=1&mgm.commit.checksum=1";
              }
              else
              {
                capOpaqueFile += "&mgm.replication=1";
              }
            }

            // The log ID to the commit
            capOpaqueFile += "&mgm.logid=";
            capOpaqueFile += logId;

            // Evt. tag as an OC-Chunk commit
            if (isOCchunk)
            {
              // Add the chunk information
              int envlen;
              capOpaqueFile += eos::common::OwnCloud::FilterOcQuery(openOpaque->Env(envlen));
            }

            rc = gOFS.CallManager(&error, capOpaque->Get("mgm.path"),
                                  capOpaque->Get("mgm.manager"), capOpaqueFile);

            if (rc)
            {
              if ((rc == -EIDRM) || (rc == -EBADE) || (rc == -EBADR))
              {
                if (!gOFS.Storage->CloseTransaction(fsid, fileid))
                  eos_crit("cannot close transaction for fsid=%u fid=%llu", fsid, fileid);

                if (rc == -EIDRM)
                {
                  // This file has been deleted in the meanwhile ... we can
                  // unlink that immedeatly
                  eos_info("info=\"unlinking fid=%08x path=%s - "
                           "file has been already unlinked from the namespace\"",
                           fMd->fMd.fid(), Path.c_str());
                }

                if (rc == -EBADE)
                {
                  eos_err("info=\"unlinking fid=%08x path=%s - "
                          "file size of replica does not match reference\"",
                          fMd->fMd.fid(), Path.c_str());
                  consistencyerror = true;
                }

                if (rc == -EBADR)
                {
                  eos_err("info=\"unlinking fid=%08x path=%s - "
                          "checksum of replica does not match reference\"",
                          fMd->fMd.fid(), Path.c_str());
		  consistencyerror = true;
                }

                deleteOnClose = true;
              }
              else
              {
                eos_crit("commit returned an uncatched error msg=%s [probably timeout]"
                         " - closing transaction to keep the file save", error.getErrText());

                if (isRW)
                  gOFS.Storage->CloseTransaction(fsid, fileid);
              }
            }
            else
            {
              committed = true;
            }
          }
        }
      }
    }

    if (isRW && (rc == SFS_OK))
      gOFS.Storage->CloseTransaction(fsid, fileid);

    //--------------------------------------------------------------------------
    // Recompute our ETag
    //--------------------------------------------------------------------------
    {
      // If there is a checksum we use the checksum, otherwise we return inode+mtime
      if (checkSum)
      {
        if (strcmp(checkSum->GetName(), "md5"))
        {
          // use inode + checksum
          char setag[256];
          snprintf(setag, sizeof (setag) - 1, "\"%llu:%s\"", eos::common::FileId::FidToInode((unsigned long long) fMd->fMd.fid()), fMd->fMd.checksum().c_str());
          ETag = setag;
        }
        else
        {
          // use checksum, S3 wants the pure MD5
          char setag[256];
          snprintf(setag, sizeof (setag) - 1, "\"%s\"", fMd->fMd.checksum().c_str());
          ETag = setag;
        }
      }
      else
      {
        // use inode + mtime
        char setag[256];
        snprintf(setag, sizeof (setag) - 1, "\"%llu:%llu\"", eos::common::FileId::FidToInode((unsigned long long) fMd->fMd.fid()), (unsigned long long) fMd->fMd.mtime());
        ETag = setag;
      }
    }

    int closerc = 0; // return of the close
    brc = rc; // return before the close

    if (layOut)
    {
      rc |= modified();
      closerc = layOut->Close();
      rc |= closerc;
    }
    else
    {
      rc |= modified();
      rc |= closeofs();
    }

    closed = true;

    if (closerc || (isReconstruction && hasReadError))
    {
      // For RAIN layouts if there is an error on close when writing then we
      // delete the whole file. If we do RAIN reconstruction we cleanup this
      // local replica which was not commited.
      if ((eos::common::LayoutId::GetLayoutType(layOut->GetLayoutId()) == eos::common::LayoutId::kRaidDP) ||
          (eos::common::LayoutId::GetLayoutType(layOut->GetLayoutId()) == eos::common::LayoutId::kRaid6) ||
          (eos::common::LayoutId::GetLayoutType(layOut->GetLayoutId()) == eos::common::LayoutId::kArchive))
      {
        deleteOnClose = true;
      }
      else
      {
        // Some (remote) replica didn't make it through ... trigger an auto-repair
        if (!deleteOnClose)
          repairOnClose = true;
      }
    }

    gOFS.OpenFidMutex.Lock();

    if (isRW)
      gOFS.WOpenFid[fMd->fMd.fsid()][fMd->fMd.fid()]--;
    else
      gOFS.ROpenFid[fMd->fMd.fsid()][fMd->fMd.fid()]--;

    if (gOFS.WOpenFid[fMd->fMd.fsid()][fMd->fMd.fid()] <= 0)
    {
      // If this was a write of the last writer we had the lock and we release it
      gOFS.WOpenFid[fMd->fMd.fsid()].erase(fMd->fMd.fid());
      gOFS.WOpenFid[fMd->fMd.fsid()].resize(0);
    }

    if (gOFS.ROpenFid[fMd->fMd.fsid()][fMd->fMd.fid()] <= 0)
    {
      gOFS.ROpenFid[fMd->fMd.fsid()].erase(fMd->fMd.fid());
      gOFS.ROpenFid[fMd->fMd.fsid()].resize(0);
    }

    gOFS.OpenFidMutex.UnLock();
    gettimeofday(&closeTime, &tz);

    if (!deleteOnClose)
    {
      // Prepare a report and add to the report queue
      if ((tpcFlag != kTpcSrcSetup) && (tpcFlag != kTpcSrcCanDo))
      {
        // We don't want a report for the source tpc setup or can do open
        XrdOucString reportString = "";
        MakeReportEnv(reportString);
        gOFS.ReportQueueMutex.Lock();
        gOFS.ReportQueue.push(reportString);
        gOFS.ReportQueueMutex.UnLock();
      }
      if (isRW)
      {
        // Store in the WrittenFilesQueue
        gOFS.WrittenFilesQueueMutex.Lock();
        gOFS.WrittenFilesQueue.push(fMd->fMd);
        gOFS.WrittenFilesQueueMutex.UnLock();
      }
    }

    // Check if the target filesystem has been put into some non-operational mode
    // in the meanwhile, it makes no sense to try to commit in this case
    {
      eos::common::RWMutexReadLock lock(gOFS.Storage->fsMutex);
      if (gOFS.Storage->fileSystemsMap.count(fsid) && gOFS.Storage->fileSystemsMap[fsid]->GetConfigStatus() <
          eos::common::FileSystem::kDrain)
      {

        eos_notice("msg=\"failing transfer because filesystem has non-operational state\" path=%s state=%s", Path.c_str(), eos::common::FileSystem::GetConfigStatusAsString(gOFS.Storage->fileSystemsMap[fsid]->GetConfigStatus()));
        deleteOnClose = true;
      }
    }

    if (deleteOnClose && (isInjection || isCreation || IsChunkedUpload()))
    {
      eos_info("info=\"deleting on close\" fn=%s fstpath=%s",
               capOpaque->Get("mgm.path"), fstPath.c_str());
      int retc = gOFS._rem(Path.c_str(), error, 0, capOpaque, fstPath.c_str(),
                           fileid, fsid, true);

      if (retc)
      {
        eos_debug("<rem> returned retc=%d", retc);
      }

      if (committed)
      {
        // If we committed the replica and an error happened remote, we have
        // to unlink it again
        XrdOucString hexstring = "";
        eos::common::FileId::Fid2Hex(fileid, hexstring);
        XrdOucErrInfo error;
        XrdOucString capOpaqueString = "/?mgm.pcmd=drop";
        XrdOucString OpaqueString = "";
        OpaqueString += "&mgm.fsid=";
        OpaqueString += (int) fsid;
        OpaqueString += "&mgm.fid=";
        OpaqueString += hexstring;

        // If deleteOnClose at the gateway then we drop all replicas
        if (layOut->IsEntryServer())
        {
          OpaqueString += "&mgm.dropall=1";
        }

        XrdOucEnv Opaque(OpaqueString.c_str());
        capOpaqueString += OpaqueString;
        // Delete the replica in the MGM
        int rcode = gOFS.CallManager(&error, capOpaque->Get("mgm.path"),
                                     capOpaque->Get("mgm.manager"), capOpaqueString);

        if (rcode && (rcode != -EIDRM))
        {
          eos_warning("(unpersist): unable to drop file id %s fsid %u at manager %s",
                      hexstring.c_str(), fileid, capOpaque->Get("mgm.manager"));
        }

        eos_info("info=\"removing on manager\" manager=%s fid=%llu fsid=%d fn=%s fstpath=%s rc=%d",
                 capOpaque->Get("mgm.manager"), (unsigned long long) fileid,
                 (int) fsid, capOpaque->Get("mgm.path"), fstPath.c_str(), rcode);
      }

      rc = SFS_ERROR;

      if (minimumsizeerror)
      {
        // Minimum size criteria not fullfilled
        gOFS.Emsg(epname, this->error, EIO, "store file - file has been cleaned "
                  "because it is smaller than the required minimum file size"
                  " in that directory", Path.c_str());
        eos_warning("info=\"deleting on close\" fn=%s fstpath=%s reason="
                    "\"minimum file size criteria\"", capOpaque->Get("mgm.path"),
                    fstPath.c_str());
      }
      else
      {
        if (checksumerror)
        {
          // Checksum error
          gOFS.Emsg(epname, this->error, EIO, "store file - file has been cleaned "
                    "because of a checksum error ", Path.c_str());
          eos_warning("info=\"deleting on close\" fn=%s fstpath=%s reason="
                      "\"checksum error\"", capOpaque->Get("mgm.path"), fstPath.c_str());
        }
        else
        {
          if (writeErrorFlag == kOfsSimulatedIoError)
          {
            // Simulated write error
            gOFS.Emsg(epname, this->error, EIO, "store file - file has been cleaned "
                      "because of a simulated IO error ", Path.c_str());
            eos_warning("info=\"deleting on close\" fn=%s fstpath=%s reason="
                        "\"simulated IO error\"", capOpaque->Get("mgm.path"), fstPath.c_str());
          }
          else
          {
            if (writeErrorFlag == kOfsMaxSizeError)
            {
              // Maximum size criteria not fullfilled
              gOFS.Emsg(epname, this->error, EIO, "store file - file has been cleaned "
                        "because you exceeded the maximum file size settings for "
                        "this namespace branch", Path.c_str());
              eos_warning("info=\"deleting on close\" fn=%s fstpath=%s reason="
                          "\"maximum file size criteria\"", capOpaque->Get("mgm.path"),
                          fstPath.c_str());
            }
            else
            {
              if (writeErrorFlag == kOfsDiskFullError)
              {
                // Disk full detected during write
                gOFS.Emsg(epname, this->error, EIO, "store file - file has been cleaned"
                          " because the target disk filesystem got full and you "
                          "didn't use reservation", Path.c_str());
                eos_warning("info=\"deleting on close\" fn=%s fstpath=%s reason="
                            "\"filesystem full\"", capOpaque->Get("mgm.path"), fstPath.c_str());
              }
              else
              {
                if (writeErrorFlag == kOfsIoError)
                {
                  // Generic IO error on the underlying device
                  gOFS.Emsg(epname, this->error, EIO, "store file - file has been cleaned because"
                            " of an IO error during a write operation", Path.c_str());
                  eos_crit("info=\"deleting on close\" fn=%s fstpath=%s reason="
                           "\"write IO error\"", capOpaque->Get("mgm.path"), fstPath.c_str());
                }
                else
                {
                  // Target size is different from the uploaded file size
                  if (targetsizeerror)
                  {
                    gOFS.Emsg(epname, this->error, EIO, "store file - file has been "
                              "cleaned because the stored file does not match "
                              "the provided targetsize", Path.c_str());
                    eos_crit("info=\"deleting on close\" fn=%s fstpath=%s reason="
                             "\"target size mismatch\"", capOpaque->Get("mgm.path"), fstPath.c_str());
                  }
                  else
                  {
                    if (consistencyerror)
                    {
                      gOFS.Emsg(epname, this->error, EIO, "store file - file has been "
                                "cleaned because the stored file does not match "
                                "the reference meta-data size/checksum", Path.c_str());
                      eos_crit("info=\"deleting on close\" fn=%s fstpath=%s reason="
                               "\"meta-data size/checksum mismatch\"", capOpaque->Get("mgm.path"), fstPath.c_str());
                    }
                    else
                    {
                      // Client has disconnected and file is cleaned-up
                      gOFS.Emsg(epname, this->error, EIO, "store file - file has been "
                                "cleaned because of a client disconnect", Path.c_str());
                      eos_crit("info=\"deleting on close\" fn=%s fstpath=%s "
                               "reason=\"client disconnect\"", capOpaque->Get("mgm.path"),
                               fstPath.c_str());
                    }
                  }
                }
              }
            }
          }
        }
      }
    }
    else
    {
      if (checksumerror)
      {
        // Checksum error detected
        rc = SFS_ERROR;
        gOFS.Emsg(epname, this->error, EIO, "verify checksum - checksum error for file fn=",
                  capOpaque->Get("mgm.path"));
        int envlen = 0;
        eos_crit("file-xs error file=%s", capOpaque->Env(envlen));
      }
    }

    if ((!isOCchunk) && repairOnClose)
    {
      // Do an upcall to the MGM and ask to adjust the replica of the uploaded file
      XrdOucString OpaqueString = "/?mgm.pcmd=adjustreplica&mgm.path=";
      OpaqueString += capOpaque->Get("mgm.path");
      eos_info("info=\"repair on close\" path=%s", capOpaque->Get("mgm.path"));

      if (gOFS.CallManager(&error, capOpaque->Get("mgm.path"), capOpaque->Get("mgm.manager"), OpaqueString))
      {
        eos_err("failed to execute 'adjustreplica' for path=%s", capOpaque->Get("mgm.path"));
        gOFS.Emsg(epname, error, EIO, "create all replicas - uploaded file is "
                  "at risk - only one replica has been successfully stored for fn=",
                  capOpaque->Get("mgm.path"));
      }
      else
      {
        if (!brc)
        {
          // Reset the return code and clean error message
          rc = 0;
          gOFS.Emsg(epname, error, 0, "no error");
        }
      }

      eos_warning("executed 'adjustreplica' for path=%s - file is at low risk "
                  "due to missing replica's", capOpaque->Get("mgm.path"));
    }
  }

  if (!rc && eventOnClose && layOut->IsEntryServer())
  {
    //trigger an MGM event if asked from the entry point
    XrdOucString capOpaqueFile = "";
    XrdOucString eventType = "";
    capOpaqueFile += "/?";
    int envlen = 0;
    capOpaqueFile += capOpaque->Env(envlen);
    capOpaqueFile += "&mgm.pcmd=event";

    if (isRW)
    {
      capOpaqueFile += "&mgm.event=closew";
      eventType = "closew";
    }
    else
    {
      capOpaqueFile += "&mgm.event=closer";
      eventType = "closer";
    }

    // The log ID to the commit
    capOpaqueFile += "&mgm.logid=";
    capOpaqueFile += logId;

    if (eventWorkflow.length())
    {
      capOpaqueFile += "&mgm.workflow=";
      capOpaqueFile += eventWorkflow.c_str();
    }

    eos_info("msg=\"notify\" event=\"%s\" workflow=\"%s\"", eventType.c_str(), eventWorkflow.c_str());
    rc = gOFS.CallManager(&error, capOpaque->Get("mgm.path"),
                          capOpaque->Get("mgm.manager"), capOpaqueFile);
  }
  eos_info("Return code rc=%i.", rc);

  return rc;
}


//------------------------------------------------------------------------------
// Low level read function
//------------------------------------------------------------------------------

XrdSfsXferSize
XrdFstOfsFile::readofs (XrdSfsFileOffset fileOffset,
                        char* buffer,
                        XrdSfsXferSize buffer_size)
{
  gettimeofday(&cTime, &tz);
  rCalls++;

  int rc = XrdOfsFile::read(fileOffset, buffer, buffer_size);
  eos_debug("read %llu %llu %i rc=%d", this, fileOffset, buffer_size, rc);

  if (gOFS.Simulate_IO_read_error)
  {
    return gOFS.Emsg("readofs", error, EIO, "read file - simulated IO error fn=",
                     capOpaque ? (capOpaque->Get("mgm.path") ?
                     capOpaque->Get("mgm.path") : FName()) : FName());
  }

  // Account seeks for monitoring
  if (rOffset != static_cast<unsigned long long> (fileOffset))
  {
    if (rOffset < static_cast<unsigned long long> (fileOffset))
    {
      nFwdSeeks++;
      sFwdBytes += (fileOffset - rOffset);
    }
    else
    {
      nBwdSeeks++;
      sBwdBytes += (rOffset - fileOffset);
    }
    if ((rOffset + (EOS_FSTOFS_LARGE_SEEKS)) < (static_cast<unsigned long long> (fileOffset)))
    {
      sXlFwdBytes += (fileOffset - rOffset);
      nXlFwdSeeks++;
    }
    if ((static_cast<unsigned long long> (rOffset) > (EOS_FSTOFS_LARGE_SEEKS)) &&
        (rOffset - (EOS_FSTOFS_LARGE_SEEKS)) > (static_cast<unsigned long long> (fileOffset)))
    {
      sXlBwdBytes += (rOffset - fileOffset);
      nXlBwdSeeks++;
    }
  }

  if (rc > 0)
  {
    XrdSysMutexHelper vecLock(vecMutex);
    rvec.push_back(rc);
    rOffset = fileOffset + rc;
  }

  gettimeofday(&lrTime, &tz);
  AddReadTime();
  return rc;
}


//------------------------------------------------------------------------------
//
//------------------------------------------------------------------------------

int
XrdFstOfsFile::read (XrdSfsFileOffset fileOffset,
                     XrdSfsXferSize amount)
{
  //  EPNAME("read");
  int rc = XrdOfsFile::read(fileOffset, amount);
  eos_debug("rc=%d offset=%lu size=%llu", rc, fileOffset, amount);
  return rc;
}


//------------------------------------------------------------------------------
// OFS layer read entry point
//------------------------------------------------------------------------------

XrdSfsXferSize
XrdFstOfsFile::read (XrdSfsFileOffset fileOffset,
                     char* buffer,
                     XrdSfsXferSize buffer_size)
{
  eos_debug("fileOffset=%lli, buffer_size=%i", fileOffset, buffer_size);

  if (tpcFlag == kTpcSrcRead)
  {
    if (!(rCalls % 10))
    {
      // for TPC reads we check every 10th read call if the TPC has been
      // interrupted from the client e.g. the TPC KEY has been deleted
      if (!TpcValid())
      {
        eos_err("msg=\"tcp interrupted by control-c - cancel tcp read\" key=%s",
                TpcKey.c_str());
        return gOFS.Emsg("read", error, EINTR, "read - tpc transfer interrupted"
                         " by client disconnect", FName());
      }
    }
  }
  
  int rc = layOut->Read(fileOffset, buffer, buffer_size);
  eos_debug("layout read %d checkSum %d", rc, checkSum);

  if ((rc > 0) && (checkSum))
  {
    XrdSysMutexHelper cLock(ChecksumMutex);
    checkSum->Add(buffer, static_cast<size_t> (rc),
                  static_cast<off_t> (fileOffset));
  }

  if (rc > 0)
  {
    XrdSysMutexHelper vecLock(vecMutex);
    rvec.push_back(rc);
    rOffset = fileOffset + rc;
  }

  gettimeofday(&lrTime, &tz);
  AddReadTime();

  if (rc < 0)
  {
    // Here we might take some other action
    int envlen = 0;
    eos_crit("block-read error=%d offset=%llu len=%llu file=%s",
             error.getErrInfo(),
             static_cast<unsigned long long> (fileOffset),
             static_cast<unsigned long long> (buffer_size),
             FName(), capOpaque ? capOpaque->Env(envlen) : FName());
    hasReadError = true; // used to understand if a reconstruction of a RAIN file worked
  }

  eos_debug("rc=%d offset=%lu size=%llu", rc, fileOffset,
            static_cast<unsigned long long> (buffer_size));

  if ((fileOffset + buffer_size) >= openSize)
  {
    if (checkSum)
    {
      if (!checkSum->NeedsRecalculation())
      {
        // If this is the last read of sequential reading, we can verify the checksum now
        if (verifychecksum())
          return gOFS.Emsg("read", error, EIO, "read file - wrong file checksum fn=", FName());
      }
    }
  }

  return rc;
}


//------------------------------------------------------------------------------
// Vector read - low level ofs method which is called from one of the
// layout plugins
//------------------------------------------------------------------------------
XrdSfsXferSize
XrdFstOfsFile::readvofs(XrdOucIOVec* readV,
                        uint32_t readCount)
{
  eos_debug("read count=%i", readCount);
  gettimeofday(&cTime, &tz);
  XrdSfsXferSize sz = XrdOfsFile::readv(readV, readCount);
  gettimeofday(&lrvTime, &tz);
  AddReadVTime();

  // Collect monitoring info
  {
    XrdSysMutexHelper scope_lock(vecMutex);

    for (uint32_t i = 0; i < readCount; ++i)
      monReadSingleBytes.push_back(readV[i].size);
   
    monReadvBytes.push_back(sz);
    monReadvCount.push_back(readCount);
  }

  return sz;
}

  
//------------------------------------------------------------------------------
// Vector read - OFS interface method
//------------------------------------------------------------------------------
XrdSfsXferSize
XrdFstOfsFile::readv(XrdOucIOVec* readV,
                     int readCount)
{
  eos_debug("read count=%i", readCount);
    
  // Copy the XrdOucIOVec structure to XrdCl::ChunkList
  uint32_t total_read = 0;
  XrdCl::ChunkList chunkList;
  chunkList.reserve(readCount);

  for (int i = 0; i < readCount; ++i)
  {
    total_read += (uint32_t)readV[i].size;
    chunkList.push_back(XrdCl::ChunkInfo((uint64_t)readV[i].offset,
                                         (uint32_t)readV[i].size,
                                         (void*)readV[i].data));
  }
  
  return layOut->ReadV(chunkList, total_read);
}


//------------------------------------------------------------------------------
// Read AIO
//------------------------------------------------------------------------------

int
XrdFstOfsFile::read (XrdSfsAio * aioparm)
{
  return SFS_ERROR;
}


//------------------------------------------------------------------------------
// Low level write function
//------------------------------------------------------------------------------

XrdSfsXferSize
XrdFstOfsFile::writeofs (XrdSfsFileOffset fileOffset,
                         const char* buffer,
                         XrdSfsXferSize buffer_size)
{
  if (gOFS.Simulate_IO_write_error)
  {
    writeErrorFlag = kOfsSimulatedIoError;
    return gOFS.Emsg("writeofs", error, EIO, "write file - simulated IO error fn=",
                     capOpaque ? (capOpaque->Get("mgm.path") ?
                     capOpaque->Get("mgm.path") : FName()) : FName());
  }

  if (fsid)
  {
    if (targetsize && (targetsize == bookingsize))
    {
      // Space has been successfully pre-allocated, let client write
    }
    else
    {
      // Check if the file system is full
      bool isfull = false;
      {
	XrdSysMutexHelper(gOFS.Storage->fileSystemFullMapMutex);
	isfull = gOFS.Storage->fileSystemFullMap[fsid];
      }

      if (isfull)
      {
        writeErrorFlag = kOfsDiskFullError;
        return gOFS.Emsg("writeofs", error, ENOSPC, "write file - disk space "
                         "(headroom) exceeded fn=", capOpaque ?
                         (capOpaque->Get("mgm.path") ? capOpaque->Get("mgm.path") :
                         FName()) : FName());
      }
    }
  }

  if (maxsize)
  {
    // Check that the user didn't exceed the maximum file size policy
    if ((fileOffset + buffer_size) > maxsize)
    {
      writeErrorFlag = kOfsMaxSizeError;
      return gOFS.Emsg("writeofs", error, ENOSPC, "write file - your file "
                       "exceeds the maximum file size setting of bytes<=",
                       capOpaque ? (capOpaque->Get("mgm.maxsize") ?
                       capOpaque->Get("mgm.maxsize") : "<undef>") : "undef");
    }
  }

  gettimeofday(&cTime, &tz);
  wCalls++;
  
  int rc = XrdOfsFile::write(fileOffset, buffer, buffer_size);

  if (rc != buffer_size)
  {
    // Tag an io error
    writeErrorFlag = kOfsIoError;
  };

  // Account seeks for monitoring
  if (wOffset != static_cast<unsigned long long> (fileOffset))
  {
    if (wOffset < static_cast<unsigned long long> (fileOffset))
    {
      nFwdSeeks++;
      sFwdBytes += (fileOffset - wOffset);
    }
    else
    {
      nBwdSeeks++;
      sBwdBytes += (wOffset - fileOffset);
    }
    if ((wOffset + (EOS_FSTOFS_LARGE_SEEKS)) < (static_cast<unsigned long long> (fileOffset)))
    {
      sXlFwdBytes += (fileOffset - wOffset);
      nXlFwdSeeks++;
    }
    if ((static_cast<unsigned long long> (wOffset) > (EOS_FSTOFS_LARGE_SEEKS)) &&
        (wOffset - (EOS_FSTOFS_LARGE_SEEKS)) > (static_cast<unsigned long long> (fileOffset)))
    {
      sXlBwdBytes += (wOffset - fileOffset);
      nXlBwdSeeks++;
    }
  }

  if (rc > 0)
  {
    XrdSysMutexHelper(vecMutex);
    wvec.push_back(rc);
    wOffset = fileOffset + rc;    
  }

  gettimeofday(&lwTime, &tz);
  AddWriteTime();
  return rc;
}


//------------------------------------------------------------------------------
// OFS layer write entry point
//------------------------------------------------------------------------------

XrdSfsXferSize
XrdFstOfsFile::write (XrdSfsFileOffset fileOffset,
                      const char* buffer,
                      XrdSfsXferSize buffer_size)
{
  int rc = layOut->Write(fileOffset, const_cast<char*> (buffer), buffer_size);

  if ((rc < 0) && isCreation && (error.getErrInfo() == EREMOTEIO))
  {
    if (eos::common::LayoutId::GetLayoutType(lid) == eos::common::LayoutId::kReplica)
    {
      // If we see a remote IO error, we don't fail, we just call a repair
      // action afterwards (only for replica layouts!)
      repairOnClose = true;
      rc = buffer_size;
    }
  }

  // Evt. add checksum
  if ((rc > 0) && (checkSum))
  {
    XrdSysMutexHelper cLock(ChecksumMutex);
    checkSum->Add(buffer,
                  static_cast<size_t> (rc),
                  static_cast<off_t> (fileOffset));
  }

  if (rc > 0)
  {
    if (static_cast<unsigned long long> (fileOffset + buffer_size) >
        static_cast<unsigned long long> (maxOffsetWritten))
      maxOffsetWritten = (fileOffset + buffer_size);
  }

  haswrite = true;
  eos_debug("rc=%d offset=%lu size=%lu", rc, fileOffset,
            static_cast<unsigned long> (buffer_size));

  /* THIS SEEMS REDUNDANT ?!
  if (rc < 0)
  {
    int envlen = 0;
    std::string exclusiontag = "";
    if (hasWriteError)
      exclusiontag = " [NB]";

    eos_crit("block-write error=%d offset=%llu len=%llu file=%s%s",
             error.getErrInfo(),
             static_cast<unsigned long long> (fileOffset),
             static_cast<unsigned long long> (buffer_size),
             FName(),
             capOpaque ? capOpaque->Env(envlen) : FName(),
             exclusiontag.c_str());
    hasWriteError = true;

  }
  */

  if (rc < 0)
  {
    int envlen = 0;
    // Set the deletion flag for write errors
    writeDelete = true;
    XrdOucString errdetail;

    if (isCreation)
    {
      XrdOucString newerr;
      // Add to the error message that this file has been removed after the error,
      // which happens for creations
      newerr = error.getErrText();

      if (writeErrorFlag == kOfsSimulatedIoError)
      {
        // Simulated IO error
        errdetail += " => file has been removed because of a simulated IO error";
      }
      else
      {
        if (writeErrorFlag == kOfsDiskFullError)
        {
          // Disk full error
          errdetail += " => file has been removed because the target filesystem  was full";
        }
        else
        {
          if (writeErrorFlag == kOfsMaxSizeError)
          {
            // Maximum file size error
            errdetail += " => file has been removed because the maximum target "
                         "filesize defined for that subtree was exceeded (maxsize=";
            char smaxsize[16];
            snprintf(smaxsize, sizeof ( smaxsize) - 1, "%llu", (unsigned long long) maxsize);
            errdetail += smaxsize;
            errdetail += " bytes)";
          }
          else
          {
            if (writeErrorFlag == kOfsIoError)
            {
              // Generic IO error
              errdetail += " => file has been removed due to an IO error on the target filesystem";
            }
            else
            {
              errdetail += " => file has been removed due to an IO error (unspecified)";
            }
          }
        }
      }

      newerr += errdetail.c_str();
      error.setErrInfo(error.getErrInfo(), newerr.c_str());
    }

    eos_err("block-write error=%d offset=%llu len=%llu file=%s error=\"%s\"",
            error.getErrInfo(),
            (unsigned long long) fileOffset,
            (unsigned long long) buffer_size, FName(),
            capOpaque ? capOpaque->Env(envlen) : FName(),
            errdetail.c_str());
  }

  return rc;
}


//------------------------------------------------------------------------------
// Write AIO
//------------------------------------------------------------------------------

int
XrdFstOfsFile::write (XrdSfsAio * aioparm)
{
  return SFS_ERROR;
}


//------------------------------------------------------------------------------
// Sync OFS
//------------------------------------------------------------------------------

int
XrdFstOfsFile::syncofs ()
{
  return XrdOfsFile::sync();
}


//------------------------------------------------------------------------------
// Verify if a TPC key is still valid
//------------------------------------------------------------------------------

bool
XrdFstOfsFile::TpcValid ()
{
  XrdSysMutexHelper scope_lock(gOFS.TpcMapMutex);

  if (TpcKey.length() &&  gOFS.TpcMap[isRW].count(TpcKey.c_str()))
    return true;

  return false;
}

//------------------------------------------------------------------------------
// Sync file
//------------------------------------------------------------------------------

int
XrdFstOfsFile::sync ()
{
  static const int cbWaitTime = 1800;

  // TPC transfer
  if (tpcFlag == kTpcDstSetup)
  {
    int tpc_state = GetTpcState();

    if (tpc_state == kTpcIdle)
    {
      eos_info("msg=\"tpc enabled - 1st sync\"");
      SetTpcState(kTpcEnabled);
      return SFS_OK;
    }
    else if (tpc_state == kTpcRun)
    {
      eos_info("msg=\"tpc already running - >2nd sync\"");
      error.setErrCode(cbWaitTime);
      return SFS_STARTED;
    }
    else if (tpc_state == kTpcDone)
    {
      eos_info("msg=\"tpc already finisehd - >2nd sync\"");
      return SFS_OK;
    }
    else if (tpc_state == kTpcEnabled)
    {
      SetTpcState(kTpcRun);

      if (mTpcInfo.SetCB(&error))
      {
        eos_err("Failed while setting TPC callback");
        return SFS_ERROR;
      }
      else
      {
        error.setErrCode(cbWaitTime);
        mTpcThreadStatus = XrdSysThread::Run(&mTpcThread, XrdFstOfsFile::StartDoTpcTransfer,
                                             static_cast<void*> (this), XRDSYSTHREAD_HOLD,
                                             "TPC Transfer Thread");
        error.setErrCode(cbWaitTime);
        return SFS_STARTED;
      }
    }
    else
    {
      eos_err("msg=\"unknown tpc state\"");
      return SFS_ERROR;
    }
  }
  else
  {
    // Standard file sync
    return layOut->Sync();
  }
}


//------------------------------------------------------------------------------
// Sync
//------------------------------------------------------------------------------

int
XrdFstOfsFile::sync (XrdSfsAio * aiop)
{
  return layOut->Sync();
}


//----------------------------------------------------------------------------
// Static method used to start an asynchronous thread which is doing the TPC
// transfer
//----------------------------------------------------------------------------

void*
XrdFstOfsFile::StartDoTpcTransfer (void* arg)
{
  return reinterpret_cast<XrdFstOfsFile*> (arg)->DoTpcTransfer();
}


//------------------------------------------------------------------------------
// Run method for the thread doing the TPC transfer
//------------------------------------------------------------------------------

void*
XrdFstOfsFile::DoTpcTransfer ()
{
  eos_info("msg=\"tpc now running - 2nd sync\"");
  std::string src_url = "";
  std::string src_cgi = "";

  // The sync initiates the third party copy
  if (!TpcValid())
  {
    eos_err("msg=\"tpc session invalidated during sync\"");
    error.setErrInfo(ECONNABORTED, "sync - TPC session has been closed by disconnect");
    SetTpcState(kTpcDone);
    mTpcInfo.Reply(SFS_ERROR, ECONNABORTED, "TPC session closed by diconnect");
    return 0;
  }

  {
    XrdSysMutexHelper tpcLock(gOFS.TpcMapMutex);
    // Construct the source URL
    src_url = "root://";
    src_url += gOFS.TpcMap[isRW][TpcKey.c_str()].src;
    src_url += "/";
    src_url += gOFS.TpcMap[isRW][TpcKey.c_str()].lfn;

    // Construct the source CGI
    src_cgi = "tpc.key=";
    src_cgi += TpcKey.c_str();
    src_cgi += "&tpc.org=";
    src_cgi += gOFS.TpcMap[isRW][TpcKey.c_str()].org;
  }

  XrdIo tpcIO(src_url.c_str());

  eos_info("sync-url=%s sync-cgi=%s", src_url.c_str(), src_cgi.c_str());

  if (tpcIO.fileOpen(0, 0, src_cgi.c_str(), 10))
  {
    XrdOucString msg = "sync - TPC open failed for url=";
    msg += src_url.c_str();
    msg += " cgi=";
    msg += src_cgi.c_str();
    error.setErrInfo(EFAULT, msg.c_str());
    SetTpcState(kTpcDone);
    mTpcInfo.Reply(SFS_ERROR, EFAULT, "TPC open failed");
    return 0;
  }

  if (!TpcValid())
  {
    eos_err("msg=\"tpc session invalidated during sync\"");
    error.setErrInfo(ECONNABORTED, "sync - TPC session has been closed by disconnect");
    SetTpcState(kTpcDone);
    mTpcInfo.Reply(SFS_ERROR, ECONNABORTED, "TPC session closed by disconnect");
    tpcIO.fileClose();
    return 0;
  }

  int64_t rbytes = 0;
  int64_t wbytes = 0;
  off_t offset = 0;
  auto_ptr < std::vector<char> > buffer(
                                        new std::vector<char>(ReadaheadBlock::sDefaultBlocksize));
  eos_info("msg=\"tpc pull\" ");

  do
  {
    // Read the remote file in chunks and check after each chunk if the TPC
    // has been aborted already
    rbytes = tpcIO.fileRead(offset, &((*buffer)[0]), ReadaheadBlock::sDefaultBlocksize, 30);
    eos_debug("msg=\"tpc read\" rbytes=%llu request=%llu",
              rbytes, ReadaheadBlock::sDefaultBlocksize);

    if (rbytes == -1)
    {
      SetTpcState(kTpcDone);
      eos_err("msg=\"tpc transfer terminated - remote read failed\"");
      error.setErrInfo(EIO, "sync - TPC remote read failed");
      mTpcInfo.Reply(SFS_ERROR, EIO, "TPC remote read failed");
      tpcIO.fileClose();
      return 0;
    }

    if (rbytes > 0)
    {
      // Write the buffer out through the local object
      wbytes = write(offset, &((*buffer)[0]), rbytes);
      eos_debug("msg=\"tpc write\" wbytes=%llu", wbytes);

      if (rbytes != wbytes)
      {
        SetTpcState(kTpcDone);
        eos_err("msg=\"tpc transfer terminated - local write failed\"");
        error.setErrInfo(EIO, "sync - tpc local write failed");
        mTpcInfo.Reply(SFS_ERROR, EIO, "TPC local write failed");
	tpcIO.fileClose();
        return 0;
      }

      offset += rbytes;
    }

    // Check validity of the TPC key
    if (!TpcValid())
    {
      SetTpcState(kTpcDone);
      eos_err("msg=\"tpc transfer invalidated during sync\"");
      error.setErrInfo(ECONNABORTED, "sync - TPC session has been closed by disconnect");
      mTpcInfo.Reply(SFS_ERROR, ECONNABORTED, "TPC session closed by diconnect");
      tpcIO.fileClose();
      return 0;
    }
  }
  while (rbytes > 0);

  // Close the remote file
  eos_debug("Close remote file and exit");
  XrdCl::XRootDStatus st = tpcIO.fileClose();
  mTpcInfo.Reply(SFS_OK, 0, "");
  return 0;
}


//------------------------------------------------------------------------------
//
//------------------------------------------------------------------------------

int
XrdFstOfsFile::truncateofs (XrdSfsFileOffset fileOffset)
{
  if (fileOffset == EOS_FST_NOCHECKSUM_FLAG_VIA_TRUNCATE_LEN)
  {
    eos_warning("No checksum flag for file %s indicated", fstPath.c_str());
    // this truncate offset indicates to disable the checksum computation for this file
    disableChecksum(false);
    return SFS_OK;
  }

  // truncation moves the max offset written
  eos_debug("value=%llu", (unsigned long long) fileOffset);
  maxOffsetWritten = fileOffset;

  struct stat buf;
  // stat the current file size
  if (!::stat(fstPath.c_str(), &buf))
  {
    // if the file has the proper size we don't truncate
    if (buf.st_size == fileOffset)
      return SFS_OK;
  }
  return XrdOfsFile::truncate(fileOffset);
}


//------------------------------------------------------------------------------
//
//------------------------------------------------------------------------------

int
XrdFstOfsFile::truncate (XrdSfsFileOffset fileOffset)
{
  eos_info("openSize=%llu fileOffset=%llu ", openSize, fileOffset);

  if (fileOffset == EOS_FST_NOCHECKSUM_FLAG_VIA_TRUNCATE_LEN)
  {
    eos_warning("No checksum flag for file %s indicated", fstPath.c_str());
    // this truncate offset indicates to disable the checksum computation for this file
    disableChecksum(false);
    return SFS_OK;
  }

  if (fileOffset != openSize)
  {
    haswrite = true;

    if (checkSum)
    {
      if (fileOffset != checkSum->GetMaxOffset())
      {
        checkSum->Reset();
        checkSum->SetDirty();
      }
    }
  }

  return layOut->Truncate(fileOffset);
}


//------------------------------------------------------------------------------
// Stat file
//------------------------------------------------------------------------------

int
XrdFstOfsFile::stat (struct stat * buf)
{
  EPNAME("stat");
  int rc = SFS_OK;

  if (layOut)
  {
    if ((rc = layOut->Stat(buf)))
      rc = gOFS.Emsg(epname, error, EIO, "stat - cannot stat layout to determine"
                     " file size ", Path.c_str());
  }
  else
  {
    rc = gOFS.Emsg(epname, error, ENXIO, "stat - no layout to determine file size ",
                   Path.c_str());
  }

  // store the file id as inode number
  if (!rc)
    buf->st_ino = fileid << 28;

  // we store the mtime.ns time in st_dev ... sigh@Xrootd ...                                                                                                                                 
  unsigned long nsec = buf->st_mtim.tv_nsec;
  // mask for 10^9                                                                                                                                                                            
  nsec &= 0x7fffffff;
  // enable bit 32 as indicator                                                                                                                                                               
  nsec |= 0x80000000;
  // overwrite st_dev                                                                                                                                                                         
  buf->st_dev = nsec;

  eos_info("path=%s inode=%lu size=%lu mtime=%lu.%lu", Path.c_str(), fileid, (unsigned long) buf->st_size, buf->st_mtim.tv_sec, buf->st_dev&0x7ffffff);
  return rc;
}



//------------------------------------------------------------------------------
// Execute command on an open file object (version 1)
//------------------------------------------------------------------------------
int
XrdFstOfsFile::fctl(const int cmd,
                    int alen,
                    const char* args,
                    const XrdSecEntity* client)
{
  eos_debug("cmd=%i, args=%s", cmd, args);
  
  if (cmd == SFS_FCTL_SPEC1)
  {
    if (strncmp(args, "delete", alen) == 0)
    {
      eos_warning("setting deletion flag for file %s", fstPath.c_str());
      // This indicates to delete the file during the close operation
      viaDelete = true;
      return SFS_OK;
    }
  }
  
  error.setErrInfo(ENOTSUP, "fctl command not supported");
  return SFS_ERROR;
}


//------------------------------------------------------------------------------
//
//------------------------------------------------------------------------------

std::string
XrdFstOfsFile::GetFstPath ()
{
  std::string ret = fstPath.c_str();
  return ret;
}


//------------------------------------------------------------------------------
// Set the TPC state
//------------------------------------------------------------------------------

void
XrdFstOfsFile::SetTpcState (TpcState_t state)
{
  XrdSysMutexHelper scope_lock(mTpcStateMutex);
  mTpcState = state;
}


//----------------------------------------------------------------------------
//! Get the TPC state of the transfer
//----------------------------------------------------------------------------

XrdFstOfsFile::TpcState_t
XrdFstOfsFile::GetTpcState ()
{
  XrdSysMutexHelper scope_lock(mTpcStateMutex);
  return mTpcState;
}

//--------------------------------------------------------------------------
//! Disable the checksumming before close
//--------------------------------------------------------------------------

void
XrdFstOfsFile::disableChecksum (bool broadcast)
{
  if (checkSum)
  {
    eos::fst::CheckSum* tmpSum = checkSum;
    checkSum = 0;
    delete tmpSum;
    if (broadcast)
      layOut->Truncate(EOS_FST_NOCHECKSUM_FLAG_VIA_TRUNCATE_LEN);
  }
}

EOSFSTNAMESPACE_END
<|MERGE_RESOLUTION|>--- conflicted
+++ resolved
@@ -726,10 +726,8 @@
   }
 
   std::string RedirectTried = RedirectManager.c_str();
-<<<<<<< HEAD
   RedirectTried += "?tried=+";
   RedirectTried += gOFS.mHostName;
-=======
   RedirectTried += "?tried=";
   if( (val = openOpaque->Get("tried")) )
   {
@@ -737,7 +735,6 @@
     RedirectTried += ",";
   }
   RedirectTried += gOFS.HostName;
->>>>>>> 406d977e
 
   eos::common::FileId::FidPrefix2FullPath(hexfid, localPrefix.c_str(), fstPath);
   fileid = eos::common::FileId::Hex2Fid(hexfid);
@@ -1762,12 +1759,9 @@
                fMd->fMd.checksum().c_str());
       std::string calculatedchecksum = checkSum->GetHexChecksum();
 
-<<<<<<< HEAD
-      if (calculatedchecksum != fMd->fMd.checksum().c_str())
-=======
+
       // we might fetch an unitialized value, so that is not to be considered a checksum error yet
       if (fMd->fMd.checksum != "none")
->>>>>>> 406d977e
       {
 	if (calculatedchecksum != fMd->fMd.checksum.c_str())
 	{
