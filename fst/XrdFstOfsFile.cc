--- conflicted
+++ resolved
@@ -732,17 +732,10 @@
     // evt. update the shared hash manager entry
     XrdSysMutexHelper lock(eos::fst::Config::gConfig.Mutex);
     XrdOucString ConfigManager = eos::fst::Config::gConfig.Manager;
-<<<<<<< HEAD
     if (ConfigManager != RedirectManager) {
       eos_warning("msg=\"MGM master seems to have changed - adjusting global "
                   "config\" old-manager=\"%s\" new-manager=\"%s\"",
 		  ConfigManager.c_str(), RedirectManager.c_str());
-=======
-    if (ConfigManager != RedirectManager)
-    {
-      eos_warning("msg=\"MGM master seems to have changed - adjusting global config\" old-manager=\"%s\" new-manager=\"%s\"",
-                  ConfigManager.c_str(), RedirectManager.c_str());
->>>>>>> b1d38a2e
       eos::fst::Config::gConfig.Manager = RedirectManager;
     }
   }
@@ -791,13 +784,8 @@
   }
 
   // Check if this is an open for HTTP
-<<<<<<< HEAD
 
   if ( (!isRW) && ( (std::string(client->tident) == "http" )))
-=======
-  //............................................................................
-  if ((!isRW) && ((std::string(client->tident) == "http")))
->>>>>>> b1d38a2e
   {
     bool isopenforwrite = false;
     gOFS.OpenFidMutex.Lock();
@@ -889,17 +877,10 @@
   {
     if (isCreation)
     {
-<<<<<<< HEAD
       if (!capOpaque->Get("mgm.access") 
 	  || ( (strcmp(capOpaque->Get("mgm.access"), "create")) &&
                (strcmp(capOpaque->Get("mgm.access"), "write")) &&
 	       (strcmp(capOpaque->Get("mgm.access"), "update")) ) )
-=======
-      if (!capOpaque->Get("mgm.access")
-          || ((strcmp(capOpaque->Get("mgm.access"), "create")) &&
-          (strcmp(capOpaque->Get("mgm.access"), "write")) &&
-          (strcmp(capOpaque->Get("mgm.access"), "update"))))
->>>>>>> b1d38a2e
       {
         return gOFS.Emsg(epname, 
                          error, 
@@ -910,17 +891,10 @@
     }
     else
     {
-<<<<<<< HEAD
       if (!capOpaque->Get("mgm.access") 
 	  || ( (strcmp(capOpaque->Get("mgm.access"), "create")) &&
                (strcmp(capOpaque->Get("mgm.access"), "write")) &&
 	       (strcmp(capOpaque->Get("mgm.access"), "update")) ) )
-=======
-      if (!capOpaque->Get("mgm.access")
-          || ((strcmp(capOpaque->Get("mgm.access"), "create")) &&
-          (strcmp(capOpaque->Get("mgm.access"), "write")) &&
-          (strcmp(capOpaque->Get("mgm.access"), "update"))))
->>>>>>> b1d38a2e
       {
         return gOFS.Emsg(epname, 
                          error, 
@@ -1048,10 +1022,6 @@
   SetLogId(logId, vid, tident);
   eos_info("fstpath=%s", fstPath.c_str());
 
-<<<<<<< HEAD
-=======
-  //............................................................................
->>>>>>> b1d38a2e
   // Attach meta data
   fMd = gFmdDbMapHandler.GetFmd(fileid, fsid, vid.uid, vid.gid, lid, isRW);
 
@@ -1074,7 +1044,6 @@
     {
       if ((!isRW) || (layOut->IsEntryServer() && (!isReplication)))
       {
-<<<<<<< HEAD
 	eos_crit("no fmd for fileid %llu on filesystem %lu", fileid, fsid);
 	eos_warning("failed to get FMD record return recoverable error ENOENT(kXR_NotFound)");
 	
@@ -1091,24 +1060,6 @@
       {
 	eos_crit("no fmd for fileid %llu on filesystem %lu", fileid, (unsigned long long) fsid);
 	return gOFS.Emsg(epname, error, ENOENT, "open - no FMD record found");
-=======
-        eos_crit("no fmd for fileid %llu on filesystem %lu", fileid, fsid);
-        int ecode = 1094;
-        eos_warning("rebouncing client since we failed to get the FMD record back to MGM %s:%d",
-                    RedirectManager.c_str(), ecode);
-
-        if (hasCreationMode)
-        {
-          // clean-up before re-bouncing
-          dropall(fileid, path, RedirectManager.c_str());
-        }
-        return gOFS.Redirect(error, RedirectTried.c_str(), ecode);
-      }
-      else
-      {
-        eos_crit("no fmd for fileid %llu on filesystem %lu", fileid, (unsigned long long) fsid);
-        return gOFS.Emsg(epname, error, ENOENT, "open - no FMD record found ");
->>>>>>> b1d38a2e
       }
     }
   }
@@ -1220,13 +1171,8 @@
     //........................................................................
     // We feed the layout size, not the physical on disk!
     //........................................................................
-<<<<<<< HEAD
     eos_info("msg=\"layout size\": disk_size=%zu db_size= %llu",
              statinfo.st_size, fMd->fMd.size());
-=======
-    eos_info("msg=\"layout size\": disk_size=%lu db_size= %llu",
-             statinfo.st_size, fMd->fMd.size);
->>>>>>> b1d38a2e
 
     if ((off_t) statinfo.st_size != (off_t) fMd->fMd.size())
     {
@@ -1454,7 +1400,6 @@
     if (wmin == 0xffffffff)
       wmin = 0;
 
-<<<<<<< HEAD
     snprintf(report, sizeof ( report) - 1,
              "log=%s&path=%s&ruid=%u&rgid=%u&td=%s&"
              "host=%s&lid=%lu&fid=%llu&fsid=%lu&"
@@ -1478,29 +1423,6 @@
              , (unsigned long long)monReadvBytes.size(), rvmin, rvmax, rvsum, rvsigma
              , (unsigned long long)monReadSingleBytes.size(), rsmin, rsmax, rssum, rssigma
              , rcmin, rcmax, rcsum, rcsigma
-=======
-    snprintf(report, sizeof ( report) - 1, "log=%s&path=%s&ruid=%u&rgid=%u&td=%s&host=%s&"
-             "lid=%lu&fid=%llu&fsid=%lu&ots=%lu&otms=%lu&cts=%lu&ctms=%lu&rb=%llu&"
-             "rb_min=%llu&rb_max=%llu&rb_sigma=%.02f&wb=%llu&wb_min=%llu&wb_max=%llu&"
-             "wb_sigma=%.02f&sfwdb=%llu&sbwdb=%llu&sxlfwdb=%llu&sxlbwdb=%llu&nrc=%lu&nwc=%lu&nfwds=%lu&nbwds=%lu&nxlfwds=%lu&nxlbwds=%lu&rt=%.02f&wt=%.02f&"
-             "osize=%llu&csize=%llu&%s"
-             , this->logId
-             , Path.c_str()
-             , this->vid.uid
-             , this->vid.gid
-             , tIdent.c_str()
-             , hostName.c_str()
-             , lid, fileid
-             , fsid
-             , openTime.tv_sec
-             , (unsigned long) openTime.tv_usec / 1000
-             , closeTime.tv_sec
-             , (unsigned long) closeTime.tv_usec / 1000
-             , rsum
-             , rmin
-             , rmax
-             , rsigma
->>>>>>> b1d38a2e
              , wsum
              , wmin
              , wmax
@@ -1538,21 +1460,12 @@
 
   struct stat statinfo;
   if (layOut)
-<<<<<<< HEAD
   {
     if ((layOut->Stat(&statinfo)))
       fileExists = false;
   }
   else
   {
-=======
-  {
-    if ((layOut->Stat(&statinfo)))
-      fileExists = false;
-  }
-  else
-  {
->>>>>>> b1d38a2e
     if ((XrdOfsOss->Stat(fstPath.c_str(), &statinfo)))
     {
       fileExists = false;
@@ -1661,11 +1574,7 @@
     else
     {
       eos_debug("isrw=%d max-offset=%lld opensize=%lld", isRW, checkSum->GetMaxOffset(), openSize);
-<<<<<<< HEAD
-      if (((!isRW) && (checkSum->GetMaxOffset() != openSize)))
-=======
       if (((!isRW) && ( (checkSum->GetMaxOffset() != openSize) || (!checkSum->GetMaxOffset()))))
->>>>>>> b1d38a2e
       {
         eos_debug("info=\"skipping checksum (re-scan) for access without any IO or "
                   "partial sequential read IO from the beginning...\"");
@@ -2129,13 +2038,8 @@
               capOpaqueFile += "&mgm.modified=1";
             }
 
-<<<<<<< HEAD
 	    capOpaqueFile += "&mgm.add.fsid=";
             capOpaqueFile += (int) fMd->fMd.fsid();
-=======
-            capOpaqueFile += "&mgm.add.fsid=";
-            capOpaqueFile += (int) fMd->fMd.fsid;
->>>>>>> b1d38a2e
 
             // If <drainfsid> is set, we can issue a drop replica
             if (capOpaque->Get("mgm.drainfsid"))
@@ -2203,11 +2107,7 @@
                 {
                   eos_err("info=\"unlinking fid=%08x path=%s - "
                           "file size of replica does not match reference\"",
-<<<<<<< HEAD
                           fMd->fMd.fid(), Path.c_str());
-=======
-                          fMd->fMd.fid, Path.c_str());
->>>>>>> b1d38a2e
                   consistencyerror = true;
                 }
 
@@ -2215,13 +2115,8 @@
                 {
                   eos_err("info=\"unlinking fid=%08x path=%s - "
                           "checksum of replica does not match reference\"",
-<<<<<<< HEAD
                           fMd->fMd.fid(), Path.c_str());
 		  consistencyerror = true;
-=======
-                          fMd->fMd.fid, Path.c_str());
-                  consistencyerror = true;
->>>>>>> b1d38a2e
                 }
 
                 deleteOnClose = true;
@@ -2590,7 +2485,6 @@
     capOpaqueFile += "&mgm.logid=";
     capOpaqueFile += logId;
 
-<<<<<<< HEAD
     capOpaqueFile += "&mgm.ruid=";
     capOpaqueFile += capOpaque->Get("mgm.ruid");
     capOpaqueFile += "&mgm.rgid=";
@@ -2598,8 +2492,6 @@
     capOpaqueFile += "&mgm.sec=";
     capOpaqueFile += capOpaque->Get("mgm.sec");
 
-=======
->>>>>>> b1d38a2e
     if (eventWorkflow.length())
     {
       capOpaqueFile += "&mgm.workflow=";
@@ -2636,7 +2528,6 @@
     return gOFS.Emsg("readofs", error, EIO, "read file - simulated IO error fn=",
                      capOpaque ? (capOpaque->Get("mgm.path") ?
                      capOpaque->Get("mgm.path") : FName()) : FName());
-<<<<<<< HEAD
   }
 
   // Account seeks for monitoring
@@ -2663,8 +2554,6 @@
       sXlBwdBytes += (rOffset - fileOffset);
       nXlBwdSeeks++;
     }
-=======
->>>>>>> b1d38a2e
   }
 
   if (rc > 0)
@@ -3040,11 +2929,7 @@
           {
             // Maximum file size error
             errdetail += " => file has been removed because the maximum target "
-<<<<<<< HEAD
                          "filesize defined for that subtree was exceeded (maxsize=";
-=======
-                    "filesize defined for that subtree was exceeded (maxsize=";
->>>>>>> b1d38a2e
             char smaxsize[16];
             snprintf(smaxsize, sizeof ( smaxsize) - 1, "%llu", (unsigned long long) maxsize);
             errdetail += smaxsize;
@@ -3112,11 +2997,7 @@
 {
   XrdSysMutexHelper scope_lock(gOFS.TpcMapMutex);
 
-<<<<<<< HEAD
   if (TpcKey.length() &&  gOFS.TpcMap[isRW].count(TpcKey.c_str()))
-=======
-  if (TpcKey.length() && gOFS.TpcMap[isRW].count(TpcKey.c_str()))
->>>>>>> b1d38a2e
     return true;
 
   return false;
