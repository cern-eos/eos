--- conflicted
+++ resolved
@@ -424,15 +424,9 @@
       std::string dummy_xs;
       int rc = 0;
 
-<<<<<<< HEAD
-      if ((rc = gFmdDbMapHandler.ResyncDisk(mFstPath.c_str(), mFsId, false, 0,
-                                            dummy_xs))) {
-        eos_err("msg=\"failed to resync from disk\" fsid=%lu fxid=%llx, path=%s rc=%d",
-=======
       if ((rc = gOFS.mFmdHandler->ResyncDisk(mFstPath.c_str(), mFsId, false, 0,
                                              dummy_xs))) {
         eos_err("msg=\"failed to resync from disk\" fsid=%lu fxid=%llx path=%s rc=%d",
->>>>>>> 1eec2045
                 mFsId, mFileId, mFstPath.c_str(), rc);
       } else {
         eos_info("msg=\"resync from disk\" path=%s", mFstPath.c_str());
@@ -1470,7 +1464,7 @@
   if (mEventWorkflow.length() == 0) {
     mEventWorkflow = "default";
   }
- 
+
   // We enter the close logic only once since there can be an explicit close or
   // a close via the destructor
   if (mOpened && (!closed) && mFmd) {
@@ -3438,7 +3432,7 @@
       // is dirty!
       mCheckSum->SetDirty();
     }
-    
+
     if (gOFS.openedForWriting.hadMultiOpen(mFsId, mFileId)) {
       // If there were several writers on the file, we should set the checksum dirty
       mCheckSum->SetDirty();
