// ----------------------------------------------------------------------
// File: XrdFstOfs.hh
// Author: Andreas-Joachim Peters - CERN
// ----------------------------------------------------------------------

/************************************************************************
 * EOS - the CERN Disk Storage System                                   *
 * Copyright (C) 2011 CERN/Switzerland                                  *
 *                                                                      *
 * This program is free software: you can redistribute it and/or modify *
 * it under the terms of the GNU General Public License as published by *
 * the Free Software Foundation, either version 3 of the License, or    *
 * (at your option) any later version.                                  *
 *                                                                      *
 * This program is distributed in the hope that it will be useful,      *
 * but WITHOUT ANY WARRANTY; without even the implied warranty of       *
 * MERCHANTABILITY or FITNESS FOR A PARTICULAR PURPOSE.  See the        *
 * GNU General Public License for more details.                         *
 *                                                                      *
 * You should have received a copy of the GNU General Public License    *
 * along with this program.  If not, see <http://www.gnu.org/licenses/>.*
 ************************************************************************/

#ifndef __XRDFSTOFS_FSTOFS_HH__
#define __XRDFSTOFS_FSTOFS_HH__

/*----------------------------------------------------------------------------*/
#include "fst/XrdFstOfsFile.hh"
#include "authz/XrdCapability.hh"
#include "common/SymKeys.hh"
#include "common/Logging.hh"
#include "common/Fmd.hh"
#include "common/StringConversion.hh"
#include "fst/Namespace.hh"
#include "fst/storage/Storage.hh"
#include "fst/Config.hh"
#include "fst/Messaging.hh"
#include "fst/http/HttpServer.hh"
#include "mq/XrdMqMessaging.hh"
#include "mq/XrdMqSharedObject.hh"

/*----------------------------------------------------------------------------*/
#include "XrdSfs/XrdSfsInterface.hh"
#include "XrdOfs/XrdOfs.hh"
#include "XrdOfs/XrdOfsTrace.hh"
#include "XrdOuc/XrdOucEnv.hh"
#include "XrdOuc/XrdOucString.hh"
#include "Xrd/XrdScheduler.hh"
/*----------------------------------------------------------------------------*/
#include <sys/mman.h>
#include <queue>
/*----------------------------------------------------------------------------*/

//------------------------------------------------------------------------------
// Apple does not know these errno's
//------------------------------------------------------------------------------
#ifdef __APPLE__
#define EBADE 52
#define EBADR 53
#define EADV 68
#define EREMOTEIO 121
#define ENOKEY 126
#endif

EOSFSTNAMESPACE_BEGIN

//! Forward declarations
class ReplicaParLayout;
class RaidMetaLayout;

//------------------------------------------------------------------------------
//! Class XrdFstOfs
//------------------------------------------------------------------------------
class XrdFstOfs : public XrdOfs, public eos::common::LogId
{
  friend class XrdFstOfsFile;
  friend class ReplicaParLayout;
  friend class RaidMetaLayout;

public:

  //----------------------------------------------------------------------------
  //! Constructor
  //----------------------------------------------------------------------------
  XrdFstOfs ();


  //----------------------------------------------------------------------------
  //! Destructor
  //----------------------------------------------------------------------------
  virtual ~XrdFstOfs ();


  //----------------------------------------------------------------------------
  //! Get new OFS directory object
  //!
  //! @param user User information
  //! @param MonID Monitoring ID
  //!
  //! @return OFS directory object (NULL)
  //----------------------------------------------------------------------------
  XrdSfsDirectory* newDir (char* user = 0, int MonID = 0);


  //----------------------------------------------------------------------------
  //! Get new OFS file object
  //!
  //! @param user User information
  //! @param MonID Monitoring ID
  //!
  //! @return OFS file object
  //----------------------------------------------------------------------------
  XrdSfsFile* newFile (char* user = 0, int MonID = 0);


  //----------------------------------------------------------------------------
  //! Configure OFS layer by parsing the info in the configuration file
  //!
  //! @param error Error object
  //! @param envP environment containing implementation specific information
  //----------------------------------------------------------------------------
  int Configure (XrdSysError& error, XrdOucEnv* envP);


  //----------------------------------------------------------------------------
  //! Query file system info
  //----------------------------------------------------------------------------
  int fsctl (const int cmd,
             const char* args,
             XrdOucErrInfo& out_error,
             const XrdSecEntity* client);

  //----------------------------------------------------------------------------
  //         ****** Here we mask all illegal operations ******
  //----------------------------------------------------------------------------

  //----------------------------------------------------------------------------
  //! Return memory mapping for file, if any.
  //!
  //! @param Addr Address of memory location
  //! @param Size Size of the file or zero if not memory mapped.
  //!
  //! @return  Returns SFS_OK upon success and SFS_ERROR upon failure
  //----------------------------------------------------------------------------
  int
  getMap(void **Addr, off_t &Size)
  {
    return SFS_OK;
  }


  //----------------------------------------------------------------------------
  //! Chmod
  //----------------------------------------------------------------------------
  int
  chmod (const char* path,
         XrdSfsMode Mode,
         XrdOucErrInfo& out_error,
         const XrdSecEntity* client,
         const char* opaque = 0)
  {
    EPNAME("chmod");
    return Emsg(epname, out_error, ENOSYS, epname, path);
  }


  //----------------------------------------------------------------------------
  //! File exists
  //----------------------------------------------------------------------------
  int
  exists (const char* path,
          XrdSfsFileExistence& exists_flag,
          XrdOucErrInfo& out_error,
          const XrdSecEntity* client,
          const char* opaque = 0)
  {
    EPNAME("exists");
    return Emsg(epname, out_error, ENOSYS, epname, path);
  }


  //----------------------------------------------------------------------------
  //! Mkdir
  //----------------------------------------------------------------------------
  int mkdir (const char* path,
             XrdSfsMode Mode,
             XrdOucErrInfo& out_error,
             const XrdSecEntity* client,
             const char* opaque = 0)
  {
    EPNAME("mkdir");
    return Emsg(epname, out_error, ENOSYS, epname, path);
  }


  //----------------------------------------------------------------------------
  //! Prepare request
  //----------------------------------------------------------------------------
  int
  prepare (XrdSfsPrep& pargs,
           XrdOucErrInfo& out_error,
           const XrdSecEntity* client = 0)
  {
    EPNAME("prepare");
    return Emsg(epname, out_error, ENOSYS, epname);
  }


  //----------------------------------------------------------------------------
  //! Remove directory
  //----------------------------------------------------------------------------
  int remdir (const char* path,
              XrdOucErrInfo& out_error,
              const XrdSecEntity* client,
              const char* info = 0)
  {
    EPNAME("remdir");
    return Emsg(epname, out_error, ENOSYS, epname, path);
  }


  //----------------------------------------------------------------------------
  //! Rename
  //----------------------------------------------------------------------------
  int rename (const char* oldFileName,
          const char* newFileName,
          XrdOucErrInfo& out_error,
          const XrdSecEntity* client,
          const char* infoO = 0,
          const char* infoN = 0)
  {
    EPNAME("rename");
    return Emsg(epname, out_error, ENOSYS, epname, oldFileName);
  }


  //----------------------------------------------------------------------------
  //! Remove path - interface function
  //----------------------------------------------------------------------------
  int rem (const char* path,
           XrdOucErrInfo& out_error,
           const XrdSecEntity* client,
           const char* info = 0);


  //----------------------------------------------------------------------------
  //! Remove path - low-level function
  //----------------------------------------------------------------------------
  int _rem (const char* path,
            XrdOucErrInfo& out_error,
            const XrdSecEntity* client,
            XrdOucEnv* info = 0,
            const char* fstPath = 0,
            unsigned long long fid = 0,
            unsigned long fsid = 0,
            bool ignoreifnotexist = false);


  //----------------------------------------------------------------------------
  //! Get checksum - we publish checksums at the MGM
  //! @brief retrieve a checksum
  //!
  //! @param func function to be performed 'csCalc','csGet' or 'csSize'
  //! @param csName name of the checksum
  //! @param error error object
  //! @param client XRootD authentication object
  //! @param ininfo CGI
  //!
  //! @return SFS_OK on success otherwise SFS_ERROR
  //----------------------------------------------------------------------------
  int chksum (XrdSfsFileSystem::csFunc Func,
              const char *csName,
              const char *Path,
              XrdOucErrInfo &out_error,
              const XrdSecEntity *client = 0,
              const char *opaque = 0);


  //----------------------------------------------------------------------------
  //! Stat path
  //----------------------------------------------------------------------------
  int stat (const char* path,
            struct stat* buf,
            XrdOucErrInfo& out_error,
            const XrdSecEntity* client,
            const char* opaque = 0);


  //----------------------------------------------------------------------------
  //! Call back to MGM node
  //----------------------------------------------------------------------------
  int CallManager (XrdOucErrInfo* error,
                   const char* path,
                   const char* manager,
                   XrdOucString& capOpaqueFile,
                   XrdOucString* return_result = 0,
                   unsigned short timeout=0);


  //----------------------------------------------------------------------------
  //! Function dealing with plugin calls
  //----------------------------------------------------------------------------
  int FSctl (int, XrdSfsFSctl&, XrdOucErrInfo&, const XrdSecEntity*);


  //----------------------------------------------------------------------------
  //! Allows to switch on error simulation in the OfsFile stack
  //!
  //! @param tag
  //----------------------------------------------------------------------------
  void SetSimulationError (const char* tag);

  void SetDebug (XrdOucEnv& env);

  void SendRtLog (XrdMqMessage* message);

  void SendFsck (XrdMqMessage* message);

  int Stall (XrdOucErrInfo& error, int stime, const char* msg);

  int Redirect (XrdOucErrInfo& error, const char* host, int& port);

  void OpenFidString (unsigned long fsid, XrdOucString& outstring);

  static void xrdfstofs_shutdown (int sig);

  static void xrdfstofs_stacktrace (int sig);

  XrdSysError* Eroute;
  eos::fst::Messaging* Messaging; ///< messaging interface class
  eos::fst::Storage* Storage; ///< Meta data & filesytem store object

  XrdSysMutex OpenFidMutex;

  google::sparse_hash_map<eos::common::FileSystem::fsid_t,
                          google::sparse_hash_map<unsigned long long, unsigned int> > WOpenFid;
  google::sparse_hash_map<eos::common::FileSystem::fsid_t,
                          google::sparse_hash_map<unsigned long long, unsigned int> > ROpenFid;

  XrdSysMutex XSLockFidMutex;
  google::sparse_hash_map<eos::common::FileSystem::fsid_t,
                          google::sparse_hash_map<unsigned long long, unsigned int> > XSLockFid;

  //----------------------------------------------------------------------------
  //! Information saved for TPC transfers
  //----------------------------------------------------------------------------
  struct TpcInfo
  {
    std::string path;
    std::string opaque;
    std::string capability;
    std::string key;
    std::string src;
    std::string dst;
    std::string org;
    std::string lfn;
    time_t expires;
  };

  XrdSysMutex TpcMapMutex; ///< mutex protecting a Tpc Map

  //! A vector map pointing from tpc key => tpc information for reads, [0]
  //! are readers [1] are writers
  std::vector<google::sparse_hash_map<std::string, struct TpcInfo >> TpcMap;

  XrdSysMutex ReportQueueMutex;

  //! Queue where file transaction reports get stored and picked up by a thread
  //!running in Storage
  std::queue <XrdOucString> ReportQueue;

  XrdSysMutex ErrorReportQueueMutex;
  //! Queue where log error are stored and picked up by a thread running in Storage
  std::queue <XrdOucString> ErrorReportQueue;

  XrdSysMutex WrittenFilesQueueMutex;

  //! Queue where modified/written files get stored and picked up by a thread
  //! running in Storage
  std::queue<struct Fmd> WrittenFilesQueue;

  XrdMqSharedObjectManager ObjectManager; ///< managing shared objects
  XrdMqSharedObjectChangeNotifier ObjectNotifier; ///< notifying any shared object changes;
  XrdScheduler* TransferScheduler; ///< TransferScheduler
  XrdSysMutex TransferSchedulerMutex; ///< protecting the TransferScheduler

  bool Simulate_IO_read_error; ///< simulate an IO error on read
  bool Simulate_IO_write_error; ///< simulate an IO error on write
  bool Simulate_XS_read_error; ///< simulate a checksum error on read
  bool Simulate_XS_write_error; ///< simulate a checksum error on write
  bool Simulate_FMD_open_error; //! simulate a fmd mismatch error on open

  static XrdSysMutex ShutdownMutex; ///< protecting Shutdown variable
  static bool Shutdown; ///< indicating if a shutdown procedure is running

<<<<<<< HEAD
  HttpServer* httpd; ///< embedded http server
  const char* mHostName; ///< FST hostname
=======
  XrdOucString eoscpTransferLog; //! eoscp.log full path

  void SetSimulationError (const char* tag); //! allows to switch on error simulation in the OfsFile stack
>>>>>>> 406d977e

 private:

};

//------------------------------------------------------------------------------
//! Global FST OFS handle
//------------------------------------------------------------------------------
extern XrdFstOfs gOFS;

EOSFSTNAMESPACE_END
#endif<|MERGE_RESOLUTION|>--- conflicted
+++ resolved
@@ -393,14 +393,11 @@
   static XrdSysMutex ShutdownMutex; ///< protecting Shutdown variable
   static bool Shutdown; ///< indicating if a shutdown procedure is running
 
-<<<<<<< HEAD
   HttpServer* httpd; ///< embedded http server
   const char* mHostName; ///< FST hostname
-=======
   XrdOucString eoscpTransferLog; //! eoscp.log full path
 
   void SetSimulationError (const char* tag); //! allows to switch on error simulation in the OfsFile stack
->>>>>>> 406d977e
 
  private:
 
