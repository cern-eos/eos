--- conflicted
+++ resolved
@@ -695,15 +695,9 @@
   XrdCl::XRootDStatus status;
   XrdOucString address = "root://";
   XrdOucString lManager;
-
-<<<<<<< HEAD
+  size_t tried = 0;
+
   if (!manager) {
-=======
-  size_t tried = 0;
-
-  if (!manager)
-  {
->>>>>>> 07494d6a
     // use the broadcasted manager name
     XrdSysMutexHelper lock(Config::gConfig.Mutex);
     lManager = Config::gConfig.Manager.c_str();
@@ -769,52 +763,32 @@
 
     if (rc != SFS_ERROR) {
       gOFS.Emsg(epname, *error, -rc, msg.c_str(), path);
-<<<<<<< HEAD
     } else {
       eos_static_err("msg=\"query error\" status=%d code=%d", status.status,
                      status.code);
 
-      if ((status.code >= 100) &&
-          (status.code <= 300) &&
-          (!timeout)) {
+      if ((status.code >= 100) && (status.code <= 300) && (!timeout)) {
         // implement automatic retry - network errors will be cured at some point
         delete fs;
         XrdSysTimer sleeper;
         sleeper.Snooze(1);
+        tried++;
         eos_static_info("msg=\"retry query\" query=\"%s\"", capOpaqueFile.c_str());
+
+        if (!manager || (tried > 60)) {
+          // use the broadcasted manager name in the repeated try
+          XrdSysMutexHelper lock(Config::gConfig.Mutex);
+          lManager = Config::gConfig.Manager.c_str();
+          address = "root://";
+          address += lManager.c_str();
+          address += "//dummy";
+          url.Clear();
+          url.FromString((address.c_str()));
+        }
+
         goto again;
       }
 
-=======
-    else
-    {
-      eos_static_err("msg=\"query error\" status=%d code=%d", status.status, status.code);
-      if ( (status.code >= 100) &&
-	   (status.code <= 300) &&
-	   (!timeout) )
-	{
-	  // implement automatic retry - network errors will be cured at some point
-	  delete fs;
-	  XrdSysTimer sleeper;
-	  sleeper.Snooze(1);
-	  tried++;
-	  eos_static_info("msg=\"retry query\" query=\"%s\"", capOpaqueFile.c_str());
-	  
-	  if (!manager || (tried>60))
-	  {
-	    // use the broadcasted manager name in the repeated try
-	    XrdSysMutexHelper lock(Config::gConfig.Mutex);
-	    lManager = Config::gConfig.Manager.c_str();
-	    address = "root://";
-	    address += lManager.c_str();
-	    address += "//dummy";
-	    url.Clear();
-	    url.FromString((address.c_str()));
-	  }
-
-	  goto again;
-	}
->>>>>>> 07494d6a
       gOFS.Emsg(epname, *error, ECOMM, msg.c_str(), path);
     }
   }
