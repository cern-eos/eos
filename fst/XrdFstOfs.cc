// ----------------------------------------------------------------------
// File: XrdFstOfs.cc
// Author: Andreas-Joachim Peters - CERN
// ----------------------------------------------------------------------

/************************************************************************
 * EOS - the CERN Disk Storage System                                   *
 * Copyright (C) 2011 CERN/Switzerland                                  *
 *                                                                      *
 * This program is free software: you can redistribute it and/or modify *
 * it under the terms of the GNU General Public License as published by *
 * the Free Software Foundation, either version 3 of the License, or    *
 * (at your option) any later version.                                  *
 *                                                                      *
 * This program is distributed in the hope that it will be useful,      *
 * but WITHOUT ANY WARRANTY; without even the implied warranty of       *
 * MERCHANTABILITY or FITNESS FOR A PARTICULAR PURPOSE.  See the        *
 * GNU General Public License for more details.                         *
 *                                                                      *
 * You should have received a copy of the GNU General Public License    *
 * along with this program.  If not, see <http://www.gnu.org/licenses/>.*
 ************************************************************************/

#include "fst/XrdFstOfs.hh"
#include "fst/XrdFstOss.hh"
#include "fst/Config.hh"
#include "fst/FmdDbMap.hh"
#include "fst/checksum/ChecksumPlugins.hh"
#include "fst/http/HttpServer.hh"
#include "fst/storage/FileSystem.hh"
#include "fst/storage/Storage.hh"
#include "fst/Messaging.hh"
#include "fst/Deletion.hh"
#include "fst/Verify.hh"
#include "common/PasswordHandler.hh"
#include "common/FileId.hh"
#include "common/FileSystem.hh"
#include "common/Path.hh"
#include "common/Statfs.hh"
#include "common/SyncAll.hh"
#include "common/StackTrace.hh"
#include "common/Timing.hh"
#include "common/eos_cta_pb/EosCtaAlertHandler.hh"
#include "common/Constants.hh"
#include "common/StringConversion.hh"
#include "common/StringTokenizer.hh"
#include "common/SymKeys.hh"
#include "common/XattrCompat.hh"
#include "common/ParseUtils.hh"
#include "mq/SharedHashWrapper.hh"
#include "XrdNet/XrdNetOpts.hh"
#include "XrdNet/XrdNetUtils.hh"
#include "XrdOfs/XrdOfs.hh"
#include "XrdOfs/XrdOfsTrace.hh"
#include "XrdOuc/XrdOucHash.hh"
#include "XrdOuc/XrdOucTrace.hh"
#include "XrdSfs/XrdSfsAio.hh"
#include "Xrd/XrdScheduler.hh"
#include "XrdCl/XrdClFileSystem.hh"
#include "XrdCl/XrdClDefaultEnv.hh"
#include "XrdVersion.hh"
#include "qclient/Members.hh"
#include "qclient/shared/SharedManager.hh"
#include "proto/Delete.pb.h"
#include <sys/types.h>
#include <sys/stat.h>
#include <unistd.h>
#include <errno.h>
#include <sys/types.h>
#include <sys/wait.h>
#include <math.h>
#include <stdio.h>
#include <execinfo.h>
#include <signal.h>
#include <stdlib.h>
#include <sstream>
#include <thread>
#include <cctype>
#include <algorithm>

// The global OFS handle
eos::fst::XrdFstOfs eos::fst::gOFS;

extern XrdSysError OfsEroute;
extern XrdOss* XrdOfsOss;
extern XrdOfs* XrdOfsFS;
extern XrdOucTrace OfsTrace;

// Set the version information
XrdVERSIONINFO(XrdSfsGetFileSystem2, FstOfs);

#ifdef COVERAGE_BUILD
// Forward declaration of gcov flush API
extern "C" void __gcov_flush();
#endif

//------------------------------------------------------------------------------
// XRootD OFS interface implementation
//------------------------------------------------------------------------------
extern "C"
{
  XrdSfsFileSystem* XrdSfsGetFileSystem2(XrdSfsFileSystem* nativeFS,
                                         XrdSysLogger*     Logger,
                                         const char*       configFn,
                                         XrdOucEnv*        envP)
  {
    if (XrdOfsFS) {
      return XrdOfsFS;
    }

    OfsEroute.SetPrefix("FstOfs_");
    OfsEroute.logger(Logger);
    // Disable XRootD log rotation
    Logger->setRotate(0);
    std::ostringstream oss;
    oss << "FstOfs (Object Storage File System) " << VERSION;
    XrdOucString version = "FstOfs (Object Storage File System) ";
    OfsEroute.Say("++++++ (c) 2010 CERN/IT-DSS ", oss.str().c_str());
    // Initialize the subsystems
    eos::fst::gOFS.ConfigFN = (configFn && *configFn ? strdup(configFn) : 0);

    if (eos::fst::gOFS.Configure(OfsEroute, envP)) {
      return 0;
    }

    XrdOfsFS = &eos::fst::gOFS;
    return &eos::fst::gOFS;
  }
}

EOSFSTNAMESPACE_BEGIN

//------------------------------------------------------------------------------
// Get stacktrace from crashing process
//------------------------------------------------------------------------------
void
XrdFstOfs::xrdfstofs_stacktrace(int sig)
{
  (void) signal(SIGINT, SIG_IGN);
  (void) signal(SIGTERM, SIG_IGN);
  (void) signal(SIGQUIT, SIG_IGN);
  void* array[10];
  size_t size;
  // Get void*'s for all entries on the stack
  size = backtrace(array, 10);
  // Print out all the frames to stderr
  fprintf(stderr, "error: received signal %d:\n", sig);
  backtrace_symbols_fd(array, size, 2);
  eos::common::StackTrace::GdbTrace(0 , getpid(), "thread apply all bt");

  if (getenv("EOS_CORE_DUMP")) {
    eos::common::StackTrace::GdbTrace(0 , getpid(), "generate-core-file");
  }

  // Now we put back the initial handler and send the signal again
  signal(sig, SIG_DFL);
  kill(getpid(), sig);
  int wstatus = 0;
  wait(&wstatus);
}

//------------------------------------------------------------------------------
// Print coverage data
//------------------------------------------------------------------------------
void
XrdFstOfs::xrdfstofs_coverage(int sig)
{
#ifdef COVERAGE_BUILD
  eos_static_notice("msg=\"printing coverage data\"");
  __gcov_flush();
  return;
#endif
  eos_static_notice("msg=\"compiled without coverage support\"");
}

//------------------------------------------------------------------------------
// FST shutdown procedure
//------------------------------------------------------------------------------
void
XrdFstOfs::xrdfstofs_shutdown(int sig)
{
  static XrdSysMutex ShutDownMutex;
  ShutDownMutex.Lock(); // this handler goes only one-shot .. sorry !
  gOFS.sShutdown = true;
  pid_t watchdog;
  pid_t ppid = getpid();

  if (!(watchdog = fork())) {
    eos::common::SyncAll::AllandClose();
    // Sleep for an amount of time proportional to the number of filesystems
    // on the current machine
    std::chrono::seconds timeout(gFmdDbMapHandler.GetNumFileSystems() * 5);
    std::this_thread::sleep_for(timeout);
    fprintf(stderr, "@@@@@@ 00:00:00 op=shutdown msg=\"shutdown timedout after "
            "%li seconds, signal=%i\n", timeout.count(), sig);

    if (ppid > 1) {
      kill(ppid, 9);
    }

    fprintf(stderr, "@@@@@@ 00:00:00 %s", "op=shutdown status=forced-complete\n");
    kill(getpid(), 9);
  }

  // Handler to shutdown the daemon for valgrinding and clean server stop
  // (e.g. let time to finish write operations)
  if (gOFS.Messaging) {
    gOFS.Messaging->StopListener();  // stop any communication
    delete gOFS.Messaging;
  }

  eos_static_warning("%s", "op=shutdown msg=\"stopped messaging\"");
  gOFS.Storage->Shutdown();
  eos_static_warning("%s", "op=shutdown msg=\"stopped storage activities\"");
  gFmdDbMapHandler.Shutdown();
  eos_static_warning("%s", "op=shutdown msg=\"stopped FmdDbMap handler\"");

  if (watchdog > 1) {
    kill(watchdog, 9);
  }

  int wstatus = 0;
  wait(&wstatus);
  // Sync & close all file descriptors
  eos::common::SyncAll::AllandClose();
  eos_static_warning("%s", "op=shutdown status=completed");
  // harakiri - yes!
  (void) signal(SIGABRT, SIG_IGN);
  (void) signal(SIGINT,  SIG_IGN);
  (void) signal(SIGTERM, SIG_IGN);
  (void) signal(SIGQUIT, SIG_IGN);
  kill(getpid(), 9);
}

//------------------------------------------------------------------------------
// FST "graceful" shutdown procedure
//------------------------------------------------------------------------------
void
XrdFstOfs::xrdfstofs_graceful_shutdown(int sig)
{
  using namespace eos::common;
  eos_static_info("entering the \"graceful\" shutdown procedure");
  pid_t watchdog;
  static XrdSysMutex grace_shutdown_mtx;
  grace_shutdown_mtx.Lock();
  gOFS.sShutdown = true;
  const char* swait = getenv("EOS_GRACEFUL_SHUTDOWN_TIMEOUT");
  std::int64_t wait = (swait ? std::strtol(swait, nullptr, 10) : 390);
  pid_t ppid = getpid();

  if (!(watchdog = fork())) {
    std::this_thread::sleep_for(std::chrono::seconds(wait));
    SyncAll::AllandClose();
    std::this_thread::sleep_for(std::chrono::seconds(15));
    fprintf(stderr, "@@@@@@ 00:00:00 %s %li seconds\"\n",
            "op=shutdown msg=\"shutdown timedout after ", wait);

    if (ppid > 1) {
      kill(ppid, 9);
    }

    fprintf(stderr, "@@@@@@ 00:00:00 %s", "op=shutdown status=forced-complete");
    kill(getpid(), 9);
  }

  // Stop any communication - this will also stop scheduling to this node
  eos_static_warning("op=shutdown msg=\"stop messaging\"");

  if (gOFS.Messaging) {
    gOFS.Messaging->StopListener();
    delete gOFS.Messaging;
  }

  // Wait for 60 seconds heartbeat timeout (see mgm/FsView) + 30 seconds
  // for in-flight redirections
  eos_static_warning("op=shutdown msg=\"wait 90 seconds for configuration "
                     "propagation\"");
  std::chrono::seconds config_timeout(60 + 30);
  std::this_thread::sleep_for(config_timeout);
  std::chrono::seconds io_timeout((std::int64_t)(wait * 0.9));

  if (gOFS.WaitForOngoingIO(io_timeout)) {
    eos_static_warning("op=shutdown msg=\"successful graceful IO shutdown\"");
  } else {
    eos_static_err("op=shutdown msg=\"failed graceful IO shutdown\"");
  }

  gOFS.Storage->Shutdown();
  eos_static_warning("op=shutdown msg=\"shutdown fmddbmap handler\"");
  gFmdDbMapHandler.Shutdown();
  eos_static_warning("op=shutdown status=dbmapclosed");

  if (watchdog > 1) {
    kill(watchdog, 9);
  }

  int wstatus = 0;
  ::wait(&wstatus);
  // Sync & close all file descriptors
  SyncAll::AllandClose();
  eos_static_warning("op=shutdown status=completed");
  // harakiri - yes!
  (void) signal(SIGABRT, SIG_IGN);
  (void) signal(SIGINT,  SIG_IGN);
  (void) signal(SIGTERM, SIG_IGN);
  (void) signal(SIGQUIT, SIG_IGN);
  (void) signal(SIGUSR1, SIG_IGN);
  kill(getpid(), 9);
}

//------------------------------------------------------------------------------
// Constructor
//------------------------------------------------------------------------------
XrdFstOfs::XrdFstOfs() :
  eos::common::LogId(), mHostName(NULL), mMqOnQdb(false), mHttpd(nullptr),
  mGeoTag("nogeotag"),
  mXrdBuffPool(eos::common::KB, 32 * eos::common::MB),
  mCloseThreadPool(8, 64, 5, 6, 5, "async_close"),
  mMgmXrdPool(nullptr), mSimIoReadErr(false), mSimIoWriteErr(false),
  mSimXsReadErr(false), mSimXsWriteErr(false), mSimFmdOpenErr(false),
  mSimErrIoReadOff(0ull), mSimErrIoWriteOff(0ull), mSimDiskWriting(false)
{
  Eroute = 0;
  Messaging = 0;
  Storage = 0;
  TransferScheduler = 0;
  TpcMap.resize(2);
  TpcMap[0].set_deleted_key(""); // readers
  TpcMap[1].set_deleted_key(""); // writers

  if (!getenv("EOS_NO_SHUTDOWN")) {
    // Add shutdown handler
    (void) signal(SIGINT, xrdfstofs_shutdown);
    (void) signal(SIGTERM, xrdfstofs_shutdown);
    (void) signal(SIGQUIT, xrdfstofs_shutdown);
    // Add graceful shutdown handler
    (void) signal(SIGUSR1, xrdfstofs_graceful_shutdown);
  }

  if (getenv("EOS_COVERAGE_REPORT")) {
    // Add coverage report handler
    (void) signal(SIGPROF, xrdfstofs_coverage);
  }

  if (getenv("EOS_FST_ENABLE_STACKTRACE")) {
    // Add stacktrace handler - this is useful for crashes inside containers
    // where abrtd is not configured
    (void) signal(SIGSEGV, xrdfstofs_stacktrace);
    (void) signal(SIGABRT, xrdfstofs_stacktrace);
    (void) signal(SIGBUS, xrdfstofs_stacktrace);
  }

<<<<<<< HEAD

=======
>>>>>>> 377417aa
  if (getenv("EOS_MGM_ALIAS")) {
    // Use MGM alias if available
    mMgmAlias = getenv("EOS_MGM_ALIAS");
  }

  // Initialize the google sparse hash maps
  gOFS.WNoDeleteOnCloseFid.clear_deleted_key();
  gOFS.WNoDeleteOnCloseFid.set_deleted_key(0);
  setenv("EOSFSTOFS", std::to_string((unsigned long long)this).c_str(), 1);

  if (getenv("EOS_FST_CALL_MANAGER_XRD_POOL")) {
    int max_size = 10;
    const char* csize {nullptr};

    if ((csize = getenv("EOS_FST_CALL_MANAGER_XRD_POOL_SIZE"))) {
      try {
        max_size = std::stoi(csize);

        if (max_size < 1) {
          max_size = 1;
        }

        if (max_size > 32) {
          max_size = 32;
        }
      } catch (...) {
        // ignore
      }
    }

    mMgmXrdPool.reset(new eos::common::XrdConnPool(true, max_size));
    fprintf(stderr, "Config Enabled CallManager xrootd connection pool with "
            "size=%i\n", max_size);
  }

  UpdateTpcKeyValidity();
}

//------------------------------------------------------------------------------
// Destructor
//------------------------------------------------------------------------------
XrdFstOfs::~XrdFstOfs()
{
  if (mHostName) {
    free(const_cast<char*>(mHostName));
  }
}

//------------------------------------------------------------------------------
// Get a new OFS directory object - not implemented
//------------------------------------------------------------------------------
XrdSfsDirectory*
XrdFstOfs::newDir(char* user, int MonID)
{
  return (XrdSfsDirectory*)(0);
}

//------------------------------------------------------------------------------
// Get a new OFS file object
//-----------------------------------------------------------------------------
XrdSfsFile*
XrdFstOfs::newFile(char* user, int MonID)
{
  return static_cast<XrdSfsFile*>(new XrdFstOfsFile(user, MonID));
}

//------------------------------------------------------------------------------
// OFS layer configuration
//------------------------------------------------------------------------------
int
XrdFstOfs::Configure(XrdSysError& Eroute, XrdOucEnv* envP)
{
  char* var;
  const char* val;
  int cfgFD;
  int NoGo = 0;
  eos::common::StringConversion::InitLookupTables();

  if (XrdOfs::Configure(Eroute, envP)) {
    Eroute.Emsg("Config", "default OFS configuration failed");
    return SFS_ERROR;
  }

  // Enforcing 'sss' authentication for all communications
  if (!getenv("EOS_FST_NO_SSS_ENFORCEMENT")) {
    setenv("XrdSecPROTOCOL", "sss", 1);
    Eroute.Say("=====> fstofs enforces SSS authentication for XROOT clients");
  } else {
    Eroute.Say("=====> fstofs does not enforce SSS authentication for XROOT"
               " clients - make sure MGM enforces sss for this FST!");
  }

  // Get the hostname
  const char* errtext = 0;
  mHostName = XrdNetUtils::MyHostName(0, &errtext);

  if (!mHostName) {
    Eroute.Emsg("Config", "hostname is invalid : %s", mHostName);
    return 1;
  }

  TransferScheduler = new XrdScheduler(&Eroute, &OfsTrace, 8, 128, 60);
  TransferScheduler->Start();
  gConfig.autoBoot = false;
  gConfig.FstOfsBrokerUrl = "root://localhost:1097//eos/";

  if (getenv("EOS_BROKER_URL")) {
    gConfig.FstOfsBrokerUrl = getenv("EOS_BROKER_URL");
  }

  // Handle geotag configuration
  char* ptr_geotag = getenv("EOS_GEOTAG");

  if (ptr_geotag) {
    mGeoTag = eos::common::SanitizeGeoTag(ptr_geotag);

    if (mGeoTag.empty()) {
      eos_static_err("%s", "msg=\"failed to update geotag, wrongly formatted\" "
                     "geotag=\"%s\"", ptr_geotag);
      return 1;
    }
  }

  {
    // set the start date as string
    XrdOucString out = "";
    time_t t = time(NULL);
    struct tm* timeinfo;
    timeinfo = localtime(&t);
    out = asctime(timeinfo);
    out.erase(out.length() - 1);
    gConfig.StartDate = out.c_str();
  }

  gConfig.FstMetaLogDir = "/var/tmp/eos/md/";
  gConfig.FstAuthDir = "/var/eos/auth/";
  setenv("XrdClientEUSER", "daemon", 1);
  SetXrdClTimeouts();
  // Extract the manager from the config file
  XrdOucStream Config(&Eroute, getenv("XRDINSTANCE"));

  if (!ConfigFN || !*ConfigFN) {
    // this error will be reported by XrdOfsFS.Configure
  } else {
    // Try to open the configuration file.
    if ((cfgFD = open(ConfigFN, O_RDONLY, 0)) < 0) {
      return Eroute.Emsg("Config", errno, "open config file fn=", ConfigFN);
    }

    Config.Attach(cfgFD);

    // Now start reading records until eof.
    while ((var = Config.GetMyFirstWord())) {
      if (!strncmp(var, "fstofs.", 7)) {
        var += 7;

        // we parse config variables here
        if (!strcmp("broker", var)) {
          if (!(val = Config.GetWord())) {
            Eroute.Emsg("Config", "argument 2 for broker missing. Should be "
                        "URL like root://<host>/<queue>/");
            NoGo = 1;
          } else {
            if (getenv("EOS_BROKER_URL")) {
              gConfig.FstOfsBrokerUrl = getenv("EOS_BROKER_URL");
            } else {
              gConfig.FstOfsBrokerUrl = val;
            }
          }
        }

        if (!strcmp("trace", var)) {
          if (!(val = Config.GetWord())) {
            Eroute.Emsg("Config", "argument 2 for trace missing. Can be 'client'");
            NoGo = 1;
          } else {
            //EnvPutInt( NAME_DEBUG, 3);
          }
        }

        if (!strcmp("autoboot", var)) {
          if ((!(val = Config.GetWord())) ||
              (strcmp("true", val) && strcmp("false", val) &&
               strcmp("1", val) && strcmp("0", val))) {
            Eroute.Emsg("Config", "argument 2 for autobootillegal or missing. "
                        "Must be <true>,<false>,<1> or <0>!");
            NoGo = 1;
          } else {
            if ((!strcmp("true", val) || (!strcmp("1", val)))) {
              gConfig.autoBoot = true;
            }
          }
        }

        if (!strcmp("metalog", var)) {
          if (!(val = Config.GetWord())) {
            Eroute.Emsg("Config", "argument 2 for metalog missing");
            NoGo = 1;
          } else {
            if (strlen(val)) {
              gConfig.FstMetaLogDir = val;

              if (val[strlen(val) - 1] != '/') {
                gConfig.FstMetaLogDir += '/';
              }
            }
          }
        }

        if (!strcmp("authdir", var)) {
          if (!(val = Config.GetWord())) {
            Eroute.Emsg("Config", "argument 2 for authdir missing");
            NoGo = 1;
          } else {
            if (strlen(val)) {
              gConfig.FstAuthDir = val;

              if (val[strlen(val) - 1] != '/') {
                gConfig.FstAuthDir += '/';
              }
            }
          }
        }

        if (!strcmp("protowfendpoint", var)) {
          if ((val = Config.GetWord())) {
            gConfig.ProtoWFEndpoint = val;
          }
        }

        if (!strcmp("protowfresource", var)) {
          if ((val = Config.GetWord())) {
            gConfig.ProtoWFResource = val;
          }
        }

        if (!strcmp("qdbcluster", var)) {
          std::string qdb_cluster;

          while ((val = Config.GetWord())) {
            qdb_cluster += val;
            qdb_cluster += " ";
          }

          Eroute.Say("=====> fstofs.qdbcluster : ", qdb_cluster.c_str());

          if (!qdb_cluster.empty()) {
            if (!mQdbContactDetails.members.parse(qdb_cluster)) {
              Eroute.Emsg("Config", "failed to parse qdbcluster members");
              NoGo = 1;
            }
          }
        }

        if (!strcmp("qdbpassword", var)) {
          while ((val = Config.GetWord())) {
            mQdbContactDetails.password += val;
          }

          // Trim whitespace at the end
          common::PasswordHandler::rightTrimWhitespace(mQdbContactDetails.password);
          std::string pwlen = std::to_string(mQdbContactDetails.password.size());
          Eroute.Say("=====> fstofs.qdbpassword length : ", pwlen.c_str());
        }

        if (!strcmp("qdbpassword_file", var)) {
          std::string path;

          while ((val = Config.GetWord())) {
            path += val;
          }

          if (!common::PasswordHandler::readPasswordFile(path,
              mQdbContactDetails.password)) {
            Eroute.Emsg("Config", "failed to open path pointed to by qdbpassword_file");
            NoGo = 1;
          }

          std::string pwlen = std::to_string(mQdbContactDetails.password.size());
          Eroute.Say("=====> fstofs.qdbpassword length : ", pwlen.c_str());
        }

        if (!strcmp("mq_implementation", var)) {
          std::string value;

          while ((val = Config.GetWord())) {
            value += val;
          }

          if (value == "qdb") {
            mMqOnQdb = true;
          } else {
            Eroute.Emsg("Config", "unrecognized value for mq_implementation");
            NoGo = 1;
          }

          Eroute.Say("=====> fstofs.mq_implementation : ", value.c_str());
        }
      }
    }

    Config.Close();
    close(cfgFD);
  }

  if (NoGo) {
    return 1;
  }

  if (!mQdbContactDetails.members.empty() &&
      mQdbContactDetails.password.empty()) {
    Eroute.Say("=====> Configuration error: Found QDB cluster members, but no password."
               " EOS will only connect to password-protected QDB instances. (fstofs.qdbpassword / fstofs.qdbpassword_file missing)");
    return 1;
  }

  if (gConfig.autoBoot) {
    Eroute.Say("=====> fstofs.autoboot : true");
  } else {
    Eroute.Say("=====> fstofs.autoboot : false");
  }

  // Create the qclient shared by all file systems for doing the ns scan for
  // the fsck consistency checks
  if (!mQdbContactDetails.empty()) {
    mFsckQcl.reset(new qclient::QClient(mQdbContactDetails.members,
                                        mQdbContactDetails.constructOptions()));
  }

  if (!gConfig.FstOfsBrokerUrl.endswith("/")) {
    gConfig.FstOfsBrokerUrl += "/";
  }

  gConfig.FstDefaultReceiverQueue =
    gConfig.FstOfsBrokerUrl;
  gConfig.FstOfsBrokerUrl += mHostName;
  gConfig.FstOfsBrokerUrl += ":";
  gConfig.FstOfsBrokerUrl += myPort;
  gConfig.FstOfsBrokerUrl += "/fst";
  gConfig.FstHostPort = mHostName;
  gConfig.FstHostPort += ":";
  gConfig.FstHostPort += myPort;
  gConfig.KernelVersion =
    eos::common::StringConversion::StringFromShellCmd("uname -r | tr -d \"\n\"").c_str();
  Eroute.Say("=====> fstofs.broker : ",
             gConfig.FstOfsBrokerUrl.c_str(), "");
  // Extract our queue name
  gConfig.FstQueue = gConfig.FstOfsBrokerUrl;
  {
    int pos1 = gConfig.FstQueue.find("//");
    int pos2 = gConfig.FstQueue.find("//", pos1 + 2);

    if (pos2 != STR_NPOS) {
      gConfig.FstQueue.erase(0, pos2 + 1);
    } else {
      Eroute.Emsg("Config", "cannot determine my queue name: ",
                  gConfig.FstQueue.c_str());
      return 1;
    }
  }
  // Create our wildcard broadcast name
  gConfig.FstQueueWildcard = gConfig.FstQueue;
  gConfig.FstQueueWildcard += "/*";
  // Create our wildcard config broadcast name
  gConfig.FstConfigQueueWildcard = "*/";
  gConfig.FstConfigQueueWildcard += mHostName;
  gConfig.FstConfigQueueWildcard += ":";
  gConfig.FstConfigQueueWildcard += myPort;
  // Create our wildcard gw broadcast name
  gConfig.FstGwQueueWildcard = "*/";
  gConfig.FstGwQueueWildcard += mHostName;
  gConfig.FstGwQueueWildcard += ":";
  gConfig.FstGwQueueWildcard += myPort;
  gConfig.FstGwQueueWildcard += "/fst/gw/txqueue/txq";
  // Set logging parameters
  XrdOucString unit = "fst@";
  unit += mHostName;
  unit += ":";
  unit += myPort;
  // Setup the circular in-memory log buffer
  eos::common::Logging& g_logging = eos::common::Logging::GetInstance();
  g_logging.SetLogPriority(LOG_INFO);
  g_logging.SetUnit(unit.c_str());
  // Get the XRootD log directory
  char* logdir = 0;
  XrdOucEnv::Import("XRDLOGDIR", logdir);

  if (logdir) {
    eoscpTransferLog = logdir;
    eoscpTransferLog += "eoscp.log";
  }

  Eroute.Say("=====> eoscp-log : ", eoscpTransferLog.c_str());
  // Compute checksum of the keytab file
  std::string kt_cks = GetKeytabChecksum("/etc/eos.keytab");
  gConfig.KeyTabAdler = kt_cks.c_str();
  // Create the messaging object(recv thread)
  gConfig.FstDefaultReceiverQueue += "*/mgm";
  int pos1 = gConfig.FstDefaultReceiverQueue.find("//");
  int pos2 = gConfig.FstDefaultReceiverQueue.find("//",
             pos1 + 2);

  if (pos2 != STR_NPOS) {
    gConfig.FstDefaultReceiverQueue.erase(0, pos2 + 1);
  }

  Eroute.Say("=====> fstofs.defaultreceiverqueue : ",
             gConfig.FstDefaultReceiverQueue.c_str(), "");
  // Set our Eroute for XrdMqMessage
  XrdMqMessage::Eroute = OfsEroute;
  // Enable the shared object notification queue
  ObjectManager.mEnableQueue = true;
  ObjectManager.SetAutoReplyQueue("/eos/*/mgm");
  ObjectManager.SetDebug(false);

  // Enable experimental MQ on QDB? Note that any functionality not supported
  // will fallback to regular MQ, which is still required.
  if (getenv("EOS_USE_MQ_ON_QDB")) {
    eos_static_info("MQ on QDB - setting up SharedManager..");
    mQSOM.reset(new qclient::SharedManager(mQdbContactDetails.members,
                                           mQdbContactDetails.constructSubscriptionOptions()));
  }

  mMessagingRealm.reset(new mq::MessagingRealm(&ObjectManager, &ObjectNotifier,
                        &XrdMqMessaging::gMessageClient, mQSOM.get()));
  // Setup auth dir
  {
    XrdOucString scmd = "mkdir -p ";
    scmd += gConfig.FstAuthDir;
    scmd += " ; chown -R daemon ";
    scmd += gConfig.FstAuthDir;
    scmd += " ; chmod 700 ";
    scmd += gConfig.FstAuthDir;
    int src = system(scmd.c_str());

    if (src) {
      eos_err("%s returned %d", scmd.c_str(), src);
    }

    if (access(gConfig.FstAuthDir.c_str(),
               R_OK | W_OK | X_OK)) {
      Eroute.Emsg("Config", "cannot access the auth directory for r/w: ",
                  gConfig.FstAuthDir.c_str());
      return 1;
    }

    Eroute.Say("=====> fstofs.authdir : ",
               gConfig.FstAuthDir.c_str());
  }
  // Attach Storage to the meta log dir
  Storage = eos::fst::Storage::Create(
              gConfig.FstMetaLogDir.c_str());
  Eroute.Say("=====> fstofs.metalogdir : ",
             gConfig.FstMetaLogDir.c_str());

  if (!Storage) {
    Eroute.Emsg("Config", "cannot setup meta data storage using directory: ",
                gConfig.FstMetaLogDir.c_str());
    return 1;
  }

  ObjectNotifier.SetShareObjectManager(&ObjectManager);

  if (!ObjectNotifier.Start()) {
    eos_crit("error starting the shared object change notifier");
  }

  // Create the specific listener class
  Messaging = new eos::fst::Messaging(
    gConfig.FstOfsBrokerUrl.c_str(),
    gConfig.FstDefaultReceiverQueue.c_str(),
    false, false, &ObjectManager);

  if (!Messaging) {
    Eroute.Emsg("Config", "cannot allocate messaging object");
    NoGo = 1;
    return NoGo;
  }

  Messaging->SetLogId("FstOfsMessaging", "<service>");

  if (!Messaging->StartListenerThread() || Messaging->IsZombie()) {
    Eroute.Emsg("Config", "cannot create messaging object(thread)");
    NoGo = 1;
    return NoGo;
  }

  RequestBroadcasts();
  // Start dumper thread
  XrdOucString dumperfile = gConfig.FstMetaLogDir;
  dumperfile += "so.fst.dump.";
  dumperfile += gConfig.FstHostPort;
  ObjectManager.StartDumper(dumperfile.c_str());
  // Start the embedded HTTP server
  mHttpdPort = 8001;

  if (getenv("EOS_FST_HTTP_PORT")) {
    try {
      mHttpdPort = std::stol(getenv("EOS_FST_HTTP_PORT"));
    } catch (...) {
      // no change
    }
  }

  mHttpd.reset(new eos::fst::HttpServer(mHttpdPort));

  if (mHttpdPort && mHttpd) {
    mHttpd->Start();
  }

  eos_notice("FST_HOST=%s FST_PORT=%ld FST_HTTP_PORT=%d VERSION=%s RELEASE=%s "
             "KEYTABADLER=%s", mHostName, myPort, mHttpdPort, VERSION, RELEASE,
             kt_cks.c_str());
  return 0;
}

//------------------------------------------------------------------------------
// Define error bool variables to en-/disable error simulation in the OFS layer
//------------------------------------------------------------------------------
void
XrdFstOfs::SetSimulationError(const std::string& input)
{
  mSimIoReadErr = mSimIoWriteErr = mSimXsReadErr =
                                     mSimXsWriteErr = mSimFmdOpenErr = false;
  mSimErrIoReadOff = mSimErrIoWriteOff = 0ull;
  mSimDiskWriting = false;

  if (input.find("io_read") == 0) {
    mSimIoReadErr = true;
    mSimErrIoReadOff = GetSimulationErrorOffset(input);
  } else if (input.find("io_write") == 0) {
    mSimIoWriteErr = true;
    mSimErrIoWriteOff = GetSimulationErrorOffset(input);
  } else if (input.find("xs_read") == 0) {
    mSimXsReadErr = true;
  } else if (input.find("xs_write") == 0) {
    mSimXsWriteErr = true;
  } else if (input.find("fmd_open") == 0) {
    mSimFmdOpenErr = true;
  } else if (input.find("fake_write") == 0) {
    mSimDiskWriting = true;
  }
}

//------------------------------------------------------------------------------
// Get simulation error offset. Parse the last characters and return the
// desired offset e.g. io_read_8M should return 8MB
//-----------------------------------------------------------------------------
uint64_t
XrdFstOfs::GetSimulationErrorOffset(const std::string& input) const
{
  uint64_t offset {0ull};
  size_t num = std::count(input.begin(), input.end(), '_');

  if ((num < 2) || (*input.rbegin() == '_')) {
    return offset;
  }

  size_t pos = input.rfind('_');
  std::string soff = input.substr(pos + 1);
  offset = eos::common::StringConversion::GetDataSizeFromString(soff.c_str());
  return offset;
}

//------------------------------------------------------------------------------
// Stat path
//------------------------------------------------------------------------------
int
XrdFstOfs::stat(const char* path,
                struct stat* buf,
                XrdOucErrInfo& out_error,
                const XrdSecEntity* client,
                const char* opaque)
{
  EPNAME("stat");
  memset(buf, 0, sizeof(struct stat));
  XrdOucString url = path;

  if (url.beginswith("/#/")) {
    url.replace("/#/", "");
    XrdOucString url64;
    eos::common::SymKey::DeBase64(url, url64);
    fprintf(stderr, "doing stat for %s\n", url64.c_str());
    // use an IO object to stat this ...
    std::unique_ptr<FileIo> io(eos::fst::FileIoPlugin::GetIoObject(url64.c_str()));

    if (io) {
      if (io->fileStat(buf)) {
        return gOFS.Emsg(epname, out_error, errno, "stat file", url64.c_str());
      } else {
        return SFS_OK;
      }
    } else {
      return gOFS.Emsg(epname, out_error, EINVAL,
                       "stat file - IO object not supported", url64.c_str());
    }
  }

  if (!XrdOfsOss->Stat(path, buf)) {
    // we store the mtime.ns time in st_dev ... sigh@Xrootd ...
#ifdef __APPLE__
    unsigned long nsec = buf->st_mtimespec.tv_nsec;
#else
    unsigned long nsec = buf->st_mtim.tv_nsec;
#endif
    // mask for 10^9
    nsec &= 0x7fffffff;
    // enable bit 32 as indicator
    nsec |= 0x80000000;
    // overwrite st_dev
    buf->st_dev = nsec;
    return SFS_OK;
  } else {
    return gOFS.Emsg(epname, out_error, errno, "stat file", path);
  }
}

//------------------------------------------------------------------------------
// CallManager function
//------------------------------------------------------------------------------
int
XrdFstOfs::CallManager(XrdOucErrInfo* error, const char* path,
                       const char* manager, XrdOucString& capOpaqueFile,
                       XrdOucString* return_result, unsigned short timeout,
                       bool use_xrd_conn_pool, bool retry)
{
  EPNAME("CallManager");
  int rc = SFS_OK;
  XrdOucString msg = "";
  XrdCl::Buffer arg;
  XrdCl::XRootDStatus status;
  XrdOucString address = "root://";
  XrdOucString lManager;
  size_t tried = 0;

  if (!manager) {
    // use the broadcasted manager name
    XrdSysMutexHelper lock(gConfig.Mutex);
    lManager = gConfig.Manager.c_str();
    address += lManager.c_str();
  } else {
    address += manager;
  }

  address += "//dummy?xrd.wantprot=sss";
  XrdCl::URL url(address.c_str());

  if (!url.IsValid()) {
    eos_err("error=URL is not valid: %s", address.c_str());
    return EINVAL;
  }

  // Use xrd connection pool if is requested by the caller and this is
  // allowed globally.
  std::unique_ptr<eos::common::XrdConnIdHelper> conn_helper;

  if (use_xrd_conn_pool) {
    if (getenv("EOS_FST_CALL_MANAGER_XRD_POOL")) {
      conn_helper.reset(new eos::common::XrdConnIdHelper(*mMgmXrdPool, url));

      if (conn_helper->HasNewConnection()) {
        eos_info("msg=\"using url=%s\"", url.GetURL().c_str());
      }
    }
  }

  // Request sss authentication on the MGM side
  std::string opaque = capOpaqueFile.c_str();
  // Get XrdCl::FileSystem object
  // !!! WATCH OUT: GOTO ANCHOR !!!
  std::unique_ptr<XrdCl::FileSystem> fs;
  std::unique_ptr<XrdCl::Buffer> response;
  XrdCl::Buffer* responseRaw = nullptr;
again:
  fs.reset(new XrdCl::FileSystem(url));

  if (!fs) {
    eos_err("error=failed to get new FS object");

    if (error) {
      gOFS.Emsg(epname, *error, ENOMEM,
                "allocate FS object calling the manager node for fn=", path);
    }

    return EINVAL;
  }

  arg.FromString(opaque);
  status = fs->Query(XrdCl::QueryCode::OpaqueFile, arg, responseRaw, timeout);
  response.reset(responseRaw);
  responseRaw = nullptr;

  if (status.IsOK()) {
    eos_static_debug("msg=\"MGM query succeeded\" opaque=\"%s\"", opaque.c_str());
    rc = SFS_OK;
  } else {
    eos_static_err("msg=\"MGM query failed\" opaque=\"%s\"", opaque.c_str());
    msg = (status.GetErrorMessage().c_str());
    rc = SFS_ERROR;

    if (msg.find("[EIDRM]") != STR_NPOS) {
      rc = EIDRM;
    }

    if (msg.find("[EBADE]") != STR_NPOS) {
      rc = EBADE;
    }

    if (msg.find("[EBADR]") != STR_NPOS) {
      rc = EBADR;
    }

    if (msg.find("[EINVAL]") != STR_NPOS) {
      rc = EINVAL;
    }

    if (msg.find("[EADV]") != STR_NPOS) {
      rc = EADV;
    }

    if (msg.find("[EAGAIN]") != STR_NPOS) {
      rc = EAGAIN;
    }

    if (msg.find("[ENOTCONN]") != STR_NPOS) {
      rc = ENOTCONN;
    }

    if (msg.find("[EPROTO]") != STR_NPOS) {
      rc = EPROTO;
    }

    if (msg.find("[EREMCHG]") != STR_NPOS) {
      rc = EREMCHG;
    }

    if (rc != SFS_ERROR) {
      return gOFS.Emsg(epname, *error, rc, msg.c_str(), path);
    } else {
      eos_static_err("msg=\"query error\" status=%d code=%d", status.status,
                     status.code);

      if (retry && (status.code >= 100) && (status.code <= 300) && (!timeout)) {
        // implement automatic retry - network errors will be cured at some point
        std::this_thread::sleep_for(std::chrono::seconds(1));
        tried++;
        eos_static_info("msg=\"retry query\" query=\"%s\"", opaque.c_str());

        if (!manager || (tried > 60)) {
          // use the broadcasted manager name in the repeated try
          XrdSysMutexHelper lock(gConfig.Mutex);
          lManager = gConfig.Manager.c_str();
          address = "root://";
          address += lManager.c_str();
          address += "//dummy";
          url.Clear();
          url.FromString((address.c_str()));
        }

        goto again;
      }

      return gOFS.Emsg(epname, *error, ECOMM, msg.c_str(), path);
    }
  }

  if (response && return_result) {
    *return_result = response->GetBuffer();
  }

  return rc;
}

//------------------------------------------------------------------------------
// Remove entry - interface function
//------------------------------------------------------------------------------
int
XrdFstOfs::rem(const char* path,
               XrdOucErrInfo& error,
               const XrdSecEntity* client,
               const char* opaque)
{
  EPNAME("rem");
  XrdOucString stringOpaque = opaque;
  stringOpaque.replace("?", "&");
  stringOpaque.replace("&&", "&");
  XrdOucEnv openOpaque(stringOpaque.c_str());
  XrdOucEnv* capOpaque = 0;
  int caprc = 0;

  if ((caprc = eos::common::SymKey::ExtractCapability(&openOpaque, capOpaque))) {
    // No capability - go away!
    if (capOpaque) {
      delete capOpaque;
      capOpaque = 0;
    }

    return gOFS.Emsg(epname, error, caprc, "remove - capability illegal", path);
  }

  int envlen;

  if (capOpaque) {
    eos_info("path=%s info=%s capability=%s", path, opaque,
             capOpaque->Env(envlen));
  } else {
    eos_info("path=%s info=%s", path, opaque);
    return gOFS.Emsg(epname, error, caprc, "remove - empty capability", path);
  }

  int rc = _rem(path, error, client, capOpaque);

  if (capOpaque) {
    delete capOpaque;
    capOpaque = 0;
  }

  return rc;
}

//------------------------------------------------------------------------------
// Remove entry - low level function
//------------------------------------------------------------------------------
int
XrdFstOfs::_rem(const char* path, XrdOucErrInfo& error,
                const XrdSecEntity* client, XrdOucEnv* capOpaque,
                const char* fstpath, unsigned long long fid,
                unsigned long fsid, bool ignoreifnotexist)
{
  EPNAME("rem");
  std::string fstPath = "";
  const char* localprefix = 0;
  const char* hexfid = 0;
  const char* sfsid = 0;

  if ((!fstpath) && (!fsid) && (!fid)) {
    // Standard deletion brings all information via the opaque info
    if (!(localprefix = capOpaque->Get("mgm.localprefix"))) {
      return gOFS.Emsg(epname, error, EINVAL, "open - no local prefix in capability",
                       path);
    }

    if (!(hexfid = capOpaque->Get("mgm.fid"))) {
      return gOFS.Emsg(epname, error, EINVAL, "open - no file id in capability",
                       path);
    }

    if (!(sfsid = capOpaque->Get("mgm.fsid"))) {
      return gOFS.Emsg(epname, error, EINVAL,
                       "open - no file system id in capability", path);
    }

    fstPath = eos::common::FileId::FidPrefix2FullPath(hexfid, localprefix);
    fid = eos::common::FileId::Hex2Fid(hexfid);
    fsid = atoi(sfsid);
  } else {
    // Deletion during close provides the local storage path, fid & fsid
    fstPath = fstpath;
  }

  eos_info("fstpath=%s", fstPath.c_str());
  int rc = 0;
  errno = 0; // If file not found this will be ENOENT
  struct stat sbd;
  sbd.st_size = 0;

  // Unlink file and possible blockxs file - for local files we need to go
  // through XrdOfs::rem to also clean up any potential blockxs files
  if (eos::common::LayoutId::GetIoType(fstPath.c_str()) ==
      eos::common::LayoutId::kLocal) {
    // get the size before deletion
    XrdOfs::stat(fstPath.c_str(), &sbd, error, client, 0);
    rc = XrdOfs::rem(fstPath.c_str(), error, client, 0);

    if (rc) {
      eos_info("rc=%i, errno=%i", rc, errno);
    }
  } else {
    // Check for additional opaque info to create remote IO object
    std::string sFstPath = fstPath.c_str();
    std::string s3credentials = gOFS.Storage->GetFileSystemConfig(fsid,
                                "s3credentials");

    if (!s3credentials.empty()) {
      sFstPath += "?s3credentials=" + s3credentials;
    }

    std::unique_ptr<FileIo> io(eos::fst::FileIoPlugin::GetIoObject(
                                 sFstPath.c_str()));

    if (!io) {
      return gOFS.Emsg(epname, error, EINVAL, "open - no IO plug-in avaialble",
                       sFstPath.c_str());
    }

    // get the size before deletion
    io->fileStat(&sbd);
    rc = io->fileRemove();
  }

  if (rc) {
    if (errno == ENOENT) {
      // Ignore error if a file to be deleted doesn't exist
      if (ignoreifnotexist) {
        rc = 0;
      } else {
        eos_notice("unable to delete file - file does not exist (anymore): %s "
                   "fstpath=%s fsid=%lu id=%llu", path, fstPath.c_str(), fsid, fid);
      }
    }

    if (rc) {
      return gOFS.Emsg(epname, error, errno, "delete file", fstPath.c_str());
    }
  } else {
    // make a deletion report entry
    MakeDeletionReport(fsid, fid, sbd);
  }

  gFmdDbMapHandler.LocalDeleteFmd(fid, fsid);
  return SFS_OK;
}

//------------------------------------------------------------------------------
// Query file system information
//------------------------------------------------------------------------------
int
XrdFstOfs::fsctl(const int cmd, const char* args, XrdOucErrInfo& error,
                 const XrdSecEntity* client)
{
  static const char* epname = "fsctl";
  const char* tident = error.getErrUser();

  if ((cmd == SFS_FSCTL_LOCATE)) {
    char locResp[4096];
    char rType[3], *Resp[] = {rType, locResp};
    rType[0] = 'S';
    rType[1] = 'r'; //(fstat.st_mode & S_IWUSR            ? 'w' : 'r');
    rType[2] = '\0';
    sprintf(locResp, "[::%s:%d] ", mHostName, myPort);
    error.setErrInfo(strlen(locResp) + 3, (const char**) Resp, 2);
    ZTRACE(fsctl, "located at headnode: " << locResp);
    return SFS_DATA;
  }

  return gOFS.Emsg(epname, error, EPERM, "execute fsctl function", "");
}

//------------------------------------------------------------------------------
// Function dealing with plugin calls
//------------------------------------------------------------------------------
int
XrdFstOfs::FSctl(const int cmd, XrdSfsFSctl& args, XrdOucErrInfo& error,
                 const XrdSecEntity* client)
{
  using eos::common::FileId;
  char ipath[16384];
  char iopaque[16384];
  static const char* epname = "FSctl";
  const char* tident = error.getErrUser();

  if ((cmd == SFS_FSCTL_LOCATE)) {
    char locResp[4096];
    char rType[3], *Resp[] = {rType, locResp};
    rType[0] = 'S';
    rType[1] = 'r'; //(fstat.st_mode & S_IWUSR ? 'w' : 'r');
    rType[2] = '\0';
    sprintf(locResp, "[::%s:%d] ", mHostName, myPort);
    error.setErrInfo(strlen(locResp) + 3, (const char**) Resp, 2);
    ZTRACE(fsctl, "located at headnode: " << locResp);
    return SFS_DATA;
  }

  // Accept only plugin calls!
  if (cmd != SFS_FSCTL_PLUGIN) {
    return gOFS.Emsg(epname, error, EPERM, "execute non-plugin function", "");
  }

  if (args.Arg1Len) {
    if (args.Arg1Len < 16384) {
      strncpy(ipath, args.Arg1, args.Arg1Len);
      ipath[args.Arg1Len] = 0;
    } else {
      return gOFS.Emsg(epname, error, EINVAL,
                       "convert path argument - string too long", "");
    }
  } else {
    ipath[0] = 0;
  }

  if (args.Arg2Len) {
    if (args.Arg2Len < 16384) {
      strncpy(iopaque, args.Arg2, args.Arg2Len);
      iopaque[args.Arg2Len] = 0;
    } else {
      return gOFS.Emsg(epname, error, EINVAL,
                       "convert opaque argument - string too long", "");
    }
  } else {
    iopaque[0] = 0;
  }

  // From here on we can deal with XrdOucString which is more 'comfortable'
  XrdOucString path = ipath;
  XrdOucString opaque = iopaque;
  XrdOucString result = "";
  XrdOucEnv env(opaque.c_str());
  eos_static_debug("msg=\"handle query\" tident=%s path=\"%s\" opaque=\"%s\" "
                   "prot=\"%s\"", tident, path.c_str(), opaque.c_str(), client->prot);
  const char* scmd {nullptr};

  if ((scmd = env.Get("fst.pcmd"))) {
    XrdOucString execmd = scmd;

    if (execmd == "debug") {
      return HandleDebug(env, error);
    }

    if (execmd == "fsck") {
      return HandleFsck(env, error);
    }

    if (execmd == "resync") {
      return HandleResync(env, error);
    }

    if (execmd == "rtlog") {
      return HandleRtlog(env, error);
    }

    if (execmd == "verify") {
      return HandleVerify(env, error);
    }

    if (execmd == "drop") {
      return HandleDropFile(env, error);
    }

    if (execmd == "clean_orphans") {
      return HandleCleanOrphans(env, error);
    }

    if (execmd == "getfmd") {
      char* afid = env.Get("fst.getfmd.fid");
      char* afsid = env.Get("fst.getfmd.fsid");

      if ((!afid) || (!afsid)) {
        return Emsg(epname, error, EINVAL, "execute FSctl command", path.c_str());
      }

      unsigned long long fileid = eos::common::FileId::Hex2Fid(afid);
      unsigned long fsid = atoi(afsid);
      auto fmd = gFmdDbMapHandler.LocalGetFmd(fileid, fsid, true);

      if (!fmd) {
        eos_static_err("msg=\"no FMD record found\" fxid=%08llx fsid=%lu", fileid,
                       fsid);
        const char* err = "ERROR";
        error.setErrInfo(strlen(err) + 1, err);
        return SFS_DATA;
      }

      auto fmdenv = fmd->FmdToEnv();
      int envlen;
      XrdOucString fmdenvstring = fmdenv->Env(envlen);
      error.setErrInfo(fmdenvstring.length() + 1, fmdenvstring.c_str());
      return SFS_DATA;
    }

    if (execmd == "getxattr") {
      char* key = env.Get("fst.getxattr.key");
      char* path = env.Get("fst.getxattr.path");

      if (!key) {
        eos_static_err("no key specified as attribute name");
        const char* err = "ERROR";
        error.setErrInfo(strlen(err) + 1, err);
        return SFS_DATA;
      }

      if (!path) {
        eos_static_err("no path specified to get the attribute from");
        const char* err = "ERROR";
        error.setErrInfo(strlen(err) + 1, err);
        return SFS_DATA;
      }

      char value[1024];
#ifdef __APPLE__
      ssize_t attr_length = getxattr(path, key, value, sizeof(value), 0, 0);
#else
      ssize_t attr_length = getxattr(path, key, value, sizeof(value));
#endif

      if (attr_length > 0) {
        value[1023] = 0;
        XrdOucString skey = key;
        XrdOucString attr = "";

        if (skey == "user.eos.checksum") {
          // Checksum's are binary and need special reformatting (we swap the
          // byte order if they are 4 bytes long )
          if (attr_length == 4) {
            for (ssize_t k = 0; k < 4; k++) {
              char hex[4];
              snprintf(hex, sizeof(hex) - 1, "%02x", (unsigned char) value[3 - k]);
              attr += hex;
            }
          } else {
            for (ssize_t k = 0; k < attr_length; k++) {
              char hex[4];
              snprintf(hex, sizeof(hex) - 1, "%02x", (unsigned char) value[k]);
              attr += hex;
            }
          }
        } else {
          attr = value;
        }

        error.setErrInfo(attr.length() + 1, attr.c_str());
        return SFS_DATA;
      } else {
        eos_static_err("getxattr failed for path=%s", path);
        const char* err = "ERROR";
        error.setErrInfo(strlen(err) + 1, err);
        return SFS_DATA;
      }
    }

    if (execmd == "local_rename") {
      if (strncmp(client->prot, "sss", 3) != 0) {
        eos_static_err("%s", "msg=\"only sss authenticated clients can trigger"
                       " a local rename");
        return gOFS.Emsg(epname, error, EPERM, "do local rename",
                         "- needs sss authentication");
      }

      std::string sfsid = (env.Get("fst.rename.fsid") ?
                           env.Get("fst.rename.fsid") : "");
      std::string sold_fid = (env.Get("fst.rename.ofid") ?
                              env.Get("fst.rename.ofid") : "");
      std::string snew_fid = (env.Get("fst.rename.nfid") ?
                              env.Get("fst.rename.nfid") : "");
      std::string ns_path = (env.Get("fst.nspath") ?
                             env.Get("fst.nspath") : "");
      unsigned long fsid {0ul};
      eos::IFileMD::id_t old_fid {0ull};
      eos::IFileMD::id_t new_fid {0ull};

      try {
        fsid = std::stoul(sfsid);
        // File identifier are in hex!
        old_fid = std::stoull(sold_fid, 0, 16);
        new_fid = std::stoull(snew_fid, 0, 16);
      } catch (...) {}

      if (!fsid || !old_fid || !new_fid) {
        eos_static_err("msg=\"failed local rename, unexpected input \" "
                       "fsid=\"%s\" old_fid=\"%s\" new_fid=\"%s\"",
                       sfsid.c_str(), sold_fid.c_str(), snew_fid.c_str());
        return gOFS.Emsg(epname, error, EINVAL, "do local rename", "");
      }

      // Get the local mount point for the given file system id
      std::string fs_prefix;
      {
        eos::common::RWMutexReadLock lock(gOFS.Storage->mFsMutex);

        if (fsid && gOFS.Storage->mFsMap.count(fsid)) {
          fs_prefix = gOFS.Storage->mFsMap[fsid]->GetPath().c_str();
        }
      }

      if (fs_prefix.empty()) {
        eos_static_err("msg=\"failed to get local prefix for file system\" "
                       "fsid=%08llx", fsid);
        return gOFS.Emsg(epname, error, EINVAL, "do local rename", "");
      }

      std::string old_path =
        FileId::FidPrefix2FullPath(FileId::Fid2Hex(old_fid).c_str(),
                                   fs_prefix.c_str());
      std::string new_path =
        FileId::FidPrefix2FullPath(FileId::Fid2Hex(new_fid).c_str(),
                                   fs_prefix.c_str());
      // Check that new path doesn't exist already
      struct stat info;

      if (::stat(new_path.c_str(), &info) == 0) {
        eos_static_err("msg=\"new path already exists on filesystem\" "
                       "fsid=%08llx new_path=%s", fsid, new_path.c_str());
        return gOFS.Emsg(epname, error, EEXIST, "do local rename", "");
      }

      // Make sure the directory component of the new location exists
      mode_t mode = 0755;
      std::string dirs {new_path};
      size_t pos = dirs.rfind('/');

      if (pos != std::string::npos) {
        dirs.erase(dirs.rfind('/'));
      }

      if (!CreateDirHierarchy(dirs, mode)) {
        eos_static_err("msg=\"failed creating directory hierarchy\" "
                       "fsid=%08llx new_path=%s", fsid, new_path.c_str());
        return gOFS.Emsg(epname, error, EEXIST, "do local rename", "");
      }

      if (::rename(old_path.c_str(), new_path.c_str())) {
        eos_static_err("msg=\"rename failed\" old_path=%s new_path=%s errno=%d",
                       old_path.c_str(), new_path.c_str(), errno);
        return gOFS.Emsg(epname, error, EEXIST, "do local rename", "");
      } else {
        if (!ns_path.empty()) {
          // Update the user.eos.lfn attribute to point to the original
          // namespace file name
          if (setxattr(new_path.c_str(), "user.eos.lfn", ns_path.c_str(),
                       ns_path.length(), 0)) {
            eos_static_warning("msg=\"failed to update the user.eos.lfn xattr\""
                               " local_path=\"%s\" ns_path=\"%s\"",
                               new_path.c_str(), ns_path.c_str());
          }

          // Rename any potential block xs files
          std::string old_xs_path = old_path + ".xsmap";
          std::string new_xs_path = new_path + ".xsmap";

          if (::stat(old_xs_path.c_str(), &info) == 0) {
            if (::rename(old_xs_path.c_str(), new_xs_path.c_str())) {
              eos_static_err("msg=\"block xs file rename failed\" "
                             "old_xs_path=%s new_xs_path=%s errno=%d",
                             old_xs_path.c_str(), new_xs_path.c_str(), errno);
              return gOFS.Emsg(epname, error, EEXIST, "do local rename", "");
            }
          }
        }
      }

      const char* done = "OK";
      error.setErrInfo(strlen(done) + 1, done);
      return SFS_DATA;
    }
  }

  return Emsg(epname, error, EINVAL, "execute FSctl command", path.c_str());
}

//------------------------------------------------------------------------------
// Stall message for the client
//------------------------------------------------------------------------------
int
XrdFstOfs::Stall(XrdOucErrInfo& error,  // Error text & code
                 int stime, // Seconds to stall
                 const char* msg) // Message to give
{
  XrdOucString smessage = msg;
  smessage += "; come back in ";
  smessage += stime;
  smessage += " seconds!";
  EPNAME("Stall");
  const char* tident = error.getErrUser();
  ZTRACE(delay, "Stall " << stime << ": " << smessage.c_str());
  // Place the error message in the error object and return
  error.setErrInfo(0, smessage.c_str());
  // All done
  return stime;
}

//------------------------------------------------------------------------------
// Redirect message for the client
//------------------------------------------------------------------------------
int
XrdFstOfs::Redirect(XrdOucErrInfo& error,  // Error text & code
                    const char* host,
                    int& port)
{
  EPNAME("Redirect");
  const char* tident = error.getErrUser();
  ZTRACE(delay, "Redirect " << host << ":" << port);
  // Place the error message in the error object and return
  error.setErrInfo(port, host);
  // All done
  return SFS_REDIRECT;
}

//------------------------------------------------------------------------------
// When getting queried for checksum at the diskserver redirect to the MGM
//------------------------------------------------------------------------------
int
XrdFstOfs::chksum(XrdSfsFileSystem::csFunc Func, const char* csName,
                  const char* inpath, XrdOucErrInfo& error,
                  const XrdSecEntity* client, const char* ininfo)
{
  int ecode = 1094;
  XrdOucString RedirectManager;
  {
    XrdSysMutexHelper lock(gConfig.Mutex);
    RedirectManager = gConfig.Manager;
  }
  int pos = RedirectManager.find(":");

  if (pos != STR_NPOS) {
    RedirectManager.erase(pos);
  }

  return gOFS.Redirect(error, RedirectManager.c_str(), ecode);
}

//------------------------------------------------------------------------------
// Wait for ongoing IO operations to finish
//------------------------------------------------------------------------------
bool
XrdFstOfs::WaitForOngoingIO(std::chrono::seconds timeout)
{
  bool all_done = true;
  std::chrono::seconds check_interval(5);
  auto deadline = std::chrono::steady_clock::now() + timeout;

  while (std::chrono::steady_clock::now() <= deadline) {
    all_done = true;
    {
      XrdSysMutexHelper scope_lock(OpenFidMutex);
      all_done = ! openedForWriting.isAnyOpen();

      if (all_done) {
        all_done = ! openedForReading.isAnyOpen();
      }

      if (all_done) {
        break;
      }
    }
    std::this_thread::sleep_for(check_interval);
  }

  return all_done;
}

//------------------------------------------------------------------------------
// Report file deletion
//------------------------------------------------------------------------------
void
XrdFstOfs::MakeDeletionReport(eos::common::FileSystem::fsid_t fsid,
                              unsigned long long fid,
                              struct stat& deletion_stat)
{
  XrdOucString reportString;
  struct timespec ts_now;
  char report[16384];
  eos::common::Timing::GetTimeSpec(ts_now);
  snprintf(report, sizeof(report) - 1,
           "log=%s&"
           "host=%s&fid=%llu&fxid=%08llx&fsid=%u&"
           "del_ts=%lu&del_tns=%lu&"
           "dc_ts=%lu&dc_tns=%lu&"
           "dm_ts=%lu&dm_tns=%lu&"
           "da_ts=%lu&da_tns=%lu&"
           "dsize=%li&sec.app=deletion"
           , this->logId, gOFS.mHostName, fid, fid, fsid
           , ts_now.tv_sec, ts_now.tv_nsec
#ifdef __APPLE__
           , deletion_stat.st_ctimespec.tv_sec
           , deletion_stat.st_ctimespec.tv_nsec
           , deletion_stat.st_mtimespec.tv_sec
           , deletion_stat.st_mtimespec.tv_nsec
           , deletion_stat.st_atimespec.tv_sec
           , deletion_stat.st_atimespec.tv_nsec
#else
           , deletion_stat.st_ctim.tv_sec
           , deletion_stat.st_ctim.tv_nsec
           , deletion_stat.st_mtim.tv_sec
           , deletion_stat.st_mtim.tv_nsec
           , deletion_stat.st_atim.tv_sec
           , deletion_stat.st_atim.tv_nsec
#endif
           , deletion_stat.st_size);
  reportString = report;
  gOFS.ReportQueueMutex.Lock();
  gOFS.ReportQueue.push(reportString);
  gOFS.ReportQueueMutex.UnLock();
}

//------------------------------------------------------------------------------
// Compute adler checksum of given keytab file
//------------------------------------------------------------------------------
std::string
XrdFstOfs::GetKeytabChecksum(const std::string& kt_path) const
{
  std::string kt_cks = "unaccessible";
  int fd = ::open(kt_path.c_str(), O_RDONLY);

  if (fd >= 0) {
    char buffer[65535];
    size_t nread = ::read(fd, buffer, sizeof(buffer));

    if (nread > 0) {
      std::unique_ptr<CheckSum> KeyCKS =
        ChecksumPlugins::GetChecksumObject(eos::common::LayoutId::kAdler);

      if (KeyCKS) {
        KeyCKS->Add(buffer, nread, 0);
        kt_cks = KeyCKS->GetHexChecksum();
      }
    }

    close(fd);
  }

  return kt_cks;
}

//------------------------------------------------------------------------------
// Request broadcasts from all the registered queues
//------------------------------------------------------------------------------
void
XrdFstOfs::RequestBroadcasts()
{
  using eos::fst::Config;
  eos_notice("%s", "msg=\"requesting broadcasts\"");
  // Create a wildcard broadcast
  XrdMqSharedHash* hash = 0;
  XrdMqSharedQueue* queue = 0;
  // Create a node broadcast
  ObjectManager.CreateSharedHash(gConfig.FstConfigQueueWildcard.c_str(),
                                 gConfig.FstDefaultReceiverQueue.c_str());
  {
    eos::common::RWMutexReadLock rd_lock(ObjectManager.HashMutex);
    hash = ObjectManager.GetHash(gConfig.FstConfigQueueWildcard.c_str());

    while (!hash->BroadcastRequest(
             gConfig.FstDefaultReceiverQueue.c_str())) {
      eos_static_notice("msg=\"retry broadcast request in 1 second\" hash=\"%s\"",
                        gConfig.FstConfigQueueWildcard.c_str());
      std::this_thread::sleep_for(std::chrono::seconds(1));
    }
  }
  // Create a node gateway broadcast
  ObjectManager.CreateSharedQueue(gConfig.FstGwQueueWildcard.c_str(),
                                  gConfig.FstDefaultReceiverQueue.c_str());
  {
    eos::common::RWMutexReadLock rd_lock(ObjectManager.HashMutex);
    queue = ObjectManager.GetQueue(gConfig.FstGwQueueWildcard.c_str());

    while (!queue->BroadcastRequest(
             gConfig.FstDefaultReceiverQueue.c_str())) {
      eos_static_notice("msg=\"retry broadcast request in 1 second\" hash=\"%s\"",
                        gConfig.FstGwQueueWildcard.c_str());
      std::this_thread::sleep_for(std::chrono::seconds(1));
    }
  }
  // Create a filesystem broadcast
  ObjectManager.CreateSharedHash(gConfig.FstQueueWildcard.c_str(),
                                 gConfig.FstDefaultReceiverQueue.c_str());
  {
    eos::common::RWMutexReadLock rd_lock(ObjectManager.HashMutex);
    hash = ObjectManager.GetHash(gConfig.FstQueueWildcard.c_str());

    while (!hash->BroadcastRequest(
             gConfig.FstDefaultReceiverQueue.c_str())) {
      eos_static_notice("msg=\"retry broadcast request in 1 second\" hash=\"%s\"",
                        gConfig.FstQueueWildcard.c_str());
      std::this_thread::sleep_for(std::chrono::seconds(1));
    }
  }
}

//----------------------------------------------------------------------------
//! Update the TPC key validity value (default 120)
//----------------------------------------------------------------------------
void
XrdFstOfs::UpdateTpcKeyValidity()
{
  const char* ptr = getenv("EOS_FST_TPC_KEY_VALIDITY_SEC");

  if (ptr && strlen(ptr)) {
    std::string str(ptr);

    try {
      int validity_sec = std::stoi(str);

      if (validity_sec < 60) {
        validity_sec = 60;
      }

      mTpcKeyValidity = std::chrono::seconds(validity_sec);
      fprintf(stderr, "=====> Update TPC key validity to %li seconds\n",
              mTpcKeyValidity.count());
    } catch (...) {
      // no change
    }
  }
}

//------------------------------------------------------------------------------
// Create directory hierarchy
//------------------------------------------------------------------------------
bool
XrdFstOfs::CreateDirHierarchy(const std::string& dir_hierarchy,
                              mode_t mode) const
{
  struct stat info;
  std::string path = "/";
  auto lst_dirs = eos::common::StringTokenizer::split<std::list<std::string>>
                  (dir_hierarchy, '/');

  for (const auto& dir : lst_dirs) {
    path += dir;
    path += "/";

    if (::stat(path.c_str(), &info) == 0) {
      continue;
    }

    if (::mkdir(path.c_str(), mode) != 0) {
      return false;
    }
  }

  return true;
}

//------------------------------------------------------------------------------
// Handle debug query
//------------------------------------------------------------------------------
int
XrdFstOfs::HandleDebug(XrdOucEnv& env, XrdOucErrInfo& err_obj)
{
  std::string dbg_level = (env.Get("fst.debug.level") ?
                           env.Get("fst.debug.level") : "");
  std::string dbg_filter = (env.Get("fst.debug.filter") ?
                            env.Get("fst.debug.filter") : "");
  eos::common::Logging& g_logging = eos::common::Logging::GetInstance();
  int dbg_val = g_logging.GetPriorityByString(dbg_level.c_str());

  if (dbg_val < 0) {
    std::string msg = SSTR("unknown debug level <" << dbg_level << ">");
    eos_err("msg=\"%s\"", msg.c_str());
    err_obj.setErrInfo(EINVAL, msg.c_str());
    return SFS_ERROR;
  }

  // We set the shared hash debug for the lowest 'debug' level
  if (dbg_level == "debug") {
    //ObjectManager.SetDebug(true);
  } else {
    ObjectManager.SetDebug(false);
  }

  g_logging.SetLogPriority(dbg_val);
  eos_notice("msg=\"setting debug level to <%s>\"", dbg_level.c_str());

  if (dbg_filter.length()) {
    g_logging.SetFilter(dbg_filter.c_str());
    eos_notice("setting message logid filter to <%s>", dbg_filter.c_str());
  }

  // @todo(esindril) once xrootd bug regarding handling of SFS_OK response
  // in XrdXrootdXeq is fixed we can just return SFS_OK (>= XRootD 5)
  // return SFS_OK;
  const char* done = "OK";
  err_obj.setErrInfo(strlen(done) + 1, done);
  return SFS_DATA;
}

//------------------------------------------------------------------------------
// Handle fsck query
//------------------------------------------------------------------------------
int
XrdFstOfs::HandleFsck(XrdOucEnv& env, XrdOucErrInfo& err_obj)
{
  std::string response;
  response.reserve(4 * eos::common::MB);
  size_t max_sz = mXrdBuffPool.MaxSize() - 2 * eos::common::MB;
  {
    eos::common::RWMutexReadLock fs_rd_lock(Storage->mFsMutex);

    for (const auto& elem : Storage->mFsMap) {
      auto fs = elem.second;

      // Don't report filesystems which are not booted!
      if (fs->GetStatus() != eos::common::BootStatus::kBooted) {
        continue;
      }

      eos::common::FileSystem::fsid_t fsid = fs->GetLocalId();
      eos::common::RWMutexReadLock rd_lock(fs->mInconsistencyMutex);
      const auto& icset = fs->GetInconsistencySets();

      for (auto icit = icset.cbegin(); icit != icset.cend(); ++icit) {
        // Construct the tag
        response += SSTR(icit->first << "@" << fsid);

        for (auto fit = icit->second.cbegin(); fit != icit->second.cend(); ++fit) {
          // Don't report files which are currently write-open
          if (openedForWriting.isOpen(fsid, *fit)) {
            continue;
          }

          response += ':';
          response += eos::common::FileId::Fid2Hex(*fit);
        }

        response += '\n';

        if (response.length() >= max_sz) {
          eos_static_warning("%s", "msg=\"reached max fsck size limit\"");
          break;
        }
      }
    }
  }
  // Use XrdOucBuffPool to manage XrdOucBuffer objects that can hold redirection
  // info >= 2kb but not bigger than MaxSize
  XrdOucBuffer* buff = mXrdBuffPool.Alloc(response.length() + 1);

  if (buff == nullptr) {
    eos_static_err("msg=\"requested fsck result buffer too big\" req_sz=%llu "
                   "max_sz=%i", response.length(), mXrdBuffPool.MaxSize());
    err_obj.setErrInfo(ENOMEM, "fsck result buffer too big");
    return SFS_ERROR;
  }

  eos_static_debug("msg=\"fsck reply\" data=\"%s\"", response.c_str());
  (void) strcpy(buff->Buffer(), response.c_str());
  buff->SetLen(response.length() + 1);
  err_obj.setErrInfo(buff->DataLen(), buff);
  return SFS_DATA;
}

//------------------------------------------------------------------------------
// Handle resync query
//------------------------------------------------------------------------------
int
XrdFstOfs::HandleResync(XrdOucEnv& env, XrdOucErrInfo& err_obj)
{
  using eos::common::FileId;

  if ((env.Get("fst.resync.fsid") == nullptr) ||
      (env.Get("fst.resync.fxid") == nullptr) ||
      (env.Get("fst.resync.force") == nullptr)) {
    eos_static_err("%s", "msg=\"discard resync with missing arguments\"");
    err_obj.setErrInfo(EINVAL, "resync missing arguments");
    return SFS_ERROR;
  }

  bool force {false};
  FileId::fileid_t fid = FileId::Hex2Fid(env.Get("fst.resync.fxid"));
  FileSystem::fsid_t fsid = strtoul(env.Get("fst.resync.fsid"), 0,
                                    10);
  char* ptr = env.Get("fst.resync.force");

  if (ptr && (strncmp(ptr, "1", 1) == 0)) {
    force = true;
  }

  if ((ptr == nullptr) || (fsid == 0ul)) {
    eos_static_err("msg=\"resync with invalid args\" fsid=%lu fxid=%08llx",
                   (unsigned long) fsid, fid);
    err_obj.setErrInfo(EINVAL, "resync with invalid args");
    return SFS_ERROR;
  }

  if (!fid) {
    eos_static_warning("msg=\"deleting fmd\" fsid=%lu fxid=%08llx", fsid, fid);
    gFmdDbMapHandler.LocalDeleteFmd(fid, fsid);
  } else {
    auto fmd = gFmdDbMapHandler.LocalGetFmd(fid, fsid, true, force);

    if (fmd) {
      if (force) {
        eos_static_info("msg=\"force resync\" fxid=%08llx fsid=%lu", fid, fsid);
        std::string fpath = eos::common::FileId::FidPrefix2FullPath
                            (eos::common::FileId::Fid2Hex(fid).c_str(),
                             gOFS.Storage->GetStoragePath(fsid).c_str());

        if (gFmdDbMapHandler.ResyncDisk(fpath.c_str(), fsid, false) == 0) {
          if (gFmdDbMapHandler.ResyncFileFromQdb(fid, fsid, fpath, gOFS.mFsckQcl)) {
            eos_static_err("msg=\"resync qdb failed\" fid=%08llx fsid=%lu",
                           fid, fsid);
          }
        } else {
          eos_static_err("msg=\"resync disk failed\" fid=%08llx fsid=%lu",
                         fid, fsid);
        }
      } else {
        // Resync of meta data from the MGM by storing the FmdHelper in the
        // WrittenFilesQueue to have it done asynchronously
        gOFS.WrittenFilesQueueMutex.Lock();
        gOFS.WrittenFilesQueue.push(*fmd.get());
        gOFS.WrittenFilesQueueMutex.UnLock();
      }
    }
  }

  // @todo(esindril) once xrootd bug regarding handling of SFS_OK response
  // in XrdXrootdXeq is fixed we can just return SFS_OK (>= XRootD 5)
  // return SFS_OK;
  const char* done = "OK";
  err_obj.setErrInfo(strlen(done) + 1, done);
  return SFS_DATA;
}

//------------------------------------------------------------------------------
// Handle rtlog query
//------------------------------------------------------------------------------
int
XrdFstOfs::HandleRtlog(XrdOucEnv& env, XrdOucErrInfo& err_obj)
{
  XrdOucString tag = env.Get("mgm.rtlog.tag");
  XrdOucString lines = env.Get("mgm.rtlog.lines");
  XrdOucString filter = env.Get("mgm.rtlog.filter");
  XrdOucString response = "";

  if (!filter.length()) {
    filter = " ";
  }

  if ((!lines.length()) || (!tag.length())) {
    eos_static_err("msg=\"rtlog illegal parameter\" lines=%s tag=%s",
                   lines.c_str(), tag.c_str());
    err_obj.setErrInfo(EINVAL, "rtlog illegal parameter");
    return SFS_ERROR;
  }

  eos::common::Logging& g_logging = eos::common::Logging::GetInstance();

  if (g_logging.GetPriorityByString(tag.c_str()) == -1) {
    eos_static_err("%s", "msg=\"unknown rtlog tag\"");
    err_obj.setErrInfo(EINVAL, "rtlog unknown tag");
    return SFS_ERROR;
  }

  int logtagindex = g_logging.GetPriorityByString(tag.c_str());

  for (int j = 0; j <= logtagindex; j++) {
    for (int i = 1; i <= atoi(lines.c_str()); i++) {
      g_logging.gMutex.Lock();
      XrdOucString logline = g_logging.gLogMemory[j][
                               (g_logging.gLogCircularIndex[j] - i +
                                g_logging.gCircularIndexSize) %
                               g_logging.gCircularIndexSize].c_str();
      g_logging.gMutex.UnLock();

      if (logline.length() && ((logline.find(filter.c_str())) != STR_NPOS)) {
        response += logline;
        response += "\n";
      }

      if (!logline.length()) {
        break;
      }
    }
  }

  // Use XrdOucBuffPool to manage XrdOucBuffer objects that can hold redirection
  // info >= 2kb but not bigger than MaxSize
  XrdOucBuffer* buff = mXrdBuffPool.Alloc(response.length() + 1);

  if (buff == nullptr) {
    eos_static_err("msg=\"requested rtlog result buffer too big\" req_sz=%llu "
                   "max_sz=%i", response.length(), mXrdBuffPool.MaxSize());
    err_obj.setErrInfo(ENOMEM, "rtlog result buffer too big");
    return SFS_ERROR;
  }

  eos_static_debug("msg=\"rtlog reply\" data=\"%s\"", response.c_str());
  (void) strcpy(buff->Buffer(), response.c_str());
  buff->SetLen(response.length() + 1);
  err_obj.setErrInfo(buff->DataLen(), buff);
  return SFS_DATA;
}

//------------------------------------------------------------------------------
// Handle verify query
//------------------------------------------------------------------------------
int
XrdFstOfs::HandleVerify(XrdOucEnv& env, XrdOucErrInfo& err_obj)
{
  int envlen = 0;
  eos_static_info("ms=\"verify opaque\" data=\%s\"", env.Env(envlen));
  Verify* new_verify = Verify::Create(&env);

  if (new_verify) {
    Storage->PushVerification(new_verify);
  } else {
    eos_static_err("%s", "msg=\"failed verify, illegal opaque info\"");
  }

  // @todo(esindril) once xrootd bug regarding handling of SFS_OK response
  // in XrdXrootdXeq is fixed we can just return SFS_OK (>= XRootD 5)
  // return SFS_OK;
  const char* done = "OK";
  err_obj.setErrInfo(strlen(done) + 1, done);
  return SFS_DATA;
}

//------------------------------------------------------------------------------
// Handle drop file query
//------------------------------------------------------------------------------
int
XrdFstOfs::HandleDropFile(XrdOucEnv& env, XrdOucErrInfo& err_obj)
{
  int caprc = 0;
  XrdOucEnv* capOpaque {nullptr};

  if ((caprc = eos::common::SymKey::ExtractCapability(&env, capOpaque))) {
    eos_static_err("msg=\"extract capability failed for deletion\" errno=%d",
                   caprc);
    return SFS_ERROR;
  } else {
    int envlen = 0;
    eos_static_debug("opaque=\"%s\"", capOpaque->Env(envlen));
    std::unique_ptr<Deletion> new_del = Deletion::Create(capOpaque);

    if (new_del) {
      gOFS.Storage->AddDeletion(std::move(new_del));
    } else {
      eos_static_err("%s", "msg=\"illegal drop opaque information\"");
      return SFS_ERROR;
    }
  }

  delete capOpaque;
  // @todo(esindril) once xrootd bug regarding handling of SFS_OK response
  // in XrdXrootdXeq is fixed we can just return SFS_OK (>= XRootD 5)
  // return SFS_OK;
  const char* done = "OK";
  err_obj.setErrInfo(strlen(done) + 1, done);
  return SFS_DATA;
}

//------------------------------------------------------------------------------
// Handle clean orphans query
//------------------------------------------------------------------------------
int
XrdFstOfs::HandleCleanOrphans(XrdOucEnv& env, XrdOucErrInfo& err_obj)
{
  const char* ptr = env.Get("fst.fsid");
  eos::common::FileSystem::fsid_t fsid = 0ul;

  if (ptr) {
    std::string sfsid {ptr};

    try {
      size_t pos = 0;
      fsid = std::stoul(sfsid, &pos);

      if (pos != sfsid.length()) {
        throw std::invalid_argument("fsid conversion failed");
      }
    } catch (...) {
      err_obj.setErrInfo(EINVAL, "fsid is not numeric");
      return SFS_ERROR;
    }
  } else {
    err_obj.setErrInfo(EINVAL, "query missing fst.fsid key ");
    return SFS_ERROR;
  }

  std::ostringstream err_msg;

  if (!Storage->CleanupOrphans(fsid, err_msg)) {
    err_obj.setErrInfo(EINVAL, err_msg.str().c_str());
    return SFS_ERROR;
  }

  // @todo(esindril) once xrootd bug regarding handling of SFS_OK response
  // in XrdXrootdXeq is fixed we can just return SFS_OK (>= XRootD 5)
  // return SFS_OK;
  const char* done = "OK";
  err_obj.setErrInfo(strlen(done) + 1, done);
  return SFS_DATA;
}

//------------------------------------------------------------------------------
// Query MGM for the deletion list
//------------------------------------------------------------------------------
int
XrdFstOfs::Query2Delete()
{
  const std::string mgm_endpoint = gConfig.GetManager();

  if (mgm_endpoint.empty()) {
    eos_static_err("%s", "msg=\"no MGM endpoint available\"");
    return SFS_ERROR;
  }

  std::ostringstream oss;
  oss << "root://" << mgm_endpoint << "//dummy?xrd.wantprot=sss";
  XrdCl::URL url(oss.str());

  if (!url.IsValid()) {
    eos_static_err("msg=\"invalid url\" url=\"%s\"", oss.str().c_str());
    return SFS_ERROR;
  }

  std::string request = "/?mgm.pcmd=query2delete&mgm.target.nodename=";
  request += gConfig.FstQueue.c_str();
  XrdCl::Buffer arg;
  XrdCl::Buffer* raw_resp {nullptr};
  XrdCl::FileSystem fs {url};
  arg.FromString(request);
  XrdCl::XRootDStatus status = fs.Query(XrdCl::QueryCode::OpaqueFile, arg,
                                        raw_resp);
  std::unique_ptr<XrdCl::Buffer> resp(raw_resp);
  raw_resp = nullptr;

  if (!status.IsOK()) {
    eos_static_err("msg=\"failed query request\" request=\"%s\" status=\"%s\"",
                   request.c_str(), status.ToStr().c_str());
    return SFS_ERROR;
  }

  if (resp && resp->GetBuffer()) {
    eos::fst::DeletionsProto del_fst;

    if (!del_fst.ParseFromArray(resp->GetBuffer(), resp->GetSize())) {
      eos_static_err("%s", "msg=\"query2delete failed to parse protobuf\"");
      return SFS_ERROR;
    }

    // Submit deletions
    for (const auto& del : del_fst.fs()) {
      std::vector<unsigned long long> fids;
      fids.reserve(del.fids().size());
      fids.insert(fids.cend(), del.fids().cbegin(), del.fids().cend());

      try {
        gOFS.Storage->AddDeletion(std::make_unique<Deletion>
                                  (std::move(fids), del.fsid(), del.path().c_str()));
      } catch (const std::bad_alloc& e) {
        eos_static_err("%s", "msg=\"failed to alloc deletion object\"");
        continue;
      }
    }
  }

  return SFS_OK;
}

//------------------------------------------------------------------------------
// *********** NOTE: THE FOLLOWING METHODS ARE TO BE DEPRECATED ***************
//------------------------------------------------------------------------------

//------------------------------------------------------------------------------
// Set debug level based on the env info
//------------------------------------------------------------------------------
void
XrdFstOfs::SetDebug(XrdOucEnv& env)
{
  XrdOucString debuglevel = env.Get("mgm.debuglevel");
  XrdOucString filterlist = env.Get("mgm.filter");
  eos::common::Logging& g_logging = eos::common::Logging::GetInstance();
  int debugval = g_logging.GetPriorityByString(debuglevel.c_str());

  if (debugval < 0) {
    eos_err("debug level %s is not known!", debuglevel.c_str());
  } else {
    // We set the shared hash debug for the lowest 'debug' level
    if (debuglevel == "debug") {
      //ObjectManager.SetDebug(true);
    } else {
      ObjectManager.SetDebug(false);
    }

    g_logging.SetLogPriority(debugval);
    eos_notice("setting debug level to <%s>", debuglevel.c_str());

    if (filterlist.length()) {
      g_logging.SetFilter(filterlist.c_str());
      eos_notice("setting message logid filter to <%s>", filterlist.c_str());
    }
  }
}

//------------------------------------------------------------------------------
// Send real time log through MQ
//------------------------------------------------------------------------------
void
XrdFstOfs::SendRtLog(XrdMqMessage* message)
{
  XrdOucEnv opaque(message->GetBody());
  XrdOucString queue = opaque.Get("mgm.rtlog.queue");
  XrdOucString lines = opaque.Get("mgm.rtlog.lines");
  XrdOucString tag = opaque.Get("mgm.rtlog.tag");
  XrdOucString filter = opaque.Get("mgm.rtlog.filter");
  XrdOucString stdOut = "";

  if (!filter.length()) {
    filter = " ";
  }

  if ((!queue.length()) || (!lines.length()) || (!tag.length())) {
    eos_err("illegal parameter queue=%s lines=%s tag=%s", queue.c_str(),
            lines.c_str(), tag.c_str());
  } else {
    eos::common::Logging& g_logging = eos::common::Logging::GetInstance();

    if ((g_logging.GetPriorityByString(tag.c_str())) == -1) {
      eos_err("mgm.rtlog.tag must be info,debug,err,emerg,alert,crit,warning or notice");
    } else {
      int logtagindex = g_logging.GetPriorityByString(tag.c_str());

      for (int j = 0; j <= logtagindex; j++) {
        for (int i = 1; i <= atoi(lines.c_str()); i++) {
          g_logging.gMutex.Lock();
          XrdOucString logline = g_logging.gLogMemory[j][
                                   (g_logging.gLogCircularIndex[j] - i +
                                    g_logging.gCircularIndexSize) %
                                   g_logging.gCircularIndexSize].c_str();
          g_logging.gMutex.UnLock();

          if (logline.length() && ((logline.find(filter.c_str())) != STR_NPOS)) {
            stdOut += logline;
            stdOut += "\n";
          }

          if (stdOut.length() > (4 * 1024)) {
            XrdMqMessage repmessage("rtlog reply message");
            repmessage.SetBody(stdOut.c_str());

            if (!XrdMqMessaging::gMessageClient.ReplyMessage(repmessage, *message)) {
              eos_err("unable to send rtlog reply message to %s",
                      message->kMessageHeader.kSenderId.c_str());
            }

            stdOut = "";
          }

          if (!logline.length()) {
            break;
          }
        }
      }
    }
  }

  if (stdOut.length()) {
    XrdMqMessage repmessage("rtlog reply message");
    repmessage.SetBody(stdOut.c_str());

    if (!XrdMqMessaging::gMessageClient.ReplyMessage(repmessage, *message)) {
      eos_err("unable to send rtlog reply message to %s",
              message->kMessageHeader.kSenderId.c_str());
    }
  }
}

//------------------------------------------------------------------------------
// Send reply to FSCK query through MQ
//------------------------------------------------------------------------------
void
XrdFstOfs::SendFsck(XrdMqMessage* message)
{
  XrdOucString stdOut = "";
  eos::common::RWMutexReadLock fs_rd_lock(gOFS.Storage->mFsMutex);

  for (const auto& elem : gOFS.Storage->mFsMap) {
    auto fs = elem.second;

    // Don't report filesystems which are not booted!
    if (fs->GetStatus() != eos::common::BootStatus::kBooted) {
      continue;
    }

    eos::common::FileSystem::fsid_t fsid = fs->GetLocalId();
    eos::common::RWMutexReadLock rd_lock(fs->mInconsistencyMutex);
    const auto& icset = fs->GetInconsistencySets();

    for (auto icit = icset.cbegin(); icit != icset.cend(); ++icit) {
      char stag[4096];
      snprintf(stag, sizeof(stag) - 1, "%s@%lu", icit->first.c_str(),
               (unsigned long) fsid);
      stdOut += stag;

      for (auto fit = icit->second.cbegin(); fit != icit->second.cend(); ++fit) {
        // Don't report files which are currently write-open
        if (gOFS.openedForWriting.isOpen(fsid, *fit)) {
          continue;
        }

        char sfid[4096];
        snprintf(sfid, sizeof(sfid) - 1, ":%08llx", *fit);
        stdOut += sfid;

        if (stdOut.length() > (64 * 1024)) {
          stdOut += "\n";
          XrdMqMessage repmessage("fsck reply message");
          repmessage.SetBody(stdOut.c_str());
          repmessage.MarkAsMonitor();

          if (!XrdMqMessaging::gMessageClient.ReplyMessage(repmessage, *message)) {
            eos_static_err("msg=\"unable to send fsck reply message\" dst=%s",
                           message->kMessageHeader.kSenderId.c_str());
          }

          stdOut = stag;
        }
      }

      stdOut += "\n";
    }
  }

  eos_static_debug("msg=\"fsck reply\" data=\"%s\"", stdOut.c_str());

  if (stdOut.length()) {
    XrdMqMessage repmessage("fsck reply message");
    repmessage.SetBody(stdOut.c_str());
    repmessage.MarkAsMonitor();

    if (!XrdMqMessaging::gMessageClient.ReplyMessage(repmessage, *message)) {
      eos_static_err("msg=\"unable to send fsck reply message\" dst=%s",
                     message->kMessageHeader.kSenderId.c_str());
    }
  }
}

//------------------------------------------------------------------------------
// Handle resync query coming through MQ
//------------------------------------------------------------------------------
void
XrdFstOfs::DoResync(XrdOucEnv& env)
{
  eos::common::FileId::fileid_t fid {0ull};
  eos::common::FileSystem::fsid_t fsid =
    (env.Get("mgm.fsid") ? strtoul(env.Get("mgm.fsid"), 0, 10) : 0);
  bool force {false};
  char* ptr = env.Get("mgm.resync_force");

  if (ptr && (strncmp(ptr, "1", 1) == 0)) {
    force = true;
  }

  if (env.Get("mgm.fxid")) {
    fid = strtoull(env.Get("mgm.fxid"), 0, 16);  // transition
  } else if (env.Get("mgm.fid")) {
    fid = strtoull(env.Get("mgm.fid"), 0, 10);   // eventually should be HEX
  }

  if (!fsid) {
    eos_err("msg=\"dropping resync\" fsid=%lu fxid=%08llx",
            (unsigned long) fsid, fid);
  } else {
    if (!fid) {
      eos_warning("msg=\"deleting fmd\" fsid=%lu fxid=%08llx",
                  (unsigned long) fsid, fid);
      gFmdDbMapHandler.LocalDeleteFmd(fid, fsid);
    } else {
      auto fMd = gFmdDbMapHandler.LocalGetFmd(fid, fsid, true, force);

      if (fMd) {
        if (force) {
          eos_static_info("msg=\"force resync\" fid=%08llx fsid=%lu",
                          fid, fsid);
          std::string fpath = eos::common::FileId::FidPrefix2FullPath
                              (eos::common::FileId::Fid2Hex(fid).c_str(),
                               gOFS.Storage->GetStoragePath(fsid).c_str());

          if (gFmdDbMapHandler.ResyncDisk(fpath.c_str(), fsid, false) == 0) {
            if (gFmdDbMapHandler.ResyncFileFromQdb(fid, fsid, fpath,
                                                   gOFS.mFsckQcl) == 0) {
              return;
            } else {
              eos_static_err("msg=\"resync qdb failed\" fid=%08llx fsid=%lu",
                             fid, fsid);
            }
          } else {
            eos_static_err("msg=\"resync disk failed\" fid=%08llx fsid=%lu",
                           fid, fsid);
          }
        } else {
          // force a resync of meta data from the MGM
          // e.g. store in the WrittenFilesQueue to have it done asynchronous
          gOFS.WrittenFilesQueueMutex.Lock();
          gOFS.WrittenFilesQueue.push(*fMd.get());
          gOFS.WrittenFilesQueueMutex.UnLock();
        }
      }
    }
  }
}

//------------------------------------------------------------------------------
// Handle drop query coming through MQ
//------------------------------------------------------------------------------
void
XrdFstOfs::DoDrop(XrdOucEnv& env)
{
  int caprc = 0;
  XrdOucEnv* capOpaque {nullptr};

  if ((caprc = eos::common::SymKey::ExtractCapability(&env, capOpaque))) {
    eos_static_err("msg=\"extract capability failed for deletion\" errno=%d",
                   caprc);
  } else {
    int envlen = 0;
    eos_static_debug("opaque=\"%s\"", capOpaque->Env(envlen));
    std::unique_ptr<Deletion> new_del = Deletion::Create(capOpaque);

    if (new_del) {
      gOFS.Storage->AddDeletion(std::move(new_del));
    } else {
      eos_static_err("%s", "msg=\"illegal drop opaque information\"");
    }
  }

  delete capOpaque;
}

//------------------------------------------------------------------------------
// Handle verify query coming through MQ
//------------------------------------------------------------------------------
void
XrdFstOfs::DoVerify(XrdOucEnv& env)
{
  int envlen = 0;
  eos_static_debug("ms=\"verify opaque\" data=\"%s\"", env.Env(envlen));
  Verify* new_verify = Verify::Create(&env);

  if (new_verify) {
    gOFS.Storage->PushVerification(new_verify);
  } else {
    eos_static_err("%s", "msg=\"failed verify, illegal opaque info\"");
  }
}

//------------------------------------------------------------------------------
// Set various XrdCl timeouts more appropriate for the EOS use-case but still
// allow the env variables to override them
//------------------------------------------------------------------------------
void
XrdFstOfs::SetXrdClTimeouts()
{
  char* ptr {nullptr};
  int env_value {0};
  std::map<std::string, int> map_timeouts {
    {"TimeoutResolution", 1}, {"ConnectionWindow", 5}, {"ConnectionRetry", 1},
    {"StreamErrorWindow", 0}, {"MetalinkProcessing", 0}};

  for (auto& elem : map_timeouts) {
    std::string env_name = "XRD_" + elem.first;
    std::transform(env_name.begin(), env_name.end(), env_name.begin(),
                   ::toupper);
    ptr = getenv(env_name.c_str());
    env_value = elem.second;

    // Env variable overrides default values
    if (ptr) {
      try {
        env_value = std::stoi(std::string(ptr));
      } catch (...) {
        eos_static_err("msg=\"invalid value for env var %s keeping the defaule\" "
                       "default_value=1", env_value);
      }
    }

    XrdCl::DefaultEnv::GetEnv()->PutInt(elem.first, env_value);
    eos_static_info("msg=\"update xrootd client timeouts\" name=%s value=%i",
                    elem.first.c_str(), env_value);
  }
}

EOSFSTNAMESPACE_END<|MERGE_RESOLUTION|>--- conflicted
+++ resolved
@@ -350,10 +350,6 @@
     (void) signal(SIGBUS, xrdfstofs_stacktrace);
   }
 
-<<<<<<< HEAD
-
-=======
->>>>>>> 377417aa
   if (getenv("EOS_MGM_ALIAS")) {
     // Use MGM alias if available
     mMgmAlias = getenv("EOS_MGM_ALIAS");
