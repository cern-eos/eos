--- conflicted
+++ resolved
@@ -689,8 +689,6 @@
   memset(buf, 0, sizeof ( struct stat));
 
   if (!XrdOfsOss->Stat(path, buf))
-<<<<<<< HEAD
-=======
   {
     // we store the mtime.ns time in st_dev ... sigh@Xrootd ... 
     unsigned long nsec = buf->st_mtim.tv_nsec;
@@ -700,8 +698,8 @@
     nsec |= 0x80000000;
     // overwrite st_dev
     buf->st_dev = nsec;
->>>>>>> 713e0074
     return SFS_OK;
+  }
   else
     return gOFS.Emsg(epname, out_error, errno, "stat file", path);
 }
