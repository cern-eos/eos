--- conflicted
+++ resolved
@@ -186,20 +186,15 @@
                         const char* buffer,
                         XrdSfsXferSize length);
 
-<<<<<<< HEAD
-
-  //----------------------------------------------------------------------------
-=======
   //--------------------------------------------------------------------------
   //! Wait for all async IO and return global response code
   //--------------------------------------------------------------------------
   virtual int WaitAsyncIO()
   {
-    return mPlainFile->WaitAsyncIO();
+    return mFileIO->fileWaitAsyncIO();
   }
 
-  //--------------------------------------------------------------------------
->>>>>>> 93d30178
+  //----------------------------------------------------------------------------
   //! Truncate
   //!
   //! @param offset truncate file to this value
