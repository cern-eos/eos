//------------------------------------------------------------------------------
// File: PlainLayout.cc
// Author: Elvin-Alin Sindrilaru / Andreas-Joachim Peters - CERN
//------------------------------------------------------------------------------

/************************************************************************
 * EOS - the CERN Disk Storage System                                   *
 * Copyright (C) 2011 CERN/Switzerland                                  *
 *                                                                      *
 * This program is free software: you can redistribute it and/or modify *
 * it under the terms of the GNU General Public License as published by *
 * the Free Software Foundation, either version 3 of the License, or    *
 * (at your option) any later version.                                  *
 *                                                                      *
 * This program is distributed in the hope that it will be useful,      *
 * but WITHOUT ANY WARRANTY; without even the implied warranty of       *
 * MERCHANTABILITY or FITNESS FOR A PARTICULAR PURPOSE.  See the        *
 * GNU General Public License for more details.                         *
 *                                                                      *
 * You should have received a copy of the GNU General Public License    *
 * along with this program.  If not, see <http://www.gnu.org/licenses/>.*
 ************************************************************************/

/*----------------------------------------------------------------------------*/
#include "fst/layout/PlainLayout.hh"
#include "fst/io/FileIoPlugin.hh"
#include "fst/io/AsyncMetaHandler.hh"
#include "fst/XrdFstOfsFile.hh"
/*----------------------------------------------------------------------------*/

EOSFSTNAMESPACE_BEGIN

//------------------------------------------------------------------------------
// Handle asynchronous open responses
//------------------------------------------------------------------------------
void AsyncLayoutOpenHandler::HandleResponseWithHosts(XrdCl::XRootDStatus* status,
                                                     XrdCl::AnyObject* response,
                                                     XrdCl::HostList* hostList)
{
  eos_info("handling response in AsyncLayoutOpenHandler");
  // response and hostList are nullptr
  bool is_ok = false;

  if (status->IsOK())
  {
    // Store the last URL we are connected after open
    mPlainLayout->mLastUrl = mPlainLayout->mPlainFile->GetLastUrl();
    is_ok = true;
  }

  // Notify any blocked threads
  pthread_mutex_lock(&mPlainLayout->mMutex);
  mPlainLayout->mAsyncResponse = is_ok;
  mPlainLayout->mHasAsyncResponse = true;
  pthread_cond_signal(&mPlainLayout->mCondVar);
  pthread_mutex_unlock(&mPlainLayout->mMutex);
  delete status;
  mPlainLayout->mIoOpenHandler = NULL;
  delete this;
}

//------------------------------------------------------------------------------
// Constructor
//------------------------------------------------------------------------------
<<<<<<< HEAD
PlainLayout::PlainLayout (XrdFstOfsFile* file,
                          unsigned long lid,
                          const XrdSecEntity* client,
                          XrdOucErrInfo* outError,
                          eos::common::LayoutId::eIoType io,
=======
PlainLayout::PlainLayout (XrdFstOfsFile* file, int lid, const XrdSecEntity* client,
                          XrdOucErrInfo* outError, eos::common::LayoutId::eIoType io,
>>>>>>> 04d94268
                          uint16_t timeout) :
    Layout (file, lid, client, outError, io, timeout),
    mFileSize(0), mDisableRdAhead(false), mHasAsyncResponse(false),
    mAsyncResponse(false), mIoOpenHandler(NULL), mFlags(0)
{
  pthread_mutex_init(&mMutex, NULL);
  pthread_cond_init(&mCondVar, NULL);
  mPlainFile = FileIoPlugin::GetIoObject(mIoType, mOfsFile, mSecEntity);
  mIsEntryServer = true;
}

//------------------------------------------------------------------------------
// Destructor
//------------------------------------------------------------------------------
PlainLayout::~PlainLayout ()
{
  pthread_mutex_destroy(&mMutex);
  pthread_cond_destroy(&mCondVar);

  if (mIoOpenHandler)
    delete mIoOpenHandler;

  delete mPlainFile;
}

//------------------------------------------------------------------------------
// Open synchronously
//------------------------------------------------------------------------------
int
PlainLayout::Open (const std::string& path,
                   XrdSfsFileOpenMode flags,
                   mode_t mode,
                   const char* opaque)
{
  mFlags = flags;
  mLocalPath = path;
  int retc = mPlainFile->Open(path, flags, mode, opaque, mTimeout);

  if (retc)
  {
    eos_err("failed open for file=%s", path.c_str());
    return SFS_ERROR;
  }

  mLastUrl = mPlainFile->GetLastUrl();

  // Get initial file size if not new file or truncated
  if (!(mFlags & (SFS_O_CREAT | SFS_O_TRUNC)))
  {
    struct stat st_info;
    int retc_stat = mPlainFile->Stat(&st_info);

    if (retc_stat)
    {
      eos_err("failed stat for file=%s", path.c_str());
      return SFS_ERROR;
    }

    mFileSize = st_info.st_size;
  }

  return retc;
}

//------------------------------------------------------------------------------
// Open asynchronously
//------------------------------------------------------------------------------
int
PlainLayout::OpenAsync(const std::string& path, XrdSfsFileOpenMode flags,
                       mode_t mode, XrdCl::ResponseHandler* layout_handler,
                       const char* opaque)
{
  mFlags = flags;
  mLocalPath = path;
  mIoOpenHandler = new eos::fst::AsyncIoOpenHandler(
      static_cast<eos::fst::XrdIo*>(mPlainFile), layout_handler);
  return static_cast<eos::fst::XrdIo*>(mPlainFile)->OpenAsync(
      path, mIoOpenHandler, flags, mode, opaque, mTimeout);
}

//------------------------------------------------------------------------------
// Wait for asynchronous open reponse
//------------------------------------------------------------------------------
bool
PlainLayout::WaitOpenAsync()
{
  pthread_mutex_lock(&mMutex);
  while (!mHasAsyncResponse)
    pthread_cond_wait(&mCondVar, &mMutex);

  pthread_mutex_unlock(&mMutex);

  if (mAsyncResponse)
  {
    // Get initial file size if not new file or truncated
    if (!(mFlags & (SFS_O_CREAT | SFS_O_TRUNC)))
    {
      struct stat st_info;
      int retc_stat = mPlainFile->Stat(&st_info);

      if (retc_stat)
      {
        eos_err("failed stat");
        mAsyncResponse = false;
      }
      else
      {
        mFileSize = st_info.st_size;
      }
    }
  }

  return mAsyncResponse;
}

//------------------------------------------------------------------------------
// Read from file
//------------------------------------------------------------------------------
int64_t
PlainLayout::Read (XrdSfsFileOffset offset, char* buffer,
                   XrdSfsXferSize length, bool readahead)
{
  if (readahead && !mDisableRdAhead)
  {
    if (mIoType == eos::common::LayoutId::eIoType::kXrdCl)
    {
      if ((uint64_t)(offset + length) > mFileSize)
        length = mFileSize - offset;

      if (length < 0)
        length = 0;

      eos_static_info("read offset=%llu length=%lu", offset, length);
      int64_t nread = mPlainFile->ReadAsync(offset, buffer, length, readahead);

      // Wait for any async requests
      AsyncMetaHandler* ptr_handler = static_cast<AsyncMetaHandler*>
          (mPlainFile->GetAsyncHandler());

      if (ptr_handler)
      {
        uint16_t error_type = ptr_handler->WaitOK();

        if (error_type != XrdCl::errNone)
          return SFS_ERROR;
      }

      if ( (nread+offset) > (off_t)mFileSize)
        mFileSize = nread+offset;

      if ( (nread != length) && ( (nread+offset) < (int64_t)mFileSize) )
        mFileSize = nread+offset;

      return nread;
    }
  }

  return mPlainFile->Read(offset, buffer, length, mTimeout);
}

//------------------------------------------------------------------------------
// Vector read 
//------------------------------------------------------------------------------
int64_t
PlainLayout::ReadV (XrdCl::ChunkList& chunkList, uint32_t len)
{
  return mPlainFile->ReadV(chunkList);
}


//------------------------------------------------------------------------------
// Write to file
//------------------------------------------------------------------------------
int64_t
PlainLayout::Write (XrdSfsFileOffset offset, const char* buffer,
                    XrdSfsXferSize length)
{
  mDisableRdAhead = true;

  if ((uint64_t)(offset + length) > mFileSize)
    mFileSize = offset + length;

  return mPlainFile->WriteAsync(offset, buffer, length, mTimeout);
}

//------------------------------------------------------------------------------
// Truncate file
//------------------------------------------------------------------------------
int
PlainLayout::Truncate (XrdSfsFileOffset offset)
{
  mFileSize = offset;
  return mPlainFile->Truncate(offset, mTimeout);
}

//------------------------------------------------------------------------------
// Reserve space for file
//------------------------------------------------------------------------------
int
PlainLayout::Fallocate (XrdSfsFileOffset length)
{
  return mPlainFile->Fallocate(length);
}

//------------------------------------------------------------------------------
// Deallocate reserved space
//------------------------------------------------------------------------------
int
PlainLayout::Fdeallocate (XrdSfsFileOffset fromOffset, XrdSfsFileOffset toOffset)
{
  return mPlainFile->Fdeallocate(fromOffset, toOffset);
}

//------------------------------------------------------------------------------
// Sync file to disk
//------------------------------------------------------------------------------
int
PlainLayout::Sync ()
{
  return mPlainFile->Sync(mTimeout);
}

//------------------------------------------------------------------------------
// Get stats for file
//------------------------------------------------------------------------------
int
PlainLayout::Stat (struct stat* buf)
{
  return mPlainFile->Stat(buf, mTimeout);
}

//------------------------------------------------------------------------------
// Close file
//------------------------------------------------------------------------------
int
PlainLayout::Close ()
{
  int rc = SFS_OK;
  AsyncMetaHandler* ptr_handler =
      static_cast<AsyncMetaHandler*> (mPlainFile->GetAsyncHandler());

  if (ptr_handler)
  {
    if (ptr_handler->WaitOK() != XrdCl::errNone)
    {
      eos_err("error=async requests failed for file %s", mLastUrl.c_str());
      rc = SFS_ERROR;
    }
  }

  int rc_close = mPlainFile->Close(mTimeout);

  if (rc != SFS_OK)
    rc_close = rc;

  return rc_close;
}

//------------------------------------------------------------------------------
// Remove file
//------------------------------------------------------------------------------
int
PlainLayout::Remove ()
{
  return mPlainFile->Remove();
}

EOSFSTNAMESPACE_END<|MERGE_RESOLUTION|>--- conflicted
+++ resolved
@@ -62,16 +62,11 @@
 //------------------------------------------------------------------------------
 // Constructor
 //------------------------------------------------------------------------------
-<<<<<<< HEAD
 PlainLayout::PlainLayout (XrdFstOfsFile* file,
                           unsigned long lid,
                           const XrdSecEntity* client,
                           XrdOucErrInfo* outError,
                           eos::common::LayoutId::eIoType io,
-=======
-PlainLayout::PlainLayout (XrdFstOfsFile* file, int lid, const XrdSecEntity* client,
-                          XrdOucErrInfo* outError, eos::common::LayoutId::eIoType io,
->>>>>>> 04d94268
                           uint16_t timeout) :
     Layout (file, lid, client, outError, io, timeout),
     mFileSize(0), mDisableRdAhead(false), mHasAsyncResponse(false),
@@ -98,7 +93,7 @@
 }
 
 //------------------------------------------------------------------------------
-// Open synchronously
+// Open File
 //------------------------------------------------------------------------------
 int
 PlainLayout::Open (const std::string& path,
@@ -109,13 +104,6 @@
   mFlags = flags;
   mLocalPath = path;
   int retc = mPlainFile->Open(path, flags, mode, opaque, mTimeout);
-
-  if (retc)
-  {
-    eos_err("failed open for file=%s", path.c_str());
-    return SFS_ERROR;
-  }
-
   mLastUrl = mPlainFile->GetLastUrl();
 
   // Get initial file size if not new file or truncated
