//------------------------------------------------------------------------------
// File: ReedSLayout.cc
// Author Elvin-Alin Sindrilaru <esindril@cern.ch> 
//------------------------------------------------------------------------------

/************************************************************************
 * EOS - the CERN Disk Storage System                                   *
 * Copyright (C) 2011 CERN/Switzerland                                  *
 *                                                                      *
 * This program is free software: you can redistribute it and/or modify *
 * it under the terms of the GNU General Public License as published by *
 * the Free Software Foundation, either version 3 of the License, or    *
 * (at your option) any later version.                                  *
 *                                                                      *
 * This program is distributed in the hope that it will be useful,      *
 * but WITHOUT ANY WARRANTY; without even the implied warranty of       *
 * MERCHANTABILITY or FITNESS FOR A PARTICULAR PURPOSE.  See the        *
 * GNU General Public License for more details.                         *
 *                                                                      *
 * You should have received a copy of the GNU General Public License    *
 * along with this program.  If not, see <http://www.gnu.org/licenses/>.*
 ************************************************************************/

/*----------------------------------------------------------------------------*/
#include <cmath>
#include <map>
#include <set>
#include <algorithm>
/*----------------------------------------------------------------------------*/
#include "common/Timing.hh"
#include "fst/layout/ReedSLayout.hh"
#include "fst/io/AsyncMetaHandler.hh"
/*----------------------------------------------------------------------------*/
<<<<<<< HEAD
#include "fst/layout/jerasure/jerasure.hh"
#include "fst/layout/jerasure/reed_sol.hh"
#include "fst/layout/jerasure/galois.hh"
#include "fst/layout/jerasure/cauchy.hh"
#include "fst/layout/jerasure/liberation.hh"
=======
#include "fst/layout/jerasure/include/jerasure.h"
#include "fst/layout/jerasure/include/reed_sol.h"
#include "fst/layout/jerasure/include/galois.h"
#include "fst/layout/jerasure/include/cauchy.h"
#include "fst/layout/jerasure/include/liberation.h"
>>>>>>> e2c9185a
/*----------------------------------------------------------------------------*/

EOSFSTNAMESPACE_BEGIN

//------------------------------------------------------------------------------
// Constructor
//------------------------------------------------------------------------------
ReedSLayout::ReedSLayout(XrdFstOfsFile* file,
                         unsigned long lid,
                         const XrdSecEntity* client,
                         XrdOucErrInfo* outError,
                         const char* path,
                         uint16_t timeout,
                         bool storeRecovery,
                         off_t targetSize,
                         std::string bookingOpaque) :
  RaidMetaLayout(file, lid, client, outError, path, timeout,
                 storeRecovery, targetSize, bookingOpaque),
  mDoneInitialisation(false)
{
  mNbDataBlocks = mNbDataFiles;
  mNbTotalBlocks = mNbDataFiles + mNbParityFiles;
  mSizeGroup = mNbDataFiles * mStripeWidth;
  mSizeLine = mSizeGroup;

  // Set the parameters for the Jerasure codes
  w = 8;      // "word size" this can be adjusted between 4..32
}


//------------------------------------------------------------------------------
// Destructor
//------------------------------------------------------------------------------
ReedSLayout::~ReedSLayout()
{
  // empty
}


//------------------------------------------------------------------------------
// Initialise the Jerasure data structures
//------------------------------------------------------------------------------
bool
ReedSLayout::InitialiseJerasure()
{
  mPacketSize = mSizeLine / (mNbDataBlocks * w * sizeof(int));
  eos_debug("mStripeWidth=%zu, mSizeLine=%zu, mNbDataBlocks=%u, mNbParityFiles=%u,"
            " w=%u, mPacketSize=%u", mStripeWidth, mSizeLine, mNbDataBlocks,
            mNbParityFiles, w, mPacketSize);

  if (mSizeLine % mPacketSize != 0)
  {
    eos_err("packet size could not be computed correctly");
    return false;
  }

  // Initialise Jerasure data structures
  matrix = cauchy_good_general_coding_matrix(mNbDataBlocks, mNbParityFiles, w);
  bitmatrix = jerasure_matrix_to_bitmatrix(mNbDataBlocks, mNbParityFiles, w, matrix);
  schedule = jerasure_smart_bitmatrix_to_schedule(mNbDataBlocks, mNbParityFiles, w, bitmatrix);
  return true;
}


//------------------------------------------------------------------------------
// Compute the error correction blocks
//------------------------------------------------------------------------------
bool
ReedSLayout::ComputeParity()
{
  // Initialise Jerasure structures if not done already
  if (!mDoneInitialisation)
  {
    if (!InitialiseJerasure())
    {
      eos_err("failed to initialise Jerasure");
      return false;
    }
    
    mDoneInitialisation = true;
  }
  
  // Get pointers to data and parity information
  char* coding[mNbParityFiles];
  char* data[mNbDataFiles];

  for (unsigned int i = 0; i < mNbDataFiles; i++)
  {
    data[i] = (char*) mDataBlocks[i];
  }

  for (unsigned int i = 0; i < mNbParityFiles; i++)
  {
    coding[i] = (char*) mDataBlocks[mNbDataFiles + i];
  }
    
  // Encode the blocks
  jerasure_schedule_encode(mNbDataBlocks, mNbParityFiles, w, schedule, data,
                           coding, mStripeWidth, mPacketSize);
  
  return true;

}


//------------------------------------------------------------------------------
// Recover corrupted pieces in the current group, all errors in the map
// belonging to the same group
//------------------------------------------------------------------------------
bool
ReedSLayout::RecoverPiecesInGroup(XrdCl::ChunkList& grp_errs)
{
  // Initialise Jerasure structures if not done already
  if (!mDoneInitialisation)
  {
    if (!InitialiseJerasure())
    {
      eos_err("failed to initialise Jerasure library");
      return false;
    }
    
    mDoneInitialisation = true;
  }
  
  // Obs: RecoverPiecesInGroup also checks the parity blocks
  bool ret = true;
  int64_t nread = 0;
  int64_t nwrite = 0;
  unsigned int physical_id;
  // Use "set" as we might add the same stripe index twice as a result of an early
  // error detected when sending the request and by the async handler
  set<unsigned int> invalid_ids;
  uint64_t offset = grp_errs.begin()->offset;
  uint64_t offset_local = (offset / mSizeGroup) * mStripeWidth;
  uint64_t offset_group = (offset / mSizeGroup) * mSizeGroup;
  AsyncMetaHandler* phandler = 0;
  offset_local += mSizeHeader;

  for (unsigned int i = 0; i < mNbTotalFiles; i++)
  {
    physical_id = mapLP[i];

    // Read data from stripe
    if (mStripe[physical_id])
    {
<<<<<<< HEAD
      phandler = static_cast<AsyncMetaHandler*>(mStripe[physical_id]->fileGetAsyncHandler());
=======
      phandler = static_cast<AsyncMetaHandler*>(mStripe[physical_id]->GetAsyncHandler());
>>>>>>> e2c9185a

      if (phandler)
        phandler->Reset();

      // Enable readahead
<<<<<<< HEAD
      nread = mStripe[physical_id]->fileReadAsync(offset_local, mDataBlocks[i],
                                              mStripeWidth, true, mTimeout);
=======
      nread = mStripe[physical_id]->ReadAsync(offset_local, mDataBlocks[i],
                                              mStripeWidth, true, mTimeout);

>>>>>>> e2c9185a
      if (nread != (int64_t)mStripeWidth)
      {
        eos_err("read block corrupted stripe=%u.", i);
        invalid_ids.insert(i);
      }
    }
    else
    {
      // File not opened, register it as an error
      invalid_ids.insert(i);
    }
  }

  // Wait for read responses and mark corrupted blocks
  for (unsigned int i = 0; i < mStripe.size(); i++)
  {
    physical_id = mapLP[i];

    if (mStripe[physical_id])
    {
      phandler = static_cast<AsyncMetaHandler*>
<<<<<<< HEAD
                    (mStripe[physical_id]->fileGetAsyncHandler());
=======
                    (mStripe[physical_id]->GetAsyncHandler());
>>>>>>> e2c9185a

      if (phandler)
      {
        uint16_t error_type = phandler->WaitOK();

        if (error_type != XrdCl::errNone)
        {
          std::pair< uint16_t, std::map<uint64_t, uint32_t> > pair_err;
          eos_err("remote block corrupted id=%u", i);
          invalid_ids.insert(i);

          if (error_type == XrdCl::errOperationExpired)
          {
<<<<<<< HEAD
            mStripe[physical_id]->fileClose(mTimeout);
=======
            mStripe[physical_id]->Close(mTimeout);
>>>>>>> e2c9185a
            delete mStripe[physical_id];
            mStripe[physical_id] = NULL;
          }
        }
      }
    }
  }

  if (invalid_ids.size() == 0)
  {
    return true;
  }
  else if (invalid_ids.size() > mNbParityFiles)
  {
    eos_err("more blocks corrupted than the maximum number supported");
    return false;
  }

  // Get pointers to data and parity information
  char* coding[mNbParityFiles];
  char* data[mNbDataFiles];

  for (unsigned int i = 0; i < mNbDataFiles; i++)
    data[i] = (char*) mDataBlocks[i];

  for (unsigned int i = 0; i < mNbParityFiles; i++)
    coding[i] = (char*) mDataBlocks[mNbDataFiles + i];
 
  // Array of ids of erased pieces (corrupted)
  int *erasures = new int[invalid_ids.size() + 1];
  int index = 0;
  
  for (auto iter = invalid_ids.begin();
       iter != invalid_ids.end(); ++iter, ++index)
  {
    erasures[index] = *iter;
  }

  erasures[invalid_ids.size()] = -1;

  // ******* DECODE ******
  int decode = jerasure_schedule_decode_lazy(mNbDataBlocks, mNbParityFiles, w,
                                             bitmatrix, erasures, data, coding,
                                             mStripeWidth, mPacketSize, 1);
  // Free memory
  delete[] erasures;
  
  if (decode == -1) {
    eos_err("decoding was unsuccessful");
    return false;
  }  
  
  // Update the files in which we found invalid blocks
  unsigned int stripe_id;

  for (auto iter = invalid_ids.begin(); iter != invalid_ids.end(); ++iter)
  {
    stripe_id = *iter;
    physical_id = mapLP[stripe_id];

    if (mStoreRecovery && mStripe[physical_id])
    {
<<<<<<< HEAD
      phandler = static_cast<AsyncMetaHandler*>(mStripe[physical_id]->fileGetAsyncHandler());
=======
      phandler = static_cast<AsyncMetaHandler*>(mStripe[physical_id]->GetAsyncHandler());
>>>>>>> e2c9185a

      if (phandler)
        phandler->Reset();

<<<<<<< HEAD
      nwrite = mStripe[physical_id]->fileWriteAsync(offset_local,
=======
      nwrite = mStripe[physical_id]->WriteAsync(offset_local,
>>>>>>> e2c9185a
                                                     mDataBlocks[stripe_id],
                                                     mStripeWidth,
                                                     mTimeout);
      if (nwrite != (int64_t)mStripeWidth)
      {
        eos_err("while doing write operation stripe=%u, offset=%lli",
                stripe_id, offset_local);
        ret = false;
        break;
      }
    }

    // Write the correct block to the reading buffer, if it is not parity info
    if (stripe_id < mNbDataFiles)
    {
      // If one of the data blocks
      for (auto chunk = grp_errs.begin(); chunk != grp_errs.end(); chunk++)
      {
        offset = chunk->offset;

        if ((offset >= (offset_group + stripe_id * mStripeWidth)) &&
            (offset < (offset_group + (stripe_id + 1) * mStripeWidth)))
        {
          chunk->buffer = static_cast<char*>(memcpy(chunk->buffer,
                                                    mDataBlocks[stripe_id] + (offset % mStripeWidth),
                                                    chunk->length));
        }
      }
    }
  }

  // Wait for write responses
  for (auto iter = invalid_ids.begin(); iter != invalid_ids.end(); ++iter)
  {
    physical_id = mapLP[*iter];

    if (mStoreRecovery && mStripe[physical_id])
    {
      phandler = static_cast<AsyncMetaHandler*>
<<<<<<< HEAD
                    (mStripe[physical_id]->fileGetAsyncHandler());
=======
                    (mStripe[physical_id]->GetAsyncHandler());
>>>>>>> e2c9185a

      if (phandler)
      {
        uint16_t error_type = phandler->WaitOK();

        if (error_type != XrdCl::errNone)
        {
          eos_err("failed write on stripe=%u", *iter);
          ret = false;

          if (error_type == XrdCl::errOperationExpired)
          {
<<<<<<< HEAD
            mStripe[physical_id]->fileClose(mTimeout);
=======
            mStripe[physical_id]->Close(mTimeout);
>>>>>>> e2c9185a
            delete mStripe[physical_id];
            mStripe[physical_id] = NULL;
          }
        }
      }
    }
  }

  mDoneRecovery = true;
  return ret;
}


//------------------------------------------------------------------------------
// Writing a file in streaming mode
// Add a new data used to compute parity block
//------------------------------------------------------------------------------
void
ReedSLayout::AddDataBlock(uint64_t offset, const char* pBuffer, uint32_t length)
{
  int indx_block;
  uint32_t nwrite;
  uint64_t offset_in_block;
  uint64_t offset_in_group = offset % mSizeGroup;

  // In case the file is smaller than mSizeGroup, we need to force it to compute
  // the parity blocks
  if ((mOffGroupParity == -1) && (offset < mSizeGroup))
  {
    mOffGroupParity = 0;
  }

  if (offset_in_group == 0)
  {
    mFullDataBlocks = false;

    for (unsigned int i = 0; i < mNbDataFiles; i++)
    {
      memset(mDataBlocks[i], 0, mStripeWidth);
    }
  }

  char* ptr;
  size_t availableLength;

  while (length)
  {
    offset_in_block = offset_in_group % mStripeWidth;
    availableLength = mStripeWidth - offset_in_block;
    indx_block = offset_in_group / mStripeWidth;
    nwrite = (length > availableLength) ? availableLength : length;
    ptr = mDataBlocks[indx_block];
    ptr += offset_in_block;
    ptr = static_cast<char*>(memcpy(ptr, pBuffer, nwrite));
    offset += nwrite;
    length -= nwrite;
    pBuffer += nwrite;
    offset_in_group = offset % mSizeGroup;

    if (offset_in_group == 0)
    {
      // We completed a group, we can compute parity
      mOffGroupParity = ((offset - 1) / mSizeGroup) * mSizeGroup;
      mFullDataBlocks = true;
      DoBlockParity(mOffGroupParity);
      mOffGroupParity = (offset / mSizeGroup) * mSizeGroup;

      for (unsigned int i = 0; i < mNbDataFiles; i++)
      {
        memset(mDataBlocks[i], 0, mStripeWidth);
      }
    }
  }
}


//------------------------------------------------------------------------------
// Write the parity blocks from mDataBlocks to the corresponding file stripes
//------------------------------------------------------------------------------
int
ReedSLayout::WriteParityToFiles(uint64_t offsetGroup)
{
  int ret = SFS_OK;
  int64_t nwrite = 0;
  unsigned int physical_id;
  uint64_t offset_local = (offsetGroup / mNbDataFiles);
  offset_local += mSizeHeader;

  for (unsigned int i = mNbDataFiles; i < mNbTotalFiles; i++)
  {
    physical_id = mapLP[i];

    // Write parity block
    if (mStripe[physical_id])
    {
<<<<<<< HEAD
      nwrite = mStripe[physical_id]->fileWriteAsync(offset_local, mDataBlocks[i],
                                                mStripeWidth, mTimeout);
=======
      nwrite = mStripe[physical_id]->WriteAsync(offset_local, mDataBlocks[i],
                                                mStripeWidth, mTimeout);

>>>>>>> e2c9185a
      if (nwrite != (int64_t)mStripeWidth)
      {
        eos_err("while doing write operation stripe=%u, offset=%lli",
                i, offset_local);
        ret = SFS_ERROR;
        break;
      }
    }
  }

  // We collect the write responses either the next time we do a read like in
  // ReadGroups or in the Close method for the whole file.
  return ret;
}


//------------------------------------------------------------------------------
// Truncate file
//------------------------------------------------------------------------------
int
ReedSLayout::Truncate(XrdSfsFileOffset offset)
{
  int rc = SFS_OK;
  uint64_t truncate_offset = 0;
  truncate_offset = ceil((offset * 1.0) / mSizeGroup) * mStripeWidth;
  truncate_offset += mSizeHeader;
  eos_debug("Truncate local stripe to file_offset = %lli, stripe_offset = %zu",
            offset, truncate_offset);

  if (mStripe[0])
<<<<<<< HEAD
    mStripe[0]->fileTruncate(truncate_offset, mTimeout);
=======
    mStripe[0]->Truncate(truncate_offset, mTimeout);
>>>>>>> e2c9185a

  if (mIsEntryServer)
  {
    if (!mIsPio)
    {
      // In non PIO access each stripe will compute its own truncate value
      truncate_offset = offset;
    }

    for (unsigned int i = 1; i < mStripe.size(); i++)
    {
      eos_debug("Truncate stripe %i, to file_offset=%lli, stripe_offset=%zu",
                i, offset, truncate_offset);

      if (mStripe[i])
      {
<<<<<<< HEAD
        if (mStripe[i]->fileTruncate(truncate_offset, mTimeout))
=======
        if (mStripe[i]->Truncate(truncate_offset, mTimeout))
>>>>>>> e2c9185a
        {
          eos_err("error while truncating");
          return SFS_ERROR;
        }
      }
    }
  }

  // *!!!* Reset the maxOffsetWritten from XrdFstOfsFile to logical offset
  mFileSize = offset;

  if (!mIsPio)
  {
    mOfsFile->maxOffsetWritten = offset;
  }

  return rc;
}


//------------------------------------------------------------------------------
// Return the same index in the Reed-Solomon case
//------------------------------------------------------------------------------
unsigned int
ReedSLayout::MapSmallToBig(unsigned int idSmall)
{
  if (idSmall >= mNbDataBlocks)
  {
    eos_err("idSmall bigger than expected");
    return -1;
  }

  return idSmall;
}


//------------------------------------------------------------------------------
// Allocate file space ( reserve )
//------------------------------------------------------------------------------
int
ReedSLayout::Fallocate(XrdSfsFileOffset length)
{
  int64_t size = ceil((1.0 * length) / mSizeGroup) * mStripeWidth + mSizeHeader;
<<<<<<< HEAD
  return mStripe[0]->fileFallocate(size);
=======
  return mStripe[0]->Fallocate(size);
>>>>>>> e2c9185a
}


//------------------------------------------------------------------------------
// Deallocate file space
//------------------------------------------------------------------------------
int
ReedSLayout::Fdeallocate(XrdSfsFileOffset fromOffset,
                         XrdSfsFileOffset toOffset)
{
  int64_t from_size = ceil((1.0 * fromOffset) / mSizeGroup) * mStripeWidth +
                      mSizeHeader;
  int64_t to_size = ceil((1.0 * toOffset) / mSizeGroup) * mStripeWidth +
                    mSizeHeader;
<<<<<<< HEAD
  return mStripe[0]->fileFdeallocate(from_size, to_size);
=======
  return mStripe[0]->Fdeallocate(from_size, to_size);
>>>>>>> e2c9185a
}


//------------------------------------------------------------------------------
// Check if a number is prime
//------------------------------------------------------------------------------
bool
ReedSLayout::IsPrime(int w)
{
  int prime55[] = {2,3,5,7,11,13,17,19,23,29,31,37,41,43,47,53,59,61,67,71,73,79,
                   83,89,97,101,103,107,109,113,127,131,137,139,149,151,157,163,167,
                   173,179,181,191,193,197,199,211,223,227,229,233,239,241,251,257};

  for (int i = 0; i < 55; i++) {
    if (w % prime55[i] == 0) {
      if (w == prime55[i]) return true;
      else return false; 
    }
  }

  return false;;
}


//------------------------------------------------------------------------------
// Convert a global offset (from the inital file) to a local offset within
// a stripe file. The initial block does *NOT* span multiple chunks (stripes)
// therefore if the original length is bigger than one chunk the splitting
// must be done before calling this method.
//------------------------------------------------------------------------------
std::pair<int, uint64_t>
ReedSLayout::GetLocalPos(uint64_t global_off)
{
  uint64_t local_off = (global_off / mSizeLine) * mStripeWidth +
                       (global_off % mStripeWidth);
  int stripe_id = (global_off / mStripeWidth) % mNbDataFiles;  
  return std::make_pair(stripe_id, local_off);
}


//------------------------------------------------------------------------------
// Convert a local position (from a stripe file) to a global position
// within the initial file file
//------------------------------------------------------------------------------
uint64_t
ReedSLayout::GetGlobalOff(int stripe_id, uint64_t local_off)
{
  uint64_t global_off = (local_off / mStripeWidth) * mSizeLine +
                        (stripe_id * mStripeWidth) +
                        (local_off % mStripeWidth);  
  return global_off;
}

EOSFSTNAMESPACE_END
<|MERGE_RESOLUTION|>--- conflicted
+++ resolved
@@ -31,19 +31,11 @@
 #include "fst/layout/ReedSLayout.hh"
 #include "fst/io/AsyncMetaHandler.hh"
 /*----------------------------------------------------------------------------*/
-<<<<<<< HEAD
-#include "fst/layout/jerasure/jerasure.hh"
-#include "fst/layout/jerasure/reed_sol.hh"
-#include "fst/layout/jerasure/galois.hh"
-#include "fst/layout/jerasure/cauchy.hh"
-#include "fst/layout/jerasure/liberation.hh"
-=======
 #include "fst/layout/jerasure/include/jerasure.h"
 #include "fst/layout/jerasure/include/reed_sol.h"
 #include "fst/layout/jerasure/include/galois.h"
 #include "fst/layout/jerasure/include/cauchy.h"
 #include "fst/layout/jerasure/include/liberation.h"
->>>>>>> e2c9185a
 /*----------------------------------------------------------------------------*/
 
 EOSFSTNAMESPACE_BEGIN
@@ -189,24 +181,14 @@
     // Read data from stripe
     if (mStripe[physical_id])
     {
-<<<<<<< HEAD
       phandler = static_cast<AsyncMetaHandler*>(mStripe[physical_id]->fileGetAsyncHandler());
-=======
-      phandler = static_cast<AsyncMetaHandler*>(mStripe[physical_id]->GetAsyncHandler());
->>>>>>> e2c9185a
 
       if (phandler)
         phandler->Reset();
 
       // Enable readahead
-<<<<<<< HEAD
       nread = mStripe[physical_id]->fileReadAsync(offset_local, mDataBlocks[i],
                                               mStripeWidth, true, mTimeout);
-=======
-      nread = mStripe[physical_id]->ReadAsync(offset_local, mDataBlocks[i],
-                                              mStripeWidth, true, mTimeout);
-
->>>>>>> e2c9185a
       if (nread != (int64_t)mStripeWidth)
       {
         eos_err("read block corrupted stripe=%u.", i);
@@ -228,11 +210,7 @@
     if (mStripe[physical_id])
     {
       phandler = static_cast<AsyncMetaHandler*>
-<<<<<<< HEAD
                     (mStripe[physical_id]->fileGetAsyncHandler());
-=======
-                    (mStripe[physical_id]->GetAsyncHandler());
->>>>>>> e2c9185a
 
       if (phandler)
       {
@@ -246,11 +224,7 @@
 
           if (error_type == XrdCl::errOperationExpired)
           {
-<<<<<<< HEAD
             mStripe[physical_id]->fileClose(mTimeout);
-=======
-            mStripe[physical_id]->Close(mTimeout);
->>>>>>> e2c9185a
             delete mStripe[physical_id];
             mStripe[physical_id] = NULL;
           }
@@ -313,20 +287,12 @@
 
     if (mStoreRecovery && mStripe[physical_id])
     {
-<<<<<<< HEAD
       phandler = static_cast<AsyncMetaHandler*>(mStripe[physical_id]->fileGetAsyncHandler());
-=======
-      phandler = static_cast<AsyncMetaHandler*>(mStripe[physical_id]->GetAsyncHandler());
->>>>>>> e2c9185a
 
       if (phandler)
         phandler->Reset();
 
-<<<<<<< HEAD
       nwrite = mStripe[physical_id]->fileWriteAsync(offset_local,
-=======
-      nwrite = mStripe[physical_id]->WriteAsync(offset_local,
->>>>>>> e2c9185a
                                                      mDataBlocks[stripe_id],
                                                      mStripeWidth,
                                                      mTimeout);
@@ -366,11 +332,7 @@
     if (mStoreRecovery && mStripe[physical_id])
     {
       phandler = static_cast<AsyncMetaHandler*>
-<<<<<<< HEAD
                     (mStripe[physical_id]->fileGetAsyncHandler());
-=======
-                    (mStripe[physical_id]->GetAsyncHandler());
->>>>>>> e2c9185a
 
       if (phandler)
       {
@@ -383,11 +345,7 @@
 
           if (error_type == XrdCl::errOperationExpired)
           {
-<<<<<<< HEAD
             mStripe[physical_id]->fileClose(mTimeout);
-=======
-            mStripe[physical_id]->Close(mTimeout);
->>>>>>> e2c9185a
             delete mStripe[physical_id];
             mStripe[physical_id] = NULL;
           }
@@ -483,14 +441,8 @@
     // Write parity block
     if (mStripe[physical_id])
     {
-<<<<<<< HEAD
       nwrite = mStripe[physical_id]->fileWriteAsync(offset_local, mDataBlocks[i],
                                                 mStripeWidth, mTimeout);
-=======
-      nwrite = mStripe[physical_id]->WriteAsync(offset_local, mDataBlocks[i],
-                                                mStripeWidth, mTimeout);
-
->>>>>>> e2c9185a
       if (nwrite != (int64_t)mStripeWidth)
       {
         eos_err("while doing write operation stripe=%u, offset=%lli",
@@ -521,11 +473,7 @@
             offset, truncate_offset);
 
   if (mStripe[0])
-<<<<<<< HEAD
     mStripe[0]->fileTruncate(truncate_offset, mTimeout);
-=======
-    mStripe[0]->Truncate(truncate_offset, mTimeout);
->>>>>>> e2c9185a
 
   if (mIsEntryServer)
   {
@@ -542,11 +490,7 @@
 
       if (mStripe[i])
       {
-<<<<<<< HEAD
         if (mStripe[i]->fileTruncate(truncate_offset, mTimeout))
-=======
-        if (mStripe[i]->Truncate(truncate_offset, mTimeout))
->>>>>>> e2c9185a
         {
           eos_err("error while truncating");
           return SFS_ERROR;
@@ -590,11 +534,7 @@
 ReedSLayout::Fallocate(XrdSfsFileOffset length)
 {
   int64_t size = ceil((1.0 * length) / mSizeGroup) * mStripeWidth + mSizeHeader;
-<<<<<<< HEAD
   return mStripe[0]->fileFallocate(size);
-=======
-  return mStripe[0]->Fallocate(size);
->>>>>>> e2c9185a
 }
 
 
@@ -609,11 +549,7 @@
                       mSizeHeader;
   int64_t to_size = ceil((1.0 * toOffset) / mSizeGroup) * mStripeWidth +
                     mSizeHeader;
-<<<<<<< HEAD
   return mStripe[0]->fileFdeallocate(from_size, to_size);
-=======
-  return mStripe[0]->Fdeallocate(from_size, to_size);
->>>>>>> e2c9185a
 }
 
 
