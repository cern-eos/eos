--- conflicted
+++ resolved
@@ -35,7 +35,6 @@
 //------------------------------------------------------------------------------
 // Constructor
 //------------------------------------------------------------------------------
-<<<<<<< HEAD
 ReplicaParLayout::ReplicaParLayout (XrdFstOfsFile* file,
                                     int lid,
                                     const XrdSecEntity* client,
@@ -47,18 +46,6 @@
   mNumReplicas = eos::common::LayoutId::GetStripeNumber(lid) + 1; // this 1=0x0 16=0xf :-)
   ioLocal = false;
   hasWriteError = false;
-=======
-ReplicaParLayout::ReplicaParLayout(XrdFstOfsFile* file,
-                                   int lid,
-                                   const XrdSecEntity* client,
-                                   XrdOucErrInfo* outError,
-                                   const char* path,
-                                   uint16_t timeout) :
-Layout (file, lid, client, outError, path, timeout)
-{
-  mNumReplicas = eos::common::LayoutId::GetStripeNumber(lid) + 1; // this 1=0x0 16=0xf :-)
-  ioLocal = false;
->>>>>>> 49071442
 }
 
 
@@ -213,11 +200,6 @@
       //........................................................................
       mLocalPath = path;
       mReplicaUrl.push_back(mLocalPath);
-<<<<<<< HEAD
-      FileIo* file = FileIoPlugin::GetIoObject(eos::common::LayoutId::kLocal,
-                                               mOfsFile, mSecEntity);
-
-=======
       FileIo* file = FileIoPlugin::GetIoObject(eos::common::LayoutId::GetIoType(path.c_str()),
                                                mOfsFile, mSecEntity);
 
@@ -226,7 +208,6 @@
       if ((file->GetIoType() != "LocalIo"))
         file->SetExternalStorage();
 
->>>>>>> 49071442
       if (file->Open(path, flags, mode, opaque, mTimeout))
       {
         eos_err("Failed to open replica - local open failed on path=%s errno=%d", path.c_str(), errno);
@@ -255,21 +236,13 @@
           eos::common::StringConversion::MaskTag(maskUrl, "cap.sym");
           eos::common::StringConversion::MaskTag(maskUrl, "cap.msg");
           eos::common::StringConversion::MaskTag(maskUrl, "authz");
-<<<<<<< HEAD
-          FileIo* file = FileIoPlugin::GetIoObject(eos::common::LayoutId::kXrdCl,
-                                                   mOfsFile, mSecEntity);
-=======
+
           FileIo* file = FileIoPlugin::GetIoObject(mReplicaUrl[i].c_str(), mOfsFile, mSecEntity);
->>>>>>> 49071442
 
           //....................................................................
           // Write case
           //....................................................................
-<<<<<<< HEAD
-          if (file->Open(mReplicaUrl[i], flags, mode, opaque, mTimeout))
-=======
           if (file->Open(flags, mode, opaque, mTimeout))
->>>>>>> 49071442
           {
             eos_err("Failed to open stripes - remote open failed on %s",
                     maskUrl.c_str());
@@ -333,35 +306,23 @@
       eos::common::StringConversion::MaskTag(maskUrl, "cap.sym");
       eos::common::StringConversion::MaskTag(maskUrl, "cap.msg");
       eos::common::StringConversion::MaskTag(maskUrl, "authz");
-<<<<<<< HEAD
       eos_warning("Failed to read from replica off=%lld, lenght=%i, mask_url=%s",
-=======
-      eos_warning("Failed to read replica- %llu %llu %s",
->>>>>>> 49071442
                   offset, length, maskUrl.c_str());
       continue;
     }
     else
     {
-<<<<<<< HEAD
-      // Read was scucessful no need to read from another replica
-=======
       //......................................................................
       // Read was scucessful no need to read from another replica
       //......................................................................
->>>>>>> 49071442
       break;
     }
   }
 
   if (rc == SFS_ERROR)
   {
-<<<<<<< HEAD
     eos_err("Failed to read from any replica offset=%lld, lenght=%i",
             offset, length);
-=======
-    eos_err("Failed to read from any replica - %llu %llu", offset, length);
->>>>>>> 49071442
     return gOFS.Emsg("ReplicaParRead", *mError, EREMOTEIO,
                      "read replica - read failed");
   }
@@ -394,7 +355,6 @@
 
       if (i != 0) errno = EREMOTEIO;
 
-<<<<<<< HEAD
       // show only the first write error as an error to broadcast upstream
       if (hasWriteError)
         eos_err("[NB] Failed to write replica %i - write failed -%llu %s",
@@ -404,10 +364,6 @@
                 i, offset, maskUrl.c_str());
 
       hasWriteError = true;
-=======
-      eos_err("Failed to write replica %i - write failed - %llu %s",
-              i, offset, maskUrl.c_str());
->>>>>>> 49071442
       return gOFS.Emsg("ReplicaWrite", *mError, errno, "write replica failed",
                        maskUrl.c_str());
     }
