//------------------------------------------------------------------------------
// File: RaidMetaLayout.cc
// Author Elvin-Alin Sindrilaru <esindril@cern.ch> 
//------------------------------------------------------------------------------

/************************************************************************
 * EOS - the CERN Disk Storage System                                   *
 * Copyright (C) 2011 CERN/Switzerland                                  *
 *                                                                      *
 * This program is free software: you can redistribute it and/or modify *
 * it under the terms of the GNU General Public License as published by *
 * the Free Software Foundation, either version 3 of the License, or    *
 * (at your option) any later version.                                  *
 *                                                                      *
 * This program is distributed in the hope that it will be useful,      *
 * but WITHOUT ANY WARRANTY; without even the implied warranty of       *
 * MERCHANTABILITY or FITNESS FOR A PARTICULAR PURPOSE.  See the        *
 * GNU General Public License for more details.                         *
 *                                                                      *
 * You should have received a copy of the GNU General Public License    *
 * along with this program.  If not, see <http://www.gnu.org/licenses/>.*
 ************************************************************************/

/*----------------------------------------------------------------------------*/
#include <cmath>
#include <string>
#include <utility>
#include <stdint.h>
/*----------------------------------------------------------------------------*/
#include "common/Timing.hh"
#include "fst/layout/RaidMetaLayout.hh"
#include "fst/io/AsyncMetaHandler.hh"
/*----------------------------------------------------------------------------*/

#ifdef __APPLE__
#define EREMOTEIO 121
#endif

EOSFSTNAMESPACE_BEGIN

//------------------------------------------------------------------------------
// Constructor
//------------------------------------------------------------------------------
RaidMetaLayout::RaidMetaLayout (XrdFstOfsFile* file,
                                unsigned long lid,
                                const XrdSecEntity* client,
                                XrdOucErrInfo* outError,
                                eos::common::LayoutId::eIoType io,
                                uint16_t timeout,
                                bool storeRecovery,
                                off_t targetSize,
                                std::string bookingOpaque) :
Layout (file, lid, client, outError, io, timeout),
mIsRw (false),
mIsOpen (false),
mIsPio (false),
mDoTruncate (false),
mUpdateHeader (false),
mDoneRecovery (false),
mFullDataBlocks (false),
mIsStreaming (true),
mStoreRecovery (storeRecovery),
mLastWriteOffset( 0 ),
mTargetSize (targetSize),
mBookingOpaque (bookingOpaque)
{
 mStripeWidth = eos::common::LayoutId::GetBlocksize(lid);
 mNbTotalFiles = eos::common::LayoutId::GetStripeNumber(lid) + 1;
 mNbParityFiles = eos::common::LayoutId::GetRedundancyStripeNumber(lid);
 mNbDataFiles = mNbTotalFiles - mNbParityFiles;
 mSizeHeader = eos::common::LayoutId::OssXsBlockSize;
 mOffGroupParity = -1;
 mPhysicalStripeIndex = -1;
 mIsEntryServer = false;
}


//------------------------------------------------------------------------------
// Destructor
//------------------------------------------------------------------------------
RaidMetaLayout::~RaidMetaLayout ()
{
 while (!mHdrInfo.empty())
 {
   HeaderCRC* hd = mHdrInfo.back();
   mHdrInfo.pop_back();
   delete hd;
 }

 while (!mStripe.empty())
 {
   FileIo* file = mStripe.back();
   mStripe.pop_back();
   delete file;
 }

 while (!mDataBlocks.empty())
 {
   char* ptr_char = mDataBlocks.back();
   mDataBlocks.pop_back();
   delete[] ptr_char;
 }
}


//------------------------------------------------------------------------------
// Open file layout
//------------------------------------------------------------------------------
int
RaidMetaLayout::Open (const std::string& path,
                      XrdSfsFileOpenMode flags,
                      mode_t mode,
                      const char* opaque)

{
 // Do some minimal checkups
 if (mNbTotalFiles < 2)
 {
   eos_err("failed open layout - stripe size at least 2");
   return SFS_ERROR;
 }

 if (mStripeWidth < 64)
 {
   eos_err("failed open layout - stripe width at least 64");
   return SFS_ERROR;
 }

 // Get the index of the current stripe
 const char* index = mOfsFile->openOpaque->Get("mgm.replicaindex");

 if (index)
 {
   mPhysicalStripeIndex = atoi(index);

   if ((mPhysicalStripeIndex < 0) ||
       (mPhysicalStripeIndex > eos::common::LayoutId::kSixteenStripe))
   {
     eos_err("illegal stripe index %d", mPhysicalStripeIndex);
     errno = EINVAL;
     return SFS_ERROR;
   }
 }

 // Get the index of the head stripe
 const char* head = mOfsFile->openOpaque->Get("mgm.replicahead");

 if (head)
 {
   mStripeHead = atoi(head);

   if ((mStripeHead < 0) ||
       (mStripeHead > eos::common::LayoutId::kSixteenStripe))
   {
     eos_err("illegal stripe head %d", mStripeHead);
     errno = EINVAL;
     return SFS_ERROR;
   }
 }
 else
 {
   eos_err("stripe head missing");
   errno = EINVAL;
   return SFS_ERROR;
 }

 // Add opaque information to enable readahead
 XrdOucString enhanced_opaque = opaque;
 enhanced_opaque += "&fst.readahead=true";
 enhanced_opaque += "&fst.blocksize=";
 enhanced_opaque += static_cast<int> (mStripeWidth);

 // Do open on local stripe - force it in RDWR mode if store recovery enabled
 mLocalPath = path;
 FileIo* file = FileIoPlugin::GetIoObject(eos::common::LayoutId::kLocal,
                                          mOfsFile, mSecEntity);

 // When recovery enabled we open the files in RDWR mode
 if (mStoreRecovery)
 {
   flags = SFS_O_RDWR;
   mIsRw=true;
 }
 else if (flags & (SFS_O_RDWR | SFS_O_TRUNC | SFS_O_WRONLY))
 {
   mStoreRecovery = true;
   mIsRw=true;
   flags |= (SFS_O_RDWR | SFS_O_TRUNC);
 }

 eos_debug("open_mode=%x truncate=%d", flags, ((mStoreRecovery && (mPhysicalStripeIndex == mStripeHead) )?1:0));
 
 // the local stripe is expected to be reconstructed in a recovery on the gateway server, since it might exist it is truncated
 if (file && file->Open(path, flags | ((mStoreRecovery && (mPhysicalStripeIndex == mStripeHead) ) ? SFS_O_TRUNC : 0), mode, enhanced_opaque.c_str(), mTimeout) )
 {
   if (file->Open(path, flags | SFS_O_CREAT, mode, enhanced_opaque.c_str() , mTimeout ) )
   {
     eos_err("error=failed to open local ", path.c_str());
     errno = EIO;
     mLastErrMsg = file->GetLastErrMsg();
     delete file;
     file = 0;
     return SFS_ERROR;
   }
 }
   
 // Local stripe is always on the first position
 if (!mStripe.empty())
 {
   eos_err("vector of stripe files is not empty ");
   errno = EIO;
   return SFS_ERROR;
 }

 mStripe.push_back(file);
 mHdrInfo.push_back(new HeaderCRC(mSizeHeader, mStripeWidth));

 // Read header information for the local file
 HeaderCRC* hd = mHdrInfo.back();
 file = mStripe.back();

 if (file && !hd->ReadFromFile(file, mTimeout))
   eos_warning("reading header failed for local stripe - will try to recover");
 
 // Operations done only by the entry server
 if (mPhysicalStripeIndex == mStripeHead)
 {
   int nmissing = 0;
   std::vector<std::string> stripe_urls;
   mIsEntryServer = true;

   // Allocate memory for blocks - used only by the entry server
   for (unsigned int i = 0; i < mNbTotalBlocks; i++)
   {
     mDataBlocks.push_back(new char[mStripeWidth]);
   }
   
   // Assign stripe urls and check minimal requirements
   for (unsigned int i = 0; i < mNbTotalFiles; i++)
   {
     XrdOucString stripetag = "mgm.url";
     stripetag += static_cast<int> (i);
     const char* stripe = mOfsFile->capOpaque->Get(stripetag.c_str());

     if ((mOfsFile->isRW && (!stripe)) ||
         ((nmissing > 0) && (!stripe)))
     {
       eos_err("failed to open stripe - missing url for %s", stripetag.c_str());
       errno = EINVAL;
       return SFS_ERROR;
     }

     if (!stripe)
     {
       nmissing++;
       stripe_urls.push_back("");
     }
     else
     {
       stripe_urls.push_back(stripe);
     }
   }

   if (nmissing)
   {
     eos_err("failed to open RaidMetaLayout - stripes are missing");
     errno = EREMOTEIO;
     return SFS_ERROR;
   }

   // Open remote stripes
   for (unsigned int i = 0; i < stripe_urls.size(); i++)
   {
     if (i != (unsigned int) mPhysicalStripeIndex)
     {
       eos_info("Open remote stipe i=%i ", i);
       int envlen;
       const char* val;
       XrdOucString remoteOpenOpaque = mOfsFile->openOpaque->Env(envlen);
       XrdOucString remoteOpenPath = mOfsFile->openOpaque->Get("mgm.path");
       stripe_urls[i] += remoteOpenPath.c_str();
       stripe_urls[i] += "?";

       // Create the opaque information for the next stripe file
       if ((val = mOfsFile->openOpaque->Get("mgm.replicaindex")))
       {
         XrdOucString oldindex = "mgm.replicaindex=";
         XrdOucString newindex = "mgm.replicaindex=";
         oldindex += val;
         newindex += static_cast<int> (i);
         remoteOpenOpaque.replace(oldindex.c_str(), newindex.c_str());
       }
       else
       {
         remoteOpenOpaque += "&mgm.replicaindex=";
         remoteOpenOpaque += static_cast<int> (i);
       }
       
       //       if (mStoreRecovery)
       //	 remoteOpenOpaque += "&fst.store=1";

       stripe_urls[i] += remoteOpenOpaque.c_str();
       int ret = -1;
       FileIo* file = FileIoPlugin::GetIoObject(eos::common::LayoutId::kXrdCl,
                                                mOfsFile, mSecEntity);

       // Set the correct open flags for the stripe
       if (mStoreRecovery || (flags & (SFS_O_RDWR | SFS_O_TRUNC | SFS_O_WRONLY)))
       {
         mIsRw = true;
         eos_debug( "Write case with flags:%x.", flags);
       }
       else
       {
         mode = 0;
         eos_debug("Read case with flags=%x.", flags);
       }

       // Doing the actual open
       ret = file->Open(stripe_urls[i], flags, mode, enhanced_opaque.c_str(), mTimeout);

       if (ret == SFS_ERROR)
       {
<<<<<<< HEAD
         eos_warning("failed to open remote stripes", stripe_urls[i].c_str());
=======
         eos_warning("warning=failed to open remote stripes", stripe_urls[i].c_str());
	 mLastErrMsg = file->GetLastErrMsg();
>>>>>>> 4039939c
         delete file;
         file = NULL;
       }
       else
       {
         mLastUrl = file->GetLastUrl();
       }

       mStripe.push_back(file);
       mHdrInfo.push_back(new HeaderCRC(mSizeHeader, mStripeWidth));

       // Read header information for remote files
       hd = mHdrInfo.back();
       file = mStripe.back();
       
       if (file && !hd->ReadFromFile(file, mTimeout))
       {
         eos_warning("reading header failed for remote stripe phyid=%i",
                     mStripe.size() - 1);
       }
     }
   }

   // Consistency checks
   if (mStripe.size() != mNbTotalFiles)
   {
     eos_err("number of files opened is different from the one expected");
     errno = EIO;
     return SFS_ERROR;
   }

   // Only the head node does the validation of the headers
   if (!ValidateHeader())
   {
     eos_err("headers invalid - can not continue");
     errno = EIO;
     return SFS_ERROR;
   }
 }

 // Get file size based on the data stored in the local stripe header
 mFileSize = -1;

 if (mHdrInfo[0]->IsValid())
 {
   mFileSize = mHdrInfo[0]->GetSizeFile();
 }
 else
 {
   // For the entry server we just need to re-read the header as it was
   // recovered in the above ValidateHeader method. For the rest of the
   // stripes it doesn't matter if they have or not the correct file size -
   // anyway we can not recover here :D
   if (mIsEntryServer)
   {
     if (mHdrInfo[0]->IsValid())
     {
       mFileSize = mHdrInfo[0]->GetSizeFile();
     }
     else
     {
       eos_err("the head node can not compute the file size");
       return SFS_ERROR;
     }
   }
 }

 eos_debug("Finished open with size: %lli.", (long long int) mFileSize);
 mIsOpen = true;
 return SFS_OK;
}


//------------------------------------------------------------------------------
// Open file using paralled IO
//------------------------------------------------------------------------------
int
RaidMetaLayout::OpenPio (std::vector<std::string> stripeUrls,
                         XrdSfsFileOpenMode flags,
                         mode_t mode,
                         const char* opaque)

{
 std::vector<std::string> stripe_urls = stripeUrls;

 // Do some minimal checkups
 if (mNbTotalFiles < 2)
 {
   eos_err("failed open layout - stripe size at least 2");
   return SFS_ERROR;
 }

 if (mStripeWidth < 64)
 {
   eos_err("failed open layout - stripe width at least 64");
   return SFS_ERROR;
 }

 // Allocate memory for blocks - done only once
 for (unsigned int i = 0; i < mNbTotalBlocks; i++)
 {
   mDataBlocks.push_back(new char[mStripeWidth]);
 }

 //!!!!
 // TODO: allow open only in read only mode
 // Set the correct open flags for the stripe
 if (mStoreRecovery ||
     (flags & (SFS_O_CREAT | SFS_O_WRONLY | SFS_O_RDWR | SFS_O_TRUNC)))
 {
   mIsRw = true;
   mStoreRecovery = true;
   eos_debug( "Write case." );
 }
 else
 {
   mode = 0;
   eos_debug("Read case.");
 }

 // Open stripes
 for (unsigned int i = 0; i < stripe_urls.size(); i++)
 {
   int ret = -1;
   FileIo* file = FileIoPlugin::GetIoObject(eos::common::LayoutId::kXrdCl);
   XrdOucString openOpaque = opaque;
   openOpaque += "&mgm.replicaindex=";
   openOpaque += static_cast<int> (i);
   openOpaque += "&fst.readahead=true";
   openOpaque += "&fst.blocksize=";
   openOpaque += static_cast<int> (mStripeWidth);

   ret = file->Open(stripe_urls[i], flags, mode, openOpaque.c_str());
      
   if (ret == SFS_ERROR)
   {
     eos_err("failed to open remote stripes", stripe_urls[i].c_str());

     // If flag is SFS_RDWR then we can try to create the file
     if (flags & SFS_O_RDWR)
     {
       XrdSfsFileOpenMode tmp_flags = flags | SFS_O_CREAT;
       mode_t tmp_mode = mode | SFS_O_CREAT;
       ret = file->Open(stripe_urls[i], tmp_flags, tmp_mode, openOpaque.c_str());

       if (ret == SFS_ERROR)
       {
<<<<<<< HEAD
         eos_err("failed to create remote stripes %s", stripe_urls[i].c_str());
=======
         eos_err("error=failed to create remote stripes %s", stripe_urls[i].c_str());
	 mLastErrMsg = file->GetLastErrMsg();
>>>>>>> 4039939c
         delete file;
         file = NULL;
       }
     }
     else
     {
       mLastErrMsg = file->GetLastErrMsg();
       delete file;
       file = NULL;
     }
   }
   else
   {
     mLastUrl = file->GetLastUrl();
   }

   mStripe.push_back(file);
   mHdrInfo.push_back(new HeaderCRC(mSizeHeader, mStripeWidth));

   // Read header information for remote files
   HeaderCRC* hd = mHdrInfo.back();
   file = mStripe.back();

   if (file && !hd->ReadFromFile(file, mTimeout))
     eos_err("RAIN header invalid");
 }

 // For PIO if header invalid then we abort
 if (!ValidateHeader())
 {
   eos_err("headers invalid - can not continue");
   return SFS_ERROR;
 }

 // Get the size of the file
 mFileSize = -1;

 for (unsigned int i = 0; i < mHdrInfo.size(); i++)
 {
   if (mHdrInfo[i]->IsValid())
   {
     mFileSize = mHdrInfo[i]->GetSizeFile();
     break;
   }
 }

 eos_debug("Finished open with size: %lli.", (long long int) mFileSize);
 mIsPio = true;
 mIsOpen = true;
 mIsEntryServer = true;
 return SFS_OK;
}


//------------------------------------------------------------------------------
// Test and recover if headers are corrupted
//------------------------------------------------------------------------------
bool
RaidMetaLayout::ValidateHeader ()
{
 bool new_file = true;
 bool all_hd_valid = true;
 unsigned int hd_id_valid = -1;
 std::vector<unsigned int> physical_ids_invalid;
 std::set<unsigned int> used_stripes;

 for (unsigned int i = 0; i < mHdrInfo.size(); i++)
 {
   if (mHdrInfo[i]->IsValid())
   {
     unsigned int sid = mHdrInfo[i]->GetIdStripe();

     if (used_stripes.count(sid))
     {
       eos_err("found two physical files with the same stripe id - abort");
       return false;
     }
     
     mapPL[i] = sid;
     mapLP[sid] = i;
     used_stripes.insert(sid);
     hd_id_valid = i;
     new_file = false;
   }
   else
   {
     all_hd_valid = false;
     physical_ids_invalid.push_back(i);
   }
 }

 if (new_file || all_hd_valid)
 {
   eos_debug("file is either new or there are no corruptions.");

   if (new_file)
   {
     for (unsigned int i = 0; i < mHdrInfo.size(); i++)
     {
       mHdrInfo[i]->SetState(true); //set valid header
       mHdrInfo[i]->SetNoBlocks(0);
       mHdrInfo[i]->SetSizeLastBlock(0);
       mapPL[i] = i;
       mapLP[i] = i;
     }
   }

   return true;
 }

 // Can not recover from more than mNbParityFiles corruptions
 if (physical_ids_invalid.size() > mNbParityFiles)
 {
   eos_err("can not recover more than %u corruptions", mNbParityFiles);
   return false;
 }

 while (physical_ids_invalid.size())
 {
   unsigned int physical_id = physical_ids_invalid.back();
   physical_ids_invalid.pop_back();

   for (unsigned int i = 0; i < mNbTotalFiles; i++)
   {
     if (find(used_stripes.begin(), used_stripes.end(), i) == used_stripes.end())
     {
       // Add the new mapping
       mapPL[physical_id] = i;
       used_stripes.insert(i);
       mHdrInfo[physical_id]->SetIdStripe(i);
       mHdrInfo[physical_id]->SetState(true);
       mHdrInfo[physical_id]->SetNoBlocks(mHdrInfo[hd_id_valid]->GetNoBlocks());
       mHdrInfo[physical_id]->SetSizeLastBlock(mHdrInfo[hd_id_valid]->GetSizeLastBlock());

       // If file successfully opened, we need to store the info
       if (mStoreRecovery && mStripe[physical_id])
       {
         mHdrInfo[physical_id]->WriteToFile(mStripe[physical_id], mTimeout);
       }
       
       break;
     }
   }
 }

 used_stripes.clear();

 // Populate the stripe url map
 for (unsigned int i = 0; i < mNbTotalFiles; i++)
 {
   mapLP[mapPL[i]] = i;
   eos_debug("physica:%i, logical:%i", i, mapPL[i]);
 }

 mDoneRecovery = true;
 return true;
}


//------------------------------------------------------------------------------
// Read from file
//------------------------------------------------------------------------------
int64_t
RaidMetaLayout::Read (XrdSfsFileOffset offset, char* buffer,
                      XrdSfsXferSize length, bool readahead)
{
 eos_debug("offset=%llu, length=%i", offset, length);
 XrdSysMutexHelper scope_lock(mExclAccess);
 eos::common::Timing rt("read");
 COMMONTIMING("start", &rt);
 unsigned int stripe_id;
 unsigned int physical_id;
 int64_t read_length = 0;
 uint64_t off_local = 0;
 uint64_t end_raw_offset = (uint64_t)(offset + length);
 AsyncMetaHandler* phandler = 0;
 XrdCl::ChunkList all_errs;

 if (!mIsEntryServer)
 {
   // Non-entry server doing only local read operation
   if (mStripe[0])
     read_length = mStripe[0]->Read(offset, buffer, length, mTimeout);
 }
 else
 {
   // Only entry server does this
   if ((uint64_t)offset > mFileSize)
   {
     eos_warning("offset:%lld larger then file size:%lld", offset, mFileSize);
     return 0;
   }

   if (end_raw_offset > (uint64_t)mFileSize)
   {
     eos_warning("read to big, resizing the read length");
     length = static_cast<int>(mFileSize - offset);
   }

   if ((offset < 0) && (mIsRw))
   {
     // Force recover file mode - use first extra block as dummy buffer
     offset = 0;
     int64_t len = mFileSize;

     // If file smaller than a group, set the read size to the size of the group
     if (mFileSize < mSizeGroup)
     {
       len = mSizeGroup;
     }

     char* recover_block = new char[mStripeWidth];

     while ((uint32_t)len >= mStripeWidth)
     {
       all_errs.push_back(XrdCl::ChunkInfo((uint64_t)offset,
                                           (uint32_t) mStripeWidth,
                                           (void*)recover_block));
                          
       if (offset % mSizeGroup == 0)
       {
         if (!RecoverPieces(all_errs))
         {
           eos_err("failed recovery of stripe");
           return SFS_ERROR;
         }
         else
         {
           all_errs.clear();
         }
       }

       len -= mSizeGroup;
       offset += mSizeGroup;
     }

     delete[] recover_block;
   }
   else
   {
     // Reset all the async handlers
     for (unsigned int i = 0; i < mStripe.size(); i++)
     {
       if (mStripe[i])
       {
         phandler = static_cast<AsyncMetaHandler*>(mStripe[i]->GetAsyncHandler());
         if (phandler)
           phandler->Reset();
       }
     }

     // Split original read in chunks which can be read from one stripe and return
     // their relative offsets in the original file
     int64_t nbytes = 0;
     bool do_recovery = false;
     bool got_error = false;
     std::vector<XrdCl::ChunkInfo> split_chunk = SplitRead((uint64_t)offset,
                                                           (uint32_t)length,
                                                           buffer);

     for (auto chunk = split_chunk.begin(); chunk != split_chunk.end(); ++chunk)
     {
       COMMONTIMING("read remote in", &rt);
       got_error = false;
       auto local_pos = GetLocalPos(chunk->offset);
       physical_id = mapLP[local_pos.first];
       off_local = local_pos.second + mSizeHeader;

       if (mStripe[physical_id])
       {
         eos_debug("Read stripe_id=%i, logic_offset=%ji, local_offset=%ji, length=%d",
                   local_pos.first, chunk->offset, off_local, chunk->length);
         nbytes = mStripe[physical_id]->ReadAsync(off_local,
                                                  (char*)chunk->buffer,
                                                  chunk->length,
                                                  true, mTimeout);

         if (nbytes != chunk->length)
           got_error = true;
       }
       else
       {
         // File not opened, we register it as a read error
         got_error = true;
       }

       // Save errors in the map to be recovered
       if (got_error)
       {
         all_errs.push_back(*chunk);
         do_recovery = true;
       }
     }

     // Collect errros
     XrdCl::ChunkList local_errs;

     for (unsigned int j = 0; j < mStripe.size(); j++)
     {
       if (mStripe[j])
       {
         phandler = static_cast<AsyncMetaHandler*>(mStripe[j]->GetAsyncHandler());
       
         if (phandler)
         {
           uint16_t error_type = phandler->WaitOK();
           
           if (error_type != XrdCl::errNone)
           {
             local_errs = phandler->GetErrors();
             stripe_id = mapPL[j];

             // Translate local to global errors
             for (auto err = local_errs.begin(); err != local_errs.end(); err++)
             {
               err->offset = GetGlobalOff(stripe_id, (err->offset - mSizeHeader));
               all_errs.push_back(*err);
             }

             local_errs.clear();
             do_recovery = true;

             // If timeout error, then disable current file as we assume that
             // the server is down
             if (error_type == XrdCl::errOperationExpired)
             {
               eos_debug("debug=calling close on the file after a timeout error");
               mStripe[j]->Close(mTimeout);
               delete mStripe[j];
               mStripe[j] = NULL;
             }
           }        
         }
       }
     }

     // Try to recover any corrupted blocks
     if (do_recovery && (!RecoverPieces(all_errs)))
     {
       eos_err("read recovery failed");
       return SFS_ERROR;
     }

     read_length = length;
   }
 }

 COMMONTIMING("read return", &rt);
 //rt.Print();
 return read_length;
}


//------------------------------------------------------------------------------
// Vector read 
//------------------------------------------------------------------------------
int64_t
RaidMetaLayout::ReadV (XrdCl::ChunkList& chunkList, uint32_t len)
{
  int64_t nread = 0;
  AsyncMetaHandler* phandler = 0;
  XrdCl::ChunkList all_errs;

  if (!mIsEntryServer)
  {
    // Non-entry server doing local readv operations
    if (mStripe[0])
    {
      nread = mStripe[0]->ReadV(chunkList);

      if (nread != len)
      {
        eos_err("error local vector read");
        return SFS_ERROR;
      }
    }
  }
  else
  {
    // Reset all the async handlers
    for (unsigned int i = 0; i < mStripe.size(); i++)
    {
      if (mStripe[i])
      {
        phandler = static_cast<AsyncMetaHandler*>(mStripe[i]->GetAsyncHandler());
        if (phandler)
          phandler->Reset();
      }
    }
    
    // Entry server splits requests per stripe returning the relative position of
    // each chunks inside the stripe file including the header offset
    bool do_recovery = false;
    bool got_error = false;
    uint32_t stripe_id;
    uint32_t physical_id;
    std::vector<XrdCl::ChunkList> stripe_chunks = SplitReadV(chunkList, mSizeHeader);

    for (stripe_id = 0; stripe_id < stripe_chunks.size(); ++stripe_id)
    {
      physical_id = mapLP[stripe_id];

      if (mStripe[physical_id])
      {
        eos_debug("readv stripe=%u, read_count=%i physical_id=%u ",
                  stripe_id, stripe_chunks[stripe_id].size(), physical_id);
        nread = mStripe[physical_id]->ReadVAsync(stripe_chunks[stripe_id], mTimeout);
      
        if (nread == SFS_ERROR)
          got_error = true;
      }    
      else
      {
        // File not opened, we register it as a read error
        got_error = true;
      }
      
      // Save errors in the map to be recovered
      if (got_error)
      {
        do_recovery = true;
        
        for (auto chunk = stripe_chunks[stripe_id].begin();
             chunk != stripe_chunks[stripe_id].end(); ++chunk)
        {
          chunk->offset = GetGlobalOff(stripe_id, chunk->offset - mSizeHeader);
          all_errs.push_back(*chunk);
        }
      }
    }
    
    // Collect errors
    XrdCl::ChunkList local_errs;

    for (unsigned int j = 0; j < mStripe.size(); j++)
    {
      if (mStripe[j])
      {
        phandler = static_cast<AsyncMetaHandler*>(mStripe[j]->GetAsyncHandler());
        
        if (phandler)
        {
          uint16_t error_type = phandler->WaitOK();
          
          if (error_type != XrdCl::errNone)
          {
            // Get the type of error and the map
            local_errs = phandler->GetErrors();
            stripe_id = mapPL[j];
            
            for (auto chunk = local_errs.begin(); chunk != local_errs.end(); chunk++)
            {
              chunk->offset = GetGlobalOff(stripe_id, chunk->offset - mSizeHeader);
              all_errs.push_back(*chunk);
            }

            do_recovery = true;
            
            // If timeout error, then disable current file as we asume that
            // the server is down
            if (error_type == XrdCl::errOperationExpired)
            {
              eos_debug("debug=calling close on the file after a timeout error");
              mStripe[j]->Close(mTimeout);
              delete mStripe[j];
              mStripe[j] = NULL;
            }
          }        
        }
      }
    }

     // Try to recover any corrupted blocks
     if (do_recovery && (!RecoverPieces(all_errs)))
     {
       eos_err("read recovery failed");
       return SFS_ERROR;
     }
  }       
  
  return (uint64_t)len;
}


//------------------------------------------------------------------------------
// Write to file
//------------------------------------------------------------------------------
int64_t
RaidMetaLayout::Write (XrdSfsFileOffset offset,
                       const char* buffer,
                       XrdSfsXferSize length)
{
 XrdSysMutexHelper scope_lock(mExclAccess);
 eos::common::Timing wt("write");
 COMMONTIMING("start", &wt);
 int64_t nwrite;
 int64_t nbytes;
 int64_t write_length = 0;
 uint64_t off_local;
 uint64_t offset_end = offset + length;
 unsigned int physical_id;
 eos_debug("off=%ji, len=%i", offset, length);

 if (!mIsEntryServer)
 {
   // Non-entry server doing only local operations
   if (mStripe[0])
     write_length = mStripe[0]->Write(offset, buffer, length, mTimeout);
 }
 else
 {
   // Detect if this is a non-streaming write
   if (mIsStreaming && ((uint64_t)offset != mLastWriteOffset))
   {
     eos_debug("enable non-streaming mode");
     mIsStreaming= false;
   }
   
   mLastWriteOffset += length;

   // Only entry server does this
   while (length)
   {
     auto pos = GetLocalPos(offset);
     physical_id = mapLP[pos.first];  
     off_local = pos.second;
     off_local += mSizeHeader;
     nwrite = (length < (int64_t)mStripeWidth) ? length : mStripeWidth;

     // Deal with the case when offset is not aligned (sparse writing) and the
     // length goes beyond the current stripe that we are writing to
     if ((offset % mStripeWidth != 0) &&
         (offset / mStripeWidth) != ((offset + nwrite) / mStripeWidth))
     {
       nwrite = mStripeWidth - (offset % mStripeWidth);
     }
     
     COMMONTIMING("write remote", &wt);

     // Write to stripe
     if (mStripe[physical_id])
     {
       nbytes = mStripe[physical_id]->WriteAsync(off_local, buffer,
                                                 nwrite, mTimeout);

       if (nbytes != nwrite)
       {
         eos_err("failed while write operation");
         write_length = SFS_ERROR;
         break;
       }
     }

     // By default we assume the file is written in streaming mode but we also
     // save the pieces in the map in case the write turns out not to be in
     // streaming mode. In this way, we can recompute the parity at any later
     // point in time by using the map of pieces written.
     if (mIsStreaming)
       AddDataBlock(offset, buffer, nwrite);

     AddPiece(offset, nwrite);
     
     offset += nwrite;
     length -= nwrite;
     buffer += nwrite;
     write_length += nwrite;
   }

   // Non-streaming mode - try to compute parity if enough data
   if (!mIsStreaming && !SparseParityComputation(false))
   {
     eos_err("failed while doing SparseParityComputation");
     return SFS_ERROR;
   }

   if (offset_end > mFileSize)
   {
     eos_debug("setting mFileSize=%llu to offset_end=%llu", mFileSize, offset_end);
     mFileSize = offset_end;
     mDoTruncate = true;
   }
 }

 COMMONTIMING("end", &wt);
 //  wt.Print();
 return write_length;
}


//------------------------------------------------------------------------------
// Compute and write parity blocks to files
//------------------------------------------------------------------------------
bool
RaidMetaLayout::DoBlockParity (uint64_t offGroup)
{
  bool done;
  eos::common::Timing up("parity");
  COMMONTIMING("Compute-In", &up);
  
  // Compute parity blocks
  if ((done = ComputeParity()))
  {
   COMMONTIMING("Compute-Out", &up);

   // Write parity blocks to files
   if (WriteParityToFiles(offGroup) == SFS_ERROR)
     done = false;
  
   COMMONTIMING("WriteParity", &up);
   mFullDataBlocks = false;
  }

  //  up.Print();
  return done;
}


//------------------------------------------------------------------------------
// Recover pieces from the whole file. The map contains the original position of
// the corrupted pieces in the initial file. 
//------------------------------------------------------------------------------
bool
RaidMetaLayout::RecoverPieces (XrdCl::ChunkList& errs)
{
 bool success = true;
 XrdCl::ChunkList grp_errs;

 while (!errs.empty())
 {
   uint64_t group_off = (errs.begin()->offset / mSizeGroup) * mSizeGroup;

   for (auto chunk = errs.begin(); chunk != errs.end(); /**/)
   {
     if ((chunk->offset >= group_off) &&
         (chunk->offset < group_off + mSizeGroup))
     {
       grp_errs.push_back(*chunk);
       chunk = errs.erase(chunk);
     }
     else
     {
       ++chunk;
     }
   }

   if (!grp_errs.empty())
   {
     success = success && RecoverPiecesInGroup(grp_errs);
     grp_errs.clear();
   }
   else
   {
     eos_warning("no elements, although we saw some before");
   }
 }

 mDoneRecovery = true;
 return success;
}


//------------------------------------------------------------------------------
// Add a new piece to the map of pieces written to the file
//------------------------------------------------------------------------------
void
RaidMetaLayout::AddPiece(uint64_t offset, uint32_t length)
{
  auto it = mMapPieces.find(offset);
  
  if (it != mMapPieces.end())
  {
    if (length > it->second)
      it->second = length;
  }
  else
  {
    mMapPieces.insert(std::make_pair(offset, length));
  }
}


//------------------------------------------------------------------------------
// Merge pieces in the map
//------------------------------------------------------------------------------
void
RaidMetaLayout::MergePieces()
{
 uint64_t off_end;
 auto it1 = mMapPieces.begin();
 auto it2 = it1;
 it2++;

 while (it2 != mMapPieces.end())
 {
   off_end = it1->first + it1->second;

   if (off_end >= it2->first)
   {
     if (off_end >= it2->first + it2->second)
     {
       mMapPieces.erase(it2++);
     }
     else
     {
       it1->second += (it2->second - (off_end - it2->first));
       mMapPieces.erase(it2++);
     }
   }
   else
   {
     it1++;
     it2++;
   }
 }
}


//------------------------------------------------------------------------------
// Read data from the current group for parity computation
//------------------------------------------------------------------------------
bool
RaidMetaLayout::ReadGroup (uint64_t offGroup)
{
 unsigned int physical_id;
 uint64_t off_local;
 bool ret = true;
 unsigned int id_stripe;
 int64_t nread = 0;
 AsyncMetaHandler* phandler = 0;

 // Collect all the write the responses and reset all the handlers
 for ( unsigned int i = 0; i < mStripe.size(); i++ )
 {
   if (mStripe[i])
   {
     phandler = static_cast<AsyncMetaHandler*>(mStripe[i]->GetAsyncHandler());
     
     if (phandler)
     {
       if (phandler->WaitOK() != XrdCl::errNone)
       {
         eos_err("write failed in previous requests.");
         return false;
       }
       
       phandler->Reset();
     }
   }
 }

 for (unsigned int i = 0; i < mNbDataBlocks; i++)
 {
   id_stripe = i % mNbDataFiles;
   physical_id = mapLP[id_stripe];
   off_local = ((offGroup / mSizeLine) + (i / mNbDataFiles)) * mStripeWidth;
   off_local += mSizeHeader;

   if (mStripe[physical_id])
   {
     // Do read operation - chunk info is not interesting at this point
     // !!!Here we can only do normal async requests without readahead as this
     // would lead to corruptions in the parity information computed!!!
     nread = mStripe[physical_id]->ReadAsync(off_local,
                                             mDataBlocks[MapSmallToBig(i)],
                                             mStripeWidth,
                                             false, mTimeout);
     
     if (nread != (int64_t)mStripeWidth)
     {
       eos_err("error while reading local data blocks stripe=%u", id_stripe);
       ret = false;
       break;
     }
   }
   else
   {
     eos_err("error FS not available");
     ret = false;
     break;
   }
 }
 
 // Collect read responses only for the data files as we only read from these
 for ( unsigned int i = 0; i < mNbDataFiles; i++ )
 {
   physical_id = mapLP[i];
   
   if (mStripe[physical_id])
   {  
     phandler = static_cast<AsyncMetaHandler*>(mStripe[physical_id]->GetAsyncHandler());
   
     if (phandler && (phandler->WaitOK() != XrdCl::errNone))
     {
       eos_err("error while reading data blocks stripe=%u", i);
       ret = false;
     }
   }
 }
  
 return ret;
}


//------------------------------------------------------------------------------
// Get a list of the group offsets for which we can compute the parity info
//------------------------------------------------------------------------------
void
RaidMetaLayout::GetOffsetGroups (std::set<uint64_t>& offGroups, bool forceAll)
{
 size_t length;
 uint64_t offset;
 uint64_t off_group;
 uint64_t off_piece_end;
 bool done_delete;
 auto it = mMapPieces.begin();

 while (it != mMapPieces.end())
 {
   done_delete = false;
   offset = it->first;
   length = it->second;
   off_piece_end = offset + length;
   off_group = (offset / mSizeGroup) * mSizeGroup;

   if (forceAll)
   {
     mMapPieces.erase(it++);

     while (off_group < off_piece_end)
     {
       offGroups.insert(off_group);
       off_group += mSizeGroup;
     }
   }
   else
   {
     if (off_group < offset) off_group += mSizeGroup;
     bool once = true;
     std::pair<uint64_t, uint32_t> elem;

     while ((off_group < off_piece_end) &&
            (off_group + mSizeGroup <= off_piece_end))
     {
       if (!done_delete)
       {
         mMapPieces.erase(it++);
         done_delete = true;
       }

       if (once && (off_group > offset))
       {
         once = false;
         elem = std::make_pair(offset, (off_group - offset));
       }

       // Save group offset in the list
       offGroups.insert(off_group);
       off_group += mSizeGroup;
     }

     if (!once) mMapPieces.insert(elem);

     if (done_delete && (off_group + mSizeGroup > off_piece_end))
     {
       mMapPieces.insert(std::make_pair(off_group, off_piece_end - off_group));
     }

     if (!done_delete) it++;
   }
 }
}


//------------------------------------------------------------------------------
// Compute parity for the non-streaming case and write it to files
//------------------------------------------------------------------------------
bool
RaidMetaLayout::SparseParityComputation (bool force)
{
 bool done = true;
 std::set<uint64_t> off_grps;

 if (mMapPieces.empty()) return false;

 MergePieces();
 GetOffsetGroups(off_grps, force);

 for (auto off = off_grps.begin(); off != off_grps.end(); off++)
 {
   if (ReadGroup(*off))
   {
     done = DoBlockParity(*off);
     if (!done) break;
   }
   else
   {
     done = false;
     break;
   }
 }

 return done;
}


//------------------------------------------------------------------------------
// Sync files to disk
//------------------------------------------------------------------------------
int
RaidMetaLayout::Sync ()
{
 int ret = SFS_OK;
 
 if (mIsOpen)
 {
   // Sync local file
   if (mStripe[0])
   {
     if (mStripe[0]->Sync(mTimeout))
     {
       eos_err("local file could not be synced");
       ret = SFS_ERROR;
     }
   }
   else
   {
     eos_warning("local file could not be synced as it is NULL");
   }

   if (mIsEntryServer)
   {
     // Sync remote files
     for (unsigned int i = 1; i < mStripe.size(); i++)
     {
       if (mStripe[i])
       {
         if (mStripe[i]->Sync(mTimeout))
         {
           eos_err("file %i could not be synced", i);
           ret = SFS_ERROR;
         }
       }
       else
       {
         eos_warning("remote file could not be synced as it is NULL");
       }
     }
   }
 }
 else
 {
   eos_err("file is not opened");
   ret = SFS_ERROR;
 }

 return ret;
}


//------------------------------------------------------------------------------
// Unlink all connected pieces
//------------------------------------------------------------------------------
int
RaidMetaLayout::Remove ()
{
  eos_debug("Calling RaidMetaLayout::Remove"); 
  int ret = SFS_OK;

  if (mIsEntryServer)
  {
    // Unlink remote stripes
    for (unsigned int i = 1; i < mStripe.size(); i++)
    {
      if (mStripe[i])
      {
        if (mStripe[i]->Remove(mTimeout))
        {
          eos_err("failed to remove remote stripe %i", i);
          ret = SFS_ERROR;
        }
      }
      else
      {
        eos_warning("remote file could not be removed as it is NULL");
      }
    }
  }

  // Unlink local stripe
  if (mStripe[0])
  {
    if (mStripe[0]->Remove(mTimeout))
    {
      eos_err("failed to remove local stripe");
      ret = SFS_ERROR;
    }
  }
  else
  {
    eos_warning("local file could not be removed as it is NULL");
  }
  
  return ret;
}


//------------------------------------------------------------------------------
// Get stat about file
//------------------------------------------------------------------------------
int
RaidMetaLayout::Stat (struct stat* buf)
{
 eos_debug("Calling Stat");
 int rc = SFS_OK; //TODO: change this, actually change the logic in XrdFstOfsFile
                  // concerning stat before the file is opened
 bool found = false;

 if (mIsOpen)
 {
   if (mIsEntryServer)
   {
     for (unsigned int i = 0; i < mStripe.size(); i++)
     {
       if (mStripe[i])
       {
         if (mStripe[i]->Stat(buf, mTimeout) == SFS_OK)
         {
           found = true;
           break;
         }
       }
       else
       {
         eos_warning("file %i could not be stat as it is NULL", i);
       }
     }
   }
   else
   {
     if (mStripe[0])
     {
       if (mStripe[0]->Stat(buf, mTimeout) == SFS_OK)
       {
         found = true;
       }
     }
     else
     {
       eos_warning("local file could no be stat as it is NULL");
     }
   }
   
   // Obs: when we can not compute the file size, we take it from fmd
   buf->st_size = mFileSize;
   if (!found)
   {
     eos_err("No valid stripe found for stat");
     rc = SFS_ERROR;
   }
 }
 else
 {
   eos_err("File not opened");
   rc = SFS_ERROR;
 }

 return rc;
}


//------------------------------------------------------------------------------
// Close file
//------------------------------------------------------------------------------
int
RaidMetaLayout::Close ()
{
 XrdSysMutexHelper scope_lock(mExclAccess);
 eos::common::Timing ct("close");
 COMMONTIMING("start", &ct);
 int rc = SFS_OK;
 
 if (mIsOpen)
 {
   if (mIsEntryServer)
   {
     if (mStoreRecovery)
     {
       if (mDoneRecovery || mDoTruncate)
       {
         eos_debug("truncating after done a recovery or at end of write");
         mDoTruncate = false;
         mDoneRecovery = false;

         if (Truncate(mFileSize))
         {
           eos_err("Error while doing truncate");
           rc = SFS_ERROR;
         }
       }

       // Check if we still have to compute parity for the last group of blocks
       if (mIsStreaming)
       {
         if ((mOffGroupParity != -1) &&
             (mOffGroupParity < (int64_t)mFileSize))
         {
           if (!DoBlockParity(mOffGroupParity))
           {
             eos_err("failed to do last group parity");
             rc = SFS_ERROR;
           }
         }
       }
       else
       {
         SparseParityComputation(true);
       }

       // Collect all the write responses and reset all the handlers
       for (unsigned int i = 0; i < mStripe.size(); i++)
       {
         if (mStripe[i])
         {
           AsyncMetaHandler* phandler =
             static_cast<AsyncMetaHandler*>(mStripe[i]->GetAsyncHandler());

           if (phandler)
           {
             if (phandler->WaitOK() != XrdCl::errNone)
             {
               eos_err("write failed in previous requests.");
               rc = SFS_ERROR;
             }

             phandler->Reset();
           }
         }
       }
       
       // Update the header information and write it to all stripes
       long int num_blocks = ceil((mFileSize * 1.0) / mStripeWidth);
       size_t size_last_block = mFileSize % mStripeWidth;
       eos_debug("num_blocks=%li, size_last_block=%llu", num_blocks,
                  (long long int) size_last_block);

       if (size_last_block == 0)
       {
         num_blocks++;
       }

       for (unsigned int i = 0; i < mHdrInfo.size(); i++)
       {
         if (num_blocks != mHdrInfo[i]->GetNoBlocks())
         {
           mHdrInfo[i]->SetNoBlocks(num_blocks);
           mUpdateHeader = true;
         }

         if (size_last_block != mHdrInfo[i]->GetSizeLastBlock())
         {
           mHdrInfo[i]->SetSizeLastBlock(size_last_block);
           mUpdateHeader = true;
         }
       }

       COMMONTIMING("updateheader", &ct);

       if (mUpdateHeader)
       {
         for (unsigned int i = 0; i < mStripe.size(); i++)
         {
           mHdrInfo[i]->SetIdStripe(mapPL[i]);

           if (mStripe[i])
           {
             if (!mHdrInfo[i]->WriteToFile(mStripe[i], mTimeout))
             {
               eos_err("write header to file failed for stripe:%i", i);
               rc =  SFS_ERROR;
             }
           }
           else
           {
             eos_warning("could not write header info to NULL file.");
           }
         }

         mUpdateHeader = false;
       }
     }

     // Close remote files
     for (unsigned int i = 1; i < mStripe.size(); i++)
     {
       if (mStripe[i])
       {
         if (mStripe[i]->Close(mTimeout))
         {
<<<<<<< HEAD
           eos_err("failed to close remote file %i", i);
=======
           eos_err("error=failed to close remote file %i", i);
	   mLastErrMsg = mStripeFiles[i]->GetLastErrMsg();
>>>>>>> 4039939c
           rc = SFS_ERROR;
         }
       }
       else
       {
         eos_warning("remote stripe could not be closed as the file is NULL");
       }
     }
   }

   // Close local file
   if (mStripe[0])
   {
     if (mStripe[0]->Close(mTimeout))
     {
<<<<<<< HEAD
       eos_err("failed to close local file");
=======
       eos_err("error=failed to close local file");
       mLastErrMsg = mStripeFiles[0]->GetLastErrMsg();
>>>>>>> 4039939c
       rc = SFS_ERROR;
     }
   }
   else
   {
     eos_warning("local stripe could not be closed as the file is NULL");     
   }
 }
 else
 {
   eos_err("file is not opened");
   rc = SFS_ERROR;
 }

 mIsOpen = false;
 return rc;
}


//------------------------------------------------------------------------------
// Split read request into requests spanning just one chunk so that each
// one is read from its corresponding stripe file
//------------------------------------------------------------------------------
XrdCl::ChunkList
RaidMetaLayout::SplitRead(uint64_t off, uint32_t len, char* buff)
{
  uint32_t sz;
  uint64_t block_end;
  char* ptr_data = buff;
  XrdCl::ChunkList split_read;
  split_read.reserve((len / mStripeWidth) + 2); // worst case

  while (((off / mStripeWidth) != ((off + len) / mStripeWidth)) || (len))
  {
    block_end = ((off / mStripeWidth) + 1) * mStripeWidth;
    sz = static_cast<uint32_t>(block_end - off);
    
    // Deal with last piece case
    if (sz > len)
      sz = len;
    
    // Add piece
    split_read.push_back(XrdCl::ChunkInfo(off, sz, (void*)ptr_data));
    off += sz;
    len -= sz;
    ptr_data += sz;
  }

  return split_read;
}


//------------------------------------------------------------------------------
// Split vector read request into LOCAL request for each of the data stripes
//------------------------------------------------------------------------------
std::vector<XrdCl::ChunkList>
RaidMetaLayout::SplitReadV(XrdCl::ChunkList& chunkList, uint32_t sizeHdr)
{
  std::vector<XrdCl::ChunkList> stripe_readv; ///< readV request per stripe files
  stripe_readv.reserve(mNbDataFiles);
  
  for (unsigned int i = 0; i < mNbDataFiles; ++i)
    stripe_readv.push_back(XrdCl::ChunkList());
  
  // Split any pieces spanning more than one chunk
  for (auto chunk = chunkList.begin(); chunk != chunkList.end(); ++chunk)
  {
    std::vector<XrdCl::ChunkInfo> split_read = SplitRead(chunk->offset,
                                                         chunk->length,
                                                         static_cast<char*>(chunk->buffer));
    
    // Split each readV request to the corresponding stripe file from which we
    // need to read it, adjusting the relative offset inside the stripe file
    for (auto iter = split_read.begin(); iter != split_read.end(); ++iter)
    {
      auto pos = GetLocalPos(iter->offset);
      iter->offset = pos.second + sizeHdr;
      stripe_readv[pos.first].push_back(*iter);
    }    
  } 

  return stripe_readv;  
}


EOSFSTNAMESPACE_END<|MERGE_RESOLUTION|>--- conflicted
+++ resolved
@@ -321,12 +321,8 @@
 
        if (ret == SFS_ERROR)
        {
-<<<<<<< HEAD
-         eos_warning("failed to open remote stripes", stripe_urls[i].c_str());
-=======
          eos_warning("warning=failed to open remote stripes", stripe_urls[i].c_str());
-	 mLastErrMsg = file->GetLastErrMsg();
->>>>>>> 4039939c
+         mLastErrMsg = file->GetLastErrMsg();
          delete file;
          file = NULL;
        }
@@ -474,12 +470,8 @@
 
        if (ret == SFS_ERROR)
        {
-<<<<<<< HEAD
-         eos_err("failed to create remote stripes %s", stripe_urls[i].c_str());
-=======
          eos_err("error=failed to create remote stripes %s", stripe_urls[i].c_str());
-	 mLastErrMsg = file->GetLastErrMsg();
->>>>>>> 4039939c
+         mLastErrMsg = file->GetLastErrMsg();
          delete file;
          file = NULL;
        }
@@ -1678,12 +1670,8 @@
        {
          if (mStripe[i]->Close(mTimeout))
          {
-<<<<<<< HEAD
-           eos_err("failed to close remote file %i", i);
-=======
            eos_err("error=failed to close remote file %i", i);
-	   mLastErrMsg = mStripeFiles[i]->GetLastErrMsg();
->>>>>>> 4039939c
+           mLastErrMsg = mStripe[i]->GetLastErrMsg();
            rc = SFS_ERROR;
          }
        }
@@ -1699,12 +1687,8 @@
    {
      if (mStripe[0]->Close(mTimeout))
      {
-<<<<<<< HEAD
        eos_err("failed to close local file");
-=======
-       eos_err("error=failed to close local file");
-       mLastErrMsg = mStripeFiles[0]->GetLastErrMsg();
->>>>>>> 4039939c
+       mLastErrMsg = mStripe[0]->GetLastErrMsg();
        rc = SFS_ERROR;
      }
    }
