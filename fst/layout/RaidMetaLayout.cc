--- conflicted
+++ resolved
@@ -120,7 +120,6 @@
                       const char* opaque)
 
 {
-<<<<<<< HEAD
   //............................................................................
   // Do some minimal checkups
   //............................................................................
@@ -439,327 +438,6 @@
   eos_debug("Finished open with size: %lli.", (long long int) mFileSize);
   mIsOpen = true;
   return SFS_OK;
-=======
- //............................................................................
- // Do some minimal checkups
- //............................................................................
- if (mNbTotalFiles < 2)
- {
-   eos_err("error=failed open layout - stripe size at least 2");
-   return SFS_ERROR;
- }
-
- if (mStripeWidth < 64)
- {
-   eos_err("error=failed open layout - stripe width at least 64");
-   return SFS_ERROR;
- }
-
- //............................................................................
- // Get the index of the current stripe
- //............................................................................
- const char* index = mOfsFile->openOpaque->Get("mgm.replicaindex");
-
- if (index)
- {
-   mPhysicalStripeIndex = atoi(index);
-
-   if ((mPhysicalStripeIndex < 0) ||
-       (mPhysicalStripeIndex > eos::common::LayoutId::kSixteenStripe))
-   {
-     eos_err("error=illegal stripe index %d", mPhysicalStripeIndex);
-     errno = EINVAL;
-     return SFS_ERROR;
-   }
- }
-
- //............................................................................
- // Get the index of the head stripe
- //............................................................................
- const char* head = mOfsFile->openOpaque->Get("mgm.replicahead");
-
- if (head)
- {
-   mStripeHead = atoi(head);
-
-   if ((mStripeHead < 0) ||
-       (mStripeHead > eos::common::LayoutId::kSixteenStripe))
-   {
-     eos_err("error=illegal stripe head %d", mStripeHead);
-     errno = EINVAL;
-     return SFS_ERROR;
-   }
- }
- else
- {
-   eos_err("error=stripe head missing");
-   errno = EINVAL;
-   return SFS_ERROR;
- }
-
- //.........................................................................
- // Add opaque information to enable readahead
- //.........................................................................
- XrdOucString enhanced_opaque = opaque;
- enhanced_opaque += "&fst.readahead=true";
- enhanced_opaque += "&fst.blocksize=";
- enhanced_opaque += static_cast<int> (mStripeWidth);
-
- //..........................................................................
- // Do open on local stripe - force it in RDWR mode if store recovery enabled
- //..........................................................................
- mLocalPath = path;
- FileIo* file = FileIoPlugin::GetIoObject(eos::common::LayoutId::kLocal,
-                                          mOfsFile, mSecEntity);
-
- //............................................................................
- // When recovery enabled we open the files in RDWR mode
- //............................................................................
- if (mStoreRecovery)
- {
-   flags = SFS_O_RDWR;
-   mIsRw=true;
- }
- else if (flags & (SFS_O_RDWR | SFS_O_TRUNC | SFS_O_WRONLY))
- {
-   mStoreRecovery = true;
-   mIsRw=true;
-   flags |= (SFS_O_RDWR | SFS_O_TRUNC);
- }
-
- eos_debug("open_mode=%x truncate=%d", flags, ((mStoreRecovery && (mPhysicalStripeIndex == mStripeHead) )?1:0));
- 
- // the local stripe is expected to be reconstructed in a recovery on the gateway server, since it might exist it is truncated
- if (file && file->Open(path, flags | ((mStoreRecovery && (mPhysicalStripeIndex == mStripeHead) )?SFS_O_TRUNC:0), mode, enhanced_opaque.c_str(), mTimeout) )
- {
-   if (file->Open(path, flags | SFS_O_CREAT, mode, enhanced_opaque.c_str() , mTimeout ) )
-   {
-     eos_err("error=failed to open local ", path.c_str());
-     errno = EIO;
-     mLastErrMsg = file->GetLastErrMsg();
-     delete file;
-     file = 0;
-     return SFS_ERROR;
-   }
- }
-   
- //........................................................................
- // Local stripe is always on the first position
- //........................................................................
- if (!mStripeFiles.empty())
- {
-   eos_err("error=vector of stripe files is not empty ");
-   errno = EIO;
-   return SFS_ERROR;
- }
-
- mStripeFiles.push_back(file);
- mHdrInfo.push_back(new HeaderCRC(mSizeHeader, mStripeWidth));
-
- // Read header information for the local file
- HeaderCRC* hd = mHdrInfo.back();
- file = mStripeFiles.back();
-
- if (file && !hd->ReadFromFile(file, mTimeout))
-   eos_warning("reading header failed for local stripe - will try to recover");
- 
- //............................................................................
- // Operations done only by the entry server
- //............................................................................
- if (mPhysicalStripeIndex == mStripeHead)
- {
-   int nmissing = 0;
-   std::vector<std::string> stripe_urls;
-   mIsEntryServer = true;
-
-   //...........................................................................
-   // Allocate memory for blocks - used only by the entry server
-   //...........................................................................
-   for (unsigned int i = 0; i < mNbTotalBlocks; i++)
-   {
-     mDataBlocks.push_back(new char[mStripeWidth]);
-   }
-   
-   //............................................................................
-   // Assign stripe urls and check minimal requirements
-   //............................................................................
-   for (unsigned int i = 0; i < mNbTotalFiles; i++)
-   {
-     XrdOucString stripetag = "mgm.url";
-     stripetag += static_cast<int> (i);
-     const char* stripe = mOfsFile->capOpaque->Get(stripetag.c_str());
-
-     if ((mOfsFile->isRW && (!stripe)) ||
-         ((nmissing > 0) && (!stripe)))
-     {
-       eos_err("error=failed to open stripe - missing url for %s", stripetag.c_str());
-       errno = EINVAL;
-       return SFS_ERROR;
-     }
-
-     if (!stripe)
-     {
-       nmissing++;
-       stripe_urls.push_back("");
-     }
-     else
-     {
-       stripe_urls.push_back(stripe);
-     }
-   }
-
-   if (nmissing)
-   {
-     eos_err("error=failed to open RaidMetaLayout - stripes are missing");
-     errno = EREMOTEIO;
-     return SFS_ERROR;
-   }
-
-   //..........................................................................
-   // Open remote stripes
-   //..........................................................................
-   for (unsigned int i = 0; i < stripe_urls.size(); i++)
-   {
-     if (i != (unsigned int) mPhysicalStripeIndex)
-     {
-       eos_info("Open remote stipe i=%i ", i);
-       int envlen;
-       const char* val;
-       XrdOucString remoteOpenOpaque = mOfsFile->openOpaque->Env(envlen);
-       XrdOucString remoteOpenPath = mOfsFile->openOpaque->Get("mgm.path");
-       stripe_urls[i] += remoteOpenPath.c_str();
-       stripe_urls[i] += "?";
-
-       //.......................................................................
-       // Create the opaque information for the next stripe file
-       //.......................................................................
-       if ((val = mOfsFile->openOpaque->Get("mgm.replicaindex")))
-       {
-         XrdOucString oldindex = "mgm.replicaindex=";
-         XrdOucString newindex = "mgm.replicaindex=";
-         oldindex += val;
-         newindex += static_cast<int> (i);
-         remoteOpenOpaque.replace(oldindex.c_str(), newindex.c_str());
-       }
-       else
-       {
-         remoteOpenOpaque += "&mgm.replicaindex=";
-         remoteOpenOpaque += static_cast<int> (i);
-       }
-       
-       //       if (mStoreRecovery)
-       //	 remoteOpenOpaque += "&fst.store=1";
-
-       stripe_urls[i] += remoteOpenOpaque.c_str();
-       int ret = -1;
-       FileIo* file = FileIoPlugin::GetIoObject(eos::common::LayoutId::kXrdCl,
-                                                mOfsFile, mSecEntity);
-
-       //.......................................................................
-       // Set the correct open flags for the stripe
-       //.......................................................................
-       if (mStoreRecovery || (flags & (SFS_O_RDWR | SFS_O_TRUNC | SFS_O_WRONLY)))
-       {
-         mIsRw = true;
-         eos_debug( "Write case with flags:%x.", flags);
-       }
-       else
-       {
-         mode = 0;
-         eos_debug("Read case with flags=%x.", flags);
-       }
-
-
-       //........................................................................
-       // Doing the actual open
-       //........................................................................
-       ret = file->Open(stripe_urls[i], flags, mode, enhanced_opaque.c_str(), mTimeout);
-
-       if (ret == SFS_ERROR)
-       {
-         eos_warning("warning=failed to open remote stripes", stripe_urls[i].c_str());
-	 mLastErrMsg = file->GetLastErrMsg();
-         delete file;
-         file = NULL;
-       }
-       else
-       {
-         mLastUrl = file->GetLastUrl();
-       }
-
-       mStripeFiles.push_back(file);
-       mHdrInfo.push_back(new HeaderCRC(mSizeHeader, mStripeWidth));
-
-       //......................................................................
-       // Read header information for remote files
-       //......................................................................
-       hd = mHdrInfo.back();
-       file = mStripeFiles.back();
-       
-       if (file && !hd->ReadFromFile(file, mTimeout))
-       {
-         eos_warning("reading header failed for remote stripe phyid=%i",
-                     mStripeFiles.size() - 1);
-       }
-     }
-   }
-
-   //..........................................................................
-   // Consistency checks
-   //..........................................................................
-   if (mStripeFiles.size() != mNbTotalFiles)
-   {
-     eos_err("error=number of files opened is different from the one expected");
-     errno = EIO;
-     return SFS_ERROR;
-   }
-
-   //..........................................................................
-   // Only the head node does the validation of the headers
-   //..........................................................................
-   if (!ValidateHeader())
-   {
-     eos_err("error=headers invalid - can not continue");
-     errno = EIO;
-     return SFS_ERROR;
-   }
- }
-
- //............................................................................
- // Get file size based on the data stored in the local stripe header
- //............................................................................
- mFileSize = -1;
-
- if (mHdrInfo[0]->IsValid())
- {
-   mFileSize = mHdrInfo[0]->GetSizeFile();
- }
- else
- {
-   //........................................................................
-   // For the entry server we just need to reread the header as it was
-   // recovered in the above ValidateHeader method. For the rest of the
-   // stripes it doesn't matter if they have or not the correct file size -
-   // anyway we can not recover here :D
-   //........................................................................
-   if (mIsEntryServer)
-   {
-     if (mHdrInfo[0]->IsValid())
-     {
-       mFileSize = mHdrInfo[0]->GetSizeFile();
-     }
-     else
-     {
-       eos_err("error=the head node can not compute the file size");
-       return SFS_ERROR;
-     }
-   }
- }
-
- eos_debug("Finished open with size: %lli.", (long long int) mFileSize);
- mIsOpen = true;
- return SFS_OK;
->>>>>>> 788782f8
 }
 
 
@@ -774,7 +452,6 @@
                          const char* opaque)
 
 {
-<<<<<<< HEAD
   std::vector<std::string> stripe_urls = stripeUrls;
 
   //.............................................................................
@@ -903,137 +580,6 @@
   mIsOpen = true;
   mIsEntryServer = true;
   return SFS_OK;
-=======
- std::vector<std::string> stripe_urls = stripeUrls;
-
- //.............................................................................
- // Do some minimal checkups
- //.............................................................................
- if (mNbTotalFiles < 2)
- {
-   eos_err("error=failed open layout - stripe size at least 2");
-   return SFS_ERROR;
- }
-
- if (mStripeWidth < 64)
- {
-   eos_err("error=failed open layout - stripe width at least 64");
-   return SFS_ERROR;
- }
-
- //.............................................................................
- // Allocate memory for blocks - done only once
- //.............................................................................
- for (unsigned int i = 0; i < mNbTotalBlocks; i++)
- {
-   mDataBlocks.push_back(new char[mStripeWidth]);
- }
-  
- //.............................................................................
- // Set the correct open flags for the stripe
- //.............................................................................
- if (mStoreRecovery ||
-     (flags & (SFS_O_CREAT | SFS_O_WRONLY | SFS_O_RDWR | SFS_O_TRUNC)))
- {
-   mIsRw = true;
-   mStoreRecovery = true;
-   eos_debug( "Write case." );
- }
- else
- {
-   mode = 0;
-   eos_debug("Read case.");
- }
-
- //..........................................................................
- // Open stripes
- //..........................................................................
- for (unsigned int i = 0; i < stripe_urls.size(); i++)
- {
-   int ret = -1;
-   FileIo* file = FileIoPlugin::GetIoObject(eos::common::LayoutId::kXrdCl);
-   XrdOucString openOpaque = opaque;
-   openOpaque += "&mgm.replicaindex=";
-   openOpaque += static_cast<int> (i);
-   openOpaque += "&fst.readahead=true";
-   openOpaque += "&fst.blocksize=";
-   openOpaque += static_cast<int> (mStripeWidth);
-
-   ret = file->Open(stripe_urls[i], flags, mode, openOpaque.c_str());
-      
-   if (ret == SFS_ERROR)
-   {
-     eos_err("error=failed to open remote stripes", stripe_urls[i].c_str());
-
-     // If flag is SFS_RDWR then we can try to create the file
-     if (flags & SFS_O_RDWR)
-     {
-       XrdSfsFileOpenMode tmp_flags = flags | SFS_O_CREAT;
-       mode_t tmp_mode = mode | SFS_O_CREAT;
-       ret = file->Open(stripe_urls[i], tmp_flags, tmp_mode, openOpaque.c_str());
-
-       if (ret == SFS_ERROR)
-       {
-         eos_err("error=failed to create remote stripes %s", stripe_urls[i].c_str());
-	 mLastErrMsg = file->GetLastErrMsg();
-         delete file;
-         file = NULL;
-       }
-     }
-     else
-     {
-       mLastErrMsg = file->GetLastErrMsg();
-       delete file;
-       file = NULL;
-     }
-   }
-   else
-   {
-     mLastUrl = file->GetLastUrl();
-   }
-
-   mStripeFiles.push_back(file);
-   mHdrInfo.push_back(new HeaderCRC(mSizeHeader, mStripeWidth));
-
-   //......................................................................
-   // Read header information for remote files
-   //......................................................................
-   HeaderCRC* hd = mHdrInfo.back();
-   file = mStripeFiles.back();
-
-   if (file && !hd->ReadFromFile(file, mTimeout))
-     eos_err("RAIN header invalid");
- }
-
- //..........................................................................
- // For PIO if header invalid then we abort
- //..........................................................................
- if (!ValidateHeader())
- {
-   eos_err("error=headers invalid - can not continue");
-   return SFS_ERROR;
- }
-
- //............................................................................
- // Get the size of the file
- //............................................................................
- mFileSize = -1;
-
- for (unsigned int i = 0; i < mHdrInfo.size(); i++)
- {
-   if (mHdrInfo[i]->IsValid())
-   {
-     mFileSize = mHdrInfo[i]->GetSizeFile();
-     break;
-   }
- }
-
- eos_debug("Finished open with size: %lli.", (long long int) mFileSize);
- mIsPio = true;
- mIsOpen = true;
- mIsEntryServer = true;
- return SFS_OK;
->>>>>>> 788782f8
 }
 
 
@@ -2093,7 +1639,6 @@
         eos_debug("num_blocks=%li, size_last_block=%llu", num_blocks,
                   (long long int) size_last_block);
 
-<<<<<<< HEAD
         if (size_last_block == 0)
         {
           num_blocks++;
@@ -2185,100 +1730,6 @@
 
   mIsOpen = false;
   return rc;
-=======
-       if (size_last_block == 0)
-       {
-         num_blocks++;
-       }
-
-       for (unsigned int i = 0; i < mHdrInfo.size(); i++)
-       {
-         if (num_blocks != mHdrInfo[i]->GetNoBlocks())
-         {
-           mHdrInfo[i]->SetNoBlocks(num_blocks);
-           mUpdateHeader = true;
-         }
-
-         if (size_last_block != mHdrInfo[i]->GetSizeLastBlock())
-         {
-           mHdrInfo[i]->SetSizeLastBlock(size_last_block);
-           mUpdateHeader = true;
-         }
-       }
-
-       COMMONTIMING("updateheader", &ct);
-
-       if (mUpdateHeader)
-       {
-         for (unsigned int i = 0; i < mStripeFiles.size(); i++)
-         {
-           mHdrInfo[i]->SetIdStripe(mapPL[i]);
-
-           if (mStripeFiles[i])
-           {
-             if (!mHdrInfo[i]->WriteToFile(mStripeFiles[i], mTimeout))
-             {
-               eos_err("error=write header to file failed for stripe:%i", i);
-               rc =  SFS_ERROR;
-             }
-           }
-           else
-           {
-             eos_warning("warning=could not write header info to NULL file.");
-           }
-         }
-
-         mUpdateHeader = false;
-       }
-     }
-
-     //........................................................................
-     // Close remote files
-     //........................................................................
-     for (unsigned int i = 1; i < mStripeFiles.size(); i++)
-     {
-       if (mStripeFiles[i])
-       {
-         if (mStripeFiles[i]->Close(mTimeout))
-         {
-           eos_err("error=failed to close remote file %i", i);
-	   mLastErrMsg = mStripeFiles[i]->GetLastErrMsg();
-           rc = SFS_ERROR;
-         }
-       }
-       else
-       {
-         eos_warning("error=remote stripe could not be closed as the file is NULL");
-       }
-     }
-   }
-
-   //..........................................................................
-   // Close local file
-   //..........................................................................
-   if (mStripeFiles[0])
-   {
-     if (mStripeFiles[0]->Close(mTimeout))
-     {
-       eos_err("error=failed to close local file");
-       mLastErrMsg = mStripeFiles[0]->GetLastErrMsg();
-       rc = SFS_ERROR;
-     }
-   }
-   else
-   {
-     eos_warning("warning=local stripe could not be closed as the file is NULL");     
-   }
- }
- else
- {
-   eos_err("error=file is not opened");
-   rc = SFS_ERROR;
- }
-
- mIsOpen = false;
- return rc;
->>>>>>> 788782f8
 }
 
 
