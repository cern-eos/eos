--- conflicted
+++ resolved
@@ -171,12 +171,7 @@
 # Rotation interval for compressed reports in seconds (default 86400 = 1 day)
 #EOS_ZSTD_REPORTS_ROTATION=86400
 # ZSTD compression level for reports (1..19), default 1
-<<<<<<< HEAD
-# Note: variable name is EOS_ZSTD_REPORTS_LEVE as requested
-#EOS_ZSTD_REPORTS_LEVE=1
-=======
 #EOS_ZSTD_REPORTS_LEVEL=1
->>>>>>> 7da021c9
 
 #-------------------------------------------------------------------------------
 # FST Configuration
