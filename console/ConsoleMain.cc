--- conflicted
+++ resolved
@@ -31,70 +31,6 @@
 #include "XrdSys/XrdSysLogger.hh"
 #include "fst/FmdClient.hh"
 #include <setjmp.h>
-<<<<<<< HEAD
-=======
-/*----------------------------------------------------------------------------*/
-
-// ----------------------------------------------------------------------------
-// - Implemented Commands                                                     -
-// ----------------------------------------------------------------------------
-extern int com_access (char*);
-extern int com_archive (char*);
-extern int com_attr (char*);
-extern int com_backup (char*);
-extern int com_cd (char*);
-extern int com_chmod (char*);
-extern int com_chown (char*);
-extern int com_clear (char*);
-extern int com_config (char*);
-extern int com_console (char*);
-extern int com_cp (char*);
-extern int com_debug (char*);
-extern int com_dropbox (char*);
-extern int com_file (char*);
-extern int com_fileinfo (char*);
-extern int com_find (char*);
-extern int com_fs (char*);
-extern int com_fsck (char*);
-extern int com_fuse (char*);
-extern int com_fusex (char*);
-extern int com_group (char*);
-extern int com_help (char *);
-extern int com_info (char *);
-extern int com_io (char *);
-extern int com_json (char *);
-extern int com_license (char*);
-extern int com_ln (char*);
-extern int com_ls (char*);
-extern int com_map (char*);
-extern int com_member (char*);
-extern int com_mkdir (char*);
-extern int com_motd (char*);
-extern int com_mv (char*);
-extern int com_node (char*);
-extern int com_ns (char*);
-extern int com_pwd (char*);
-extern int com_quit (char *);
-extern int com_quota (char*);
-extern int com_reconnect (char*);
-extern int com_recycle (char*);
-extern int com_rm (char*);
-extern int com_rmdir (char*);
-extern int com_role (char*);
-extern int com_rtlog (char*);
-extern int com_silent (char*);
-extern int com_space (char*);
-extern int com_stat (char*);
-extern int com_test (char*);
-extern int com_timing (char*);
-extern int com_transfer (char*);
-extern int com_touch (char*);
-extern int com_version (char*);
-extern int com_vid (char*);
-extern int com_vst (char*);
-extern int com_whoami (char*);
-extern int com_who (char*);
->>>>>>> b909b4a4
 
 #ifdef __APPLE__
 #define ENONET 64
@@ -123,6 +59,7 @@
 extern int com_fs(char*);
 extern int com_fsck(char*);
 extern int com_fuse(char*);
+extern int com_fusex(char*);
 extern int com_geosched(char*);
 extern int com_group(char*);
 extern int com_health(char*);
@@ -295,11 +232,8 @@
   { (char*) "fs", com_fs, (char*) "File System configuration"},
   { (char*) "fsck", com_fsck, (char*) "File System Consistency Checking"},
   { (char*) "fuse", com_fuse, (char*) "Fuse Mounting"},
-<<<<<<< HEAD
+  { (char*) "fusex", com_fusex, (char*) "Fuse(x) Administration"},
   { (char*) "geosched", com_geosched, (char*) "Geoscheduler Interface"},
-=======
-  { (char*) "fusex", com_fusex, (char*) "Fuse(x) Administration"},
->>>>>>> b909b4a4
   { (char*) "group", com_group, (char*) "Group configuration"},
   { (char*) "health", com_health, (char*) "Health information about system"},
   { (char*) "help", com_help, (char*) "Display this text"},
