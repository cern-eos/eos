--- conflicted
+++ resolved
@@ -190,12 +190,8 @@
   allargs += arg1;
   allargs += " ";
   if ((allargs.find(" help ") != STR_NPOS) ||
-<<<<<<< HEAD
-      (allargs.find(" \"help\" ") != STR_NPOS) ||
-=======
       (allargs.find("\"-h\"") != STR_NPOS) ||
       (allargs.find("\"--help\"") != STR_NPOS) ||
->>>>>>> 41942ac8
       (allargs.find(" -h ") != STR_NPOS) ||
       (allargs.find(" \"-h\" ") != STR_NPOS) ||
       (allargs.find(" --help ") != STR_NPOS) ||
