--- conflicted
+++ resolved
@@ -39,8 +39,6 @@
 #-------------------------------------------------------------------------------
 add_library(
   EosConsoleCommands-Objects OBJECT
-
-<<<<<<< HEAD
   ConsoleMain.cc  ConsoleMain.hh
   ConsolePipe.cc  ConsolePipe.hh
   RegexUtil.cc RegexUtil.hh
@@ -67,6 +65,7 @@
   commands/com_fs.cc
   commands/com_fsck.cc
   commands/com_fuse.cc
+  commands/com_fusex.cc
   commands/com_geosched.cc
   commands/com_group.cc
   commands/com_health.cc
@@ -106,74 +105,6 @@
   commands/com_vst.cc
   commands/com_whoami.cc
   commands/com_who.cc)
-=======
-add_executable( eos
-		ConsoleMain.cc
-		ConsoleMain.hh	
-		ConsolePipe.cc
-		ConsolePipe.hh
-		../fst/FmdClient.cc
-		../fst/checksum/CheckSum.cc
-		../fst/checksum/Adler.cc
-		../fst/checksum/crc32c.cc
-		../fst/checksum/crc32ctables.cc
-		commands/com_access.cc
-		commands/com_archive.cc
-	        commands/com_attr.cc
-		commands/com_backup.cc
-		commands/com_cd.cc
-		commands/com_chmod.cc 
-		commands/com_chown.cc 
-		commands/com_clear.cc         
-		commands/com_config.cc 
-		commands/com_console.cc 
-		commands/com_cp.cc 
-		commands/com_debug.cc 
-		commands/com_dropbox.cc 
-		commands/com_file.cc 
-		commands/com_find.cc 
-		commands/com_fs.cc 
-		commands/com_fsck.cc
-		commands/com_fuse.cc
-		commands/com_fusex.cc
-		commands/com_group.cc
-		commands/com_info.cc
-		commands/com_io.cc
-		commands/com_json.cc
-		commands/com_license.cc 
-		commands/com_ln.cc 
-		commands/com_ls.cc 
-		commands/com_map.cc 
-		commands/com_member.cc 
-		commands/com_mkdir.cc 
-		commands/com_motd.cc 
-		commands/com_mv.cc 
-		commands/com_node.cc
-		commands/com_ns.cc    
-		commands/com_print.cc 
-		commands/com_pwd.cc 
-		commands/com_quit.cc 
-		commands/com_quota.cc 
-		commands/com_reconnect.cc 
-		commands/com_recycle.cc
-		commands/com_rm.cc 
-		commands/com_rmdir.cc 
-		commands/com_role.cc 
-		commands/com_rtlog.cc 
-		commands/com_silent.cc 
-		commands/com_space.cc
-		commands/com_stat.cc
-		commands/com_test.cc 
-		commands/com_timing.cc
-		commands/com_touch.cc 
-		commands/com_transfer.cc 
-		commands/com_version.cc 
-		commands/com_vid.cc 
-		commands/com_vst.cc 
-		commands/com_whoami.cc   
-		commands/com_who.cc 
-)
->>>>>>> b909b4a4
 
 target_compile_definitions(
   EosConsoleCommands-Objects PUBLIC
