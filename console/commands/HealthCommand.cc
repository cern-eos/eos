//------------------------------------------------------------------------------
//! @file HealthCommand.cc
//! @author Stefan Isidorovic <stefan.isidorovic@comtrade.com>
//------------------------------------------------------------------------------

/************************************************************************
 * EOS - the CERN Disk Storage System                                   *
 * Copyright (C) 2016 CERN/Switzerland                                  *
 *                                                                      *
 * This program is free software: you can redistribute it and/or modify *
 * it under the terms of the GNU General Public License as published by *
 * the Free Software Foundation, either version 3 of the License, or    *
 * (at your option) any later version.                                  *
 *                                                                      *
 * This program is distributed in the hope that it will be useful,      *
 * but WITHOUT ANY WARRANTY; without even the implied warranty of       *
 * MERCHANTABILITY or FITNESS FOR A PARTICULAR PURPOSE.  See the        *
 * GNU General Public License for more details.                         *
 *                                                                      *
 * You should have received a copy of the GNU General Public License    *
 * along with this program.  If not, see <http://www.gnu.org/licenses/>.*
 ************************************************************************/

#include "HealthCommand.hh"
#include "console/ConsoleMain.hh"
#include "console/commands/helpers/NodeHelper.hh"
#include "console/commands/helpers/FsHelper.hh"
#include "common/StringTokenizer.hh"
#include "common/StringUtils.hh"
#include "common/Statistics.hh"
#include <algorithm>

std::string HealthCommand::GetValueWrapper::GetValue(const std::string& key)
{
  try {
    RegexUtil reg;
    reg.SetRegex(key + "=[%a-zA-Z0-9/.:-]*");
    reg.SetOrigin(m_token);
    reg.initTokenizerMode();
    std::string temp = reg.Match();
    auto pos = temp.find('=');

    if (pos == std::string::npos) {
      return std::string("");
    }

    return std::string(temp.begin() + pos + 1, temp.end());
  } catch (std::string& e) {
    m_error_message = e;
    throw std::string(" REGEX_ERROR: " + e);
  }
}

void FSInfo::ReadFromString(const std::string& input)
{
  size_t pos = 0,  last = 0;
  std::string value;

  if ((pos = input.find(' ',  last)) != std::string::npos) {
    host = input.substr(last, pos);
    last = ++pos;
  }

  if ((pos = input.find(' ',  last)) != std::string::npos) {
    port = std::stoi(input.substr(last, pos));
    last = ++pos;
  }

  if ((pos = input.find(' ',  last)) != std::string::npos) {
    id = std::stoi(input.substr(last, pos));
    last = ++pos;
  }

  if ((pos = input.find(' ',  last)) != std::string::npos) {
    active = input.substr(last, pos - last);
    last = ++pos;
  }

  if ((pos = input.find(' ',  last)) != std::string::npos) {
    path = input.substr(last, pos - last);
    last = ++pos;
  }

  if ((pos = input.find(' ',  last)) != std::string::npos) {
    headroom = std::strtoull(input.substr(last, pos).c_str(),  nullptr, 10);
    last = ++pos;
  }

  if ((pos = input.find(' ',  last)) != std::string::npos) {
    free_bytes = std::strtoull(input.substr(last, pos).c_str(),  nullptr, 10);
    last = ++pos;
  }

  if ((pos = input.find(' ',  last)) != std::string::npos) {
    used_bytes = std::strtoull(input.substr(last, pos).c_str(),  nullptr, 10);
    last = ++pos;
  }

  if ((pos = input.find(' ',  last)) != std::string::npos) {
    capacity = std::strtoull(input.substr(last, pos).c_str(),  nullptr, 10);
    last = ++pos;
  }
}

bool FSInfo::operator==(const FSInfo& other)
{
  return host == other.host && port == other.port &&
         id == other.id && active == other.active &&
         path == other.path && free_bytes == other.free_bytes &&
         capacity == other.capacity && headroom == other.headroom;
}


HealthCommand::HealthCommand(const char* comm)
  : m_comm(const_cast<char*>(comm)),
    m_monitoring(false),
    m_all(false),
    m_section(""),
    m_dont_color(!isatty(STDOUT_FILENO) || !isatty(STDERR_FILENO))
{
}

void HealthCommand::DeadNodesCheck(NodeHelper& node_cmd)
{
<<<<<<< HEAD
  NodeHelper node_cmd(gGlobalOpts);
  node_cmd.ParseCommand("ls -m");

  if (node_cmd.ExecuteWithoutPrint()) {
    throw std::string("NodeHelper: " + node_cmd.GetError());
  }

=======
>>>>>>> eb8650d9
  std::string ret = node_cmd.GetResult();
  std::string line;
  std::istringstream splitter(ret);
  std::string format_s = !m_monitoring ? "s" : "os";
  std::string format_ss = !m_monitoring ? "-s" : "os";
  eos::mgm::TableFormatterBase table(m_dont_color);

  if (!m_monitoring) {
    table.SetHeader({
      std::make_tuple("hostport", 32, format_ss),
      std::make_tuple("status", 8, format_s)
    });
  } else {
    table.SetHeader({
      std::make_tuple("type", 0, format_ss),
      std::make_tuple("hostport", 0, format_ss),
      std::make_tuple("status", 0, format_s)
    });
  }

  while (std::getline(splitter, line, '\n')) {
    GetValueWrapper extractor(line);
    std::string hostport = extractor.GetValue("hostport");
    std::string status = extractor.GetValue("status");
    bool trigger = status != "online";

    if (trigger || m_all) {
      TableData table_data;
      table_data.emplace_back();

      if (m_monitoring) {
        table_data.back().emplace_back("DeadNodesCheck", format_ss);
      }

      table_data.back().emplace_back(hostport, format_s);
      table_data.back().emplace_back(status, format_s);
      table.AddRows(table_data);
    }
  }

  m_output << table.GenerateTable(HEADER).c_str();
}


void HealthCommand::BlackHoleCheck(NodeHelper& node_cmd)
{
  std::string ret = node_cmd.GetResult();
  std::string line;
  std::istringstream splitter(ret);
  
  std::map<std::string, float> files_ropen;
  std::map<std::string, float> files_wopen;
  std::multiset<float> ropen_set;
  std::multiset<float> wopen_set;
  
  double ropen_avg;
  double wopen_avg;

  double ropen_sig;
  double wopen_sig;
    
  while (std::getline(splitter, line, '\n')) {
    GetValueWrapper extractor(line);
    std::string hostport = extractor.GetValue("hostport");
    std::string status = extractor.GetValue("status");
    std::string str_temp;
    str_temp = extractor.GetValue("nofs");
    float norm = std::stoi(str_temp.empty() ? "0" : str_temp);
    str_temp = extractor.GetValue("sum.stat.ropen");
    float ropen = std::stoi(str_temp.empty() ? "0" : str_temp);
    str_temp = extractor.GetValue("sum.stat.wopen");
    float wopen = std::stoi(str_temp.empty() ? "0" : str_temp);

    if (norm) {
      // renormalize these values for a default 24 disk node
      ropen = ropen / norm * 24;
      wopen = wopen / norm * 24;
    }

    bool trigger = status == "online";
    trigger = true;
    if (trigger) {
      fprintf(stderr,"inserting %s %.02f %.02f\n", hostport.c_str(), ropen, wopen);
      files_ropen[hostport] = ropen;
      files_wopen[hostport] = wopen;
      ropen_set.insert((float) ropen);
      wopen_set.insert((float) wopen);
    }
  }

  ropen_avg = eos::common::Statistics::avg(ropen_set);
  wopen_avg = eos::common::Statistics::avg(wopen_set);
  ropen_sig   = eos::common::Statistics::sig(ropen_set);
  wopen_sig   = eos::common::Statistics::sig(wopen_set);

  double warning_sigmas = 2;
  if (getenv("EOS_HEALTH_SIGMAS") ) {
    warning_sigmas = std::stoi(getenv("EOS_HEALTH_SIGMAS"));
  }

  std::string format_s = !m_monitoring ? "s" : "os";
  std::string format_ss = !m_monitoring ? "-s" : "os";
  std::string format_f = !m_monitoring ? "f" : "of";

  eos::mgm::TableFormatterBase table(!isatty(STDOUT_FILENO) ||
                                     !isatty(STDERR_FILENO));

  if (!m_monitoring) {
    table.SetHeader({
	std::make_tuple("hostport", 32, format_ss),
	std::make_tuple("warning", 32, format_ss),
	std::make_tuple("avg", 8, format_f),
	std::make_tuple("sig", 8, format_f),
	std::make_tuple("now", 8 ,format_f)
    });
  } else {
    table.SetHeader({
      std::make_tuple("type", 0, format_ss),
      std::make_tuple("hostport", 32, format_ss),
      std::make_tuple("warning", 32, format_ss),
      std::make_tuple("avg", 8, format_f),
      std::make_tuple("sig", 8, format_f),
      std::make_tuple("now", 8 ,format_f)
    });
  }


  for ( auto i:files_ropen ) {
    if ( (i.second - ropen_avg ) > (warning_sigmas*ropen_sig) ) {
      // warn about it
      TableData table_data;
      table_data.emplace_back();

      if (m_monitoring) {
        table_data.back().emplace_back("BlackHoleCheck", format_ss);
      }

      table_data.back().emplace_back(i.first, format_s);
      table_data.back().emplace_back("many read streams", format_s);
      table_data.back().emplace_back(ropen_avg, format_f);
      table_data.back().emplace_back(ropen_sig, format_f);
      table_data.back().emplace_back(i.second, format_f);
      table.AddRows(table_data);
    }
  }

  for ( auto i:files_wopen ) {
    if ( (i.second -wopen_avg ) > (warning_sigmas*wopen_sig) ) {
      // warn about it
      TableData table_data;
      table_data.emplace_back();

      if (m_monitoring) {
        table_data.back().emplace_back("BlackHoleCheck", format_ss);
      }

      table_data.back().emplace_back(i.first, format_s);
      table_data.back().emplace_back("many write streams", format_s);
      table_data.back().emplace_back(wopen_avg, format_f);
      table_data.back().emplace_back(wopen_sig, format_f);
      table_data.back().emplace_back(i.second, format_f);
      table.AddRows(table_data);
    }
  }
  m_output << table.GenerateTable(HEADER).c_str();
}


void HealthCommand::TooFullForDrainingCheck()
{
  std::vector<std::tuple<std::string, std::string,
      unsigned long long, unsigned long long, std::string>> data;
  std::string format_s = !m_monitoring ? "s" : "os";
  std::string format_ss = !m_monitoring ? "-s" : "os";
  std::string format_l = !m_monitoring ? "+l" : "ol";
  std::string unit = !m_monitoring ? "B" : "";
  eos::mgm::TableFormatterBase table(m_dont_color);

  if (!m_monitoring) {
    table.SetHeader({
      std::make_tuple("group", 12, format_ss),
      std::make_tuple("offline used", 12, format_l),
      std::make_tuple("online free", 12, format_l),
      std::make_tuple("status", 8, format_s)
    });
  } else {
    table.SetHeader({
      std::make_tuple("type", 0, format_ss),
      std::make_tuple("group", 0, format_ss),
      std::make_tuple("offline_used_space", 0, format_l),
      std::make_tuple("online_free_space", 0, format_l),
      std::make_tuple("status", 0, format_s)
    });
  }

  for (auto& group : m_group_data) {
    unsigned long long summed_free_space = 0;
    unsigned long long offline_used_space = 0;

    for (auto& fs : group.second) {
      if (fs.active != "online") {
        offline_used_space += fs.used_bytes;
      } else {
        summed_free_space += fs.free_bytes - fs.headroom;
      }
    }

    bool trigger = summed_free_space <= offline_used_space;
    std::string status = trigger ? "full" : "ok";

    if (trigger || m_all) {
      data.emplace_back(std::make_tuple("FullDrainCheck", group.first.c_str(),
                                        offline_used_space, summed_free_space, status));
    }
  }

  std::sort(data.begin(), data.end());

  for (auto it : data) {
    TableData table_data;
    table_data.emplace_back();

    if (m_monitoring) {
      table_data.back().emplace_back(std::get<0>(it), format_ss);
    }

    table_data.back().emplace_back(std::get<1>(it), format_ss);
    table_data.back().emplace_back(std::get<2>(it), format_l, unit);
    table_data.back().emplace_back(std::get<3>(it), format_l, unit);
    table_data.back().emplace_back(std::get<4>(it), format_s);
    table.AddRows(table_data);
  }

  m_output << table.GenerateTable(HEADER).c_str();
}

void HealthCommand::PlacementContentionCheck()
{
  std::vector<std::tuple<std::string, std::string, unsigned long long,
      unsigned long long, unsigned long long, std::string>> data;
  std::string format_s = !m_monitoring ? "s" : "os";
  std::string format_ss = !m_monitoring ? "-s" : "os";
  std::string format_l = !m_monitoring ? "l" : "ol";
  std::string unit = !m_monitoring ? "%" : "";
  eos::mgm::TableFormatterBase table(m_dont_color);

  if (!m_monitoring) {
    table.SetHeader({
      std::make_tuple("group", 12, format_ss),
      std::make_tuple("free fs", 8, format_l),
      std::make_tuple("full fs", 8, format_l),
      std::make_tuple("contention", 10, format_l),
      std::make_tuple("status", 8, format_s)
    });
  } else {
    table.SetHeader({
      std::make_tuple("type", 0, format_ss),
      std::make_tuple("group", 0, format_ss),
      std::make_tuple("free_fs", 0, format_l),
      std::make_tuple("full_fs", 0, format_l),
      std::make_tuple("contention", 10, format_l),
      std::make_tuple("status", 0, format_s)
    });
  }

  unsigned min = 100;
  unsigned avg = 0;
  unsigned max = 0;
  unsigned min_free_fs = 1024;
  std::string critical_group;

  for (auto& group : m_group_data) {
    unsigned int free_space_left = 0;

    for (auto& fs : group.second) {
      if (fs.free_bytes > uint64_t(2) * fs.headroom) {
        ++free_space_left;
      }
    }

    unsigned int full_fs = group.second.size() - free_space_left;
    unsigned contention = 100 - (free_space_left * 1. / group.second.size()) * 100;
    std::string status;
    bool trigger = true;

    if (group.second.size() < 4) {
      status = "warning: Less than 4 fs in group";
    } else if (free_space_left <= 2) {
      status = "full";
    } else {
      status = "fine";
      trigger = false;
    }

    if (trigger || m_all) {
      data.emplace_back(std::make_tuple("PlacementContentionCheck",
                                        group.first.c_str(), free_space_left, full_fs, contention, status));
    }

    min = (contention < min) ? contention : min;
    avg += contention;
    max = (contention > max) ? contention : max;

    if (free_space_left < min_free_fs) {
      min_free_fs = free_space_left;
      critical_group = group.first;
    }
  }

  std::sort(data.begin(), data.end());

  for (auto it : data) {
    TableData table_data;
    table_data.emplace_back();

    if (m_monitoring) {
      table_data.back().emplace_back(std::get<0>(it), format_ss);
    }

    table_data.back().emplace_back(std::get<1>(it), format_ss);
    table_data.back().emplace_back(std::get<2>(it), format_l);
    table_data.back().emplace_back(std::get<3>(it), format_l);
    table_data.back().emplace_back(std::get<4>(it), format_l, unit);
    table_data.back().emplace_back(std::get<5>(it), format_s);
    table.AddRows(table_data);
  }

  m_output << table.GenerateTable(HEADER).c_str();
  //! Summary
  avg = (m_group_data.empty() ? 0 : avg / m_group_data.size()) ;
  eos::mgm::TableFormatterBase table_summ(m_dont_color);

  if (!m_monitoring) {
    table_summ.SetHeader({
      std::make_tuple("min", 6, format_l),
      std::make_tuple("avg", 6, format_l),
      std::make_tuple("max", 6, format_l),
      std::make_tuple("min placement", 14, format_l),
      std::make_tuple("critical group", 15, format_s)
    });
  } else {
    table_summ.SetHeader({
      std::make_tuple("type", 0, format_ss),
      std::make_tuple("min", 0, format_l),
      std::make_tuple("avg", 0, format_l),
      std::make_tuple("max", 0, format_l),
      std::make_tuple("min_placement", 0, format_l),
      std::make_tuple("critical_group", 0, format_s)
    });
  }

  TableData table_data;
  table_data.emplace_back();

  if (m_monitoring) {
    table_data.back().emplace_back("Summary", format_ss);
  }

  table_data.back().emplace_back(min, format_l, unit);
  table_data.back().emplace_back(avg, format_l, unit);
  table_data.back().emplace_back(max, format_l, unit);
  table_data.back().emplace_back(min_free_fs, format_l);
  table_data.back().emplace_back(critical_group, format_s);
  table_summ.AddRows(table_data);
  m_output << table_summ.GenerateTable(HEADER).c_str();
}

void HealthCommand::GetGroupsInfo()
{
  FsHelper fs(gGlobalOpts);
  fs.ParseCommand("ls -m");

  if (fs.ExecuteWithoutPrint() != 0) {
    throw std::string("FsHelper: " + fs.GetError());
  }

  std::string ret = fs.GetResult();

  if (ret.empty()) {
    throw std::string("There is no FileSystems registered!");
  }

  std::string line;
  std::istringstream splitter(ret);

  while (std::getline(splitter, line, '\n')) {
    if (line.empty()) {
      continue;
    }

    GetValueWrapper extractor(line);
    std::string str_temp;
    std::string group = extractor.GetValue("schedgroup");
    FSInfo temp;
    temp.host       = extractor.GetValue("host");
    str_temp = extractor.GetValue("port");
    temp.port       = std::stoi(str_temp.empty() ? "0" : str_temp);
    temp.active     = extractor.GetValue("stat.active");
    str_temp = extractor.GetValue("id");
    temp.id         = std::stoi(str_temp.empty() ? "0" : str_temp);
    temp.path       = extractor.GetValue("path");
    str_temp = extractor.GetValue("headroom");
    temp.headroom   = std::stoul(str_temp.empty() ? "0" : str_temp);
    str_temp = extractor.GetValue("stat.statfs.freebytes");
    temp.free_bytes = std::stoul(str_temp.empty() ? "0" : str_temp);
    str_temp = extractor.GetValue("stat.statfs.usedbytes");
    temp.used_bytes = std::stoul(str_temp.empty() ? "0" : str_temp);
    str_temp = extractor.GetValue("stat.statfs.capacity");
    temp.capacity   = std::stoul(str_temp.empty() ? "0" : str_temp);

    if (m_group_data.find(group) == m_group_data.end()) {
      FSInfoVec temp_vec;
      temp_vec.push_back(temp);
      m_group_data[group] = temp_vec;
    } else {
      m_group_data[group].push_back(temp);
    }
  }
}

void HealthCommand::AllCheck()
{
  // ---------------------------------------------------
  // run node ls -m once
  // avoid to run commands several times
  NodeHelper node_cmd(gGlobalOpts);
  node_cmd.ParseCommand("ls -m");

  if (node_cmd.ExecuteWithoutPrint()) {
    throw std::string("MGMError: " + node_cmd.GetError());
  }
  // ---------------------------------------------------

  DeadNodesCheck(node_cmd);
  TooFullForDrainingCheck();
  PlacementContentionCheck();
  BlackHoleCheck(node_cmd);
}


void HealthCommand::PrintHelp()
{
  std::cerr << "Usage: eos health [OPTION] [SECTION]" << std::endl;
  std::cerr << std::endl;
  std::cerr << "Options available: " << std::endl;
  std::cerr << "  --help    Print help" << std::endl;
  std::cerr << "   -m       Turn on monitoring mode" << std::endl;
  std::cerr << "   -a       Display all information, not just critical" <<
            std::endl;
  std::cerr << std::endl;
  std::cerr << "Sections available: " << std::endl;
  std::cerr << "  all         Display all sections (default value)" << std::endl;
  std::cerr << "  nodes       Display only information about nodes" << std::endl;
  std::cerr << "  drain       Display drain health information" << std::endl;
  std::cerr << "  placement   Display placement contention health information" <<
            std::endl;
}

void HealthCommand::ParseCommand()
{
  std::string token;
  const char* temp;
  eos::common::StringTokenizer m_subtokenizer(m_comm);
  m_subtokenizer.GetLine();

  while ((temp = m_subtokenizer.GetToken()) != nullptr) {
    token = std::string(temp);
    eos::common::trim(token);

    if (token.empty()) {
      continue;
    }

    if (token == "all"   ||
        token == "nodes" ||
        token == "drain" ||
        token == "placement"
       ) {
      m_section = token;
      continue;
    }

    if (token == "-a") {
      m_all = true;
      continue;
    }

    if (token == "-m") {
      m_monitoring = true;
      continue;
    }

    if (token == "--help") {
      PrintHelp();
      m_section = "/";
      return;
    }

    throw std::string("Unrecognized token (" + token + ")!");
  }
}

void HealthCommand::Execute()
{
  ParseCommand();
  GetGroupsInfo();

  if (m_section == "nodes") {
    // ---------------------------------------------------
    // run node ls -m once
    // avoid to run commands several times
    NodeHelper node_cmd(gGlobalOpts);
    node_cmd.ParseCommand("ls -m");
    
    if (node_cmd.ExecuteWithoutPrint()) {
      throw std::string("MGMError: " + node_cmd.GetError());
    }
    // ---------------------------------------------------

    DeadNodesCheck(node_cmd);
    BlackHoleCheck(node_cmd);
  }

  if (m_section == "drain") {
    TooFullForDrainingCheck();
  }

  if (m_section == "placement") {
    PlacementContentionCheck();
  }

  if (m_section.empty() || m_section == "all") {
    AllCheck();
  }

  std::cout << m_output.str();
}

void HealthCommand::Execute(std::string& out)
{
  m_dont_color = false; // Color text for EOS-wnc reply

  ParseCommand();
  GetGroupsInfo();

  if (m_section.empty() || m_section == "all") {
    AllCheck();
  }
  else if (m_section == "nodes") {
    DeadNodesCheck();
  }
  else if (m_section == "drain") {
    TooFullForDrainingCheck();
  }
  else if (m_section == "placement") {
    PlacementContentionCheck();
  }

  out = m_output.str();
}<|MERGE_RESOLUTION|>--- conflicted
+++ resolved
@@ -122,16 +122,6 @@
 
 void HealthCommand::DeadNodesCheck(NodeHelper& node_cmd)
 {
-<<<<<<< HEAD
-  NodeHelper node_cmd(gGlobalOpts);
-  node_cmd.ParseCommand("ls -m");
-
-  if (node_cmd.ExecuteWithoutPrint()) {
-    throw std::string("NodeHelper: " + node_cmd.GetError());
-  }
-
-=======
->>>>>>> eb8650d9
   std::string ret = node_cmd.GetResult();
   std::string line;
   std::istringstream splitter(ret);
@@ -181,18 +171,15 @@
   std::string ret = node_cmd.GetResult();
   std::string line;
   std::istringstream splitter(ret);
-  
   std::map<std::string, float> files_ropen;
   std::map<std::string, float> files_wopen;
   std::multiset<float> ropen_set;
   std::multiset<float> wopen_set;
-  
   double ropen_avg;
   double wopen_avg;
-
   double ropen_sig;
   double wopen_sig;
-    
+
   while (std::getline(splitter, line, '\n')) {
     GetValueWrapper extractor(line);
     std::string hostport = extractor.GetValue("hostport");
@@ -213,8 +200,9 @@
 
     bool trigger = status == "online";
     trigger = true;
+
     if (trigger) {
-      fprintf(stderr,"inserting %s %.02f %.02f\n", hostport.c_str(), ropen, wopen);
+      fprintf(stderr, "inserting %s %.02f %.02f\n", hostport.c_str(), ropen, wopen);
       files_ropen[hostport] = ropen;
       files_wopen[hostport] = wopen;
       ropen_set.insert((float) ropen);
@@ -226,26 +214,25 @@
   wopen_avg = eos::common::Statistics::avg(wopen_set);
   ropen_sig   = eos::common::Statistics::sig(ropen_set);
   wopen_sig   = eos::common::Statistics::sig(wopen_set);
-
   double warning_sigmas = 2;
-  if (getenv("EOS_HEALTH_SIGMAS") ) {
+
+  if (getenv("EOS_HEALTH_SIGMAS")) {
     warning_sigmas = std::stoi(getenv("EOS_HEALTH_SIGMAS"));
   }
 
   std::string format_s = !m_monitoring ? "s" : "os";
   std::string format_ss = !m_monitoring ? "-s" : "os";
   std::string format_f = !m_monitoring ? "f" : "of";
-
   eos::mgm::TableFormatterBase table(!isatty(STDOUT_FILENO) ||
                                      !isatty(STDERR_FILENO));
 
   if (!m_monitoring) {
     table.SetHeader({
-	std::make_tuple("hostport", 32, format_ss),
-	std::make_tuple("warning", 32, format_ss),
-	std::make_tuple("avg", 8, format_f),
-	std::make_tuple("sig", 8, format_f),
-	std::make_tuple("now", 8 ,format_f)
+      std::make_tuple("hostport", 32, format_ss),
+      std::make_tuple("warning", 32, format_ss),
+      std::make_tuple("avg", 8, format_f),
+      std::make_tuple("sig", 8, format_f),
+      std::make_tuple("now", 8 , format_f)
     });
   } else {
     table.SetHeader({
@@ -254,13 +241,12 @@
       std::make_tuple("warning", 32, format_ss),
       std::make_tuple("avg", 8, format_f),
       std::make_tuple("sig", 8, format_f),
-      std::make_tuple("now", 8 ,format_f)
-    });
-  }
-
-
-  for ( auto i:files_ropen ) {
-    if ( (i.second - ropen_avg ) > (warning_sigmas*ropen_sig) ) {
+      std::make_tuple("now", 8 , format_f)
+    });
+  }
+
+  for (auto i : files_ropen) {
+    if ((i.second - ropen_avg) > (warning_sigmas * ropen_sig)) {
       // warn about it
       TableData table_data;
       table_data.emplace_back();
@@ -278,8 +264,8 @@
     }
   }
 
-  for ( auto i:files_wopen ) {
-    if ( (i.second -wopen_avg ) > (warning_sigmas*wopen_sig) ) {
+  for (auto i : files_wopen) {
+    if ((i.second - wopen_avg) > (warning_sigmas * wopen_sig)) {
       // warn about it
       TableData table_data;
       table_data.emplace_back();
@@ -296,6 +282,7 @@
       table.AddRows(table_data);
     }
   }
+
   m_output << table.GenerateTable(HEADER).c_str();
 }
 
@@ -563,8 +550,8 @@
   if (node_cmd.ExecuteWithoutPrint()) {
     throw std::string("MGMError: " + node_cmd.GetError());
   }
+
   // ---------------------------------------------------
-
   DeadNodesCheck(node_cmd);
   TooFullForDrainingCheck();
   PlacementContentionCheck();
@@ -645,12 +632,12 @@
     // avoid to run commands several times
     NodeHelper node_cmd(gGlobalOpts);
     node_cmd.ParseCommand("ls -m");
-    
+
     if (node_cmd.ExecuteWithoutPrint()) {
       throw std::string("MGMError: " + node_cmd.GetError());
     }
+
     // ---------------------------------------------------
-
     DeadNodesCheck(node_cmd);
     BlackHoleCheck(node_cmd);
   }
@@ -673,20 +660,16 @@
 void HealthCommand::Execute(std::string& out)
 {
   m_dont_color = false; // Color text for EOS-wnc reply
-
   ParseCommand();
   GetGroupsInfo();
 
   if (m_section.empty() || m_section == "all") {
     AllCheck();
-  }
-  else if (m_section == "nodes") {
+  } else if (m_section == "nodes") {
     DeadNodesCheck();
-  }
-  else if (m_section == "drain") {
+  } else if (m_section == "drain") {
     TooFullForDrainingCheck();
-  }
-  else if (m_section == "placement") {
+  } else if (m_section == "placement") {
     PlacementContentionCheck();
   }
 
