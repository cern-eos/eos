--- conflicted
+++ resolved
@@ -114,18 +114,10 @@
 TEST_F(PrepareManagerTest, stagePrepareFilesWorkflow)
 {
   int nbFiles = 3;
-<<<<<<< HEAD
-  std::vector<std::string> paths = PrepareManagerTest::generateDefaultPaths(
-                                     nbFiles);
-  std::vector<std::string> oinfos = PrepareManagerTest::generateEmptyOinfos(
-                                      nbFiles);
-  std::unique_ptr<MockPrepareMgmFSInterface> mgmOfsPtr =
-    std::make_unique<MockPrepareMgmFSInterface>();
-  MockPrepareMgmFSInterface& mgmOfs = *mgmOfsPtr;
-=======
-  std::vector<std::string> paths = PrepareManagerTest::generateDefaultPaths(nbFiles);
-  std::vector<std::string> oinfos = PrepareManagerTest::generateEmptyOinfos(nbFiles);
-
+  std::vector<std::string> paths = PrepareManagerTest::generateDefaultPaths(
+                                     nbFiles);
+  std::vector<std::string> oinfos = PrepareManagerTest::generateEmptyOinfos(
+                                      nbFiles);
   // Add twice the same file to verify that the prepare workflow will be triggered
   // for duplicated path
   paths.push_back("a");
@@ -134,11 +126,10 @@
   oinfos.push_back("");
   oinfos.push_back("");
   oinfos.push_back("");
-  nbFiles+=3;
-
-  std::unique_ptr<MockPrepareMgmFSInterface> mgmOfsPtr = std::make_unique<MockPrepareMgmFSInterface>();
-  MockPrepareMgmFSInterface & mgmOfs = *mgmOfsPtr;
->>>>>>> 04f4d553
+  nbFiles += 3;
+  std::unique_ptr<MockPrepareMgmFSInterface> mgmOfsPtr =
+    std::make_unique<MockPrepareMgmFSInterface>();
+  MockPrepareMgmFSInterface& mgmOfs = *mgmOfsPtr;
   //addStats should be called only two times
   EXPECT_CALL(mgmOfs, addStats).Times(2);
   //isTapeEnabled should not be called as we are in the case where everything is fine
@@ -428,17 +419,10 @@
 TEST_F(PrepareManagerTest, queryPrepare)
 {
   int nbFiles = 2;
-<<<<<<< HEAD
-  std::vector<std::string> paths = PrepareManagerTest::generateDefaultPaths(
-                                     nbFiles);
-  std::vector<std::string> oinfos = PrepareManagerTest::generateEmptyOinfos(
-                                      nbFiles);
-  std::unique_ptr<NiceMock<MockPrepareMgmFSInterface>> mgmOfsPtr =
-        std::make_unique<NiceMock<MockPrepareMgmFSInterface>>();
-  NiceMock<MockPrepareMgmFSInterface>& mgmOfs = *mgmOfsPtr;
-=======
-  std::vector<std::string> paths = PrepareManagerTest::generateDefaultPaths(nbFiles);
-  std::vector<std::string> oinfos = PrepareManagerTest::generateEmptyOinfos(nbFiles);
+  std::vector<std::string> paths = PrepareManagerTest::generateDefaultPaths(
+                                     nbFiles);
+  std::vector<std::string> oinfos = PrepareManagerTest::generateEmptyOinfos(
+                                      nbFiles);
   //Add twice the same file to verify that query prepare will return the result twice for the same file
   paths.push_back("a");
   //One file in the middle to test that the order will be preserved
@@ -448,10 +432,9 @@
   oinfos.push_back("");
   oinfos.push_back("");
   nbFiles += 3;
-
-  std::unique_ptr<NiceMock<MockPrepareMgmFSInterface>> mgmOfsPtr = std::make_unique<NiceMock<MockPrepareMgmFSInterface>>();
-  NiceMock<MockPrepareMgmFSInterface> & mgmOfs = *mgmOfsPtr;
->>>>>>> 04f4d553
+  std::unique_ptr<NiceMock<MockPrepareMgmFSInterface>> mgmOfsPtr =
+        std::make_unique<NiceMock<MockPrepareMgmFSInterface>>();
+  NiceMock<MockPrepareMgmFSInterface>& mgmOfs = *mgmOfsPtr;
   //Exist will first return true for the first file, then return false
   EXPECT_CALL(mgmOfs, _exists(_, _, _, _, _, _)).Times(nbFiles).WillOnce(Invoke(
         MockPrepareMgmFSInterface::_EXISTS_VID_FILE_EXISTS_LAMBDA)).WillRepeatedly(
@@ -484,21 +467,16 @@
   ASSERT_FALSE(notExistingFile.is_online);
   ASSERT_FALSE(notExistingFile.is_on_tape);
   ASSERT_FALSE(notExistingFile.is_exists);
-<<<<<<< HEAD
   ASSERT_EQ("USER ERROR: file does not exist or is not accessible to you",
             notExistingFile.error_text);
   ASSERT_EQ(paths.back(), notExistingFile.path);
+
+  //Test that the files are returned in the same order as they were submitted by the client
+  for (int i = 0; i < nbFiles; ++i) {
+    ASSERT_EQ(paths[i], retQueryPrepare->getResponse()->responses[i].path);
+  }
+
   ASSERT_EQ(SFS_DATA, retQueryPrepare->getReturnCode());
-=======
-  ASSERT_EQ("USER ERROR: file does not exist or is not accessible to you",notExistingFile.error_text);
-  ASSERT_EQ(paths.back(),notExistingFile.path);
-
-  //Test that the files are returned in the same order as they were submitted by the client
-  for(int i = 0; i < nbFiles; ++i) {
-    ASSERT_EQ(paths[i],retQueryPrepare->getResponse()->responses[i].path);
-  }
-  ASSERT_EQ(SFS_DATA,retQueryPrepare->getReturnCode());
->>>>>>> 04f4d553
 }
 
 TEST_F(PrepareManagerTest, queryPrepareFileDoesNotExist)
