//------------------------------------------------------------------------------
//! @file PrepareManagerTest.cc
//! @author Cedric Caffy - CERN
//------------------------------------------------------------------------------

/************************************************************************
 * EOS - the CERN Disk Storage System                                   *
 * Copyright (C) 2017 CERN/Switzerland                                  *
 *                                                                      *
 * This program is free software: you can redistribute it and/or modify *
 * it under the terms of the GNU General Public License as published by *
 * the Free Software Foundation, either version 3 of the License, or    *
 * (at your option) any later version.                                  *
 *                                                                      *
 * This program is distributed in the hope that it will be useful,      *
 * but WITHOUT ANY WARRANTY; without even the implied warranty of       *
 * MERCHANTABILITY or FITNESS FOR A PARTICULAR PURPOSE.  See the        *
 * GNU General Public License for more details.                         *
 *                                                                      *
 * You should have received a copy of the GNU General Public License    *
 * along with this program.  If not, see <http://www.gnu.org/licenses/>.*
 ************************************************************************/

#include "unit_tests/mgm/bulk-request/MockPrepareMgmFSInterface.hh"
#include "unit_tests/mgm/bulk-request/PrepareManagerTest.hh"
#include "mgm/bulk-request/prepare/manager/PrepareManager.hh"

using ::testing::Return;
using ::testing::_;
using ::testing::Invoke;
using ::testing::NiceMock;
using ::testing::MatchesRegex;

USE_EOSBULKNAMESPACE


//------------------------------------------------------------------------------
// Test
//------------------------------------------------------------------------------
TEST_F(PrepareManagerTest, PrepareUtilsPrepareOptsToString)
{
  using namespace eos::mgm;
  {
    const int opts = Prep_PRTY0;
    ASSERT_EQ("PRTY0", PrepareUtils::prepareOptsToString(opts));
  }
  {
    const int opts = Prep_PRTY1;
    ASSERT_EQ("PRTY1", PrepareUtils::prepareOptsToString(opts));
  }
  {
    const int opts = Prep_PRTY2;
    ASSERT_EQ("PRTY2", PrepareUtils::prepareOptsToString(opts));
  }
  {
    const int opts = Prep_PRTY3;
    ASSERT_EQ("PRTY3", PrepareUtils::prepareOptsToString(opts));
  }
  {
    const int opts = Prep_SENDAOK;
    ASSERT_EQ("PRTY0,SENDAOK", PrepareUtils::prepareOptsToString(opts));
  }
  {
    const int opts = Prep_SENDERR;
    ASSERT_EQ("PRTY0,SENDERR", PrepareUtils::prepareOptsToString(opts));
  }
  {
    const int opts = Prep_SENDACK;
    ASSERT_EQ("PRTY0,SENDACK", PrepareUtils::prepareOptsToString(opts));
  }
  {
    const int opts = Prep_WMODE;
    ASSERT_EQ("PRTY0,WMODE", PrepareUtils::prepareOptsToString(opts));
  }
  {
    const int opts = Prep_STAGE;
    ASSERT_EQ("PRTY0,STAGE", PrepareUtils::prepareOptsToString(opts));
  }
  {
    const int opts = Prep_COLOC;
    ASSERT_EQ("PRTY0,COLOC", PrepareUtils::prepareOptsToString(opts));
  }
  {
    const int opts = Prep_FRESH;
    ASSERT_EQ("PRTY0,FRESH", PrepareUtils::prepareOptsToString(opts));
  }
#if (XrdMajorVNUM(XrdVNUMBER) == 4 && XrdMinorVNUM(XrdVNUMBER) >= 10) || XrdMajorVNUM(XrdVNUMBER) >= 5
  {
    const int opts = Prep_CANCEL;
    ASSERT_EQ("PRTY0,CANCEL", PrepareUtils::prepareOptsToString(opts));
  }
  {
    const int opts = Prep_QUERY;
    ASSERT_EQ("PRTY0,QUERY", PrepareUtils::prepareOptsToString(opts));
  }
  {
    const int opts = Prep_EVICT;
    ASSERT_EQ("PRTY0,EVICT", PrepareUtils::prepareOptsToString(opts));
  }
#endif
}

TEST_F(PrepareManagerTest, pargsWrapperTest)
{
  PrepareArgumentsWrapper pargs("reqid", Prep_CANCEL);

  for (int i = 0; i < 10; ++i) {
    pargs.addFile(std::to_string(i), std::to_string(i));
  }

  ASSERT_EQ(10, pargs.getNbFiles());
  ASSERT_NE(nullptr, pargs.getPrepareArguments());
}

TEST_F(PrepareManagerTest, stagePrepareFilesWorkflow)
{
  int nbFiles = 3;
  std::vector<std::string> paths = PrepareManagerTest::generateDefaultPaths(
                                     nbFiles);
  std::vector<std::string> oinfos = PrepareManagerTest::generateEmptyOinfos(
                                      nbFiles);
  // Add twice the same file to verify that the prepare workflow will be triggered
  // for duplicated path
  paths.push_back("a");
  paths.push_back("b");
  paths.push_back("a");
  oinfos.push_back("");
  oinfos.push_back("");
  oinfos.push_back("");
  nbFiles += 3;
  std::unique_ptr<MockPrepareMgmFSInterface> mgmOfsPtr =
    std::make_unique<MockPrepareMgmFSInterface>();
  MockPrepareMgmFSInterface& mgmOfs = *mgmOfsPtr;
  //addStats should be called only two times
  EXPECT_CALL(mgmOfs, addStats).Times(2);
  //isTapeEnabled should not be called as we are in the case where everything is fine
  EXPECT_CALL(mgmOfs, isTapeEnabled).Times(0);
  //As everything is fine, no Emsg should be called
  EXPECT_CALL(mgmOfs, Emsg).Times(0);
  //Everything is fine, all the files exist
  ON_CALL(mgmOfs, _exists(_, _, _, _, _, _)).WillByDefault(Invoke(
        MockPrepareMgmFSInterface::_EXISTS_VID_FILE_EXISTS_LAMBDA));
  //the _exists method should be called for all files
<<<<<<< HEAD
  EXPECT_CALL(mgmOfs, _exists(_, _, _, _, _, _)).Times(nbFiles);
  ON_CALL(mgmOfs, _attr_ls(_, _, _, _, _, _, _))
  .WillByDefault(Invoke(
                   MockPrepareMgmFSInterface::_ATTR_LS_STAGE_PREPARE_LAMBDA
                 ));
  EXPECT_CALL(mgmOfs, _attr_ls(_, _, _, _, _, _, _)).Times(nbFiles);
  EXPECT_CALL(mgmOfs, Emsg).Times(0);
  EXPECT_CALL(mgmOfs, _access).Times(nbFiles);
  EXPECT_CALL(mgmOfs, FSctl).Times(nbFiles);
=======
  EXPECT_CALL(mgmOfs,_exists(_,_,_,_,_,_)).Times(nbFiles);
  ON_CALL(mgmOfs, _attr_ls(_,_,_,_,_,_,_))
      .WillByDefault(Invoke(
          MockPrepareMgmFSInterface::_ATTR_LS_STAGE_PREPARE_LAMBDA
      ));
  EXPECT_CALL(mgmOfs, _attr_ls(_,_,_,_,_,_,_)).Times(nbFiles);
  EXPECT_CALL(mgmOfs,Emsg).Times(0);
  EXPECT_CALL(mgmOfs,_access).Times(nbFiles);
  EXPECT_CALL(mgmOfs,FSctl).Times(nbFiles);
  EXPECT_CALL(mgmOfs,get_logId()).Times(nbFiles);
  EXPECT_CALL(mgmOfs,get_host()).Times(nbFiles);
  EXPECT_CALL(mgmOfs,writeEosReportRecord(MatchesRegex(MockPrepareMgmFSInterface::EOS_REPORT_STR_FORMAT))).Times(nbFiles);

>>>>>>> 02c75eac
  ClientWrapper client = PrepareManagerTest::getDefaultClient();
  PrepareArgumentsWrapper pargs("testReqId", Prep_STAGE, paths, oinfos);
  ErrorWrapper errorWrapper = PrepareManagerTest::getDefaultError();
  XrdOucErrInfo* error = errorWrapper.getError();
  eos::mgm::bulk::PrepareManager pm(std::move(mgmOfsPtr));
  int retPrepare = pm.prepare(*(pargs.getPrepareArguments()), *error,
                              client.getClient());
  ASSERT_EQ(SFS_DATA, retPrepare);
}

TEST_F(PrepareManagerTest, stagePrepareFileWithNoPath)
{
  //prepare stage should be idempotent https://its.cern.ch/jira/projects/EOS/issues/EOS-4739
  std::unique_ptr<NiceMock<MockPrepareMgmFSInterface>> mgmOfsPtr =
        std::make_unique<NiceMock<MockPrepareMgmFSInterface>>();
  NiceMock<MockPrepareMgmFSInterface>& mgmOfs = *mgmOfsPtr;
  //No path exist, but Emsg should not be called
  EXPECT_CALL(mgmOfs, Emsg).Times(0);
  //No path are set, no mgmOfs method should be called
  EXPECT_CALL(mgmOfs, _exists(_, _, _, _, _, _)).Times(0);
  EXPECT_CALL(mgmOfs, _attr_ls(_, _, _, _, _, _, _)).Times(0);
  EXPECT_CALL(mgmOfs, _access).Times(0);
  EXPECT_CALL(mgmOfs, FSctl).Times(0);
  ClientWrapper client = PrepareManagerTest::getDefaultClient();
  PrepareArgumentsWrapper pargs("testReqId", Prep_STAGE, {}, {});
  ErrorWrapper errorWrapper = PrepareManagerTest::getDefaultError();
  XrdOucErrInfo* error = errorWrapper.getError();
  eos::mgm::bulk::PrepareManager pm(std::move(mgmOfsPtr));
  int retPrepare = pm.prepare(*(pargs.getPrepareArguments()), *error,
                              client.getClient());
  //The prepare manager returns SFS_ERROR
  ASSERT_EQ(SFS_ERROR, retPrepare);
}

TEST_F(PrepareManagerTest, stagePrepareAllFilesDoNotExist)
{
  /**
   * If all files do not exist, the prepare should not succeed
   */
  int nbFiles = 3;
  std::vector<std::string> paths = PrepareManagerTest::generateDefaultPaths(
                                     nbFiles);
  std::vector<std::string> oinfos = PrepareManagerTest::generateEmptyOinfos(
                                      nbFiles);
  std::unique_ptr<NiceMock<MockPrepareMgmFSInterface>> mgmOfsPtr =
        std::make_unique<NiceMock<MockPrepareMgmFSInterface>>();
  NiceMock<MockPrepareMgmFSInterface>& mgmOfs = *mgmOfsPtr;
  //One file does not exist, Emsg should be called once
  EXPECT_CALL(mgmOfs, Emsg).Times(nbFiles);
  ON_CALL(mgmOfs, _exists(_, _, _, _, _, _)).WillByDefault(Invoke(
        MockPrepareMgmFSInterface::_EXISTS_VID_FILE_DOES_NOT_EXIST_LAMBDA));
  //The current behaviour is that the prepare logic returns an error if at least one file does not exist.
  EXPECT_CALL(mgmOfs, _exists(_, _, _, _, _, _)).Times(3);
  EXPECT_CALL(mgmOfs, _attr_ls(_, _, _, _, _, _, _)).Times(0);
  EXPECT_CALL(mgmOfs, _access).Times(0);
  EXPECT_CALL(mgmOfs, FSctl).Times(0);
  ClientWrapper client = PrepareManagerTest::getDefaultClient();
  PrepareArgumentsWrapper pargs("testReqId", Prep_STAGE, paths, oinfos);
  ErrorWrapper errorWrapper = PrepareManagerTest::getDefaultError();
  XrdOucErrInfo* error = errorWrapper.getError();
  eos::mgm::bulk::PrepareManager pm(std::move(mgmOfsPtr));
  int retPrepare = pm.prepare(*(pargs.getPrepareArguments()), *error,
                              client.getClient());
  ASSERT_EQ(SFS_ERROR, retPrepare);
}

TEST_F(PrepareManagerTest, stagePrepareOneFileDoNotExistReturnsSfsData)
{
  /**
   * If all files do not exist, the prepare should succeed
   * Prepare is now idempotent (https://its.cern.ch/jira/projects/EOS/issues/EOS-4739)
   */
  int nbFiles = 3;
  std::vector<std::string> paths = PrepareManagerTest::generateDefaultPaths(
                                     nbFiles);
  std::vector<std::string> oinfos = PrepareManagerTest::generateEmptyOinfos(
                                      nbFiles);
  std::unique_ptr<NiceMock<MockPrepareMgmFSInterface>> mgmOfsPtr =
        std::make_unique<NiceMock<MockPrepareMgmFSInterface>>();
  NiceMock<MockPrepareMgmFSInterface>& mgmOfs = *mgmOfsPtr;
  //isTapeEnabled should not be called
  EXPECT_CALL(mgmOfs, isTapeEnabled).Times(0);
  //One file does not exist, Emsg should be called once
  EXPECT_CALL(mgmOfs, Emsg).Times(1);
  //Exist will first return true for the existing file, then return false,
  EXPECT_CALL(mgmOfs, _exists(_, _, _, _, _, _)).Times(nbFiles).WillOnce(
    Invoke(MockPrepareMgmFSInterface::_EXISTS_VID_FILE_EXISTS_LAMBDA)
  ).WillOnce(Invoke(
               MockPrepareMgmFSInterface::_EXISTS_VID_FILE_DOES_NOT_EXIST_LAMBDA)
            ).WillRepeatedly(
              Invoke(MockPrepareMgmFSInterface::_EXISTS_VID_FILE_EXISTS_LAMBDA)
            );
  //Attr ls should work for the files that exist
<<<<<<< HEAD
  EXPECT_CALL(mgmOfs, _attr_ls(_, _, _, _, _, _, _)).Times(nbFiles - 1)
  .WillRepeatedly(Invoke(
                    MockPrepareMgmFSInterface::_ATTR_LS_STAGE_PREPARE_LAMBDA
                  ));
  EXPECT_CALL(mgmOfs, _access).Times(nbFiles - 1);
  EXPECT_CALL(mgmOfs, FSctl).Times(nbFiles - 1);
=======
  EXPECT_CALL(mgmOfs, _attr_ls(_,_,_,_,_,_,_)).Times(nbFiles - 1)
      .WillRepeatedly(Invoke(
          MockPrepareMgmFSInterface::_ATTR_LS_STAGE_PREPARE_LAMBDA
      ));
  EXPECT_CALL(mgmOfs,_access).Times(nbFiles - 1);
  EXPECT_CALL(mgmOfs,FSctl).Times(nbFiles - 1);
  EXPECT_CALL(mgmOfs,get_logId()).Times(nbFiles);
  EXPECT_CALL(mgmOfs,get_host()).Times(nbFiles);
  EXPECT_CALL(mgmOfs,writeEosReportRecord(MatchesRegex(MockPrepareMgmFSInterface::EOS_REPORT_STR_FORMAT))).Times(nbFiles);

>>>>>>> 02c75eac
  ClientWrapper client = PrepareManagerTest::getDefaultClient();
  PrepareArgumentsWrapper pargs("testReqId", Prep_STAGE, paths, oinfos);
  ErrorWrapper errorWrapper = PrepareManagerTest::getDefaultError();
  XrdOucErrInfo* error = errorWrapper.getError();
  eos::mgm::bulk::PrepareManager pm(std::move(mgmOfsPtr));
  int retPrepare = pm.prepare(*(pargs.getPrepareArguments()), *error,
                              client.getClient());
  //We failed the second file, the prepare is a success
  ASSERT_EQ(SFS_DATA, retPrepare);
}

TEST_F(PrepareManagerTest, abortPrepareFilesWorkflow)
{
  int nbFiles = 3;
  std::vector<std::string> paths = PrepareManagerTest::generateDefaultPaths(
                                     nbFiles);
  std::vector<std::string> oinfos = PrepareManagerTest::generateEmptyOinfos(
                                      nbFiles);
  std::unique_ptr<MockPrepareMgmFSInterface> mgmOfsPtr =
    std::make_unique<MockPrepareMgmFSInterface>();
  MockPrepareMgmFSInterface& mgmOfs = *mgmOfsPtr;
  //addStats should be called only two times
  EXPECT_CALL(mgmOfs, addStats).Times(nbFiles - 1);
  //isTapeEnabled should not be called as we are in the case where everything is fine
  EXPECT_CALL(mgmOfs, isTapeEnabled).Times(0);
  //As everything is fine, no Emsg should be called
  EXPECT_CALL(mgmOfs, Emsg).Times(0);
  //Everything is fine, all the files exist
  ON_CALL(mgmOfs, _exists(_, _, _, _, _, _)).WillByDefault(Invoke(
        MockPrepareMgmFSInterface::_EXISTS_VID_FILE_EXISTS_LAMBDA));
  //the _exists method should be called for all files
<<<<<<< HEAD
  EXPECT_CALL(mgmOfs, _exists(_, _, _, _, _, _)).Times(nbFiles);
  ON_CALL(mgmOfs, _attr_ls(_, _, _, _, _, _, _))
  .WillByDefault(Invoke(
                   MockPrepareMgmFSInterface::_ATTR_LS_ABORT_PREPARE_LAMBDA
                 ));
  EXPECT_CALL(mgmOfs, _attr_ls(_, _, _, _, _, _, _)).Times(nbFiles);
  EXPECT_CALL(mgmOfs, Emsg).Times(0);
  EXPECT_CALL(mgmOfs, _access).Times(nbFiles);
  EXPECT_CALL(mgmOfs, FSctl).Times(nbFiles);
=======
  EXPECT_CALL(mgmOfs,_exists(_,_,_,_,_,_)).Times(nbFiles);
  ON_CALL(mgmOfs, _attr_ls(_,_,_,_,_,_,_))
      .WillByDefault(Invoke(
        MockPrepareMgmFSInterface::_ATTR_LS_ABORT_PREPARE_LAMBDA
      ));
  EXPECT_CALL(mgmOfs, _attr_ls(_,_,_,_,_,_,_)).Times(nbFiles);
  EXPECT_CALL(mgmOfs,Emsg).Times(0);
  EXPECT_CALL(mgmOfs,_access).Times(nbFiles);
  EXPECT_CALL(mgmOfs,FSctl).Times(nbFiles);
  EXPECT_CALL(mgmOfs,get_logId()).Times(nbFiles);
  EXPECT_CALL(mgmOfs,get_host()).Times(nbFiles);
  EXPECT_CALL(mgmOfs,writeEosReportRecord(MatchesRegex(MockPrepareMgmFSInterface::EOS_REPORT_STR_FORMAT))).Times(nbFiles);

>>>>>>> 02c75eac
  ClientWrapper client = PrepareManagerTest::getDefaultClient();
  PrepareArgumentsWrapper pargs("testReqId", Prep_CANCEL, paths, oinfos);
  ErrorWrapper errorWrapper = PrepareManagerTest::getDefaultError();
  XrdOucErrInfo* error = errorWrapper.getError();
  eos::mgm::bulk::PrepareManager pm(std::move(mgmOfsPtr));
  int retPrepare = pm.prepare(*(pargs.getPrepareArguments()), *error,
                              client.getClient());
  //Abort prepare returns SFS_OK
  ASSERT_EQ(SFS_OK, retPrepare);
}

TEST_F(PrepareManagerTest, abortPrepareOneFileExistsOthersDoNotExist)
{
  /**
   * If one file does not exist, the prepare abort should fail
   */
  int nbFiles = 3;
  std::vector<std::string> paths = PrepareManagerTest::generateDefaultPaths(
                                     nbFiles);
  std::vector<std::string> oinfos = PrepareManagerTest::generateEmptyOinfos(
                                      nbFiles);
  std::unique_ptr<NiceMock<MockPrepareMgmFSInterface>> mgmOfsPtr =
        std::make_unique<NiceMock<MockPrepareMgmFSInterface>>();
  NiceMock<MockPrepareMgmFSInterface>& mgmOfs = *mgmOfsPtr;
  //isTapeEnabled should not be called
  EXPECT_CALL(mgmOfs, isTapeEnabled).Times(0);
  EXPECT_CALL(mgmOfs, Emsg).Times(nbFiles - 1);
  //Exist will first return true for the existing file, then return false
  EXPECT_CALL(mgmOfs, _exists(_, _, _, _, _, _)).Times(nbFiles).WillOnce(Invoke(
        MockPrepareMgmFSInterface::_EXISTS_VID_FILE_EXISTS_LAMBDA)).WillRepeatedly(
          Invoke(
            MockPrepareMgmFSInterface::_EXISTS_VID_FILE_DOES_NOT_EXIST_LAMBDA));
  //Attr ls should work for the file that exists
<<<<<<< HEAD
  EXPECT_CALL(mgmOfs, _attr_ls(_, _, _, _, _, _, _)).Times(1)
  .WillRepeatedly(Invoke(
                    MockPrepareMgmFSInterface::_ATTR_LS_ABORT_PREPARE_LAMBDA
                  ));
  EXPECT_CALL(mgmOfs, _access).Times(1);
  EXPECT_CALL(mgmOfs, FSctl).Times(1);
=======
  EXPECT_CALL(mgmOfs, _attr_ls(_,_,_,_,_,_,_)).Times(1)
      .WillRepeatedly(Invoke(
          MockPrepareMgmFSInterface::_ATTR_LS_ABORT_PREPARE_LAMBDA
      ));
  EXPECT_CALL(mgmOfs,_access).Times(1);
  EXPECT_CALL(mgmOfs,FSctl).Times(1);
  EXPECT_CALL(mgmOfs,get_logId()).Times(nbFiles);
  EXPECT_CALL(mgmOfs,get_host()).Times(nbFiles);
  EXPECT_CALL(mgmOfs,writeEosReportRecord(MatchesRegex(MockPrepareMgmFSInterface::EOS_REPORT_STR_FORMAT))).Times(nbFiles);

>>>>>>> 02c75eac
  ClientWrapper client = PrepareManagerTest::getDefaultClient();
  PrepareArgumentsWrapper pargs("testReqId", Prep_CANCEL, paths, oinfos);
  ErrorWrapper errorWrapper = PrepareManagerTest::getDefaultError();
  XrdOucErrInfo* error = errorWrapper.getError();
  eos::mgm::bulk::PrepareManager pm(std::move(mgmOfsPtr));
  int retPrepare = pm.prepare(*(pargs.getPrepareArguments()), *error,
                              client.getClient());
  ASSERT_EQ(SFS_ERROR, retPrepare);
}

TEST_F(PrepareManagerTest, evictPrepareFilesWorkflow)
{
  int nbFiles = 3;
  std::vector<std::string> paths = PrepareManagerTest::generateDefaultPaths(
                                     nbFiles);
  std::vector<std::string> oinfos = PrepareManagerTest::generateEmptyOinfos(
                                      nbFiles);
  std::unique_ptr<MockPrepareMgmFSInterface> mgmOfsPtr =
    std::make_unique<MockPrepareMgmFSInterface>();
  MockPrepareMgmFSInterface& mgmOfs = *mgmOfsPtr;
  //addStats should be called only two times
  EXPECT_CALL(mgmOfs, addStats).Times(2);
  //isTapeEnabled should not be called as we are in the case where everything is fine
  EXPECT_CALL(mgmOfs, isTapeEnabled).Times(0);
  //As everything is fine, no Emsg should be called
  EXPECT_CALL(mgmOfs, Emsg).Times(0);
  //Everything is fine, all the files exist
  ON_CALL(mgmOfs, _exists(_, _, _, _, _, _)).WillByDefault(Invoke(
        MockPrepareMgmFSInterface::_EXISTS_VID_FILE_EXISTS_LAMBDA));
  //the _exists method should be called for all files
<<<<<<< HEAD
  EXPECT_CALL(mgmOfs, _exists(_, _, _, _, _, _)).Times(nbFiles);
  ON_CALL(mgmOfs, _attr_ls(_, _, _, _, _, _, _))
  .WillByDefault(Invoke(
                   MockPrepareMgmFSInterface::_ATTR_LS_EVICT_PREPARE_LAMBDA
                 ));
  EXPECT_CALL(mgmOfs, _attr_ls(_, _, _, _, _, _, _)).Times(nbFiles);
  EXPECT_CALL(mgmOfs, Emsg).Times(0);
  EXPECT_CALL(mgmOfs, _access).Times(nbFiles);
  EXPECT_CALL(mgmOfs, FSctl).Times(nbFiles);
=======
  EXPECT_CALL(mgmOfs,_exists(_,_,_,_,_,_)).Times(nbFiles);
  ON_CALL(mgmOfs, _attr_ls(_,_,_,_,_,_,_))
      .WillByDefault(Invoke(
          MockPrepareMgmFSInterface::_ATTR_LS_EVICT_PREPARE_LAMBDA
      ));
  EXPECT_CALL(mgmOfs, _attr_ls(_,_,_,_,_,_,_)).Times(nbFiles);
  EXPECT_CALL(mgmOfs,Emsg).Times(0);
  EXPECT_CALL(mgmOfs,_access).Times(nbFiles);
  EXPECT_CALL(mgmOfs,FSctl).Times(nbFiles);
  EXPECT_CALL(mgmOfs,get_logId()).Times(nbFiles);
  EXPECT_CALL(mgmOfs,get_host()).Times(nbFiles);
  EXPECT_CALL(mgmOfs,writeEosReportRecord(MatchesRegex(MockPrepareMgmFSInterface::EOS_REPORT_STR_FORMAT))).Times(nbFiles);

>>>>>>> 02c75eac
  ClientWrapper client = PrepareManagerTest::getDefaultClient();
  PrepareArgumentsWrapper pargs("testReqId", Prep_EVICT, paths, oinfos);
  ErrorWrapper errorWrapper = PrepareManagerTest::getDefaultError();
  XrdOucErrInfo* error = errorWrapper.getError();
  eos::mgm::bulk::PrepareManager pm(std::move(mgmOfsPtr));
  int retPrepare = pm.prepare(*(pargs.getPrepareArguments()), *error,
                              client.getClient());
  //Evict prepare returns SFS_OK
  ASSERT_EQ(SFS_OK, retPrepare);
}

TEST_F(PrepareManagerTest, evictPrepareOneFileExistsOthersDoNotExist)
{
  /**
   * If one file does not exist, the prepare evict should succeed
   * Prepare is now idempotent (https://its.cern.ch/jira/projects/EOS/issues/EOS-4739)
   */
  int nbFiles = 3;
  std::vector<std::string> paths = PrepareManagerTest::generateDefaultPaths(
                                     nbFiles);
  std::vector<std::string> oinfos = PrepareManagerTest::generateEmptyOinfos(
                                      nbFiles);
  std::unique_ptr<NiceMock<MockPrepareMgmFSInterface>> mgmOfsPtr =
        std::make_unique<NiceMock<MockPrepareMgmFSInterface>>();
  NiceMock<MockPrepareMgmFSInterface>& mgmOfs = *mgmOfsPtr;
  //isTapeEnabled should not be called
  EXPECT_CALL(mgmOfs, isTapeEnabled).Times(0);
  EXPECT_CALL(mgmOfs, Emsg).Times(nbFiles - 1);
  //Exist will first return true for the existing file, then return false
  EXPECT_CALL(mgmOfs, _exists(_, _, _, _, _, _)).Times(nbFiles).WillOnce(Invoke(
        MockPrepareMgmFSInterface::_EXISTS_VID_FILE_EXISTS_LAMBDA)).WillRepeatedly(
          Invoke(
            MockPrepareMgmFSInterface::_EXISTS_VID_FILE_DOES_NOT_EXIST_LAMBDA));
  //Attr ls should work for the files that exist
<<<<<<< HEAD
  EXPECT_CALL(mgmOfs, _attr_ls(_, _, _, _, _, _, _)).Times(1)
  .WillRepeatedly(Invoke(
                    MockPrepareMgmFSInterface::_ATTR_LS_EVICT_PREPARE_LAMBDA
                  ));
  EXPECT_CALL(mgmOfs, _access).Times(1);
  EXPECT_CALL(mgmOfs, FSctl).Times(1);
=======
  EXPECT_CALL(mgmOfs, _attr_ls(_,_,_,_,_,_,_)).Times(1)
      .WillRepeatedly(Invoke(
          MockPrepareMgmFSInterface::_ATTR_LS_EVICT_PREPARE_LAMBDA
      ));
  EXPECT_CALL(mgmOfs,_access).Times(1);
  EXPECT_CALL(mgmOfs,FSctl).Times(1);
  EXPECT_CALL(mgmOfs,get_logId()).Times(nbFiles);
  EXPECT_CALL(mgmOfs,get_host()).Times(nbFiles);
  EXPECT_CALL(mgmOfs,writeEosReportRecord(MatchesRegex(MockPrepareMgmFSInterface::EOS_REPORT_STR_FORMAT))).Times(nbFiles);

>>>>>>> 02c75eac
  ClientWrapper client = PrepareManagerTest::getDefaultClient();
  PrepareArgumentsWrapper pargs("testReqId", Prep_EVICT, paths, oinfos);
  ErrorWrapper errorWrapper = PrepareManagerTest::getDefaultError();
  XrdOucErrInfo* error = errorWrapper.getError();
  eos::mgm::bulk::PrepareManager pm(std::move(mgmOfsPtr));
  int retPrepare = pm.prepare(*(pargs.getPrepareArguments()), *error,
                              client.getClient());
  ASSERT_EQ(SFS_ERROR, retPrepare);
}

TEST_F(PrepareManagerTest, queryPrepare)
{
  int nbFiles = 2;
  std::vector<std::string> paths = PrepareManagerTest::generateDefaultPaths(
                                     nbFiles);
  std::vector<std::string> oinfos = PrepareManagerTest::generateEmptyOinfos(
                                      nbFiles);
  //Add twice the same file to verify that query prepare will return the result twice for the same file
  paths.push_back("a");
  //One file in the middle to test that the order will be preserved
  paths.push_back("b");
  paths.push_back("a");
  oinfos.push_back("");
  oinfos.push_back("");
  oinfos.push_back("");
  nbFiles += 3;
  std::unique_ptr<NiceMock<MockPrepareMgmFSInterface>> mgmOfsPtr =
        std::make_unique<NiceMock<MockPrepareMgmFSInterface>>();
  NiceMock<MockPrepareMgmFSInterface>& mgmOfs = *mgmOfsPtr;
  //Exist will first return true for the first file, then return false
  EXPECT_CALL(mgmOfs, _exists(_, _, _, _, _, _)).Times(nbFiles).WillOnce(Invoke(
        MockPrepareMgmFSInterface::_EXISTS_VID_FILE_EXISTS_LAMBDA)).WillRepeatedly(
          Invoke(
            MockPrepareMgmFSInterface::_EXISTS_VID_FILE_DOES_NOT_EXIST_LAMBDA));
  //stat with one file on disk, on file on disk and tape
  EXPECT_CALL(mgmOfs, _stat(_, _, _, _, _, _, _, _)).Times(1).WillOnce(Invoke(
        MockPrepareMgmFSInterface::_STAT_FILE_ON_DISK_AND_TAPE));
  //Attr ls should work for the files that exist
  EXPECT_CALL(mgmOfs, _attr_ls(_, _, _, _, _, _, _)).Times(1)
  .WillRepeatedly(Invoke(
                    MockPrepareMgmFSInterface::_ATTR_LS_STAGE_PREPARE_LAMBDA
                  ));
  ClientWrapper client = PrepareManagerTest::getDefaultClient();
  std::string requestId = "testReqId";
  PrepareArgumentsWrapper pargs(requestId, Prep_QUERY, paths, oinfos);
  ErrorWrapper errorWrapper = PrepareManagerTest::getDefaultError();
  XrdOucErrInfo* error = errorWrapper.getError();
  eos::mgm::bulk::PrepareManager pm(std::move(mgmOfsPtr));
  std::unique_ptr<eos::mgm::bulk::QueryPrepareResult> retQueryPrepare =
    pm.queryPrepare(*(pargs.getPrepareArguments()), *error, client.getClient());
  const auto& response = retQueryPrepare->getResponse();
  ASSERT_EQ(requestId, response->request_id);
  const auto& existingFile = response->responses.front();
  ASSERT_TRUE(existingFile.is_online);
  ASSERT_TRUE(existingFile.is_on_tape);
  ASSERT_TRUE(existingFile.is_exists);
  ASSERT_EQ(paths.front(), existingFile.path);
  const auto& notExistingFile = response->responses.back();
  ASSERT_FALSE(notExistingFile.is_online);
  ASSERT_FALSE(notExistingFile.is_on_tape);
  ASSERT_FALSE(notExistingFile.is_exists);
  ASSERT_EQ("USER ERROR: file does not exist or is not accessible to you",
            notExistingFile.error_text);
  ASSERT_EQ(paths.back(), notExistingFile.path);

  //Test that the files are returned in the same order as they were submitted by the client
  for (int i = 0; i < nbFiles; ++i) {
    ASSERT_EQ(paths[i], retQueryPrepare->getResponse()->responses[i].path);
  }

  ASSERT_EQ(SFS_DATA, retQueryPrepare->getReturnCode());
}

TEST_F(PrepareManagerTest, queryPrepareFileDoesNotExist)
{
  int nbFiles = 1;
  std::vector<std::string> paths = PrepareManagerTest::generateDefaultPaths(
                                     nbFiles);
  std::vector<std::string> oinfos = PrepareManagerTest::generateEmptyOinfos(
                                      nbFiles);
  std::unique_ptr<NiceMock<MockPrepareMgmFSInterface>> mgmOfsPtr =
        std::make_unique<NiceMock<MockPrepareMgmFSInterface>>();
  NiceMock<MockPrepareMgmFSInterface>& mgmOfs = *mgmOfsPtr;
  //First file does not exist
  EXPECT_CALL(mgmOfs, _exists(_, _, _, _, _, _)).Times(nbFiles).WillRepeatedly(
    Invoke(
      MockPrepareMgmFSInterface::_EXISTS_VID_FILE_DOES_NOT_EXIST_LAMBDA)
  );
  EXPECT_CALL(mgmOfs, _stat(_, _, _, _, _, _, _, _)).Times(0);
  EXPECT_CALL(mgmOfs, _attr_ls(_, _, _, _, _, _, _)).Times(0);
  EXPECT_CALL(mgmOfs, _access(_, _, _, _, _, _)).Times(0);
  ClientWrapper client = PrepareManagerTest::getDefaultClient();
  std::string requestId = "testReqId";
  PrepareArgumentsWrapper pargs(requestId, Prep_QUERY, paths, oinfos);
  ErrorWrapper errorWrapper = PrepareManagerTest::getDefaultError();
  XrdOucErrInfo* error = errorWrapper.getError();
  eos::mgm::bulk::PrepareManager pm(std::move(mgmOfsPtr));
  std::unique_ptr<eos::mgm::bulk::QueryPrepareResult> retQueryPrepare =
    pm.queryPrepare(*(pargs.getPrepareArguments()), *error, client.getClient());
  const auto& response = retQueryPrepare->getResponse();
  ASSERT_EQ(requestId, response->request_id);
  const auto& fileDoesNotExist = response->responses[0];
  ASSERT_FALSE(fileDoesNotExist.is_online);
  ASSERT_FALSE(fileDoesNotExist.is_on_tape);
  ASSERT_FALSE(fileDoesNotExist.is_exists);
  ASSERT_FALSE(fileDoesNotExist.is_reqid_present);
  ASSERT_FALSE(fileDoesNotExist.is_requested);
  ASSERT_FALSE(fileDoesNotExist.error_text.empty());
  ASSERT_TRUE(fileDoesNotExist.request_time.empty());
  ASSERT_EQ(paths[0], fileDoesNotExist.path);
}

TEST_F(PrepareManagerTest, queryPrepareFileStatFails)
{
  int nbFiles = 1;
  std::vector<std::string> paths = PrepareManagerTest::generateDefaultPaths(
                                     nbFiles);
  std::vector<std::string> oinfos = PrepareManagerTest::generateEmptyOinfos(
                                      nbFiles);
  std::unique_ptr<NiceMock<MockPrepareMgmFSInterface>> mgmOfsPtr =
        std::make_unique<NiceMock<MockPrepareMgmFSInterface>>();
  NiceMock<MockPrepareMgmFSInterface>& mgmOfs = *mgmOfsPtr;
  EXPECT_CALL(mgmOfs, _exists(_, _, _, _, _, _)).Times(nbFiles).WillRepeatedly(
    Invoke(
      MockPrepareMgmFSInterface::_EXISTS_VID_FILE_EXISTS_LAMBDA)
  );
  EXPECT_CALL(mgmOfs, _stat(_, _, _, _, _, _, _, _)).Times(nbFiles).
  WillRepeatedly(
    Invoke(
      //Stat fails for one file
      MockPrepareMgmFSInterface::_STAT_ERROR
    ));
  EXPECT_CALL(mgmOfs, _attr_ls(_, _, _, _, _, _, _)).Times(0);
  EXPECT_CALL(mgmOfs, _access(_, _, _, _, _, _)).Times(0);
  ClientWrapper client = PrepareManagerTest::getDefaultClient();
  std::string requestId = "testReqId";
  PrepareArgumentsWrapper pargs(requestId, Prep_QUERY, paths, oinfos);
  ErrorWrapper errorWrapper = PrepareManagerTest::getDefaultError();
  XrdOucErrInfo* error = errorWrapper.getError();
  eos::mgm::bulk::PrepareManager pm(std::move(mgmOfsPtr));
  std::unique_ptr<eos::mgm::bulk::QueryPrepareResult> retQueryPrepare =
    pm.queryPrepare(*(pargs.getPrepareArguments()), *error, client.getClient());
  const auto& response = retQueryPrepare->getResponse();
  ASSERT_EQ(requestId, response->request_id);
  const auto& file = response->responses[0];
  ASSERT_FALSE(file.is_online);
  ASSERT_FALSE(file.is_on_tape);
  ASSERT_TRUE(file.is_exists);
  ASSERT_FALSE(file.is_reqid_present);
  ASSERT_FALSE(file.is_requested);
  ASSERT_EQ(MockPrepareMgmFSInterface::ERROR_STAT_STR, file.error_text);
  ASSERT_TRUE(file.request_time.empty());
  ASSERT_EQ(paths[0], file.path);
}

TEST_F(PrepareManagerTest, queryPrepareFileOnTapeRetrieveError)
{
  int nbFiles = 1;
  std::vector<std::string> paths = PrepareManagerTest::generateDefaultPaths(
                                     nbFiles);
  std::vector<std::string> oinfos = PrepareManagerTest::generateEmptyOinfos(
                                      nbFiles);
  std::unique_ptr<NiceMock<MockPrepareMgmFSInterface>> mgmOfsPtr =
        std::make_unique<NiceMock<MockPrepareMgmFSInterface>>();
  NiceMock<MockPrepareMgmFSInterface>& mgmOfs = *mgmOfsPtr;
  EXPECT_CALL(mgmOfs, _exists(_, _, _, _, _, _)).Times(nbFiles).WillRepeatedly(
    Invoke(
      MockPrepareMgmFSInterface::_EXISTS_VID_FILE_EXISTS_LAMBDA)
  );
  EXPECT_CALL(mgmOfs, _stat(_, _, _, _, _, _, _, _)).WillRepeatedly(
    Invoke(
      //File could not be recalled
      MockPrepareMgmFSInterface::_STAT_FILE_ON_TAPE_ONLY
    ));
  EXPECT_CALL(mgmOfs, _attr_ls(_, _, _, _, _, _,
                               _)).Times(nbFiles).WillRepeatedly(
                                 Invoke(
                                   MockPrepareMgmFSInterface::_ATTR_LS_RETRIEVE_ERROR_LAMBDA
                                 ));
  EXPECT_CALL(mgmOfs, _access(_, _, _, _, _, _)).Times(nbFiles);
  ClientWrapper client = PrepareManagerTest::getDefaultClient();
  std::string requestId = MockPrepareMgmFSInterface::RETRIEVE_REQ_ID;
  PrepareArgumentsWrapper pargs(requestId, Prep_QUERY, paths, oinfos);
  ErrorWrapper errorWrapper = PrepareManagerTest::getDefaultError();
  XrdOucErrInfo* error = errorWrapper.getError();
  eos::mgm::bulk::PrepareManager pm(std::move(mgmOfsPtr));
  std::unique_ptr<eos::mgm::bulk::QueryPrepareResult> retQueryPrepare =
    pm.queryPrepare(*(pargs.getPrepareArguments()), *error, client.getClient());
  const auto& response = retQueryPrepare->getResponse();
  ASSERT_EQ(requestId, response->request_id);
  const auto& file = response->responses[0];
  ASSERT_FALSE(file.is_online);
  ASSERT_TRUE(file.is_on_tape);
  ASSERT_TRUE(file.is_exists);
  ASSERT_TRUE(file.is_reqid_present);
  ASSERT_TRUE(file.is_requested);
  ASSERT_EQ(MockPrepareMgmFSInterface::ERROR_RETRIEVE_STR, file.error_text);
  ASSERT_EQ(MockPrepareMgmFSInterface::RETRIEVE_REQ_TIME, file.request_time);
  ASSERT_EQ(paths[0], file.path);
}

TEST_F(PrepareManagerTest, queryPrepareFileOnDiskArchiveError)
{
  int nbFiles = 1;
  std::vector<std::string> paths = PrepareManagerTest::generateDefaultPaths(
                                     nbFiles);
  std::vector<std::string> oinfos = PrepareManagerTest::generateEmptyOinfos(
                                      nbFiles);
  std::unique_ptr<NiceMock<MockPrepareMgmFSInterface>> mgmOfsPtr =
        std::make_unique<NiceMock<MockPrepareMgmFSInterface>>();
  NiceMock<MockPrepareMgmFSInterface>& mgmOfs = *mgmOfsPtr;
  EXPECT_CALL(mgmOfs, _exists(_, _, _, _, _, _)).Times(nbFiles).WillRepeatedly(
    Invoke(
      MockPrepareMgmFSInterface::_EXISTS_VID_FILE_EXISTS_LAMBDA)
  );
  EXPECT_CALL(mgmOfs, _stat(_, _, _, _, _, _, _, _)).WillRepeatedly(
    Invoke(
      //File could not be recalled
      MockPrepareMgmFSInterface::_STAT_FILE_ON_DISK_ONLY
    ));
  EXPECT_CALL(mgmOfs, _attr_ls(_, _, _, _, _, _,
                               _)).Times(nbFiles).WillRepeatedly(
                                 Invoke(
                                   MockPrepareMgmFSInterface::_ATTR_LS_ARCHIVE_ERROR_LAMBDA
                                 ));
  EXPECT_CALL(mgmOfs, _access(_, _, _, _, _, _)).Times(nbFiles);
  ClientWrapper client = PrepareManagerTest::getDefaultClient();
  std::string requestId = "testReqId";
  PrepareArgumentsWrapper pargs(requestId, Prep_QUERY, paths, oinfos);
  ErrorWrapper errorWrapper = PrepareManagerTest::getDefaultError();
  XrdOucErrInfo* error = errorWrapper.getError();
  eos::mgm::bulk::PrepareManager pm(std::move(mgmOfsPtr));
  std::unique_ptr<eos::mgm::bulk::QueryPrepareResult> retQueryPrepare =
    pm.queryPrepare(*(pargs.getPrepareArguments()), *error, client.getClient());
  const auto& response = retQueryPrepare->getResponse();
  ASSERT_EQ(requestId, response->request_id);
  const auto& file = response->responses[0];
  ASSERT_TRUE(file.is_online);
  ASSERT_FALSE(file.is_on_tape);
  ASSERT_TRUE(file.is_exists);
  ASSERT_FALSE(file.is_reqid_present);
  ASSERT_FALSE(file.is_requested);
  ASSERT_EQ(MockPrepareMgmFSInterface::ERROR_ARCHIVE_STR, file.error_text);
  ASSERT_TRUE(file.request_time.empty());
  ASSERT_EQ(paths[0], file.path);
}

TEST_F(PrepareManagerTest, queryPrepareFileNoPreparePermissionOnDirectory)
{
  int nbFiles = 1;
  std::vector<std::string> paths = PrepareManagerTest::generateDefaultPaths(
                                     nbFiles);
  std::vector<std::string> oinfos = PrepareManagerTest::generateEmptyOinfos(
                                      nbFiles);
  std::unique_ptr<NiceMock<MockPrepareMgmFSInterface>> mgmOfsPtr =
        std::make_unique<NiceMock<MockPrepareMgmFSInterface>>();
  NiceMock<MockPrepareMgmFSInterface>& mgmOfs = *mgmOfsPtr;
  EXPECT_CALL(mgmOfs, _exists(_, _, _, _, _, _)).Times(nbFiles).WillRepeatedly(
    Invoke(
      MockPrepareMgmFSInterface::_EXISTS_VID_FILE_EXISTS_LAMBDA)
  );
  EXPECT_CALL(mgmOfs, _stat(_, _, _, _, _, _, _, _)).WillRepeatedly(
    Invoke(
      //File could not be recalled
      MockPrepareMgmFSInterface::_STAT_FILE_ON_TAPE_ONLY
    ));
  EXPECT_CALL(mgmOfs, _attr_ls(_, _, _, _, _, _,
                               _)).Times(nbFiles).WillRepeatedly(
                                 Invoke(
                                   //Set all possible errors, we want to see the "USER ERROR: you don't have prepare permission" error message in all cases.
                                   MockPrepareMgmFSInterface::_ATTR_LS_ARCHIVE_RETRIEVE_ERROR_LAMBDA
                                 ));
  EXPECT_CALL(mgmOfs, _access(_, _, _, _, _, _)).Times(nbFiles).WillRepeatedly(
    Invoke(
      MockPrepareMgmFSInterface::_ACCESS_FILE_NO_PREPARE_PERMISSION_LAMBDA
    )
  );
  ClientWrapper client = PrepareManagerTest::getDefaultClient();
  std::string requestId = "testReqId";
  PrepareArgumentsWrapper pargs(requestId, Prep_QUERY, paths, oinfos);
  ErrorWrapper errorWrapper = PrepareManagerTest::getDefaultError();
  XrdOucErrInfo* error = errorWrapper.getError();
  eos::mgm::bulk::PrepareManager pm(std::move(mgmOfsPtr));
  std::unique_ptr<eos::mgm::bulk::QueryPrepareResult> retQueryPrepare =
    pm.queryPrepare(*(pargs.getPrepareArguments()), *error, client.getClient());
  const auto& response = retQueryPrepare->getResponse();
  ASSERT_EQ(requestId, response->request_id);
  const auto& file = response->responses[0];
  ASSERT_FALSE(file.is_online);
  ASSERT_TRUE(file.is_on_tape);
  ASSERT_TRUE(file.is_exists);
  ASSERT_FALSE(file.is_reqid_present);
  ASSERT_FALSE(file.is_requested);
  ASSERT_FALSE(file.error_text.empty());
  ASSERT_EQ("USER ERROR: you don't have prepare permission", file.error_text);
  ASSERT_TRUE(file.request_time.empty());
  ASSERT_EQ(paths[0], file.path);
}<|MERGE_RESOLUTION|>--- conflicted
+++ resolved
@@ -141,7 +141,6 @@
   ON_CALL(mgmOfs, _exists(_, _, _, _, _, _)).WillByDefault(Invoke(
         MockPrepareMgmFSInterface::_EXISTS_VID_FILE_EXISTS_LAMBDA));
   //the _exists method should be called for all files
-<<<<<<< HEAD
   EXPECT_CALL(mgmOfs, _exists(_, _, _, _, _, _)).Times(nbFiles);
   ON_CALL(mgmOfs, _attr_ls(_, _, _, _, _, _, _))
   .WillByDefault(Invoke(
@@ -151,21 +150,10 @@
   EXPECT_CALL(mgmOfs, Emsg).Times(0);
   EXPECT_CALL(mgmOfs, _access).Times(nbFiles);
   EXPECT_CALL(mgmOfs, FSctl).Times(nbFiles);
-=======
-  EXPECT_CALL(mgmOfs,_exists(_,_,_,_,_,_)).Times(nbFiles);
-  ON_CALL(mgmOfs, _attr_ls(_,_,_,_,_,_,_))
-      .WillByDefault(Invoke(
-          MockPrepareMgmFSInterface::_ATTR_LS_STAGE_PREPARE_LAMBDA
-      ));
-  EXPECT_CALL(mgmOfs, _attr_ls(_,_,_,_,_,_,_)).Times(nbFiles);
-  EXPECT_CALL(mgmOfs,Emsg).Times(0);
-  EXPECT_CALL(mgmOfs,_access).Times(nbFiles);
-  EXPECT_CALL(mgmOfs,FSctl).Times(nbFiles);
-  EXPECT_CALL(mgmOfs,get_logId()).Times(nbFiles);
-  EXPECT_CALL(mgmOfs,get_host()).Times(nbFiles);
-  EXPECT_CALL(mgmOfs,writeEosReportRecord(MatchesRegex(MockPrepareMgmFSInterface::EOS_REPORT_STR_FORMAT))).Times(nbFiles);
-
->>>>>>> 02c75eac
+  EXPECT_CALL(mgmOfs, get_logId()).Times(nbFiles);
+  EXPECT_CALL(mgmOfs, get_host()).Times(nbFiles);
+  EXPECT_CALL(mgmOfs, writeEosReportRecord(MatchesRegex(
+                MockPrepareMgmFSInterface::EOS_REPORT_STR_FORMAT))).Times(nbFiles);
   ClientWrapper client = PrepareManagerTest::getDefaultClient();
   PrepareArgumentsWrapper pargs("testReqId", Prep_STAGE, paths, oinfos);
   ErrorWrapper errorWrapper = PrepareManagerTest::getDefaultError();
@@ -259,25 +247,16 @@
               Invoke(MockPrepareMgmFSInterface::_EXISTS_VID_FILE_EXISTS_LAMBDA)
             );
   //Attr ls should work for the files that exist
-<<<<<<< HEAD
   EXPECT_CALL(mgmOfs, _attr_ls(_, _, _, _, _, _, _)).Times(nbFiles - 1)
   .WillRepeatedly(Invoke(
                     MockPrepareMgmFSInterface::_ATTR_LS_STAGE_PREPARE_LAMBDA
                   ));
   EXPECT_CALL(mgmOfs, _access).Times(nbFiles - 1);
   EXPECT_CALL(mgmOfs, FSctl).Times(nbFiles - 1);
-=======
-  EXPECT_CALL(mgmOfs, _attr_ls(_,_,_,_,_,_,_)).Times(nbFiles - 1)
-      .WillRepeatedly(Invoke(
-          MockPrepareMgmFSInterface::_ATTR_LS_STAGE_PREPARE_LAMBDA
-      ));
-  EXPECT_CALL(mgmOfs,_access).Times(nbFiles - 1);
-  EXPECT_CALL(mgmOfs,FSctl).Times(nbFiles - 1);
-  EXPECT_CALL(mgmOfs,get_logId()).Times(nbFiles);
-  EXPECT_CALL(mgmOfs,get_host()).Times(nbFiles);
-  EXPECT_CALL(mgmOfs,writeEosReportRecord(MatchesRegex(MockPrepareMgmFSInterface::EOS_REPORT_STR_FORMAT))).Times(nbFiles);
-
->>>>>>> 02c75eac
+  EXPECT_CALL(mgmOfs, get_logId()).Times(nbFiles);
+  EXPECT_CALL(mgmOfs, get_host()).Times(nbFiles);
+  EXPECT_CALL(mgmOfs, writeEosReportRecord(MatchesRegex(
+                MockPrepareMgmFSInterface::EOS_REPORT_STR_FORMAT))).Times(nbFiles);
   ClientWrapper client = PrepareManagerTest::getDefaultClient();
   PrepareArgumentsWrapper pargs("testReqId", Prep_STAGE, paths, oinfos);
   ErrorWrapper errorWrapper = PrepareManagerTest::getDefaultError();
@@ -309,7 +288,6 @@
   ON_CALL(mgmOfs, _exists(_, _, _, _, _, _)).WillByDefault(Invoke(
         MockPrepareMgmFSInterface::_EXISTS_VID_FILE_EXISTS_LAMBDA));
   //the _exists method should be called for all files
-<<<<<<< HEAD
   EXPECT_CALL(mgmOfs, _exists(_, _, _, _, _, _)).Times(nbFiles);
   ON_CALL(mgmOfs, _attr_ls(_, _, _, _, _, _, _))
   .WillByDefault(Invoke(
@@ -319,21 +297,10 @@
   EXPECT_CALL(mgmOfs, Emsg).Times(0);
   EXPECT_CALL(mgmOfs, _access).Times(nbFiles);
   EXPECT_CALL(mgmOfs, FSctl).Times(nbFiles);
-=======
-  EXPECT_CALL(mgmOfs,_exists(_,_,_,_,_,_)).Times(nbFiles);
-  ON_CALL(mgmOfs, _attr_ls(_,_,_,_,_,_,_))
-      .WillByDefault(Invoke(
-        MockPrepareMgmFSInterface::_ATTR_LS_ABORT_PREPARE_LAMBDA
-      ));
-  EXPECT_CALL(mgmOfs, _attr_ls(_,_,_,_,_,_,_)).Times(nbFiles);
-  EXPECT_CALL(mgmOfs,Emsg).Times(0);
-  EXPECT_CALL(mgmOfs,_access).Times(nbFiles);
-  EXPECT_CALL(mgmOfs,FSctl).Times(nbFiles);
-  EXPECT_CALL(mgmOfs,get_logId()).Times(nbFiles);
-  EXPECT_CALL(mgmOfs,get_host()).Times(nbFiles);
-  EXPECT_CALL(mgmOfs,writeEosReportRecord(MatchesRegex(MockPrepareMgmFSInterface::EOS_REPORT_STR_FORMAT))).Times(nbFiles);
-
->>>>>>> 02c75eac
+  EXPECT_CALL(mgmOfs, get_logId()).Times(nbFiles);
+  EXPECT_CALL(mgmOfs, get_host()).Times(nbFiles);
+  EXPECT_CALL(mgmOfs, writeEosReportRecord(MatchesRegex(
+                MockPrepareMgmFSInterface::EOS_REPORT_STR_FORMAT))).Times(nbFiles);
   ClientWrapper client = PrepareManagerTest::getDefaultClient();
   PrepareArgumentsWrapper pargs("testReqId", Prep_CANCEL, paths, oinfos);
   ErrorWrapper errorWrapper = PrepareManagerTest::getDefaultError();
@@ -367,25 +334,16 @@
           Invoke(
             MockPrepareMgmFSInterface::_EXISTS_VID_FILE_DOES_NOT_EXIST_LAMBDA));
   //Attr ls should work for the file that exists
-<<<<<<< HEAD
   EXPECT_CALL(mgmOfs, _attr_ls(_, _, _, _, _, _, _)).Times(1)
   .WillRepeatedly(Invoke(
                     MockPrepareMgmFSInterface::_ATTR_LS_ABORT_PREPARE_LAMBDA
                   ));
   EXPECT_CALL(mgmOfs, _access).Times(1);
   EXPECT_CALL(mgmOfs, FSctl).Times(1);
-=======
-  EXPECT_CALL(mgmOfs, _attr_ls(_,_,_,_,_,_,_)).Times(1)
-      .WillRepeatedly(Invoke(
-          MockPrepareMgmFSInterface::_ATTR_LS_ABORT_PREPARE_LAMBDA
-      ));
-  EXPECT_CALL(mgmOfs,_access).Times(1);
-  EXPECT_CALL(mgmOfs,FSctl).Times(1);
-  EXPECT_CALL(mgmOfs,get_logId()).Times(nbFiles);
-  EXPECT_CALL(mgmOfs,get_host()).Times(nbFiles);
-  EXPECT_CALL(mgmOfs,writeEosReportRecord(MatchesRegex(MockPrepareMgmFSInterface::EOS_REPORT_STR_FORMAT))).Times(nbFiles);
-
->>>>>>> 02c75eac
+  EXPECT_CALL(mgmOfs, get_logId()).Times(nbFiles);
+  EXPECT_CALL(mgmOfs, get_host()).Times(nbFiles);
+  EXPECT_CALL(mgmOfs, writeEosReportRecord(MatchesRegex(
+                MockPrepareMgmFSInterface::EOS_REPORT_STR_FORMAT))).Times(nbFiles);
   ClientWrapper client = PrepareManagerTest::getDefaultClient();
   PrepareArgumentsWrapper pargs("testReqId", Prep_CANCEL, paths, oinfos);
   ErrorWrapper errorWrapper = PrepareManagerTest::getDefaultError();
@@ -416,7 +374,6 @@
   ON_CALL(mgmOfs, _exists(_, _, _, _, _, _)).WillByDefault(Invoke(
         MockPrepareMgmFSInterface::_EXISTS_VID_FILE_EXISTS_LAMBDA));
   //the _exists method should be called for all files
-<<<<<<< HEAD
   EXPECT_CALL(mgmOfs, _exists(_, _, _, _, _, _)).Times(nbFiles);
   ON_CALL(mgmOfs, _attr_ls(_, _, _, _, _, _, _))
   .WillByDefault(Invoke(
@@ -426,21 +383,10 @@
   EXPECT_CALL(mgmOfs, Emsg).Times(0);
   EXPECT_CALL(mgmOfs, _access).Times(nbFiles);
   EXPECT_CALL(mgmOfs, FSctl).Times(nbFiles);
-=======
-  EXPECT_CALL(mgmOfs,_exists(_,_,_,_,_,_)).Times(nbFiles);
-  ON_CALL(mgmOfs, _attr_ls(_,_,_,_,_,_,_))
-      .WillByDefault(Invoke(
-          MockPrepareMgmFSInterface::_ATTR_LS_EVICT_PREPARE_LAMBDA
-      ));
-  EXPECT_CALL(mgmOfs, _attr_ls(_,_,_,_,_,_,_)).Times(nbFiles);
-  EXPECT_CALL(mgmOfs,Emsg).Times(0);
-  EXPECT_CALL(mgmOfs,_access).Times(nbFiles);
-  EXPECT_CALL(mgmOfs,FSctl).Times(nbFiles);
-  EXPECT_CALL(mgmOfs,get_logId()).Times(nbFiles);
-  EXPECT_CALL(mgmOfs,get_host()).Times(nbFiles);
-  EXPECT_CALL(mgmOfs,writeEosReportRecord(MatchesRegex(MockPrepareMgmFSInterface::EOS_REPORT_STR_FORMAT))).Times(nbFiles);
-
->>>>>>> 02c75eac
+  EXPECT_CALL(mgmOfs, get_logId()).Times(nbFiles);
+  EXPECT_CALL(mgmOfs, get_host()).Times(nbFiles);
+  EXPECT_CALL(mgmOfs, writeEosReportRecord(MatchesRegex(
+                MockPrepareMgmFSInterface::EOS_REPORT_STR_FORMAT))).Times(nbFiles);
   ClientWrapper client = PrepareManagerTest::getDefaultClient();
   PrepareArgumentsWrapper pargs("testReqId", Prep_EVICT, paths, oinfos);
   ErrorWrapper errorWrapper = PrepareManagerTest::getDefaultError();
@@ -475,25 +421,16 @@
           Invoke(
             MockPrepareMgmFSInterface::_EXISTS_VID_FILE_DOES_NOT_EXIST_LAMBDA));
   //Attr ls should work for the files that exist
-<<<<<<< HEAD
   EXPECT_CALL(mgmOfs, _attr_ls(_, _, _, _, _, _, _)).Times(1)
   .WillRepeatedly(Invoke(
                     MockPrepareMgmFSInterface::_ATTR_LS_EVICT_PREPARE_LAMBDA
                   ));
   EXPECT_CALL(mgmOfs, _access).Times(1);
   EXPECT_CALL(mgmOfs, FSctl).Times(1);
-=======
-  EXPECT_CALL(mgmOfs, _attr_ls(_,_,_,_,_,_,_)).Times(1)
-      .WillRepeatedly(Invoke(
-          MockPrepareMgmFSInterface::_ATTR_LS_EVICT_PREPARE_LAMBDA
-      ));
-  EXPECT_CALL(mgmOfs,_access).Times(1);
-  EXPECT_CALL(mgmOfs,FSctl).Times(1);
-  EXPECT_CALL(mgmOfs,get_logId()).Times(nbFiles);
-  EXPECT_CALL(mgmOfs,get_host()).Times(nbFiles);
-  EXPECT_CALL(mgmOfs,writeEosReportRecord(MatchesRegex(MockPrepareMgmFSInterface::EOS_REPORT_STR_FORMAT))).Times(nbFiles);
-
->>>>>>> 02c75eac
+  EXPECT_CALL(mgmOfs, get_logId()).Times(nbFiles);
+  EXPECT_CALL(mgmOfs, get_host()).Times(nbFiles);
+  EXPECT_CALL(mgmOfs, writeEosReportRecord(MatchesRegex(
+                MockPrepareMgmFSInterface::EOS_REPORT_STR_FORMAT))).Times(nbFiles);
   ClientWrapper client = PrepareManagerTest::getDefaultClient();
   PrepareArgumentsWrapper pargs("testReqId", Prep_EVICT, paths, oinfos);
   ErrorWrapper errorWrapper = PrepareManagerTest::getDefaultError();
