//------------------------------------------------------------------------------
//! @file MockPrepareMgmFSInterface.hh
//! @author Cedric Caffy - CERN
//------------------------------------------------------------------------------

/************************************************************************
 * EOS - the CERN Disk Storage System                                   *
 * Copyright (C) 2017 CERN/Switzerland                                  *
 *                                                                      *
 * This program is free software: you can redistribute it and/or modify *
 * it under the terms of the GNU General Public License as published by *
 * the Free Software Foundation, either version 3 of the License, or    *
 * (at your option) any later version.                                  *
 *                                                                      *
 * This program is distributed in the hope that it will be useful,      *
 * but WITHOUT ANY WARRANTY; without even the implied warranty of       *
 * MERCHANTABILITY or FITNESS FOR A PARTICULAR PURPOSE.  See the        *
 * GNU General Public License for more details.                         *
 *                                                                      *
 * You should have received a copy of the GNU General Public License    *
 * along with this program.  If not, see <http://www.gnu.org/licenses/>.*
 ************************************************************************/

#ifndef EOS_MOCKPREPAREMGMFSINTERFACE_HH
#define EOS_MOCKPREPAREMGMFSINTERFACE_HH

#include "mgm/Namespace.hh"
#include "XrdOuc/XrdOucErrInfo.hh"
#include "XrdSfs/XrdSfsInterface.hh"
#include "XrdSec/XrdSecEntity.hh"
#include "common/VirtualIdentity.hh"
#include "namespace/interface/IContainerMD.hh"
#include "mgm/bulk-request/interface/IMgmFileSystemInterface.hh"
#include <sys/types.h>
#include <gmock/gmock.h>

EOSBULKNAMESPACE_BEGIN

class MockPrepareMgmFSInterface : public IMgmFileSystemInterface
{
public:
<<<<<<< HEAD
  MOCK_METHOD4(addStats, void(const char* tag, uid_t uid, gid_t gid,
                              unsigned long val));
  MOCK_METHOD0(isTapeEnabled, bool());
  MOCK_METHOD5(Emsg, int(const char* pfx, XrdOucErrInfo& einfo, int ecode,
                         const char* op, const char* target));
  MOCK_METHOD5(_exists, int(const char* path, XrdSfsFileExistence& file_exists,
                            XrdOucErrInfo& error, const XrdSecEntity* client, const char* ininfo));
  MOCK_METHOD6(_exists, int(const char* path, XrdSfsFileExistence& file_exists,
                            XrdOucErrInfo& error, eos::common::VirtualIdentity& vid, const char* opaque,
                            bool take_lock));
  MOCK_METHOD7(_attr_ls, int(const char* path, XrdOucErrInfo& out_error,
                             const eos::common::VirtualIdentity& vid, const char* opaque,
                             eos::IContainerMD::XAttrMap& map, bool take_lock, bool links));
  MOCK_METHOD6(_access, int(const char* path, int mode, XrdOucErrInfo& error,
                            eos::common::VirtualIdentity& vid, const char* info, bool lock));
  MOCK_METHOD4(FSctl, int(const int cmd, XrdSfsFSctl& args, XrdOucErrInfo& error,
                          const XrdSecEntity* client));
  MOCK_METHOD8(_stat, int(const char* Name, struct stat* buf,
                          XrdOucErrInfo& out_error, eos::common::VirtualIdentity& vid, const char* opaque,
                          std::string* etag, bool follow, std::string* uri));
  MOCK_METHOD1(_stat_set_flags, void(struct stat* buf));
  ~MockPrepareMgmFSInterface() {}
=======
  MOCK_METHOD4(addStats,void(const char* tag, uid_t uid, gid_t gid, unsigned long val));
  MOCK_METHOD0(isTapeEnabled,bool());
  MOCK_METHOD5(Emsg,int(const char* pfx, XrdOucErrInfo& einfo, int ecode, const char* op, const char* target));
  MOCK_METHOD5(_exists,int(const char* path, XrdSfsFileExistence& file_exists, XrdOucErrInfo& error, const XrdSecEntity* client, const char* ininfo));
  MOCK_METHOD6(_exists,int(const char* path, XrdSfsFileExistence& file_exists, XrdOucErrInfo& error, eos::common::VirtualIdentity& vid, const char* opaque, bool take_lock));
  MOCK_METHOD7(_attr_ls,int(const char* path, XrdOucErrInfo& out_error, const eos::common::VirtualIdentity& vid, const char* opaque, eos::IContainerMD::XAttrMap& map, bool take_lock, bool links));
  MOCK_METHOD6(_access,int(const char* path, int mode,XrdOucErrInfo& error, eos::common::VirtualIdentity& vid, const char* info, bool lock));
  MOCK_METHOD4(FSctl,int(const int cmd, XrdSfsFSctl& args, XrdOucErrInfo& error, const XrdSecEntity* client));
  MOCK_METHOD8(_stat,int(const char* Name, struct stat* buf, XrdOucErrInfo& out_error, eos::common::VirtualIdentity& vid, const char* opaque, std::string* etag, bool follow, std::string* uri));
  MOCK_METHOD1(_stat_set_flags,void(struct stat* buf));
  MOCK_METHOD0(get_logId,std::string());
  MOCK_METHOD0(get_host,std::string());
  MOCK_METHOD1(writeEosReportRecord,void(const std::string & record));
  ~MockPrepareMgmFSInterface(){}
>>>>>>> 02c75eac

  /**
   * Lambdas that will be passed to the Invoke methods
   */
  //Lambda that will be called by the mock method _exists. This lambda will return that the file exists
  static std::function<int(const char* path, XrdSfsFileExistence& file_exists, XrdOucErrInfo& error, const XrdSecEntity* client, const char* ininfo)>
  _EXISTS_FILE_EXISTS_LAMBDA;
  //Lambda that will be called by the mock method _exists. This lambda will return that the file does not exist
  static std::function<int(const char* path, XrdSfsFileExistence& file_exists, XrdOucErrInfo& error, const XrdSecEntity* client, const char* ininfo)>
  _EXISTS_FILE_DOES_NOT_EXIST_LAMBDA;

  //Lambda that will be called by the mock method _exists. This lambda will return that the file exists
  static std::function<int(const char* path, XrdSfsFileExistence& file_exists, XrdOucErrInfo& error, eos::common::VirtualIdentity& vid, const char* opaque, bool take_lock)>
  _EXISTS_VID_FILE_EXISTS_LAMBDA;
  //Lambda that will be called by the mock method _exists. This lambda will return that the file does not exist
  static std::function<int(const char* path, XrdSfsFileExistence& file_exists, XrdOucErrInfo& error, eos::common::VirtualIdentity& vid, const char* opaque, bool take_lock)>
  _EXISTS_VID_FILE_DOES_NOT_EXIST_LAMBDA;

  //Lambda that will be called by the mock method _attr_ls on the files' parent directory in the case of stage prepare
  static std::function<int(const char* path, XrdOucErrInfo& out_error, const eos::common::VirtualIdentity& vid, const char* opaque, eos::IContainerMD::XAttrMap& map, bool take_lock, bool links)>
  _ATTR_LS_STAGE_PREPARE_LAMBDA;
  //Lambda that will be called by the mock method _attr_ls on the files' parent directory in the case of abort prepare
  static std::function<int(const char* path, XrdOucErrInfo& out_error, const eos::common::VirtualIdentity& vid, const char* opaque, eos::IContainerMD::XAttrMap& map, bool take_lock, bool links)>
  _ATTR_LS_ABORT_PREPARE_LAMBDA;
  //Lambda that will be called by the mock method _attr_ls on the files' parent directory in the case of evict prepare
  static std::function<int(const char* path, XrdOucErrInfo& out_error, const eos::common::VirtualIdentity& vid, const char* opaque, eos::IContainerMD::XAttrMap& map, bool take_lock, bool links)>
  _ATTR_LS_EVICT_PREPARE_LAMBDA;
  //Lambda that will be called by the mock method _attr_ls on the files and will return empty RETRIEVE and empty ARCHIVE errors
  static std::function<int(const char* path, XrdOucErrInfo& out_error, const eos::common::VirtualIdentity& vid, const char* opaque, eos::IContainerMD::XAttrMap& map, bool take_lock, bool links)>
  _ATTR_LS_QUERY_PREPARE_NO_ERROR_LAMBDA;
  //Lambda that will be called by the mock method _attr_ls on the files and will return a RETRIEVE ERROR
  static std::function<int(const char* path, XrdOucErrInfo& out_error, const eos::common::VirtualIdentity& vid, const char* opaque, eos::IContainerMD::XAttrMap& map, bool take_lock, bool links)>
  _ATTR_LS_RETRIEVE_ERROR_LAMBDA;
  //Lambda that will be called by the mock method _attr_ls on the files and will return a ARCHIVE ERROR
  static std::function<int(const char* path, XrdOucErrInfo& out_error, const eos::common::VirtualIdentity& vid, const char* opaque, eos::IContainerMD::XAttrMap& map, bool take_lock, bool links)>
  _ATTR_LS_ARCHIVE_ERROR_LAMBDA;
  //Lambda that will be called by the mock method _attr_ls on the files and will return a ARCHIVE AND RETRIEVE ERROR
  static std::function<int(const char* path, XrdOucErrInfo& out_error, const eos::common::VirtualIdentity& vid, const char* opaque, eos::IContainerMD::XAttrMap& map, bool take_lock, bool links)>
  _ATTR_LS_ARCHIVE_RETRIEVE_ERROR_LAMBDA;
  //Lambda that will be called by the mock method _stat on the file. This lambda will fill the stat buffer to fake the fact that the file is on tape only
  static std::function<int(const char* Name, struct stat* buf, XrdOucErrInfo& out_error, eos::common::VirtualIdentity& vid, const char* opaque, std::string* etag, bool follow, std::string* uri)>
  _STAT_FILE_ON_TAPE_ONLY;
  //Lambda that will be called by the mock method _stat on the file. This lambda will fill the stat buffer to fake the fact that the file is on disk only
  static std::function<int(const char* Name, struct stat* buf, XrdOucErrInfo& out_error, eos::common::VirtualIdentity& vid, const char* opaque, std::string* etag, bool follow, std::string* uri)>
  _STAT_FILE_ON_DISK_ONLY;
  //Lambda that will be called by the mock method _stat on the file. This lambda will fill the stat buffer to fake the fact that the file is on disk AND on tape
  static std::function<int(const char* Name, struct stat* buf, XrdOucErrInfo& out_error, eos::common::VirtualIdentity& vid, const char* opaque, std::string* etag, bool follow, std::string* uri)>
  _STAT_FILE_ON_DISK_AND_TAPE;
  //Lambda that will be called by the mock method _stat on the file. This lambda will fake an error of the stat method
  static std::function<int(const char* Name, struct stat* buf, XrdOucErrInfo& out_error, eos::common::VirtualIdentity& vid, const char* opaque, std::string* etag, bool follow, std::string* uri)>
  _STAT_ERROR;

  static std::function<int(const char* path, int mode, XrdOucErrInfo& error, eos::common::VirtualIdentity& vid, const char* info, bool lock)>
  _ACCESS_FILE_PREPARE_PERMISSION_LAMBDA;
  static std::function<int(const char* path, int mode, XrdOucErrInfo& error, eos::common::VirtualIdentity& vid, const char* info, bool lock)>
  _ACCESS_FILE_NO_PREPARE_PERMISSION_LAMBDA;

  static inline const std::string ERROR_RETRIEVE_STR = "ERROR_RETRIEVE";
  static inline const std::string ERROR_ARCHIVE_STR = "ERROR_ARCHIVE";
  static inline const std::string RETRIEVE_REQ_ID = "RETRIEVE_REQ_ID";
  static inline const std::string RETRIEVE_REQ_TIME = "RETRIEVE_REQ_TIME";
  static inline const std::string ERROR_STAT_STR = "ERROR_STAT";
  static inline const std::string EOS_REPORT_STR_FORMAT = "(([^&=]+)=([^&]*))(&(([^&=]+)=([^&]*)))*";
};

EOSBULKNAMESPACE_END

#endif // EOS_MOCKPREPAREMGMFSINTERFACE_HH<|MERGE_RESOLUTION|>--- conflicted
+++ resolved
@@ -39,7 +39,6 @@
 class MockPrepareMgmFSInterface : public IMgmFileSystemInterface
 {
 public:
-<<<<<<< HEAD
   MOCK_METHOD4(addStats, void(const char* tag, uid_t uid, gid_t gid,
                               unsigned long val));
   MOCK_METHOD0(isTapeEnabled, bool());
@@ -61,23 +60,10 @@
                           XrdOucErrInfo& out_error, eos::common::VirtualIdentity& vid, const char* opaque,
                           std::string* etag, bool follow, std::string* uri));
   MOCK_METHOD1(_stat_set_flags, void(struct stat* buf));
+  MOCK_METHOD0(get_logId, std::string());
+  MOCK_METHOD0(get_host, std::string());
+  MOCK_METHOD1(writeEosReportRecord, void(const std::string& record));
   ~MockPrepareMgmFSInterface() {}
-=======
-  MOCK_METHOD4(addStats,void(const char* tag, uid_t uid, gid_t gid, unsigned long val));
-  MOCK_METHOD0(isTapeEnabled,bool());
-  MOCK_METHOD5(Emsg,int(const char* pfx, XrdOucErrInfo& einfo, int ecode, const char* op, const char* target));
-  MOCK_METHOD5(_exists,int(const char* path, XrdSfsFileExistence& file_exists, XrdOucErrInfo& error, const XrdSecEntity* client, const char* ininfo));
-  MOCK_METHOD6(_exists,int(const char* path, XrdSfsFileExistence& file_exists, XrdOucErrInfo& error, eos::common::VirtualIdentity& vid, const char* opaque, bool take_lock));
-  MOCK_METHOD7(_attr_ls,int(const char* path, XrdOucErrInfo& out_error, const eos::common::VirtualIdentity& vid, const char* opaque, eos::IContainerMD::XAttrMap& map, bool take_lock, bool links));
-  MOCK_METHOD6(_access,int(const char* path, int mode,XrdOucErrInfo& error, eos::common::VirtualIdentity& vid, const char* info, bool lock));
-  MOCK_METHOD4(FSctl,int(const int cmd, XrdSfsFSctl& args, XrdOucErrInfo& error, const XrdSecEntity* client));
-  MOCK_METHOD8(_stat,int(const char* Name, struct stat* buf, XrdOucErrInfo& out_error, eos::common::VirtualIdentity& vid, const char* opaque, std::string* etag, bool follow, std::string* uri));
-  MOCK_METHOD1(_stat_set_flags,void(struct stat* buf));
-  MOCK_METHOD0(get_logId,std::string());
-  MOCK_METHOD0(get_host,std::string());
-  MOCK_METHOD1(writeEosReportRecord,void(const std::string & record));
-  ~MockPrepareMgmFSInterface(){}
->>>>>>> 02c75eac
 
   /**
    * Lambdas that will be passed to the Invoke methods
@@ -140,7 +126,8 @@
   static inline const std::string RETRIEVE_REQ_ID = "RETRIEVE_REQ_ID";
   static inline const std::string RETRIEVE_REQ_TIME = "RETRIEVE_REQ_TIME";
   static inline const std::string ERROR_STAT_STR = "ERROR_STAT";
-  static inline const std::string EOS_REPORT_STR_FORMAT = "(([^&=]+)=([^&]*))(&(([^&=]+)=([^&]*)))*";
+  static inline const std::string EOS_REPORT_STR_FORMAT =
+    "(([^&=]+)=([^&]*))(&(([^&=]+)=([^&]*)))*";
 };
 
 EOSBULKNAMESPACE_END
