--- conflicted
+++ resolved
@@ -47,14 +47,10 @@
   ASSERT_EQ(nbFiles, request->getFiles()->size());
 }
 
-<<<<<<< HEAD
+using ::testing::MatchesRegex;
+
 TEST_F(BulkRequestPrepareManagerTest, stagePrepareFilesWorkflow)
 {
-=======
-using ::testing::MatchesRegex;
-
-TEST_F(BulkRequestPrepareManagerTest,stagePrepareFilesWorkflow){
->>>>>>> 02c75eac
   int nbFiles = 3;
   std::vector<std::string> paths = PrepareManagerTest::generateDefaultPaths(
                                      nbFiles);
@@ -73,7 +69,6 @@
   ON_CALL(mgmOfs, _exists(_, _, _, _, _, _)).WillByDefault(Invoke(
         MockPrepareMgmFSInterface::_EXISTS_VID_FILE_EXISTS_LAMBDA));
   //the _exists method should be called for all files
-<<<<<<< HEAD
   EXPECT_CALL(mgmOfs, _exists(_, _, _, _, _, _)).Times(nbFiles);
   ON_CALL(mgmOfs, _attr_ls(_, _, _, _, _, _, _))
   .WillByDefault(Invoke(
@@ -83,22 +78,11 @@
   EXPECT_CALL(mgmOfs, Emsg).Times(0);
   EXPECT_CALL(mgmOfs, _access).Times(nbFiles);
   EXPECT_CALL(mgmOfs, FSctl).Times(nbFiles);
-=======
-  EXPECT_CALL(mgmOfs,_exists(_,_,_,_,_,_)).Times(nbFiles);
-  ON_CALL(mgmOfs, _attr_ls(_,_,_,_,_,_,_))
-      .WillByDefault(Invoke(
-          MockPrepareMgmFSInterface::_ATTR_LS_STAGE_PREPARE_LAMBDA
-      ));
-  EXPECT_CALL(mgmOfs, _attr_ls(_,_,_,_,_,_,_)).Times(nbFiles);
-  EXPECT_CALL(mgmOfs,Emsg).Times(0);
-  EXPECT_CALL(mgmOfs,_access).Times(nbFiles);
-  EXPECT_CALL(mgmOfs,FSctl).Times(nbFiles);
   // EOS-CTA reporter
-  EXPECT_CALL(mgmOfs,get_logId()).Times(nbFiles);
-  EXPECT_CALL(mgmOfs,get_host()).Times(nbFiles);
-  EXPECT_CALL(mgmOfs,writeEosReportRecord(MatchesRegex(MockPrepareMgmFSInterface::EOS_REPORT_STR_FORMAT))).Times(nbFiles);
-
->>>>>>> 02c75eac
+  EXPECT_CALL(mgmOfs, get_logId()).Times(nbFiles);
+  EXPECT_CALL(mgmOfs, get_host()).Times(nbFiles);
+  EXPECT_CALL(mgmOfs, writeEosReportRecord(MatchesRegex(
+                MockPrepareMgmFSInterface::EOS_REPORT_STR_FORMAT))).Times(nbFiles);
   ClientWrapper client = PrepareManagerTest::getDefaultClient();
   PrepareArgumentsWrapper pargs("testReqId", Prep_STAGE, paths, oinfos);
   ErrorWrapper errorWrapper = PrepareManagerTest::getDefaultError();
@@ -284,18 +268,13 @@
                  ));
   EXPECT_CALL(mgmOfs, _attr_ls(_, _, _, _, _, _, _)).Times(nbFiles);
   //Access should
-<<<<<<< HEAD
   EXPECT_CALL(mgmOfs, _access).Times(nbFiles).WillRepeatedly(Return(SFS_ERROR));
   EXPECT_CALL(mgmOfs, FSctl).Times(0);
-=======
-  EXPECT_CALL(mgmOfs,_access).Times(nbFiles).WillRepeatedly(Return(SFS_ERROR));
-  EXPECT_CALL(mgmOfs,FSctl).Times(0);
   // EOS-CTA reporter
-  EXPECT_CALL(mgmOfs,get_logId()).Times(nbFiles);
-  EXPECT_CALL(mgmOfs,get_host()).Times(nbFiles);
-  EXPECT_CALL(mgmOfs,writeEosReportRecord(MatchesRegex(MockPrepareMgmFSInterface::EOS_REPORT_STR_FORMAT))).Times(nbFiles);
-
->>>>>>> 02c75eac
+  EXPECT_CALL(mgmOfs, get_logId()).Times(nbFiles);
+  EXPECT_CALL(mgmOfs, get_host()).Times(nbFiles);
+  EXPECT_CALL(mgmOfs, writeEosReportRecord(MatchesRegex(
+                MockPrepareMgmFSInterface::EOS_REPORT_STR_FORMAT))).Times(nbFiles);
   ClientWrapper client = PrepareManagerTest::getDefaultClient();
   PrepareArgumentsWrapper pargs("testReqId", Prep_STAGE, paths, oinfos);
   ErrorWrapper errorWrapper = PrepareManagerTest::getDefaultError();
@@ -327,7 +306,6 @@
   ON_CALL(mgmOfs, _exists(_, _, _, _, _, _)).WillByDefault(Invoke(
         MockPrepareMgmFSInterface::_EXISTS_VID_FILE_EXISTS_LAMBDA));
   //the _exists method should be called for all files
-<<<<<<< HEAD
   EXPECT_CALL(mgmOfs, _exists(_, _, _, _, _, _)).Times(nbFiles);
   ON_CALL(mgmOfs, _attr_ls(_, _, _, _, _, _, _))
   .WillByDefault(Invoke(
@@ -337,22 +315,11 @@
   EXPECT_CALL(mgmOfs, Emsg).Times(0);
   EXPECT_CALL(mgmOfs, _access).Times(nbFiles);
   EXPECT_CALL(mgmOfs, FSctl).Times(nbFiles);
-=======
-  EXPECT_CALL(mgmOfs,_exists(_,_,_,_,_,_)).Times(nbFiles);
-  ON_CALL(mgmOfs, _attr_ls(_,_,_,_,_,_,_))
-      .WillByDefault(Invoke(
-          MockPrepareMgmFSInterface::_ATTR_LS_ABORT_PREPARE_LAMBDA
-      ));
-  EXPECT_CALL(mgmOfs, _attr_ls(_,_,_,_,_,_,_)).Times(nbFiles);
-  EXPECT_CALL(mgmOfs,Emsg).Times(0);
-  EXPECT_CALL(mgmOfs,_access).Times(nbFiles);
-  EXPECT_CALL(mgmOfs,FSctl).Times(nbFiles);
   // EOS-CTA reporter
-  EXPECT_CALL(mgmOfs,get_logId()).Times(nbFiles);
-  EXPECT_CALL(mgmOfs,get_host()).Times(nbFiles);
-  EXPECT_CALL(mgmOfs,writeEosReportRecord(MatchesRegex(MockPrepareMgmFSInterface::EOS_REPORT_STR_FORMAT))).Times(nbFiles);
-
->>>>>>> 02c75eac
+  EXPECT_CALL(mgmOfs, get_logId()).Times(nbFiles);
+  EXPECT_CALL(mgmOfs, get_host()).Times(nbFiles);
+  EXPECT_CALL(mgmOfs, writeEosReportRecord(MatchesRegex(
+                MockPrepareMgmFSInterface::EOS_REPORT_STR_FORMAT))).Times(nbFiles);
   ClientWrapper client = PrepareManagerTest::getDefaultClient();
   PrepareArgumentsWrapper pargs("testReqId", Prep_CANCEL, paths, oinfos);
   ErrorWrapper errorWrapper = PrepareManagerTest::getDefaultError();
@@ -422,7 +389,6 @@
   ON_CALL(mgmOfs, _exists(_, _, _, _, _, _)).WillByDefault(Invoke(
         MockPrepareMgmFSInterface::_EXISTS_VID_FILE_EXISTS_LAMBDA));
   //the _exists method should be called for all files
-<<<<<<< HEAD
   EXPECT_CALL(mgmOfs, _exists(_, _, _, _, _, _)).Times(nbFiles);
   ON_CALL(mgmOfs, _attr_ls(_, _, _, _, _, _, _))
   .WillByDefault(Invoke(
@@ -432,22 +398,11 @@
   EXPECT_CALL(mgmOfs, Emsg).Times(0);
   EXPECT_CALL(mgmOfs, _access).Times(nbFiles);
   EXPECT_CALL(mgmOfs, FSctl).Times(nbFiles);
-=======
-  EXPECT_CALL(mgmOfs,_exists(_,_,_,_,_,_)).Times(nbFiles);
-  ON_CALL(mgmOfs, _attr_ls(_,_,_,_,_,_,_))
-      .WillByDefault(Invoke(
-          MockPrepareMgmFSInterface::_ATTR_LS_EVICT_PREPARE_LAMBDA
-      ));
-  EXPECT_CALL(mgmOfs, _attr_ls(_,_,_,_,_,_,_)).Times(nbFiles);
-  EXPECT_CALL(mgmOfs,Emsg).Times(0);
-  EXPECT_CALL(mgmOfs,_access).Times(nbFiles);
-  EXPECT_CALL(mgmOfs,FSctl).Times(nbFiles);
   // EOS-CTA reporter
-  EXPECT_CALL(mgmOfs,get_logId()).Times(nbFiles);
-  EXPECT_CALL(mgmOfs,get_host()).Times(nbFiles);
-  EXPECT_CALL(mgmOfs,writeEosReportRecord(MatchesRegex(MockPrepareMgmFSInterface::EOS_REPORT_STR_FORMAT))).Times(nbFiles);
-
->>>>>>> 02c75eac
+  EXPECT_CALL(mgmOfs, get_logId()).Times(nbFiles);
+  EXPECT_CALL(mgmOfs, get_host()).Times(nbFiles);
+  EXPECT_CALL(mgmOfs, writeEosReportRecord(MatchesRegex(
+                MockPrepareMgmFSInterface::EOS_REPORT_STR_FORMAT))).Times(nbFiles);
   ClientWrapper client = PrepareManagerTest::getDefaultClient();
   PrepareArgumentsWrapper pargs("testReqId", Prep_EVICT, paths, oinfos);
   ErrorWrapper errorWrapper = PrepareManagerTest::getDefaultError();
