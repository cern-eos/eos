//------------------------------------------------------------------------------
//! @file BulkRequestPrepareManagerTest.cc
//! @author Cedric Caffy - CERN
//------------------------------------------------------------------------------

/************************************************************************
 * EOS - the CERN Disk Storage System                                   *
 * Copyright (C) 2017 CERN/Switzerland                                  *
 *                                                                      *
 * This program is free software: you can redistribute it and/or modify *
 * it under the terms of the GNU General Public License as published by *
 * the Free Software Foundation, either version 3 of the License, or    *
 * (at your option) any later version.                                  *
 *                                                                      *
 * This program is distributed in the hope that it will be useful,      *
 * but WITHOUT ANY WARRANTY; without even the implied warranty of       *
 * MERCHANTABILITY or FITNESS FOR A PARTICULAR PURPOSE.  See the        *
 * GNU General Public License for more details.                         *
 *                                                                      *
 * You should have received a copy of the GNU General Public License    *
 * along with this program.  If not, see <http://www.gnu.org/licenses/>.*
 ************************************************************************/

#include "unit_tests/mgm/bulk-request/PrepareManagerTest.hh"
#include "unit_tests/mgm/bulk-request/MockPrepareMgmFSInterface.hh"
#include "mgm/bulk-request/prepare/manager/BulkRequestPrepareManager.hh"
#include "mgm/bulk-request/BulkRequestFactory.hh"
#include "mgm/Namespace.hh"
#include "common/VirtualIdentity.hh"

TEST_F(BulkRequestPrepareManagerTest,bulkRequestTest){
  USE_EOSBULKNAMESPACE
  std::unique_ptr<StageBulkRequest> request = BulkRequestFactory::createStageBulkRequest("requestId",eos::common::VirtualIdentity::Root());
  //Let's add 10 files
  uint8_t nbFiles = 10;
  for(uint8_t i = 0; i < nbFiles; ++i){
    std::stringstream ss;
    ss << "path" << i;
    std::unique_ptr<File> fileToAdd = std::make_unique<File>(ss.str());
    request->addFile(std::move(fileToAdd));
  }
  ASSERT_EQ(nbFiles,request->getFiles()->size());
}

TEST_F(BulkRequestPrepareManagerTest, stagePrepareFilesWorkflow)
{
  int nbFiles = 3;
  std::vector<std::string> paths = PrepareManagerTest::generateDefaultPaths(
                                     nbFiles);
  std::vector<std::string> oinfos = PrepareManagerTest::generateEmptyOinfos(
                                      nbFiles);
  std::unique_ptr<MockPrepareMgmFSInterface> mgmOfsPtr =
    std::make_unique<MockPrepareMgmFSInterface>();
  MockPrepareMgmFSInterface& mgmOfs = *mgmOfsPtr;
  //addStats should be called only two times
  EXPECT_CALL(mgmOfs, addStats).Times(2);
  //isTapeEnabled should not be called as we are in the case where everything is fine
  EXPECT_CALL(mgmOfs, isTapeEnabled).Times(0);
  //As everything is fine, no Emsg should be called
  EXPECT_CALL(mgmOfs, Emsg).Times(0);
  //Everything is fine, all the files exist
  ON_CALL(mgmOfs, _exists(_, _, _, _, _, _)).WillByDefault(Invoke(
        MockPrepareMgmFSInterface::_EXISTS_VID_FILE_EXISTS_LAMBDA));
  //the _exists method should be called for all files
  EXPECT_CALL(mgmOfs, _exists(_, _, _, _, _, _)).Times(nbFiles);
  ON_CALL(mgmOfs, _attr_ls(_, _, _, _, _, _, _))
  .WillByDefault(Invoke(
                   MockPrepareMgmFSInterface::_ATTR_LS_STAGE_PREPARE_LAMBDA
                 ));
  EXPECT_CALL(mgmOfs, _attr_ls(_, _, _, _, _, _, _)).Times(nbFiles);
  EXPECT_CALL(mgmOfs, Emsg).Times(0);
  EXPECT_CALL(mgmOfs, _access).Times(nbFiles);
  EXPECT_CALL(mgmOfs, FSctl).Times(nbFiles);
  ClientWrapper client = PrepareManagerTest::getDefaultClient();
  PrepareArgumentsWrapper pargs("testReqId", Prep_STAGE, paths, oinfos);
  ErrorWrapper errorWrapper = PrepareManagerTest::getDefaultError();
  XrdOucErrInfo* error = errorWrapper.getError();
  eos::mgm::bulk::BulkRequestPrepareManager pm(std::move(mgmOfsPtr));
  int retPrepare = pm.prepare(*(pargs.getPrepareArguments()), *error,
                              client.getClient());
  ASSERT_EQ(nbFiles, pm.getBulkRequest()->getFiles()->size());
  ASSERT_EQ(SFS_DATA, retPrepare);
}

TEST_F(BulkRequestPrepareManagerTest, stagePrepareFileWithNoPath)
{
  //prepare stage should be idempotent https://its.cern.ch/jira/projects/EOS/issues/EOS-4739
  std::unique_ptr<NiceMock<MockPrepareMgmFSInterface>> mgmOfsPtr =
        std::make_unique<NiceMock<MockPrepareMgmFSInterface>>();
  NiceMock<MockPrepareMgmFSInterface>& mgmOfs = *mgmOfsPtr;
  //No path exist, but Emsg should not be called
  EXPECT_CALL(mgmOfs, Emsg).Times(0);
  //No path are set, no mgmOfs method should be called
  EXPECT_CALL(mgmOfs, _exists(_, _, _, _, _, _)).Times(0);
  EXPECT_CALL(mgmOfs, _attr_ls(_, _, _, _, _, _, _)).Times(0);
  EXPECT_CALL(mgmOfs, _access).Times(0);
  EXPECT_CALL(mgmOfs, FSctl).Times(0);
  ClientWrapper client = PrepareManagerTest::getDefaultClient();
  PrepareArgumentsWrapper pargs("testReqId", Prep_STAGE, {}, {});
  ErrorWrapper errorWrapper = PrepareManagerTest::getDefaultError();
  XrdOucErrInfo* error = errorWrapper.getError();
  eos::mgm::bulk::BulkRequestPrepareManager pm(std::move(mgmOfsPtr));
  int retPrepare = pm.prepare(*(pargs.getPrepareArguments()), *error,
                              client.getClient());
  //The bulk-request is created, 0 files are supposed to be there
  ASSERT_EQ(0, pm.getBulkRequest()->getFiles()->size());
  //The prepare manager returns SFS_DATA
  ASSERT_EQ(SFS_DATA, retPrepare);
}

TEST_F(BulkRequestPrepareManagerTest, stagePrepareFileWithEmptyStringPaths)
{
  //prepare stage should be idempotent https://its.cern.ch/jira/projects/EOS/issues/EOS-4739
  std::unique_ptr<NiceMock<MockPrepareMgmFSInterface>> mgmOfsPtr =
        std::make_unique<NiceMock<MockPrepareMgmFSInterface>>();
  NiceMock<MockPrepareMgmFSInterface>& mgmOfs = *mgmOfsPtr;
  //No path exist, but Emsg should not be called
  EXPECT_CALL(mgmOfs, Emsg).Times(1);
  //No path are set, no mgmOfs method should be called
  EXPECT_CALL(mgmOfs, _exists(_, _, _, _, _, _)).Times(0);
  EXPECT_CALL(mgmOfs, _attr_ls(_, _, _, _, _, _, _)).Times(0);
  EXPECT_CALL(mgmOfs, _access).Times(0);
  EXPECT_CALL(mgmOfs, FSctl).Times(0);
  ClientWrapper client = PrepareManagerTest::getDefaultClient();
  PrepareArgumentsWrapper pargs("testReqId", Prep_STAGE, {""}, {""});
  ErrorWrapper errorWrapper = PrepareManagerTest::getDefaultError();
  XrdOucErrInfo* error = errorWrapper.getError();
  eos::mgm::bulk::BulkRequestPrepareManager pm(std::move(mgmOfsPtr));
  int retPrepare = pm.prepare(*(pargs.getPrepareArguments()), *error,
                              client.getClient());
  //The bulk-request is created, 0 files are supposed to be there
  ASSERT_EQ(0, pm.getBulkRequest()->getFiles()->size());
  //The prepare manager returns SFS_DATA
  ASSERT_EQ(SFS_DATA, retPrepare);
}

TEST_F(BulkRequestPrepareManagerTest, stagePrepareAllFilesDoNotExist)
{
  /**
   * If all files do not exist, the prepare should succeed
   */
  int nbFiles = 3;
  std::vector<std::string> paths = PrepareManagerTest::generateDefaultPaths(
                                     nbFiles);
  std::vector<std::string> oinfos = PrepareManagerTest::generateEmptyOinfos(
                                      nbFiles);
  std::unique_ptr<NiceMock<MockPrepareMgmFSInterface>> mgmOfsPtr =
        std::make_unique<NiceMock<MockPrepareMgmFSInterface>>();
  NiceMock<MockPrepareMgmFSInterface>& mgmOfs = *mgmOfsPtr;
  //One file does not exist, Emsg should be called once
  EXPECT_CALL(mgmOfs, Emsg).Times(nbFiles);
  ON_CALL(mgmOfs, _exists(_, _, _, _, _, _)).WillByDefault(Invoke(
        MockPrepareMgmFSInterface::_EXISTS_VID_FILE_DOES_NOT_EXIST_LAMBDA));
  //The current behaviour is that the prepare logic returns an error if at least one file does not exist.
  EXPECT_CALL(mgmOfs, _exists(_, _, _, _, _, _)).Times(3);
  EXPECT_CALL(mgmOfs, _attr_ls(_, _, _, _, _, _, _)).Times(0);
  EXPECT_CALL(mgmOfs, _access).Times(0);
  EXPECT_CALL(mgmOfs, FSctl).Times(0);
  ClientWrapper client = PrepareManagerTest::getDefaultClient();
  PrepareArgumentsWrapper pargs("testReqId", Prep_STAGE, paths, oinfos);
  ErrorWrapper errorWrapper = PrepareManagerTest::getDefaultError();
  XrdOucErrInfo* error = errorWrapper.getError();
  eos::mgm::bulk::BulkRequestPrepareManager pm(std::move(mgmOfsPtr));
  int retPrepare = pm.prepare(*(pargs.getPrepareArguments()), *error,
                              client.getClient());
  auto bulkRequest = pm.getBulkRequest();
  ASSERT_EQ(3, bulkRequest->getFiles()->size());
  ASSERT_EQ(3, bulkRequest->getAllFilesInError()->size());
  auto filesInError = bulkRequest->getAllFilesInError();

  for (auto fileInError : *filesInError) {
    ASSERT_EQ(0,
              fileInError.getError().value().find("prepare - file does not exist or is not accessible to you"));
  }

  ASSERT_EQ(SFS_DATA, retPrepare);
}

TEST_F(BulkRequestPrepareManagerTest,
       stagePrepareOneFileDoNotExistReturnsSfsData)
{
  /**
   * If one file does not exist, the prepare should succeed
   */
  int nbFiles = 3;
  std::vector<std::string> paths = PrepareManagerTest::generateDefaultPaths(
                                     nbFiles);
  std::vector<std::string> oinfos = PrepareManagerTest::generateEmptyOinfos(
                                      nbFiles);
  std::unique_ptr<NiceMock<MockPrepareMgmFSInterface>> mgmOfsPtr =
        std::make_unique<NiceMock<MockPrepareMgmFSInterface>>();
  NiceMock<MockPrepareMgmFSInterface>& mgmOfs = *mgmOfsPtr;
  //isTapeEnabled should not be called
  EXPECT_CALL(mgmOfs, isTapeEnabled).Times(0);
  //One file does not exist, Emsg should be called once
  EXPECT_CALL(mgmOfs, Emsg).Times(1);
  //Exist will first return true for the existing file, then return false,
  EXPECT_CALL(mgmOfs, _exists(_, _, _, _, _, _)).Times(nbFiles).WillOnce(
    Invoke(MockPrepareMgmFSInterface::_EXISTS_VID_FILE_EXISTS_LAMBDA)
  ).WillOnce(Invoke(
               MockPrepareMgmFSInterface::_EXISTS_VID_FILE_DOES_NOT_EXIST_LAMBDA)
            ).WillRepeatedly(
              Invoke(MockPrepareMgmFSInterface::_EXISTS_VID_FILE_EXISTS_LAMBDA)
            );
  //Attr ls should work for the files that exist
  EXPECT_CALL(mgmOfs, _attr_ls(_, _, _, _, _, _, _)).Times(nbFiles - 1)
  .WillRepeatedly(Invoke(
                    MockPrepareMgmFSInterface::_ATTR_LS_STAGE_PREPARE_LAMBDA
                  ));
  EXPECT_CALL(mgmOfs, _access).Times(nbFiles - 1);
  EXPECT_CALL(mgmOfs, FSctl).Times(nbFiles - 1);
  ClientWrapper client = PrepareManagerTest::getDefaultClient();
  PrepareArgumentsWrapper pargs("testReqId", Prep_STAGE, paths, oinfos);
  ErrorWrapper errorWrapper = PrepareManagerTest::getDefaultError();
  XrdOucErrInfo* error = errorWrapper.getError();
  eos::mgm::bulk::BulkRequestPrepareManager pm(std::move(mgmOfsPtr));
  int retPrepare = pm.prepare(*(pargs.getPrepareArguments()), *error,
                              client.getClient());
  //All the files should be in the bulk-request, even the one that does not exist
  auto bulkRequest = pm.getBulkRequest();
<<<<<<< HEAD
  const auto& bulkReqPaths = *bulkRequest->getFiles();
  ASSERT_EQ(nbFiles, bulkReqPaths.size());
  auto bulkReqPathsItor = bulkReqPaths.begin();
  int i = 0;

  while (bulkReqPathsItor != bulkReqPaths.end()) {
    ASSERT_EQ(paths.at(i), bulkReqPathsItor->first);
    i++;
    bulkReqPathsItor++;
=======
  const auto & bulkReqPaths = bulkRequest->getFiles();
  ASSERT_EQ(nbFiles,bulkReqPaths->size());
  for(uint8_t i = 0; i < bulkReqPaths->size(); ++i) {
    ASSERT_EQ(paths[i],(*bulkReqPaths)[i]->getPath());
>>>>>>> 04f4d553
  }

  //Prepare is a success
  ASSERT_EQ(SFS_DATA, retPrepare);
}

TEST_F(BulkRequestPrepareManagerTest, stagePrepareNoPreparePermission)
{
  int nbFiles = 3;
  std::vector<std::string> paths = PrepareManagerTest::generateDefaultPaths(
                                     nbFiles);
  std::vector<std::string> oinfos = PrepareManagerTest::generateEmptyOinfos(
                                      nbFiles);
  std::unique_ptr<MockPrepareMgmFSInterface> mgmOfsPtr =
    std::make_unique<MockPrepareMgmFSInterface>();
  MockPrepareMgmFSInterface& mgmOfs = *mgmOfsPtr;
  //addStats should be called only two times
  EXPECT_CALL(mgmOfs, addStats).Times(2);
  //isTapeEnabled should not be called as we are in the case where everything is fine
  EXPECT_CALL(mgmOfs, isTapeEnabled).Times(0);
  //As there is no prepare permission, Emsg should be called  for each file
  EXPECT_CALL(mgmOfs, Emsg).Times(nbFiles);
  //Everything is fine, all the files exist
  ON_CALL(mgmOfs, _exists(_, _, _, _, _, _)).WillByDefault(Invoke(
        MockPrepareMgmFSInterface::_EXISTS_VID_FILE_EXISTS_LAMBDA));
  //the _exists method should be called for all files
  EXPECT_CALL(mgmOfs, _exists(_, _, _, _, _, _)).Times(nbFiles);
  ON_CALL(mgmOfs, _attr_ls(_, _, _, _, _, _, _))
  .WillByDefault(Invoke(
                   MockPrepareMgmFSInterface::_ATTR_LS_STAGE_PREPARE_LAMBDA
                 ));
  EXPECT_CALL(mgmOfs, _attr_ls(_, _, _, _, _, _, _)).Times(nbFiles);
  //Access should
  EXPECT_CALL(mgmOfs, _access).Times(nbFiles).WillRepeatedly(Return(SFS_ERROR));
  EXPECT_CALL(mgmOfs, FSctl).Times(0);
  ClientWrapper client = PrepareManagerTest::getDefaultClient();
  PrepareArgumentsWrapper pargs("testReqId", Prep_STAGE, paths, oinfos);
  ErrorWrapper errorWrapper = PrepareManagerTest::getDefaultError();
  XrdOucErrInfo* error = errorWrapper.getError();
  eos::mgm::bulk::BulkRequestPrepareManager pm(std::move(mgmOfsPtr));
  int retPrepare = pm.prepare(*(pargs.getPrepareArguments()), *error,
                              client.getClient());
  ASSERT_EQ(nbFiles, pm.getBulkRequest()->getFiles()->size());
  ASSERT_EQ(SFS_DATA, retPrepare);
}

TEST_F(BulkRequestPrepareManagerTest, abortPrepareFilesWorkflow)
{
  int nbFiles = 3;
  std::vector<std::string> paths = PrepareManagerTest::generateDefaultPaths(
                                     nbFiles);
  std::vector<std::string> oinfos = PrepareManagerTest::generateEmptyOinfos(
                                      nbFiles);
  std::unique_ptr<MockPrepareMgmFSInterface> mgmOfsPtr =
    std::make_unique<MockPrepareMgmFSInterface>();
  MockPrepareMgmFSInterface& mgmOfs = *mgmOfsPtr;
  //addStats should be called only two times
  EXPECT_CALL(mgmOfs, addStats).Times(2);
  //isTapeEnabled should not be called as we are in the case where everything is fine
  EXPECT_CALL(mgmOfs, isTapeEnabled).Times(0);
  //As everything is fine, no Emsg should be called
  EXPECT_CALL(mgmOfs, Emsg).Times(0);
  //Everything is fine, all the files exist
  ON_CALL(mgmOfs, _exists(_, _, _, _, _, _)).WillByDefault(Invoke(
        MockPrepareMgmFSInterface::_EXISTS_VID_FILE_EXISTS_LAMBDA));
  //the _exists method should be called for all files
  EXPECT_CALL(mgmOfs, _exists(_, _, _, _, _, _)).Times(nbFiles);
  ON_CALL(mgmOfs, _attr_ls(_, _, _, _, _, _, _))
  .WillByDefault(Invoke(
                   MockPrepareMgmFSInterface::_ATTR_LS_ABORT_PREPARE_LAMBDA
                 ));
  EXPECT_CALL(mgmOfs, _attr_ls(_, _, _, _, _, _, _)).Times(nbFiles);
  EXPECT_CALL(mgmOfs, Emsg).Times(0);
  EXPECT_CALL(mgmOfs, _access).Times(nbFiles);
  EXPECT_CALL(mgmOfs, FSctl).Times(nbFiles);
  ClientWrapper client = PrepareManagerTest::getDefaultClient();
  PrepareArgumentsWrapper pargs("testReqId", Prep_CANCEL, paths, oinfos);
  ErrorWrapper errorWrapper = PrepareManagerTest::getDefaultError();
  XrdOucErrInfo* error = errorWrapper.getError();
  eos::mgm::bulk::BulkRequestPrepareManager pm(std::move(mgmOfsPtr));
  int retPrepare = pm.prepare(*(pargs.getPrepareArguments()), *error,
                              client.getClient());
  //Abort prepare generates a bulk-request
  ASSERT_NE(nullptr, pm.getBulkRequest());
  //Abort prepare returns SFS_OK
  ASSERT_EQ(SFS_OK, retPrepare);
}

TEST_F(BulkRequestPrepareManagerTest, abortPrepareOnFileExistsOtherDoNotExist)
{
  int nbFiles = 3;
  std::vector<std::string> paths = PrepareManagerTest::generateDefaultPaths(
                                     nbFiles);
  std::vector<std::string> oinfos = PrepareManagerTest::generateEmptyOinfos(
                                      nbFiles);
  std::unique_ptr<NiceMock<MockPrepareMgmFSInterface>> mgmOfsPtr =
        std::make_unique<NiceMock<MockPrepareMgmFSInterface>>();
  NiceMock<MockPrepareMgmFSInterface>& mgmOfs = *mgmOfsPtr;
  //isTapeEnabled should not be called
  EXPECT_CALL(mgmOfs, isTapeEnabled).Times(0);
  //One file does not exist, but as we are idempotent, no error should be returned
  EXPECT_CALL(mgmOfs, Emsg).Times(nbFiles - 1);
  //Exist will first return true for the existing file, then return false
  EXPECT_CALL(mgmOfs, _exists(_, _, _, _, _, _)).Times(nbFiles).WillOnce(Invoke(
        MockPrepareMgmFSInterface::_EXISTS_VID_FILE_EXISTS_LAMBDA)).WillRepeatedly(
          Invoke(
            MockPrepareMgmFSInterface::_EXISTS_VID_FILE_DOES_NOT_EXIST_LAMBDA));
  //Attr ls should work for the file that exists
  EXPECT_CALL(mgmOfs, _attr_ls(_, _, _, _, _, _, _)).Times(1)
  .WillRepeatedly(Invoke(
                    MockPrepareMgmFSInterface::_ATTR_LS_ABORT_PREPARE_LAMBDA
                  ));
  EXPECT_CALL(mgmOfs, _access).Times(1);
  EXPECT_CALL(mgmOfs, FSctl).Times(1);
  ClientWrapper client = PrepareManagerTest::getDefaultClient();
  PrepareArgumentsWrapper pargs("testReqId", Prep_CANCEL, paths, oinfos);
  ErrorWrapper errorWrapper = PrepareManagerTest::getDefaultError();
  XrdOucErrInfo* error = errorWrapper.getError();
  eos::mgm::bulk::BulkRequestPrepareManager pm(std::move(mgmOfsPtr));
  int retPrepare = pm.prepare(*(pargs.getPrepareArguments()), *error,
                              client.getClient());
  ASSERT_EQ(SFS_OK, retPrepare);
}

TEST_F(BulkRequestPrepareManagerTest, evictPrepareFilesWorkflow)
{
  int nbFiles = 3;
  std::vector<std::string> paths = PrepareManagerTest::generateDefaultPaths(
                                     nbFiles);
  std::vector<std::string> oinfos = PrepareManagerTest::generateEmptyOinfos(
                                      nbFiles);
  std::unique_ptr<MockPrepareMgmFSInterface> mgmOfsPtr =
    std::make_unique<MockPrepareMgmFSInterface>();
  MockPrepareMgmFSInterface& mgmOfs = *mgmOfsPtr;
  //addStats should be called only two times
  EXPECT_CALL(mgmOfs, addStats).Times(2);
  //isTapeEnabled should not be called as we are in the case where everything is fine
  EXPECT_CALL(mgmOfs, isTapeEnabled).Times(0);
  //As everything is fine, no Emsg should be called
  EXPECT_CALL(mgmOfs, Emsg).Times(0);
  //Everything is fine, all the files exist
  ON_CALL(mgmOfs, _exists(_, _, _, _, _, _)).WillByDefault(Invoke(
        MockPrepareMgmFSInterface::_EXISTS_VID_FILE_EXISTS_LAMBDA));
  //the _exists method should be called for all files
  EXPECT_CALL(mgmOfs, _exists(_, _, _, _, _, _)).Times(nbFiles);
  ON_CALL(mgmOfs, _attr_ls(_, _, _, _, _, _, _))
  .WillByDefault(Invoke(
                   MockPrepareMgmFSInterface::_ATTR_LS_EVICT_PREPARE_LAMBDA
                 ));
  EXPECT_CALL(mgmOfs, _attr_ls(_, _, _, _, _, _, _)).Times(nbFiles);
  EXPECT_CALL(mgmOfs, Emsg).Times(0);
  EXPECT_CALL(mgmOfs, _access).Times(nbFiles);
  EXPECT_CALL(mgmOfs, FSctl).Times(nbFiles);
  ClientWrapper client = PrepareManagerTest::getDefaultClient();
  PrepareArgumentsWrapper pargs("testReqId", Prep_EVICT, paths, oinfos);
  ErrorWrapper errorWrapper = PrepareManagerTest::getDefaultError();
  XrdOucErrInfo* error = errorWrapper.getError();
  eos::mgm::bulk::BulkRequestPrepareManager pm(std::move(mgmOfsPtr));
  int retPrepare = pm.prepare(*(pargs.getPrepareArguments()), *error,
                              client.getClient());
  //Evict prepare does not generate a bulk-request, so the bulk-request should be equal to nullptr
  std::unique_ptr<BulkRequest> bulkRequest = pm.getBulkRequest();
  ASSERT_EQ(nullptr, bulkRequest);
  //Evict prepare returns SFS_OK
  ASSERT_EQ(SFS_OK, retPrepare);
}

TEST_F(BulkRequestPrepareManagerTest, evictPrepareOneFileExistsOtherDoNotExist)
{
  /**
   * If one file does not exist, the prepare evict should succeed
   * Prepare is now idempotent (https://its.cern.ch/jira/projects/EOS/issues/EOS-4739)
   */
  int nbFiles = 3;
  std::vector<std::string> paths = PrepareManagerTest::generateDefaultPaths(
                                     nbFiles);
  std::vector<std::string> oinfos = PrepareManagerTest::generateEmptyOinfos(
                                      nbFiles);
  std::unique_ptr<NiceMock<MockPrepareMgmFSInterface>> mgmOfsPtr =
        std::make_unique<NiceMock<MockPrepareMgmFSInterface>>();
  NiceMock<MockPrepareMgmFSInterface>& mgmOfs = *mgmOfsPtr;
  //isTapeEnabled should not be called
  EXPECT_CALL(mgmOfs, isTapeEnabled).Times(0);
  //One file does not exist, Emsg should not be called as we are idempotent
  EXPECT_CALL(mgmOfs, Emsg).Times(nbFiles - 1);
  //Exist will first return true for the existing file, then return false
  EXPECT_CALL(mgmOfs, _exists(_, _, _, _, _, _)).Times(nbFiles).WillOnce(Invoke(
        MockPrepareMgmFSInterface::_EXISTS_VID_FILE_EXISTS_LAMBDA)).WillRepeatedly(
          Invoke(
            MockPrepareMgmFSInterface::_EXISTS_VID_FILE_DOES_NOT_EXIST_LAMBDA));
  //Attr ls should work for the files that exist
  EXPECT_CALL(mgmOfs, _attr_ls(_, _, _, _, _, _, _)).Times(1)
  .WillRepeatedly(Invoke(
                    MockPrepareMgmFSInterface::_ATTR_LS_EVICT_PREPARE_LAMBDA
                  ));
  EXPECT_CALL(mgmOfs, _access).Times(1);
  EXPECT_CALL(mgmOfs, FSctl).Times(1);
  ClientWrapper client = PrepareManagerTest::getDefaultClient();
  PrepareArgumentsWrapper pargs("testReqId", Prep_EVICT, paths, oinfos);
  ErrorWrapper errorWrapper = PrepareManagerTest::getDefaultError();
  XrdOucErrInfo* error = errorWrapper.getError();
  eos::mgm::bulk::BulkRequestPrepareManager pm(std::move(mgmOfsPtr));
  int retPrepare = pm.prepare(*(pargs.getPrepareArguments()), *error,
                              client.getClient());
  ASSERT_EQ(SFS_OK, retPrepare);
}<|MERGE_RESOLUTION|>--- conflicted
+++ resolved
@@ -28,18 +28,23 @@
 #include "mgm/Namespace.hh"
 #include "common/VirtualIdentity.hh"
 
-TEST_F(BulkRequestPrepareManagerTest,bulkRequestTest){
+TEST_F(BulkRequestPrepareManagerTest, bulkRequestTest)
+{
   USE_EOSBULKNAMESPACE
-  std::unique_ptr<StageBulkRequest> request = BulkRequestFactory::createStageBulkRequest("requestId",eos::common::VirtualIdentity::Root());
+  std::unique_ptr<StageBulkRequest> request =
+    BulkRequestFactory::createStageBulkRequest("requestId",
+        eos::common::VirtualIdentity::Root());
   //Let's add 10 files
   uint8_t nbFiles = 10;
-  for(uint8_t i = 0; i < nbFiles; ++i){
+
+  for (uint8_t i = 0; i < nbFiles; ++i) {
     std::stringstream ss;
     ss << "path" << i;
     std::unique_ptr<File> fileToAdd = std::make_unique<File>(ss.str());
     request->addFile(std::move(fileToAdd));
   }
-  ASSERT_EQ(nbFiles,request->getFiles()->size());
+
+  ASSERT_EQ(nbFiles, request->getFiles()->size());
 }
 
 TEST_F(BulkRequestPrepareManagerTest, stagePrepareFilesWorkflow)
@@ -218,22 +223,11 @@
                               client.getClient());
   //All the files should be in the bulk-request, even the one that does not exist
   auto bulkRequest = pm.getBulkRequest();
-<<<<<<< HEAD
-  const auto& bulkReqPaths = *bulkRequest->getFiles();
-  ASSERT_EQ(nbFiles, bulkReqPaths.size());
-  auto bulkReqPathsItor = bulkReqPaths.begin();
-  int i = 0;
-
-  while (bulkReqPathsItor != bulkReqPaths.end()) {
-    ASSERT_EQ(paths.at(i), bulkReqPathsItor->first);
-    i++;
-    bulkReqPathsItor++;
-=======
-  const auto & bulkReqPaths = bulkRequest->getFiles();
-  ASSERT_EQ(nbFiles,bulkReqPaths->size());
-  for(uint8_t i = 0; i < bulkReqPaths->size(); ++i) {
-    ASSERT_EQ(paths[i],(*bulkReqPaths)[i]->getPath());
->>>>>>> 04f4d553
+  const auto& bulkReqPaths = bulkRequest->getFiles();
+  ASSERT_EQ(nbFiles, bulkReqPaths->size());
+
+  for (uint8_t i = 0; i < bulkReqPaths->size(); ++i) {
+    ASSERT_EQ(paths[i], (*bulkReqPaths)[i]->getPath());
   }
 
   //Prepare is a success
