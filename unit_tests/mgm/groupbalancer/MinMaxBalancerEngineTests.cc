--- conflicted
+++ resolved
@@ -65,13 +65,8 @@
     // FIXME this actually happens because we do a floating point compare in
     // this case using diffWithAvg will be slightly greater than threshold at
     // boundary values when doing the subtraction
-<<<<<<< HEAD
-    std::unordered_set<std::string> grps_over = {"group5", "group4"};
-    std::unordered_set<std::string> grps_under = {"group1", "group2"};
-=======
-    threshold_group_set grps_over = {"group5","group4"};
-    threshold_group_set grps_under = {"group1","group2"};
->>>>>>> 1e154bb9
+    threshold_group_set grps_over = {"group5", "group4"};
+    threshold_group_set grps_under = {"group1", "group2"};
     EXPECT_EQ(d.mGroupsOverThreshold, grps_over);
     EXPECT_EQ(d.mGroupsUnderThreshold, grps_under);
   }
