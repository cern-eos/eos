//------------------------------------------------------------------------------
// File LayoutWrapper.cc
// Author: Geoffray Adde <geoffray.adde@cern.ch> CERN
//------------------------------------------------------------------------------

/************************************************************************
 * EOS - the CERN Disk Storage System                                   *
 * Copyright (C) 2011 CERN/Switzerland                                  *
 *                                                                      *
 * This program is free software: you can redistribute it and/or modify *
 * it under the terms of the GNU General Public License as published by *
 * the Free Software Foundation, either version 3 of the License, or    *
 * (at your option) any later version.                                  *
 *                                                                      *
 * This program is distributed in the hope that it will be useful,      *
 * but WITHOUT ANY WARRANTY; without even the implied warranty of       *
 * MERCHANTABILITY or FITNESS FOR A PARTICULAR PURPOSE.  See the        *
 * GNU General Public License for more details.                         *
 *                                                                      *
 * You should have received a copy of the GNU General Public License    *
 * along with this program.  If not, see <http://www.gnu.org/licenses/>.*
 ************************************************************************/

#include "../MacOSXHelper.hh"
#include "LayoutWrapper.hh"
#include "FileAbstraction.hh"
#include "common/Logging.hh"
#include "common/LayoutId.hh"
#include "fst/layout/PlainLayout.hh"

XrdSysMutex LayoutWrapper::gCacheAuthorityMutex;
std::map<unsigned long long, LayoutWrapper::CacheEntry>
LayoutWrapper::gCacheAuthority;

//--------------------------------------------------------------------------
//! Utility function to import (key,value) from a cgi string to a map
//------------------------------------------------------------------------------
bool LayoutWrapper::ImportCGI(std::map<std::string, std::string>& m,
                              const std::string& cgi)
{
  std::string::size_type eqidx = 0, ampidx = (cgi[0] == '&' ? 0 : -1);
  eos_static_info("START");

  do
  {
    //eos_static_info("ampidx=%d  cgi=%s",(int)ampidx,cgi.c_str());
    if ((eqidx = cgi.find('=', ampidx + 1)) == std::string::npos)
      break;

    std::string key = cgi.substr(ampidx + 1, eqidx - ampidx - 1);
    ampidx = cgi.find('&', eqidx);
    std::string val = cgi.substr(eqidx + 1,
                                 ampidx == std::string::npos ? ampidx : ampidx - eqidx - 1);
    m[key] = val;
  }
  while (ampidx != std::string::npos);

  return true;
}

//------------------------------------------------------------------------------
//! Utility function to write the content of a(key,value) map to a cgi string
//------------------------------------------------------------------------------
bool LayoutWrapper::ToCGI(const std::map<std::string, std::string>& m ,
                          std::string& cgi)
{
  for (auto it = m.begin(); it != m.end(); it++)
  {
    if (cgi.size()) cgi += "&";

    cgi += it->first;
    cgi += "=";
    cgi += it->second;
  }

  return true;
}

//------------------------------------------------------------------------------
// Constructor
//------------------------------------------------------------------------------
LayoutWrapper::LayoutWrapper(eos::fst::Layout* file) :
    mFile(file), mOpen(false), mClose(false), mFabs(NULL), mDoneAsyncOpen(false),
    mOpenHandler(NULL)
{
  mLocalUtime[0].tv_sec = mLocalUtime[1].tv_sec = 0;
  mLocalUtime[0].tv_nsec = mLocalUtime[1].tv_nsec = 0;
  mCanCache = false;
  mCacheCreator = false;
  mInode = 0;
  mMaxOffset = 0;
  mSize = 0;
  mInlineRepair = false;
  mRestore = false;
}

//------------------------------------------------------------------------------
// Destructor
//------------------------------------------------------------------------------
LayoutWrapper::~LayoutWrapper()
{
  if (mCacheCreator)
    (*mCache).resize(mMaxOffset);

  delete mFile;
}

//------------------------------------------------------------------------------
// Make sure that the file layout is open. Reopen it if needed using
// (almost) the same argument as the previous open.
//------------------------------------------------------------------------------
int LayoutWrapper::MakeOpen()
{
  XrdSysMutexHelper mLock(mMakeOpenMutex);
  eos_static_debug("makeopening file %s", mPath.c_str());

  if (mClose)
  {
    eos_static_err("file %s is already closed - won't open", mPath.c_str());
    return -1;
  }

  if (!mOpen)
  {
    if (mPath.size())
    {
      if (Open(mPath, mFlags, mMode, mOpaque.c_str(), NULL))
      {
        eos_static_debug("error while openning");
        return -1;
      }
      else
      {
        eos_static_debug("successfully opened");
        mOpen = true;
        return 0;
      }
    }
    else
      return -1;
  }
  else
    eos_static_debug("already opened");

  return 0;
}

//------------------------------------------------------------------------------
// overloading member functions of FileLayout class
//------------------------------------------------------------------------------
const char*
LayoutWrapper::GetName()
{
  MakeOpen();
  return mFile->GetName();
}

//------------------------------------------------------------------------------
// overloading member functions of FileLayout class
//------------------------------------------------------------------------------
const char*
LayoutWrapper::GetLocalReplicaPath()
{
  MakeOpen();
  return mFile->GetLocalReplicaPath();
}

//------------------------------------------------------------------------------
// overloading member functions of FileLayout class
//------------------------------------------------------------------------------
unsigned int LayoutWrapper::GetLayoutId()
{
  MakeOpen();
  return mFile->GetLayoutId();
}

//------------------------------------------------------------------------------
// overloading member functions of FileLayout class
//------------------------------------------------------------------------------
const std::string&
LayoutWrapper::GetLastUrl()
{
  if (!mOpen)
    return mLazyUrl;

  return mFile->GetLastUrl();
}

//------------------------------------------------------------------------------
// overloading member functions of FileLayout class
//------------------------------------------------------------------------------
bool LayoutWrapper::IsEntryServer()
{
  MakeOpen();
  return mFile->IsEntryServer();
}

//------------------------------------------------------------------------------
// Do the open on the mgm but not on the fst yet
//------------------------------------------------------------------------------
int LayoutWrapper::LazyOpen(const std::string& path, XrdSfsFileOpenMode flags,
                            mode_t mode, const char* opaque, const struct stat* buf)
{
  // get path and url prefix
  XrdCl::URL u(path);
  std::string file_path = u.GetPath();
  u.SetPath("");
  u.SetParams("");
  std::string user_url = u.GetURL();
  // build request to send to mgm to get redirection url
  XrdCl::Buffer arg;
  XrdCl::Buffer* response = 0;
  XrdCl::XRootDStatus status;
  std::string request = file_path;
  std::string openflags;

  if (flags != SFS_O_RDONLY)
  {
    if ((flags & SFS_O_WRONLY) && !(flags & SFS_O_RDWR)) openflags += "wo";

    if (flags & SFS_O_RDWR) openflags += "rw";

    if (flags & SFS_O_CREAT) openflags += "cr";

    if (flags & SFS_O_TRUNC) openflags += "tr";
  }
  else
  {
    openflags += "ro";
  }

  char openmode[32];
  snprintf(openmode, 32, "%o", mode);
  request += "?eos.app=fuse&mgm.pcmd=redirect";
  request += (std::string("&") + opaque);
  request += ("&eos.client.openflags=" + openflags);
  request += "&eos.client.openmode=";
  request += openmode;
  arg.FromString(request);
  // add the authentication parameters back if they exist
  XrdOucEnv env(opaque);

  if (env.Get("xrd.wantprot"))
  {
    user_url += '?';
    user_url += "xrd.wantprot=";
    user_url += env.Get("xrd.wantprot");

    if (env.Get("xrd.gsiusrpxy"))
    {
      user_url += "&xrd.gsiusrpxy=";
      user_url += env.Get("xrd.gsiusrpxy");
    }

    if (env.Get("xrd.k5ccname"))
    {
      user_url += "&xrd.k5ccname=";
      user_url += env.Get("xrd.k5ccname");
    }
  }

  // Send the request for FsCtl
  u = XrdCl::URL(user_url);
  XrdCl::FileSystem fs(u);
  status = fs.Query (XrdCl::QueryCode::OpaqueFile, arg, response);

  if (!status.IsOK())
  {
    if ((status.errNo == kXR_FSError) && mInlineRepair &&
        (((flags & SFS_O_WRONLY) || (flags & SFS_O_RDWR)) && (!(flags & SFS_O_CREAT))))
    {
      // FS io error state for writing we try to recover the file on the fly
      if (!Repair(path, opaque))
      {
        eos_static_err("failed to lazy open request %s at url %s code=%d "
                       "errno=%d - repair failed", request.c_str(),
                       user_url.c_str(), status.code, status.errNo);
	errno = status.errNo;
        return -1;
      }
      else
      {
        // Reissue the open
	status = fs.Query (XrdCl::QueryCode::OpaqueFile, arg, response);

        if (!status.IsOK())
        {
          eos_static_err("failed to lazy open request %s at url %s code=%d "
                         "errno=%d - still unwritable after repair",
                         request.c_str(), user_url.c_str(), status.code,
                         status.errNo);
	  errno = status.errNo;
	  delete response;
          return -1;
        }
      }
    }
    else
    {
      eos_static_err("failed to lazy open request %s at url %s code=%d "
                     "errno=%d", request.c_str(), user_url.c_str(),
                     status.code, status.errNo);
      errno = status.errNo;
      delete response;
      return -1;
    }
  }

  // Split the reponse
  XrdOucString origResponse = response->GetBuffer();
  origResponse += "&eos.app=fuse";
  auto qmidx = origResponse.find("?");
  // insert back the cgi params that are not given back by the mgm
  std::map<std::string, std::string> m;
  ImportCGI(m, opaque);
  ImportCGI(m, origResponse.c_str() + qmidx + 1);
  // Drop authentication params as they would fail on the fst
  m.erase("xrd.wantprot");
  m.erase("xrd.k5ccname");
  m.erase("xrd.gsiusrpxy");
  // Let the lazy open use an open by inode
  std::string fxid = m["mgm.id"];
  mOpaque += "&eos.lfn=fxid:";
  mOpaque += fxid;
<<<<<<< HEAD
  mInode = strtoull(fxid.c_str(), 0, 16);  

=======
  mInode = strtoull(fxid.c_str(), 0, 16);
>>>>>>> 02c6173e
  std::string LazyOpaque;
  ToCGI(m, LazyOpaque);
  mLazyUrl.assign(origResponse.c_str(), qmidx);
  mLazyUrl.append("?");
  mLazyUrl.append(LazyOpaque);
  // ==================================================================
  // We don't want to truncate the file in case we reopen it
  mFlags = flags & ~(SFS_O_TRUNC | SFS_O_CREAT);

  delete response;
  return 0;
}

//------------------------------------------------------------------------------
// Repair a partially offline file
//------------------------------------------------------------------------------
bool
LayoutWrapper::Repair(const std::string& path, const char* opaque)
{
  eos_static_notice("path=\"%s\" opaque=\"%s\"", path.c_str(), opaque);
  // get path and url prefix
  XrdCl::URL u(path);
  std::string file_path = u.GetPath();

  if (file_path.substr(0, 2) == "//")
  {
    file_path.erase(0, 1);
  }

  // mgm.zzz is a workaround for a bug in the MGM which does deal properly with potential opaque info for the authentication given as xrd.*
  // the opaque tags are sorted and mgm.zzz protects the subcmd tag which might be corrupted by the following xrd.*
  std::string cmd = "mgm.cmd=file&mgm.subcmd=version&mgm.zzz=ignore&eos.app=fuse&"
                    "mgm.purge.version=-1&mgm.path=" + file_path + "&" + opaque;
  u.SetParams("");
  u.SetPath("/proc/user/");
  XrdCl::XRootDStatus status;
<<<<<<< HEAD
  std::unique_ptr<LayoutWrapper> file (new LayoutWrapper(new eos::fst::PlainLayout(
										   NULL, 0, NULL, NULL, eos::common::LayoutId::kXrdCl)));
  int retc = file->Open(u.GetURL().c_str(), (XrdSfsFileOpenMode)0,
                        (mode_t)0, cmd.c_str(), NULL, true, 0, false);
=======

  std::unique_ptr <eos::fst::PlainLayout> file (new eos::fst::PlainLayout(
									  NULL, 0, NULL, NULL, u.GetURL().c_str()));
  int retc = file->Open((XrdSfsFileOpenMode)0,
                        (mode_t)0, cmd.c_str());
>>>>>>> 02c6173e

  if (retc)
  {
    eos_static_err("open failed for %s?%s : error code is %d",
                   u.GetURL().c_str(), cmd.c_str(), (int) errno);
    return false;
  }

  file->Close();
  return true;
}


//------------------------------------------------------------------------------
// Restore a file which didn't write/close properly
//------------------------------------------------------------------------------
bool
LayoutWrapper::Restore()
{
  mRestore = false;

  if (getenv("EOS_FUSE_NO_CACHE_RESTORE"))
    return false;

  off_t restore_size=0;
  {
    XrdSysMutexHelper l(gCacheAuthorityMutex);
    
    // the file could have been unlinked in the meanwhile or could exceed our local cache size, so no need/way to restore
    if (!mCanCache || (!gCacheAuthority.count(mInode)) || gCacheAuthority[mInode].mPartial)
    {
      eos_static_warning("unable to restore inode=%lu size=%llu partial=%d lifetime=%lu", mInode, gCacheAuthority[mInode].mSize, gCacheAuthority[mInode].mPartial, gCacheAuthority[mInode].mSize);
      return false;
    }
    eos_static_info("inode=%lu size=%llu partial=%d lifetime=%lu", mInode, gCacheAuthority[mInode].mSize, gCacheAuthority[mInode].mPartial, gCacheAuthority[mInode].mSize);
    restore_size = gCacheAuthority[mInode].mSize;
  }

  XrdCl::URL u(mPath.c_str());
  std::string params = "eos.atomic=1&eos.app=restore";
   
  XrdOucEnv env(mOpaque.c_str());

  if (env.Get("xrd.wantprot"))
  {
    params += '&';
    params += "xrd.wantprot=";
    params += env.Get("xrd.wantprot");

    if (env.Get("xrd.gsiusrpxy"))
    {
      params += "&xrd.gsiusrpxy=";
      params += env.Get("xrd.gsiusrpxy");
    }

    if (env.Get("xrd.k5ccname"))
    {
      params += "&xrd.k5ccname=";
      params += env.Get("xrd.k5ccname");
    }
  }

  if (env.Get("eos.encodepath"))
  {
    params += "&eos.encodepath=";
    params += env.Get("eos.encodepath");
  }
  
  u.SetParams(params.c_str());

  std::unique_ptr <eos::fst::PlainLayout> file (new eos::fst::PlainLayout(
<<<<<<< HEAD
									  NULL, 0, NULL, NULL, eos::common::LayoutId::kXrdCl));
=======
									  NULL, 0, NULL, NULL, u.GetURL().c_str()));
>>>>>>> 02c6173e
  for (size_t i = 0; i < 3; ++i)
  {
    if ( file->Open(mFlags | SFS_O_CREAT, mMode, params.c_str()) )
    {
      XrdSysTimer sleeper;
      eos_static_warning("restore failed to open path=%s - snooze 5s ...", u.GetURL().c_str());
      sleeper.Snooze(5);
    }
    else 
    {
      size_t blocksize=4*1024*1024;
      int retc = 0 ;
      for (off_t offset = 0 ; offset < restore_size; offset += blocksize)
      {
	size_t length = blocksize;
	if ( (restore_size - offset) < (off_t)blocksize)
	{
	  length = restore_size - offset;
	}
	char* ptr;
	if (!(*mCache).peekData (ptr, offset, length))
	{
	  (*mCache).releasePeek();
	  eos_static_err("read-error while restoring : peekData failed");
	  return false;
	}

	(*mCache).releasePeek();

	if ( (retc = file->Write(offset, ptr, length)) < 0)
	{
	  eos_static_err("write-error while restoring : file %s  opaque %s",
			 mPath.c_str(), params.c_str());
	  file->Close();
	  break;
	}
	else
	{
	  eos_static_info("restored path=%s offset=%llu length=%lu", mPath.c_str(), offset, length);
	}
      }

      // retrieve the new inode
      std::string lasturl = file->GetLastUrl();
      auto qmidx = lasturl.find("?");
      lasturl.erase(0, qmidx);
      std::map<std::string, std::string> m;
      ImportCGI(m, lasturl);
      std::string fxid = m["mgm.id"];
      unsigned long long newInode = strtoull(fxid.c_str(), 0, 16);

      if (file->Close())
      {
	XrdSysTimer sleeper;
	eos_static_warning("restore failed to close path=%s - snooze 5s ...", u.GetURL().c_str());
	sleeper.Snooze(5);
      }
      else
      {
	XrdSysMutexHelper l(gCacheAuthorityMutex);
	if (gCacheAuthority.count(mInode))
	{
	  gCacheAuthority[mInode].mRestoreInode = newInode;
	}
	eos_static_notice("restored path=%s from cache length=%llu inode=%llu new-inode=%llu ", mPath.c_str(), restore_size, mInode, newInode);
	return true;
      }
    }
  }
  return false;
}
//------------------------------------------------------------------------------
// overloading member functions of FileLayout class
//------------------------------------------------------------------------------
int LayoutWrapper::Open(const std::string& path, XrdSfsFileOpenMode flags,
                        mode_t mode, const char* opaque, const struct stat* buf,
                        bool doOpen, size_t owner_lifetime, bool inlineRepair)
{
  int retc = 0;
  static int sCleanupTime = 0;

  if (inlineRepair)
    mInlineRepair = inlineRepair;

  eos_static_debug("opening file %s, lazy open is %d flags=%x inline-repair=%s",
                   path.c_str(), (int)!doOpen, flags, mInlineRepair ? "true" : "false");

  if (mOpen)
  {
    eos_static_debug("already open");
    return -1;
  }

  mPath = path;
  mFlags = flags;
  mMode = mode;
  mOpaque = opaque;
  
  if (buf)
    Utimes(buf);
  
  if (buf)
    mSize = buf->st_size;
  
  if (!doOpen)
  {
    retc = LazyOpen(path, flags, mode, opaque, buf);

    if (retc < 0)
      return retc;

    if (getenv("EOS_FUSE_ASYNC_OPEN")) 
    {
      // Do the async open on the FST and return
      eos::fst::PlainLayout* plain_layout = static_cast<eos::fst::PlainLayout*>(mFile);
      mOpenHandler = new eos::fst::AsyncLayoutOpenHandler(plain_layout);
<<<<<<< HEAD
      
      if (plain_layout->OpenAsync(path, flags, mode, mOpenHandler, opaque))
      {
	delete mOpenHandler;
	eos_static_err("error while async opening path=%s", path.c_str());
	return -1;
=======
      mFile->Redirect(path.c_str());
      if (plain_layout->OpenAsync(flags, mode, mOpenHandler, opaque))
      {
	delete mOpenHandler;
	eos_static_err("error while async opening path=%s - fall back top sync open", path.c_str());
	mDoneAsyncOpen = false;
>>>>>>> 02c6173e
      }
      else
      {
	mDoneAsyncOpen = true;
      }
    }
  }
  else
  {
    mFile->Redirect(path.c_str());

    // for latency simulation purposes
    if (getenv("EOS_FUSE_LAZY_LAG_OPEN") && mFlags)
    {
      eos_static_warning("lazy-lag configured - delay by %s ms", getenv("EOS_FUSE_LAZY_LAG_OPEN"));
      XrdSysTimer sleeper;
      sleeper.Wait(atoi(getenv("EOS_FUSE_LAZY_LAG_OPEN")));
    }

    bool retry = true;
    XrdOucString sopaque (opaque);
#ifdef STOPONREDIRECT
    if (sopaque.length ()) sopaque += '&';
    sopaque += "tried=";
#endif
    if (mDoneAsyncOpen)
    {
      // Wait for the async open response
      if (!static_cast<eos::fst::PlainLayout*>(mFile)->WaitOpenAsync())
      {
        XrdCl::URL url (mFile->GetLastUrl ());
        const std::string &username = url.GetUserName ();
        if (!username.empty () && username[0]!='*'
        && static_cast<eos::fst::PlainLayout*> (mFile)->GetLastErrNo () == kXR_NotAuthorized)
        {
          eos_static_notice("async open failed for path=%s because of authentication, credentials might have been lost on redirect. Trying to fix with a sync open", path.c_str ());
        }
        else
        {
          eos_static_err("async open failed for path=%s", path.c_str());
          return -1;
        }
#ifdef STOPONREDIRECT
        eos_static_notice("async open failed for path=%s, trying to fix it with other replicas", path.c_str ());
        XrdCl::URL url (mFile->GetLastUrl ());
        sopaque += url.GetHostName ().c_str ();
        sopaque.append (',');
#endif
      }
      else
      {
        // Async open ok, don't need a sync open
        retry = false;
      }

      mDoneAsyncOpen = false;
    }

    std::string _lasturl,_path(path);
    size_t pos, _pos(0);
    while (retry)
    {
      eos_static_debug("Sync-open path=%s opaque=%s",
                       _path.c_str (),
                       sopaque.c_str ());

      mFile->Redirect(_path.c_str());
      // Do synchronous open
      if ((retc = mFile->Open (flags, mode, sopaque.c_str ())))
      {
        eos_static_debug("Sync-open got errNo=%d errCode=%d",
                         static_cast<eos::fst::PlainLayout*> (mFile)->GetLastErrNo (),
                         static_cast<eos::fst::PlainLayout*> (mFile)->GetLastErrCode ());
#ifdef STOPONREDIRECT
        /*
        =======================================================================================
        This is an alternative way to deal with the loss of credentials when getting redirected
        There we assume that we hit first the mgm, then an fst then a mgm, then a fst .....
        So we stopevery two redirects to reissue the open and get the credentials back
        This works because every time a channel has to be opened, it is opened with the krb5
        cgis by an explicit user (not the redirect open which is slightly different)
        =======================================================================================
        */
        if(static_cast<eos::fst::PlainLayout*>(mFile)->GetLastErrCode()==XrdCl::errRedirectLimit)
        {
          // if we fail because of too many redirects, try again
          // appending the last visited fst to the list of the tried
          retry = true;
          _lasturl = mFile->GetLastUrl();
          XrdCl::URL url(mFile->GetLastUrl());
          eos_static_debug("Last URL = %s",mFile->GetLastUrl().c_str());
          sopaque += url.GetHostName().c_str();
          sopaque += ',';
        }
#else
        XrdCl::URL url (mFile->GetLastUrl ());
        const std::string &username = url.GetUserName ();
        /*
        =======================================================================================
        This is a hackish fix to the loss of strong credentials while being redirected
        The open will follow redirects until we get a permission denied on an mgm because
        authenticated using unix
        At this point, it is too late to retry with the same connection which is using unix.
        We then try again with another connection incrementing the first letter of the username
        We iterate that process as long the failing location changes.
        NOTE1: this fixes only the redirect problem on open. It does not fix the problem for
        other access, especially XrdCl::FileSystem operations
        NOTE2: the main use case of this is a recoverable error on open on the fst ( fmd error
        on RO open for example ). We then get redirected to the mgm possibly with a different
        hostname and a new connection is being created and the credentials are lost).
        NOTE3: the previous use case is also fixed on server side using the standard XRootD
        fail recovery procedure on open which goes back to the mgm using the previous
        connection. This is implemented on server side starting from eos-citrine 4.0.20.
        =======================================================================================
        */
        if (!username.empty () && username[0]!='*'
        && static_cast<eos::fst::PlainLayout*> (mFile)->GetLastErrNo () == kXR_NotAuthorized
        && ( _lasturl.empty() || (_pos = _lasturl.find('@'))!=std::string::npos )
        && (pos=mFile->GetLastUrl().find('@'))!=std::string::npos)
        {
          // if it's the same url regardless of the username, we fail
          if (!strcmp (_lasturl.c_str () + _pos, mFile->GetLastUrl ().c_str () + pos))
          {
            eos_static_err("using a new connection did not fix at %s",
                           mFile->GetLastUrl ().c_str());
            errno = EPERM;
            return -1;
          }
          _lasturl = mFile->GetLastUrl ();
          _path = mFile->GetLastUrl();
          size_t p;
          // increment the first character of the login until we reach Z
          // it forces a new connection to be used , as the previous is most likely used by unix
          if ((p = _path.find ('@')) != std::string::npos)
          {
            if (_path[p-8] != 'Z') _path[p-8]++;
            else
            {
              eos_static_warning("reached maximum number of redirects for strong authentication");
              errno = EPERM;
              return -1;
            }
          }
          sopaque = "";
          eos_static_debug("authentication error at %s, try with a new connection to overcome strong credentials loss in redirects",
                           mFile->GetLastUrl ().c_str ());
        }
#endif
        else
        {
          eos_static_err("error while openning");
          return -1;
        }
      }
      else
        retry = false;
    }

    // We don't want to truncate the file in case we reopen it
    mFlags = flags & ~(SFS_O_TRUNC | SFS_O_CREAT);
    mOpen = true;
    std::string lasturl = mFile->GetLastUrl();
    auto qmidx = lasturl.find("?");
    lasturl.erase(0, qmidx);
    std::map<std::string, std::string> m;
    ImportCGI(m, lasturl);
    std::string fxid = m["mgm.id"];
    mInode = strtoull(fxid.c_str(), 0, 16);

    if (flags && buf)
      Utimes(buf);

    if (buf)
      mSize = buf->st_size;
  }

  time_t now = time(0);
  XrdSysMutexHelper l(gCacheAuthorityMutex);

  if (mInode && (!mCache.get()))
  {
    if ( (flags & SFS_O_CREAT) || (flags & SFS_O_TRUNC) )
    {
      gCacheAuthority[mInode].mLifeTime = 0;
      gCacheAuthority[mInode].mPartial = false;
      gCacheAuthority[mInode].mOwnerLifeTime = owner_lifetime;
      gCacheAuthority[mInode].mCache = std::make_shared<Bufferll>();
      mCache = gCacheAuthority[mInode].mCache;
      mCanCache = true;
      mCacheCreator = true;
      mSize = gCacheAuthority[mInode].mSize;
      eos_static_notice("acquired cap owner-authority for file %s size=%d ino=%lu create=%d truncate=%d",
                        path.c_str(), (*mCache).size(), mInode, flags & SFS_O_CREAT, flags & SFS_O_TRUNC);
    }
    else
    {
      if (gCacheAuthority.count(mInode) &&
	  gCacheAuthority[mInode].mCache.get() &&
          ((!gCacheAuthority[mInode].mLifeTime) ||
           (now < gCacheAuthority[mInode].mLifeTime)))
      {
        mCanCache = true;
        mCache = gCacheAuthority[mInode].mCache;
        mSize = gCacheAuthority[mInode].mSize;

        // we try to lazy open if we have somethign cached!
        if (doOpen && mSize)
          doOpen = false;

        mMaxOffset = (*mCache).size();
        eos_static_notice("reusing cap owner-authority for file %s cache-size=%d "
                          "file-size=%lu inode=%lu", path.c_str(), (*mCache).size(),
                          mSize, mInode);
      }
    }

    eos_static_info("####### %s cache=%d flags=%x\n", path.c_str(), mCanCache,
                    flags);
  }

  if (now > sCleanupTime)
  {
    for (auto it = gCacheAuthority.begin(); it != gCacheAuthority.end();)
    {
      if ((it->second.mLifeTime) && (it->second.mLifeTime < now))
      {
        auto d = it;
        it++;
        eos_static_notice("released cap owner-authority for file inode=%lu", d->first);
        gCacheAuthority.erase(d);
      }
      else
        it++;
    }

    sCleanupTime = time(0) + 5;
  }

  return retc;
}

//------------------------------------------------------------------------------
// Overloading member functions of FileLayout class
//------------------------------------------------------------------------------
int64_t LayoutWrapper::Read(XrdSfsFileOffset offset, char* buffer,
                            XrdSfsXferSize length, bool readahead)
{
  if (MakeOpen())
  {
    errno = EBADF;
    return -1;
  }
  return mFile->Read(offset, buffer, length, readahead);
}

//------------------------------------------------------------------------------
// Overloading member functions of FileLayout class
//------------------------------------------------------------------------------
#ifdef XROOTD4
int64_t LayoutWrapper::ReadV(XrdCl::ChunkList& chunkList, uint32_t len)
{
  if (MakeOpen())
  {
    errno = EBADF;
    return -1;
  }
  return mFile->ReadV(chunkList, len);
}
#endif

//------------------------------------------------------------------------------
//
//------------------------------------------------------------------------------
int64_t LayoutWrapper::ReadCache(XrdSfsFileOffset offset, char* buffer,
                                 XrdSfsXferSize length, off_t maxcache)
{
  if (!mCanCache)
    return -1;

  // This is not fully cached
  if ((offset + length) > (off_t) maxcache)
    return -1;

  return (*mCache).readData(buffer, offset, length);
}

//------------------------------------------------------------------------------
//
//------------------------------------------------------------------------------
int64_t LayoutWrapper::WriteCache(XrdSfsFileOffset offset, const char* buffer,
                                  XrdSfsXferSize length, off_t maxcache)
{
  if (!mCanCache)
    return 0;

  {
    XrdSysMutexHelper l(gCacheAuthorityMutex);

    if (gCacheAuthority.count(mInode))
      if ((offset + length) >  gCacheAuthority[mInode].mSize)
        gCacheAuthority[mInode].mSize = (offset + length);
  }

  if ((*mCache).capacity() < (4 * 1024))
  {
    // helps to speed up
    (*mCache).resize(4 * 1024);
  }
  
  // don't exceed the maximum cachesize per file
  if ((offset + length) > (off_t) maxcache)
  {
    if (gCacheAuthority.count(mInode))
      gCacheAuthority[mInode].mPartial = true;
    return 0;
  }

  if ((offset + length) > mMaxOffset)
    mMaxOffset = offset + length;

  // Store in cache
  return (*mCache).writeData(buffer, offset, length);
}

//------------------------------------------------------------------------------
// Overloading member functions of FileLayout class
//------------------------------------------------------------------------------
int64_t LayoutWrapper::Write(XrdSfsFileOffset offset, const char* buffer,
                             XrdSfsXferSize length, bool touchMtime)
{
  if (MakeOpen())
  {
    errno = EBADF;
    return -1;
  }
  int retc = 0;

  if (length > 0)
  {
    if ((retc = mFile->Write(offset, buffer, length)) < 0)
    {
      eos_static_err("Error writing from wrapper : file %s  opaque %s",
                     mPath.c_str(), mOpaque.c_str());
      return -1;
    }
  }

  return retc;
}

//------------------------------------------------------------------------------
// Overloading member functions of FileLayout class
//------------------------------------------------------------------------------
int LayoutWrapper::Truncate(XrdSfsFileOffset offset, bool touchMtime)
{
  if (MakeOpen())
  {
    errno = EBADF;
    return -1;
  }

  if (mFile->Truncate(offset))
    return -1;

  XrdSysMutexHelper l(gCacheAuthorityMutex);
  if (gCacheAuthority.count(mInode))
    gCacheAuthority[mInode].mSize = (int64_t) offset;

  return 0;
}

//------------------------------------------------------------------------------
// Overloading member functions of FileLayout class
//------------------------------------------------------------------------------
int LayoutWrapper::Sync()
{
  if (MakeOpen())
  {
    errno = EBADF;
    return -1;
  }
  return mFile->Sync();
}

//------------------------------------------------------------------------------
// Overloading member functions of FileLayout class
//------------------------------------------------------------------------------
int LayoutWrapper::Close()
{
  // Wait for any async open in-flight
  if (mDoneAsyncOpen)
  {
    (void) static_cast<eos::fst::PlainLayout*>(mFile)->WaitOpenAsync();
    mDoneAsyncOpen = false;
  }

  XrdSysMutexHelper mLock(mMakeOpenMutex);
  eos_static_debug("closing file %s ", mPath.c_str());;

  // for latency simulation purposes
  if (getenv("EOS_FUSE_LAZY_LAG_CLOSE") && mFlags)
  {
    eos_static_warning("lazy-lag configured - delay by %s ms", getenv("EOS_FUSE_LAZY_LAG_CLOSE"));
    XrdSysTimer sleeper;
    sleeper.Wait(atoi(getenv("EOS_FUSE_LAZY_LAG_CLOSE")));
  }
  
  mClose = true;

  if (!mOpen)
  {
    eos_static_debug("already closed");
    return 0;
  }

  if (mCanCache && ((mFlags & O_RDWR) || (mFlags & O_WRONLY)))
  {
    // define expiration of owner lifetime from close on
    XrdSysMutexHelper l(gCacheAuthorityMutex);
    time_t now = time(0);
    time_t expire = now + gCacheAuthority[mInode].mOwnerLifeTime;
    gCacheAuthority[mInode].mLifeTime = expire;
    eos_static_notice("define expiry of  cap owner-authority for file "
                      "inode=%lu tst=%lu lifetime=%lu", mInode, expire,
                      gCacheAuthority[mInode].mOwnerLifeTime);

    if (!gCacheAuthority.count(mInode))
    {
      // this file could have been unlinked in the meanwhile, so we don't want to restore it 'by mistake'
      mCanCache = false;
    }
    else
    {
      time_t now = time(0);
      time_t expire = now + gCacheAuthority[mInode].mOwnerLifeTime;
      gCacheAuthority[mInode].mLifeTime = expire;
      eos_static_notice("define expiry of  cap owner-authority for file "
			"inode=%lu tst=%lu lifetime=%lu", mInode, expire,
			gCacheAuthority[mInode].mOwnerLifeTime);
    }
  }

  int retc = 0; 
  if (mFile->Close())
  {
    eos_static_debug("error while closing");
    retc = -1;
  }
  else
  {
    mOpen = false;
    eos_static_debug("successfully closed");
    retc = 0;
  }

  if ( ((mFlags & O_RDWR) || (mFlags & O_WRONLY)) && (retc || mRestore) )
  {
    if (Restore())
      retc = 0;
  }
  return retc;
}

//------------------------------------------------------------------------------
// Overloading member functions of FileLayout class
//------------------------------------------------------------------------------
int LayoutWrapper::Stat(struct stat* buf)
{
  if (MakeOpen())
  {
    errno = EBADF;
    return -1;
  }

  if (mFile->Stat(buf))
    return -1;
  else
    return 0;
}


//------------------------------------------------------------------------------
// Set atime and mtime at current time
//------------------------------------------------------------------------------
void LayoutWrapper::Utimes(const struct stat* buf)
{
  // set local Utimes
  mLocalUtime[0] = buf->MTIMESPEC;
  mLocalUtime[1] = buf->ATIMESPEC;

  eos_static_debug("setting timespec  atime:%lu.%.9lu      mtime:%lu.%.9lu",
                   mLocalUtime[0].tv_sec, mLocalUtime[0].tv_nsec,
                   mLocalUtime[1].tv_sec, mLocalUtime[1].tv_nsec);
}

//------------------------------------------------------------------------------
// Get Last Opened Path
//------------------------------------------------------------------------------
std::string LayoutWrapper::GetLastPath()
{
  return mPath;
}

//------------------------------------------------------------------------------
// Is the file Opened
//------------------------------------------------------------------------------
bool LayoutWrapper::IsOpen()
{
  XrdSysMutexHelper mLock(mMakeOpenMutex);
  return mOpen;
}


//------------------------------------------------------------------------------
// Return last known size of a file we had a caps for
//------------------------------------------------------------------------------
long long
LayoutWrapper::CacheAuthSize(unsigned long long inode)
{
  // the variable mInode is actually using the EOS file ID
  inode = eos::common::FileId::InodeToFid(inode);
  time_t now = time(NULL);
  XrdSysMutexHelper l(gCacheAuthorityMutex);

  if (inode)
  {
    if (gCacheAuthority.count(inode))
    {
      long long size = gCacheAuthority[inode].mSize;

      if ((!gCacheAuthority[inode].mLifeTime)
          || (now < gCacheAuthority[inode].mLifeTime))
      {
        eos_static_debug("reusing cap owner-authority for inode %x cache-file-size=%lld",
                         inode, size);
        return size;
      }
      else
      {
        eos_static_debug("found expired cap owner-authority for inode %x cache-file-size=%lld",
                         inode, size);
      }
    }
  }

  return -1;
}

//------------------------------------------------------------------------------
// Migrate cache inode after a restore operation
//------------------------------------------------------------------------------
unsigned long long
LayoutWrapper::CacheRestore(unsigned long long inode)
{
  // the variable mInode is actually using the EOS file ID
  inode = eos::common::FileId::InodeToFid(inode);
  XrdSysMutexHelper l(gCacheAuthorityMutex);

  eos_static_debug("inode=%llu", inode);
  if (inode)
  {
    if (gCacheAuthority.count(inode))
    {
      unsigned long long new_ino = gCacheAuthority[inode].mRestoreInode;
      if (new_ino)
      {
	gCacheAuthority[new_ino] = gCacheAuthority[inode];
	auto d = gCacheAuthority.find(inode);
	gCacheAuthority.erase(d);
	gCacheAuthority[new_ino].mRestoreInode = 0;
	eos_static_notice("migrated cap owner-authority for file inode=%lu => inode=%lu", inode, new_ino);
	return eos::common::FileId::FidToInode(new_ino);
      }
    }
  }

  return 0;
}

//------------------------------------------------------------------------------
// Return last known size of a file we had a caps for
//------------------------------------------------------------------------------
void LayoutWrapper::CacheRemove(unsigned long long inode)
{
  inode = eos::common::FileId::InodeToFid(inode);
  XrdSysMutexHelper l(gCacheAuthorityMutex);


  {
    if (gCacheAuthority.count(inode))
    {
      auto d = gCacheAuthority.find(inode);
      gCacheAuthority.erase(d);
      eos_static_notice("removed cap owner-authority for file inode=%lu", d->first);
    }
  }
}<|MERGE_RESOLUTION|>--- conflicted
+++ resolved
@@ -41,19 +41,18 @@
   std::string::size_type eqidx = 0, ampidx = (cgi[0] == '&' ? 0 : -1);
   eos_static_info("START");
 
-  do
-  {
+  do {
     //eos_static_info("ampidx=%d  cgi=%s",(int)ampidx,cgi.c_str());
-    if ((eqidx = cgi.find('=', ampidx + 1)) == std::string::npos)
+    if ((eqidx = cgi.find('=', ampidx + 1)) == std::string::npos) {
       break;
+    }
 
     std::string key = cgi.substr(ampidx + 1, eqidx - ampidx - 1);
     ampidx = cgi.find('&', eqidx);
     std::string val = cgi.substr(eqidx + 1,
                                  ampidx == std::string::npos ? ampidx : ampidx - eqidx - 1);
     m[key] = val;
-  }
-  while (ampidx != std::string::npos);
+  } while (ampidx != std::string::npos);
 
   return true;
 }
@@ -64,9 +63,10 @@
 bool LayoutWrapper::ToCGI(const std::map<std::string, std::string>& m ,
                           std::string& cgi)
 {
-  for (auto it = m.begin(); it != m.end(); it++)
-  {
-    if (cgi.size()) cgi += "&";
+  for (auto it = m.begin(); it != m.end(); it++) {
+    if (cgi.size()) {
+      cgi += "&";
+    }
 
     cgi += it->first;
     cgi += "=";
@@ -80,8 +80,8 @@
 // Constructor
 //------------------------------------------------------------------------------
 LayoutWrapper::LayoutWrapper(eos::fst::Layout* file) :
-    mFile(file), mOpen(false), mClose(false), mFabs(NULL), mDoneAsyncOpen(false),
-    mOpenHandler(NULL)
+  mFile(file), mOpen(false), mClose(false), mFabs(NULL), mDoneAsyncOpen(false),
+  mOpenHandler(NULL)
 {
   mLocalUtime[0].tv_sec = mLocalUtime[1].tv_sec = 0;
   mLocalUtime[0].tv_nsec = mLocalUtime[1].tv_nsec = 0;
@@ -99,8 +99,9 @@
 //------------------------------------------------------------------------------
 LayoutWrapper::~LayoutWrapper()
 {
-  if (mCacheCreator)
+  if (mCacheCreator) {
     (*mCache).resize(mMaxOffset);
+  }
 
   delete mFile;
 }
@@ -114,33 +115,27 @@
   XrdSysMutexHelper mLock(mMakeOpenMutex);
   eos_static_debug("makeopening file %s", mPath.c_str());
 
-  if (mClose)
-  {
+  if (mClose) {
     eos_static_err("file %s is already closed - won't open", mPath.c_str());
     return -1;
   }
 
-  if (!mOpen)
-  {
-    if (mPath.size())
-    {
-      if (Open(mPath, mFlags, mMode, mOpaque.c_str(), NULL))
-      {
+  if (!mOpen) {
+    if (mPath.size()) {
+      if (Open(mPath, mFlags, mMode, mOpaque.c_str(), NULL)) {
         eos_static_debug("error while openning");
         return -1;
-      }
-      else
-      {
+      } else {
         eos_static_debug("successfully opened");
         mOpen = true;
         return 0;
       }
-    }
-    else
+    } else {
       return -1;
-  }
-  else
+    }
+  } else {
     eos_static_debug("already opened");
+  }
 
   return 0;
 }
@@ -180,8 +175,9 @@
 const std::string&
 LayoutWrapper::GetLastUrl()
 {
-  if (!mOpen)
+  if (!mOpen) {
     return mLazyUrl;
+  }
 
   return mFile->GetLastUrl();
 }
@@ -214,18 +210,23 @@
   std::string request = file_path;
   std::string openflags;
 
-  if (flags != SFS_O_RDONLY)
-  {
-    if ((flags & SFS_O_WRONLY) && !(flags & SFS_O_RDWR)) openflags += "wo";
-
-    if (flags & SFS_O_RDWR) openflags += "rw";
-
-    if (flags & SFS_O_CREAT) openflags += "cr";
-
-    if (flags & SFS_O_TRUNC) openflags += "tr";
-  }
-  else
-  {
+  if (flags != SFS_O_RDONLY) {
+    if ((flags & SFS_O_WRONLY) && !(flags & SFS_O_RDWR)) {
+      openflags += "wo";
+    }
+
+    if (flags & SFS_O_RDWR) {
+      openflags += "rw";
+    }
+
+    if (flags & SFS_O_CREAT) {
+      openflags += "cr";
+    }
+
+    if (flags & SFS_O_TRUNC) {
+      openflags += "tr";
+    }
+  } else {
     openflags += "ro";
   }
 
@@ -240,20 +241,17 @@
   // add the authentication parameters back if they exist
   XrdOucEnv env(opaque);
 
-  if (env.Get("xrd.wantprot"))
-  {
+  if (env.Get("xrd.wantprot")) {
     user_url += '?';
     user_url += "xrd.wantprot=";
     user_url += env.Get("xrd.wantprot");
 
-    if (env.Get("xrd.gsiusrpxy"))
-    {
+    if (env.Get("xrd.gsiusrpxy")) {
       user_url += "&xrd.gsiusrpxy=";
       user_url += env.Get("xrd.gsiusrpxy");
     }
 
-    if (env.Get("xrd.k5ccname"))
-    {
+    if (env.Get("xrd.k5ccname")) {
       user_url += "&xrd.k5ccname=";
       user_url += env.Get("xrd.k5ccname");
     }
@@ -262,41 +260,34 @@
   // Send the request for FsCtl
   u = XrdCl::URL(user_url);
   XrdCl::FileSystem fs(u);
-  status = fs.Query (XrdCl::QueryCode::OpaqueFile, arg, response);
-
-  if (!status.IsOK())
-  {
+  status = fs.Query(XrdCl::QueryCode::OpaqueFile, arg, response);
+
+  if (!status.IsOK()) {
     if ((status.errNo == kXR_FSError) && mInlineRepair &&
-        (((flags & SFS_O_WRONLY) || (flags & SFS_O_RDWR)) && (!(flags & SFS_O_CREAT))))
-    {
+        (((flags & SFS_O_WRONLY) || (flags & SFS_O_RDWR)) &&
+         (!(flags & SFS_O_CREAT)))) {
       // FS io error state for writing we try to recover the file on the fly
-      if (!Repair(path, opaque))
-      {
+      if (!Repair(path, opaque)) {
         eos_static_err("failed to lazy open request %s at url %s code=%d "
                        "errno=%d - repair failed", request.c_str(),
                        user_url.c_str(), status.code, status.errNo);
-	errno = status.errNo;
+        errno = status.errNo;
         return -1;
-      }
-      else
-      {
+      } else {
         // Reissue the open
-	status = fs.Query (XrdCl::QueryCode::OpaqueFile, arg, response);
-
-        if (!status.IsOK())
-        {
+        status = fs.Query(XrdCl::QueryCode::OpaqueFile, arg, response);
+
+        if (!status.IsOK()) {
           eos_static_err("failed to lazy open request %s at url %s code=%d "
                          "errno=%d - still unwritable after repair",
                          request.c_str(), user_url.c_str(), status.code,
                          status.errNo);
-	  errno = status.errNo;
-	  delete response;
+          errno = status.errNo;
+          delete response;
           return -1;
         }
       }
-    }
-    else
-    {
+    } else {
       eos_static_err("failed to lazy open request %s at url %s code=%d "
                      "errno=%d", request.c_str(), user_url.c_str(),
                      status.code, status.errNo);
@@ -322,12 +313,7 @@
   std::string fxid = m["mgm.id"];
   mOpaque += "&eos.lfn=fxid:";
   mOpaque += fxid;
-<<<<<<< HEAD
-  mInode = strtoull(fxid.c_str(), 0, 16);  
-
-=======
   mInode = strtoull(fxid.c_str(), 0, 16);
->>>>>>> 02c6173e
   std::string LazyOpaque;
   ToCGI(m, LazyOpaque);
   mLazyUrl.assign(origResponse.c_str(), qmidx);
@@ -336,7 +322,6 @@
   // ==================================================================
   // We don't want to truncate the file in case we reopen it
   mFlags = flags & ~(SFS_O_TRUNC | SFS_O_CREAT);
-
   delete response;
   return 0;
 }
@@ -352,8 +337,7 @@
   XrdCl::URL u(path);
   std::string file_path = u.GetPath();
 
-  if (file_path.substr(0, 2) == "//")
-  {
+  if (file_path.substr(0, 2) == "//") {
     file_path.erase(0, 1);
   }
 
@@ -364,21 +348,11 @@
   u.SetParams("");
   u.SetPath("/proc/user/");
   XrdCl::XRootDStatus status;
-<<<<<<< HEAD
-  std::unique_ptr<LayoutWrapper> file (new LayoutWrapper(new eos::fst::PlainLayout(
-										   NULL, 0, NULL, NULL, eos::common::LayoutId::kXrdCl)));
-  int retc = file->Open(u.GetURL().c_str(), (XrdSfsFileOpenMode)0,
-                        (mode_t)0, cmd.c_str(), NULL, true, 0, false);
-=======
-
-  std::unique_ptr <eos::fst::PlainLayout> file (new eos::fst::PlainLayout(
-									  NULL, 0, NULL, NULL, u.GetURL().c_str()));
-  int retc = file->Open((XrdSfsFileOpenMode)0,
-                        (mode_t)0, cmd.c_str());
->>>>>>> 02c6173e
-
-  if (retc)
-  {
+  std::unique_ptr <eos::fst::PlainLayout> file
+  (new eos::fst::PlainLayout(NULL, 0, NULL, NULL, u.GetURL().c_str()));
+  int retc = file->Open((XrdSfsFileOpenMode)0, (mode_t)0, cmd.c_str());
+
+  if (retc) {
     eos_static_err("open failed for %s?%s : error code is %d",
                    u.GetURL().c_str(), cmd.c_str(), (int) errno);
     return false;
@@ -397,101 +371,93 @@
 {
   mRestore = false;
 
-  if (getenv("EOS_FUSE_NO_CACHE_RESTORE"))
+  if (getenv("EOS_FUSE_NO_CACHE_RESTORE")) {
     return false;
-
-  off_t restore_size=0;
+  }
+
+  off_t restore_size = 0;
   {
     XrdSysMutexHelper l(gCacheAuthorityMutex);
-    
+
     // the file could have been unlinked in the meanwhile or could exceed our local cache size, so no need/way to restore
-    if (!mCanCache || (!gCacheAuthority.count(mInode)) || gCacheAuthority[mInode].mPartial)
-    {
-      eos_static_warning("unable to restore inode=%lu size=%llu partial=%d lifetime=%lu", mInode, gCacheAuthority[mInode].mSize, gCacheAuthority[mInode].mPartial, gCacheAuthority[mInode].mSize);
+    if (!mCanCache || (!gCacheAuthority.count(mInode)) ||
+        gCacheAuthority[mInode].mPartial) {
+      eos_static_warning("unable to restore inode=%lu size=%llu partial=%d lifetime=%lu",
+                         mInode, gCacheAuthority[mInode].mSize, gCacheAuthority[mInode].mPartial,
+                         gCacheAuthority[mInode].mSize);
       return false;
     }
-    eos_static_info("inode=%lu size=%llu partial=%d lifetime=%lu", mInode, gCacheAuthority[mInode].mSize, gCacheAuthority[mInode].mPartial, gCacheAuthority[mInode].mSize);
+
+    eos_static_info("inode=%lu size=%llu partial=%d lifetime=%lu", mInode,
+                    gCacheAuthority[mInode].mSize, gCacheAuthority[mInode].mPartial,
+                    gCacheAuthority[mInode].mSize);
     restore_size = gCacheAuthority[mInode].mSize;
   }
-
   XrdCl::URL u(mPath.c_str());
   std::string params = "eos.atomic=1&eos.app=restore";
-   
   XrdOucEnv env(mOpaque.c_str());
 
-  if (env.Get("xrd.wantprot"))
-  {
+  if (env.Get("xrd.wantprot")) {
     params += '&';
     params += "xrd.wantprot=";
     params += env.Get("xrd.wantprot");
 
-    if (env.Get("xrd.gsiusrpxy"))
-    {
+    if (env.Get("xrd.gsiusrpxy")) {
       params += "&xrd.gsiusrpxy=";
       params += env.Get("xrd.gsiusrpxy");
     }
 
-    if (env.Get("xrd.k5ccname"))
-    {
+    if (env.Get("xrd.k5ccname")) {
       params += "&xrd.k5ccname=";
       params += env.Get("xrd.k5ccname");
     }
   }
 
-  if (env.Get("eos.encodepath"))
-  {
+  if (env.Get("eos.encodepath")) {
     params += "&eos.encodepath=";
     params += env.Get("eos.encodepath");
   }
-  
+
   u.SetParams(params.c_str());
-
-  std::unique_ptr <eos::fst::PlainLayout> file (new eos::fst::PlainLayout(
-<<<<<<< HEAD
-									  NULL, 0, NULL, NULL, eos::common::LayoutId::kXrdCl));
-=======
-									  NULL, 0, NULL, NULL, u.GetURL().c_str()));
->>>>>>> 02c6173e
-  for (size_t i = 0; i < 3; ++i)
-  {
-    if ( file->Open(mFlags | SFS_O_CREAT, mMode, params.c_str()) )
-    {
+  std::unique_ptr <eos::fst::PlainLayout> file
+  (new eos::fst::PlainLayout(NULL, 0, NULL, NULL, u.GetURL().c_str()));
+
+  for (size_t i = 0; i < 3; ++i) {
+    if (file->Open(mFlags | SFS_O_CREAT, mMode, params.c_str())) {
       XrdSysTimer sleeper;
-      eos_static_warning("restore failed to open path=%s - snooze 5s ...", u.GetURL().c_str());
+      eos_static_warning("restore failed to open path=%s - snooze 5s ...",
+                         u.GetURL().c_str());
       sleeper.Snooze(5);
-    }
-    else 
-    {
-      size_t blocksize=4*1024*1024;
+    } else {
+      size_t blocksize = 4 * 1024 * 1024;
       int retc = 0 ;
-      for (off_t offset = 0 ; offset < restore_size; offset += blocksize)
-      {
-	size_t length = blocksize;
-	if ( (restore_size - offset) < (off_t)blocksize)
-	{
-	  length = restore_size - offset;
-	}
-	char* ptr;
-	if (!(*mCache).peekData (ptr, offset, length))
-	{
-	  (*mCache).releasePeek();
-	  eos_static_err("read-error while restoring : peekData failed");
-	  return false;
-	}
-
-	(*mCache).releasePeek();
-
-	if ( (retc = file->Write(offset, ptr, length)) < 0)
-	{
-	  eos_static_err("write-error while restoring : file %s  opaque %s",
-			 mPath.c_str(), params.c_str());
-	  file->Close();
-	  break;
-	}
-	else
-	{
-	  eos_static_info("restored path=%s offset=%llu length=%lu", mPath.c_str(), offset, length);
-	}
+
+      for (off_t offset = 0 ; offset < restore_size; offset += blocksize) {
+        size_t length = blocksize;
+
+        if ((restore_size - offset) < (off_t)blocksize) {
+          length = restore_size - offset;
+        }
+
+        char* ptr;
+
+        if (!(*mCache).peekData(ptr, offset, length)) {
+          (*mCache).releasePeek();
+          eos_static_err("read-error while restoring : peekData failed");
+          return false;
+        }
+
+        (*mCache).releasePeek();
+
+        if ((retc = file->Write(offset, ptr, length)) < 0) {
+          eos_static_err("write-error while restoring : file %s  opaque %s",
+                         mPath.c_str(), params.c_str());
+          file->Close();
+          break;
+        } else {
+          eos_static_info("restored path=%s offset=%llu length=%lu", mPath.c_str(),
+                          offset, length);
+        }
       }
 
       // retrieve the new inode
@@ -503,24 +469,25 @@
       std::string fxid = m["mgm.id"];
       unsigned long long newInode = strtoull(fxid.c_str(), 0, 16);
 
-      if (file->Close())
-      {
-	XrdSysTimer sleeper;
-	eos_static_warning("restore failed to close path=%s - snooze 5s ...", u.GetURL().c_str());
-	sleeper.Snooze(5);
+      if (file->Close()) {
+        XrdSysTimer sleeper;
+        eos_static_warning("restore failed to close path=%s - snooze 5s ...",
+                           u.GetURL().c_str());
+        sleeper.Snooze(5);
+      } else {
+        XrdSysMutexHelper l(gCacheAuthorityMutex);
+
+        if (gCacheAuthority.count(mInode)) {
+          gCacheAuthority[mInode].mRestoreInode = newInode;
+        }
+
+        eos_static_notice("restored path=%s from cache length=%llu inode=%llu new-inode=%llu ",
+                          mPath.c_str(), restore_size, mInode, newInode);
+        return true;
       }
-      else
-      {
-	XrdSysMutexHelper l(gCacheAuthorityMutex);
-	if (gCacheAuthority.count(mInode))
-	{
-	  gCacheAuthority[mInode].mRestoreInode = newInode;
-	}
-	eos_static_notice("restored path=%s from cache length=%llu inode=%llu new-inode=%llu ", mPath.c_str(), restore_size, mInode, newInode);
-	return true;
-      }
-    }
-  }
+    }
+  }
+
   return false;
 }
 //------------------------------------------------------------------------------
@@ -533,14 +500,14 @@
   int retc = 0;
   static int sCleanupTime = 0;
 
-  if (inlineRepair)
+  if (inlineRepair) {
     mInlineRepair = inlineRepair;
+  }
 
   eos_static_debug("opening file %s, lazy open is %d flags=%x inline-repair=%s",
                    path.c_str(), (int)!doOpen, flags, mInlineRepair ? "true" : "false");
 
-  if (mOpen)
-  {
+  if (mOpen) {
     eos_static_debug("already open");
     return -1;
   }
@@ -549,91 +516,84 @@
   mFlags = flags;
   mMode = mode;
   mOpaque = opaque;
-  
-  if (buf)
+
+  if (buf) {
     Utimes(buf);
-  
-  if (buf)
+  }
+
+  if (buf) {
     mSize = buf->st_size;
-  
-  if (!doOpen)
-  {
+  }
+
+  if (!doOpen) {
     retc = LazyOpen(path, flags, mode, opaque, buf);
 
-    if (retc < 0)
+    if (retc < 0) {
       return retc;
-
-    if (getenv("EOS_FUSE_ASYNC_OPEN")) 
-    {
+    }
+
+    if (getenv("EOS_FUSE_ASYNC_OPEN")) {
       // Do the async open on the FST and return
-      eos::fst::PlainLayout* plain_layout = static_cast<eos::fst::PlainLayout*>(mFile);
+      eos::fst::PlainLayout* plain_layout = static_cast<eos::fst::PlainLayout*>
+                                            (mFile);
       mOpenHandler = new eos::fst::AsyncLayoutOpenHandler(plain_layout);
-<<<<<<< HEAD
-      
-      if (plain_layout->OpenAsync(path, flags, mode, mOpenHandler, opaque))
-      {
-	delete mOpenHandler;
-	eos_static_err("error while async opening path=%s", path.c_str());
-	return -1;
-=======
       mFile->Redirect(path.c_str());
-      if (plain_layout->OpenAsync(flags, mode, mOpenHandler, opaque))
-      {
-	delete mOpenHandler;
-	eos_static_err("error while async opening path=%s - fall back top sync open", path.c_str());
-	mDoneAsyncOpen = false;
->>>>>>> 02c6173e
+
+      if (plain_layout->OpenAsync(flags, mode, mOpenHandler, opaque)) {
+        delete mOpenHandler;
+        eos_static_err("error while async opening path=%s - fall back top sync open",
+                       path.c_str());
+        mDoneAsyncOpen = false;
+      } else {
+        mDoneAsyncOpen = true;
       }
-      else
-      {
-	mDoneAsyncOpen = true;
-      }
-    }
-  }
-  else
-  {
+    }
+  } else {
     mFile->Redirect(path.c_str());
 
     // for latency simulation purposes
-    if (getenv("EOS_FUSE_LAZY_LAG_OPEN") && mFlags)
-    {
-      eos_static_warning("lazy-lag configured - delay by %s ms", getenv("EOS_FUSE_LAZY_LAG_OPEN"));
+    if (getenv("EOS_FUSE_LAZY_LAG_OPEN") && mFlags) {
+      eos_static_warning("lazy-lag configured - delay by %s ms",
+                         getenv("EOS_FUSE_LAZY_LAG_OPEN"));
       XrdSysTimer sleeper;
       sleeper.Wait(atoi(getenv("EOS_FUSE_LAZY_LAG_OPEN")));
     }
 
     bool retry = true;
-    XrdOucString sopaque (opaque);
+    XrdOucString sopaque(opaque);
 #ifdef STOPONREDIRECT
-    if (sopaque.length ()) sopaque += '&';
+
+    if (sopaque.length()) {
+      sopaque += '&';
+    }
+
     sopaque += "tried=";
 #endif
-    if (mDoneAsyncOpen)
-    {
+
+    if (mDoneAsyncOpen) {
       // Wait for the async open response
-      if (!static_cast<eos::fst::PlainLayout*>(mFile)->WaitOpenAsync())
-      {
-        XrdCl::URL url (mFile->GetLastUrl ());
-        const std::string &username = url.GetUserName ();
-        if (!username.empty () && username[0]!='*'
-        && static_cast<eos::fst::PlainLayout*> (mFile)->GetLastErrNo () == kXR_NotAuthorized)
-        {
-          eos_static_notice("async open failed for path=%s because of authentication, credentials might have been lost on redirect. Trying to fix with a sync open", path.c_str ());
-        }
-        else
-        {
+      if (!static_cast<eos::fst::PlainLayout*>(mFile)->WaitOpenAsync()) {
+        XrdCl::URL url(mFile->GetLastUrl());
+        const std::string& username = url.GetUserName();
+
+        if (!username.empty() && username[0] != '*'
+            && static_cast<eos::fst::PlainLayout*>(mFile)->GetLastErrNo() ==
+            kXR_NotAuthorized) {
+          eos_static_notice("async open failed for path=%s because of authentication, credentials might have been lost on redirect. Trying to fix with a sync open",
+                            path.c_str());
+        } else {
           eos_static_err("async open failed for path=%s", path.c_str());
           return -1;
         }
+
 #ifdef STOPONREDIRECT
-        eos_static_notice("async open failed for path=%s, trying to fix it with other replicas", path.c_str ());
-        XrdCl::URL url (mFile->GetLastUrl ());
-        sopaque += url.GetHostName ().c_str ();
-        sopaque.append (',');
+        eos_static_notice("async open failed for path=%s, trying to fix it with other replicas",
+                          path.c_str());
+        XrdCl::URL url(mFile->GetLastUrl());
+        sopaque += url.GetHostName().c_str();
+        sopaque.append(',');
 #endif
-      }
-      else
-      {
+      } else {
         // Async open ok, don't need a sync open
         retry = false;
       }
@@ -641,22 +601,22 @@
       mDoneAsyncOpen = false;
     }
 
-    std::string _lasturl,_path(path);
+    std::string _lasturl, _path(path);
     size_t pos, _pos(0);
-    while (retry)
-    {
+
+    while (retry) {
       eos_static_debug("Sync-open path=%s opaque=%s",
-                       _path.c_str (),
-                       sopaque.c_str ());
-
+                       _path.c_str(),
+                       sopaque.c_str());
       mFile->Redirect(_path.c_str());
+
       // Do synchronous open
-      if ((retc = mFile->Open (flags, mode, sopaque.c_str ())))
-      {
+      if ((retc = mFile->Open(flags, mode, sopaque.c_str()))) {
         eos_static_debug("Sync-open got errNo=%d errCode=%d",
-                         static_cast<eos::fst::PlainLayout*> (mFile)->GetLastErrNo (),
-                         static_cast<eos::fst::PlainLayout*> (mFile)->GetLastErrCode ());
+                         static_cast<eos::fst::PlainLayout*>(mFile)->GetLastErrNo(),
+                         static_cast<eos::fst::PlainLayout*>(mFile)->GetLastErrCode());
 #ifdef STOPONREDIRECT
+
         /*
         =======================================================================================
         This is an alternative way to deal with the loss of credentials when getting redirected
@@ -666,20 +626,22 @@
         cgis by an explicit user (not the redirect open which is slightly different)
         =======================================================================================
         */
-        if(static_cast<eos::fst::PlainLayout*>(mFile)->GetLastErrCode()==XrdCl::errRedirectLimit)
-        {
+        if (static_cast<eos::fst::PlainLayout*>(mFile)->GetLastErrCode() ==
+            XrdCl::errRedirectLimit) {
           // if we fail because of too many redirects, try again
           // appending the last visited fst to the list of the tried
           retry = true;
           _lasturl = mFile->GetLastUrl();
           XrdCl::URL url(mFile->GetLastUrl());
-          eos_static_debug("Last URL = %s",mFile->GetLastUrl().c_str());
+          eos_static_debug("Last URL = %s", mFile->GetLastUrl().c_str());
           sopaque += url.GetHostName().c_str();
           sopaque += ',';
         }
+
 #else
-        XrdCl::URL url (mFile->GetLastUrl ());
-        const std::string &username = url.GetUserName ();
+        XrdCl::URL url(mFile->GetLastUrl());
+        const std::string& username = url.GetUserName();
+
         /*
         =======================================================================================
         This is a hackish fix to the loss of strong credentials while being redirected
@@ -698,47 +660,48 @@
         connection. This is implemented on server side starting from eos-citrine 4.0.20.
         =======================================================================================
         */
-        if (!username.empty () && username[0]!='*'
-        && static_cast<eos::fst::PlainLayout*> (mFile)->GetLastErrNo () == kXR_NotAuthorized
-        && ( _lasturl.empty() || (_pos = _lasturl.find('@'))!=std::string::npos )
-        && (pos=mFile->GetLastUrl().find('@'))!=std::string::npos)
-        {
+        if (!username.empty() && username[0] != '*'
+            && static_cast<eos::fst::PlainLayout*>(mFile)->GetLastErrNo() ==
+            kXR_NotAuthorized
+            && (_lasturl.empty() || (_pos = _lasturl.find('@')) != std::string::npos)
+            && (pos = mFile->GetLastUrl().find('@')) != std::string::npos) {
           // if it's the same url regardless of the username, we fail
-          if (!strcmp (_lasturl.c_str () + _pos, mFile->GetLastUrl ().c_str () + pos))
-          {
+          if (!strcmp(_lasturl.c_str() + _pos, mFile->GetLastUrl().c_str() + pos)) {
             eos_static_err("using a new connection did not fix at %s",
-                           mFile->GetLastUrl ().c_str());
+                           mFile->GetLastUrl().c_str());
             errno = EPERM;
             return -1;
           }
-          _lasturl = mFile->GetLastUrl ();
+
+          _lasturl = mFile->GetLastUrl();
           _path = mFile->GetLastUrl();
           size_t p;
+
           // increment the first character of the login until we reach Z
           // it forces a new connection to be used , as the previous is most likely used by unix
-          if ((p = _path.find ('@')) != std::string::npos)
-          {
-            if (_path[p-8] != 'Z') _path[p-8]++;
-            else
-            {
+          if ((p = _path.find('@')) != std::string::npos) {
+            if (_path[p - 8] != 'Z') {
+              _path[p - 8]++;
+            } else {
               eos_static_warning("reached maximum number of redirects for strong authentication");
               errno = EPERM;
               return -1;
             }
           }
+
           sopaque = "";
           eos_static_debug("authentication error at %s, try with a new connection to overcome strong credentials loss in redirects",
-                           mFile->GetLastUrl ().c_str ());
+                           mFile->GetLastUrl().c_str());
         }
+
 #endif
-        else
-        {
+        else {
           eos_static_err("error while openning");
           return -1;
         }
+      } else {
+        retry = false;
       }
-      else
-        retry = false;
     }
 
     // We don't want to truncate the file in case we reopen it
@@ -752,20 +715,20 @@
     std::string fxid = m["mgm.id"];
     mInode = strtoull(fxid.c_str(), 0, 16);
 
-    if (flags && buf)
+    if (flags && buf) {
       Utimes(buf);
-
-    if (buf)
+    }
+
+    if (buf) {
       mSize = buf->st_size;
+    }
   }
 
   time_t now = time(0);
   XrdSysMutexHelper l(gCacheAuthorityMutex);
 
-  if (mInode && (!mCache.get()))
-  {
-    if ( (flags & SFS_O_CREAT) || (flags & SFS_O_TRUNC) )
-    {
+  if (mInode && (!mCache.get())) {
+    if ((flags & SFS_O_CREAT) || (flags & SFS_O_TRUNC)) {
       gCacheAuthority[mInode].mLifeTime = 0;
       gCacheAuthority[mInode].mPartial = false;
       gCacheAuthority[mInode].mOwnerLifeTime = owner_lifetime;
@@ -775,22 +738,21 @@
       mCacheCreator = true;
       mSize = gCacheAuthority[mInode].mSize;
       eos_static_notice("acquired cap owner-authority for file %s size=%d ino=%lu create=%d truncate=%d",
-                        path.c_str(), (*mCache).size(), mInode, flags & SFS_O_CREAT, flags & SFS_O_TRUNC);
-    }
-    else
-    {
+                        path.c_str(), (*mCache).size(), mInode, flags & SFS_O_CREAT,
+                        flags & SFS_O_TRUNC);
+    } else {
       if (gCacheAuthority.count(mInode) &&
-	  gCacheAuthority[mInode].mCache.get() &&
+          gCacheAuthority[mInode].mCache.get() &&
           ((!gCacheAuthority[mInode].mLifeTime) ||
-           (now < gCacheAuthority[mInode].mLifeTime)))
-      {
+           (now < gCacheAuthority[mInode].mLifeTime))) {
         mCanCache = true;
         mCache = gCacheAuthority[mInode].mCache;
         mSize = gCacheAuthority[mInode].mSize;
 
         // we try to lazy open if we have somethign cached!
-        if (doOpen && mSize)
+        if (doOpen && mSize) {
           doOpen = false;
+        }
 
         mMaxOffset = (*mCache).size();
         eos_static_notice("reusing cap owner-authority for file %s cache-size=%d "
@@ -803,19 +765,16 @@
                     flags);
   }
 
-  if (now > sCleanupTime)
-  {
-    for (auto it = gCacheAuthority.begin(); it != gCacheAuthority.end();)
-    {
-      if ((it->second.mLifeTime) && (it->second.mLifeTime < now))
-      {
+  if (now > sCleanupTime) {
+    for (auto it = gCacheAuthority.begin(); it != gCacheAuthority.end();) {
+      if ((it->second.mLifeTime) && (it->second.mLifeTime < now)) {
         auto d = it;
         it++;
         eos_static_notice("released cap owner-authority for file inode=%lu", d->first);
         gCacheAuthority.erase(d);
+      } else {
+        it++;
       }
-      else
-        it++;
     }
 
     sCleanupTime = time(0) + 5;
@@ -830,11 +789,11 @@
 int64_t LayoutWrapper::Read(XrdSfsFileOffset offset, char* buffer,
                             XrdSfsXferSize length, bool readahead)
 {
-  if (MakeOpen())
-  {
+  if (MakeOpen()) {
     errno = EBADF;
     return -1;
   }
+
   return mFile->Read(offset, buffer, length, readahead);
 }
 
@@ -844,11 +803,11 @@
 #ifdef XROOTD4
 int64_t LayoutWrapper::ReadV(XrdCl::ChunkList& chunkList, uint32_t len)
 {
-  if (MakeOpen())
-  {
+  if (MakeOpen()) {
     errno = EBADF;
     return -1;
   }
+
   return mFile->ReadV(chunkList, len);
 }
 #endif
@@ -859,12 +818,14 @@
 int64_t LayoutWrapper::ReadCache(XrdSfsFileOffset offset, char* buffer,
                                  XrdSfsXferSize length, off_t maxcache)
 {
-  if (!mCanCache)
+  if (!mCanCache) {
     return -1;
+  }
 
   // This is not fully cached
-  if ((offset + length) > (off_t) maxcache)
+  if ((offset + length) > (off_t) maxcache) {
     return -1;
+  }
 
   return (*mCache).readData(buffer, offset, length);
 }
@@ -875,33 +836,36 @@
 int64_t LayoutWrapper::WriteCache(XrdSfsFileOffset offset, const char* buffer,
                                   XrdSfsXferSize length, off_t maxcache)
 {
-  if (!mCanCache)
+  if (!mCanCache) {
     return 0;
+  }
 
   {
     XrdSysMutexHelper l(gCacheAuthorityMutex);
 
     if (gCacheAuthority.count(mInode))
-      if ((offset + length) >  gCacheAuthority[mInode].mSize)
+      if ((offset + length) >  gCacheAuthority[mInode].mSize) {
         gCacheAuthority[mInode].mSize = (offset + length);
-  }
-
-  if ((*mCache).capacity() < (4 * 1024))
-  {
+      }
+  }
+
+  if ((*mCache).capacity() < (4 * 1024)) {
     // helps to speed up
     (*mCache).resize(4 * 1024);
   }
-  
+
   // don't exceed the maximum cachesize per file
-  if ((offset + length) > (off_t) maxcache)
-  {
-    if (gCacheAuthority.count(mInode))
+  if ((offset + length) > (off_t) maxcache) {
+    if (gCacheAuthority.count(mInode)) {
       gCacheAuthority[mInode].mPartial = true;
+    }
+
     return 0;
   }
 
-  if ((offset + length) > mMaxOffset)
+  if ((offset + length) > mMaxOffset) {
     mMaxOffset = offset + length;
+  }
 
   // Store in cache
   return (*mCache).writeData(buffer, offset, length);
@@ -913,17 +877,15 @@
 int64_t LayoutWrapper::Write(XrdSfsFileOffset offset, const char* buffer,
                              XrdSfsXferSize length, bool touchMtime)
 {
-  if (MakeOpen())
-  {
+  if (MakeOpen()) {
     errno = EBADF;
     return -1;
   }
+
   int retc = 0;
 
-  if (length > 0)
-  {
-    if ((retc = mFile->Write(offset, buffer, length)) < 0)
-    {
+  if (length > 0) {
+    if ((retc = mFile->Write(offset, buffer, length)) < 0) {
       eos_static_err("Error writing from wrapper : file %s  opaque %s",
                      mPath.c_str(), mOpaque.c_str());
       return -1;
@@ -938,18 +900,20 @@
 //------------------------------------------------------------------------------
 int LayoutWrapper::Truncate(XrdSfsFileOffset offset, bool touchMtime)
 {
-  if (MakeOpen())
-  {
+  if (MakeOpen()) {
     errno = EBADF;
     return -1;
   }
 
-  if (mFile->Truncate(offset))
+  if (mFile->Truncate(offset)) {
     return -1;
+  }
 
   XrdSysMutexHelper l(gCacheAuthorityMutex);
-  if (gCacheAuthority.count(mInode))
+
+  if (gCacheAuthority.count(mInode)) {
     gCacheAuthority[mInode].mSize = (int64_t) offset;
+  }
 
   return 0;
 }
@@ -959,11 +923,11 @@
 //------------------------------------------------------------------------------
 int LayoutWrapper::Sync()
 {
-  if (MakeOpen())
-  {
+  if (MakeOpen()) {
     errno = EBADF;
     return -1;
   }
+
   return mFile->Sync();
 }
 
@@ -973,8 +937,7 @@
 int LayoutWrapper::Close()
 {
   // Wait for any async open in-flight
-  if (mDoneAsyncOpen)
-  {
+  if (mDoneAsyncOpen) {
     (void) static_cast<eos::fst::PlainLayout*>(mFile)->WaitOpenAsync();
     mDoneAsyncOpen = false;
   }
@@ -983,23 +946,21 @@
   eos_static_debug("closing file %s ", mPath.c_str());;
 
   // for latency simulation purposes
-  if (getenv("EOS_FUSE_LAZY_LAG_CLOSE") && mFlags)
-  {
-    eos_static_warning("lazy-lag configured - delay by %s ms", getenv("EOS_FUSE_LAZY_LAG_CLOSE"));
+  if (getenv("EOS_FUSE_LAZY_LAG_CLOSE") && mFlags) {
+    eos_static_warning("lazy-lag configured - delay by %s ms",
+                       getenv("EOS_FUSE_LAZY_LAG_CLOSE"));
     XrdSysTimer sleeper;
     sleeper.Wait(atoi(getenv("EOS_FUSE_LAZY_LAG_CLOSE")));
   }
-  
+
   mClose = true;
 
-  if (!mOpen)
-  {
+  if (!mOpen) {
     eos_static_debug("already closed");
     return 0;
   }
 
-  if (mCanCache && ((mFlags & O_RDWR) || (mFlags & O_WRONLY)))
-  {
+  if (mCanCache && ((mFlags & O_RDWR) || (mFlags & O_WRONLY))) {
     // define expiration of owner lifetime from close on
     XrdSysMutexHelper l(gCacheAuthorityMutex);
     time_t now = time(0);
@@ -1009,40 +970,36 @@
                       "inode=%lu tst=%lu lifetime=%lu", mInode, expire,
                       gCacheAuthority[mInode].mOwnerLifeTime);
 
-    if (!gCacheAuthority.count(mInode))
-    {
+    if (!gCacheAuthority.count(mInode)) {
       // this file could have been unlinked in the meanwhile, so we don't want to restore it 'by mistake'
       mCanCache = false;
-    }
-    else
-    {
+    } else {
       time_t now = time(0);
       time_t expire = now + gCacheAuthority[mInode].mOwnerLifeTime;
       gCacheAuthority[mInode].mLifeTime = expire;
       eos_static_notice("define expiry of  cap owner-authority for file "
-			"inode=%lu tst=%lu lifetime=%lu", mInode, expire,
-			gCacheAuthority[mInode].mOwnerLifeTime);
-    }
-  }
-
-  int retc = 0; 
-  if (mFile->Close())
-  {
+                        "inode=%lu tst=%lu lifetime=%lu", mInode, expire,
+                        gCacheAuthority[mInode].mOwnerLifeTime);
+    }
+  }
+
+  int retc = 0;
+
+  if (mFile->Close()) {
     eos_static_debug("error while closing");
     retc = -1;
-  }
-  else
-  {
+  } else {
     mOpen = false;
     eos_static_debug("successfully closed");
     retc = 0;
   }
 
-  if ( ((mFlags & O_RDWR) || (mFlags & O_WRONLY)) && (retc || mRestore) )
-  {
-    if (Restore())
+  if (((mFlags & O_RDWR) || (mFlags & O_WRONLY)) && (retc || mRestore)) {
+    if (Restore()) {
       retc = 0;
-  }
+    }
+  }
+
   return retc;
 }
 
@@ -1051,16 +1008,16 @@
 //------------------------------------------------------------------------------
 int LayoutWrapper::Stat(struct stat* buf)
 {
-  if (MakeOpen())
-  {
+  if (MakeOpen()) {
     errno = EBADF;
     return -1;
   }
 
-  if (mFile->Stat(buf))
+  if (mFile->Stat(buf)) {
     return -1;
-  else
+  } else {
     return 0;
+  }
 }
 
 
@@ -1072,7 +1029,6 @@
   // set local Utimes
   mLocalUtime[0] = buf->MTIMESPEC;
   mLocalUtime[1] = buf->ATIMESPEC;
-
   eos_static_debug("setting timespec  atime:%lu.%.9lu      mtime:%lu.%.9lu",
                    mLocalUtime[0].tv_sec, mLocalUtime[0].tv_nsec,
                    mLocalUtime[1].tv_sec, mLocalUtime[1].tv_nsec);
@@ -1107,21 +1063,16 @@
   time_t now = time(NULL);
   XrdSysMutexHelper l(gCacheAuthorityMutex);
 
-  if (inode)
-  {
-    if (gCacheAuthority.count(inode))
-    {
+  if (inode) {
+    if (gCacheAuthority.count(inode)) {
       long long size = gCacheAuthority[inode].mSize;
 
       if ((!gCacheAuthority[inode].mLifeTime)
-          || (now < gCacheAuthority[inode].mLifeTime))
-      {
+          || (now < gCacheAuthority[inode].mLifeTime)) {
         eos_static_debug("reusing cap owner-authority for inode %x cache-file-size=%lld",
                          inode, size);
         return size;
-      }
-      else
-      {
+      } else {
         eos_static_debug("found expired cap owner-authority for inode %x cache-file-size=%lld",
                          inode, size);
       }
@@ -1140,21 +1091,20 @@
   // the variable mInode is actually using the EOS file ID
   inode = eos::common::FileId::InodeToFid(inode);
   XrdSysMutexHelper l(gCacheAuthorityMutex);
-
   eos_static_debug("inode=%llu", inode);
-  if (inode)
-  {
-    if (gCacheAuthority.count(inode))
-    {
+
+  if (inode) {
+    if (gCacheAuthority.count(inode)) {
       unsigned long long new_ino = gCacheAuthority[inode].mRestoreInode;
-      if (new_ino)
-      {
-	gCacheAuthority[new_ino] = gCacheAuthority[inode];
-	auto d = gCacheAuthority.find(inode);
-	gCacheAuthority.erase(d);
-	gCacheAuthority[new_ino].mRestoreInode = 0;
-	eos_static_notice("migrated cap owner-authority for file inode=%lu => inode=%lu", inode, new_ino);
-	return eos::common::FileId::FidToInode(new_ino);
+
+      if (new_ino) {
+        gCacheAuthority[new_ino] = gCacheAuthority[inode];
+        auto d = gCacheAuthority.find(inode);
+        gCacheAuthority.erase(d);
+        gCacheAuthority[new_ino].mRestoreInode = 0;
+        eos_static_notice("migrated cap owner-authority for file inode=%lu => inode=%lu",
+                          inode, new_ino);
+        return eos::common::FileId::FidToInode(new_ino);
       }
     }
   }
@@ -1169,11 +1119,8 @@
 {
   inode = eos::common::FileId::InodeToFid(inode);
   XrdSysMutexHelper l(gCacheAuthorityMutex);
-
-
   {
-    if (gCacheAuthority.count(inode))
-    {
+    if (gCacheAuthority.count(inode)) {
       auto d = gCacheAuthority.find(inode);
       gCacheAuthority.erase(d);
       eos_static_notice("removed cap owner-authority for file inode=%lu", d->first);
