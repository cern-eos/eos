//------------------------------------------------------------------------------
// File LayoutWrapper.cc
// Author: Geoffray Adde <geoffray.adde@cern.ch> CERN
//------------------------------------------------------------------------------

/************************************************************************
 * EOS - the CERN Disk Storage System                                   *
 * Copyright (C) 2011 CERN/Switzerland                                  *
 *                                                                      *
 * This program is free software: you can redistribute it and/or modify *
 * it under the terms of the GNU General Public License as published by *
 * the Free Software Foundation, either version 3 of the License, or    *
 * (at your option) any later version.                                  *
 *                                                                      *
 * This program is distributed in the hope that it will be useful,      *
 * but WITHOUT ANY WARRANTY; without even the implied warranty of       *
 * MERCHANTABILITY or FITNESS FOR A PARTICULAR PURPOSE.  See the        *
 * GNU General Public License for more details.                         *
 *                                                                      *
 * You should have received a copy of the GNU General Public License    *
 * along with this program.  If not, see <http://www.gnu.org/licenses/>.*
 ************************************************************************/

#include "LayoutWrapper.hh"
#include "FileAbstraction.hh"
#include "../SyncResponseHandler.hh"
#include "common/Logging.hh"
#include "common/LayoutId.hh"
#include "fst/layout/PlainLayout.hh"

XrdSysMutex LayoutWrapper::gCacheAuthorityMutex;
std::map<unsigned long long, LayoutWrapper::CacheEntry>
LayoutWrapper::gCacheAuthority;

//--------------------------------------------------------------------------
//! Utility function to import (key,value) from a cgi string to a map
//------------------------------------------------------------------------------
bool LayoutWrapper::ImportCGI(std::map<std::string, std::string>& m,
                              const std::string& cgi)
{
  std::string::size_type eqidx = 0, ampidx = (cgi[0] == '&' ? 0 : -1);
  eos_static_info("START");

  do
  {
    //eos_static_info("ampidx=%d  cgi=%s",(int)ampidx,cgi.c_str());
    if ((eqidx = cgi.find('=', ampidx + 1)) == std::string::npos)
      break;

    std::string key = cgi.substr(ampidx + 1, eqidx - ampidx - 1);
    ampidx = cgi.find('&', eqidx);
    std::string val = cgi.substr(eqidx + 1,
                                 ampidx == std::string::npos ? ampidx : ampidx - eqidx - 1);
    m[key] = val;
  }
  while (ampidx != std::string::npos);

  return true;
}

//------------------------------------------------------------------------------
//! Utility function to write the content of a(key,value) map to a cgi string
//------------------------------------------------------------------------------
bool LayoutWrapper::ToCGI(const std::map<std::string, std::string>& m ,
                          std::string& cgi)
{
  for (auto it = m.begin(); it != m.end(); it++)
  {
    if (cgi.size()) cgi += "&";

    cgi += it->first;
    cgi += "=";
    cgi += it->second;
  }

  return true;
}

//------------------------------------------------------------------------------
// Constructor
//------------------------------------------------------------------------------
LayoutWrapper::LayoutWrapper(eos::fst::Layout* file) :
    mFile(file), mOpen(false), mFabs(NULL), mDoneAsyncOpen(false),
    mOpenHandler(NULL)
{
  mLocalUtime[0].tv_sec = mLocalUtime[1].tv_sec = 0;
  mLocalUtime[0].tv_nsec = mLocalUtime[1].tv_nsec = 0;
  mCanCache = false;
  mCacheCreator = false;
  mInode = 0;
  mMaxOffset = 0;
  mSize = 0;
  mInlineRepair = false;
  mRestore = false;
}

//------------------------------------------------------------------------------
// Destructor
//------------------------------------------------------------------------------
LayoutWrapper::~LayoutWrapper()
{
  if (mCacheCreator)
    (*mCache).resize(mMaxOffset);

  delete mFile;
}

//------------------------------------------------------------------------------
// Make sure that the file layout is open. Reopen it if needed using
// (almost) the same argument as the previous open.
//------------------------------------------------------------------------------
int LayoutWrapper::MakeOpen()
{
  XrdSysMutexHelper mLock(mMakeOpenMutex);
  eos_static_debug("makeopening file %s", mPath.c_str());

  if (!mOpen)
  {
    if (mPath.size())
    {
      if (Open(mPath, mFlags, mMode, mOpaque.c_str(), NULL))
      {
        eos_static_debug("error while openning");
        return -1;
      }
      else
      {
        eos_static_debug("successfully opened");
        mOpen = true;
        return 0;
      }
    }
    else
      return -1;
  }
  else
    eos_static_debug("already opened");

  return 0;
}

//------------------------------------------------------------------------------
// overloading member functions of FileLayout class
//------------------------------------------------------------------------------
const char*
LayoutWrapper::GetName()
{
  MakeOpen();
  return mFile->GetName();
}

//------------------------------------------------------------------------------
// overloading member functions of FileLayout class
//------------------------------------------------------------------------------
const char*
LayoutWrapper::GetLocalReplicaPath()
{
  MakeOpen();
  return mFile->GetLocalReplicaPath();
}

//------------------------------------------------------------------------------
// overloading member functions of FileLayout class
//------------------------------------------------------------------------------
unsigned int LayoutWrapper::GetLayoutId()
{
  MakeOpen();
  return mFile->GetLayoutId();
}

//------------------------------------------------------------------------------
// overloading member functions of FileLayout class
//------------------------------------------------------------------------------
const std::string&
LayoutWrapper::GetLastUrl()
{
  if (!mOpen)
    return mLazyUrl;

  return mFile->GetLastUrl();
}

//------------------------------------------------------------------------------
// overloading member functions of FileLayout class
//------------------------------------------------------------------------------
bool LayoutWrapper::IsEntryServer()
{
  MakeOpen();
  return mFile->IsEntryServer();
}

//------------------------------------------------------------------------------
//! do the open on the mgm but not on the fst yet
//------------------------------------------------------------------------------
int LayoutWrapper::LazyOpen(const std::string& path, XrdSfsFileOpenMode flags,
                            mode_t mode, const char* opaque, const struct stat* buf)
{
  // get path and url prefix
  XrdCl::URL u(path);
  std::string file_path = u.GetPath();
  u.SetPath("");
  u.SetParams("");
  std::string user_url = u.GetURL();
  // build request to send to mgm to get redirection url
  XrdCl::Buffer arg;
  XrdCl::Buffer* response = 0;
  XrdCl::XRootDStatus status;
  std::string request = file_path;
  std::string openflags;

  if (flags != SFS_O_RDONLY)
  {
    if ((flags & SFS_O_WRONLY) && !(flags & SFS_O_RDWR)) openflags += "wo";

    if (flags & SFS_O_RDWR) openflags += "rw";

    if (flags & SFS_O_CREAT) openflags += "cr";

    if (flags & SFS_O_TRUNC) openflags += "tr";
  }
  else
  {
    openflags += "ro";
  }

  char openmode[32];
  snprintf(openmode, 32, "%o", mode);
  request += "?eos.app=fuse&mgm.pcmd=redirect";
  request += (std::string("&") + opaque);
  request += ("&eos.client.openflags=" + openflags);
  request += "&eos.client.openmode=";
  request += openmode;
  arg.FromString(request);
  // add the authentication parameters back if they exist
  XrdOucEnv env(opaque);

  if (env.Get("xrd.wantprot"))
  {
    user_url += '?';
    user_url += "xrd.wantprot=";
    user_url += env.Get("xrd.wantprot");

    if (env.Get("xrd.gsiusrpxy"))
    {
      user_url += "&xrd.gsiusrpxy=";
      user_url += env.Get("xrd.gsiusrpxy");
    }

    if (env.Get("xrd.k5ccname"))
    {
      user_url += "&xrd.k5ccname=";
      user_url += env.Get("xrd.k5ccname");
    }
  }

  // send the request for FsCtl
  u = XrdCl::URL(user_url);
  XrdCl::FileSystem fs(u);

  SyncResponseHandler handler;
  fs.Query (XrdCl::QueryCode::OpaqueFile, arg, &handler);
  status = handler.Sync(response);

  if (!status.IsOK())
  {
    if ((status.errNo == kXR_FSError) && mInlineRepair &&
        (((flags & SFS_O_WRONLY) || (flags & SFS_O_RDWR)) && (!(flags & SFS_O_CREAT))))
    {
      // FS io error state for writing we try to recover the file on the fly
      if (!Repair(path, opaque))
      {
        eos_static_err("failed to lazy open request %s at url %s code=%d "
                       "errno=%d - repair failed", request.c_str(),
                       user_url.c_str(), status.code, status.errNo);
        return -1;
      }
      else
      {
<<<<<<< HEAD
        // reissue the open
        status = fs.Query(XrdCl::QueryCode::OpaqueFile, arg, response);
=======
        // Reissue the open
	SyncResponseHandler handler;
	fs.Query (XrdCl::QueryCode::OpaqueFile, arg, &handler);
	status = handler.Sync(response);
>>>>>>> fc1d2e3f

        if (!status.IsOK())
        {
          eos_static_err("failed to lazy open request %s at url %s code=%d "
                         "errno=%d - still unwritable after repair",
                         request.c_str(), user_url.c_str(), status.code,
                         status.errNo);
          return -1;
        }
      }
    }
    else
    {
      eos_static_err("failed to lazy open request %s at url %s code=%d "
                     "errno=%d", request.c_str(), user_url.c_str(),
                     status.code, status.errNo);
      return -1;
    }
  }

  // split the reponse
  XrdOucString origResponse = response->GetBuffer();
  origResponse += "&eos.app=fuse";
  auto qmidx = origResponse.find("?");
  // insert back the cgi params that are not given back by the mgm
  std::map<std::string, std::string> m;
  ImportCGI(m, opaque);
  ImportCGI(m, origResponse.c_str() + qmidx + 1);
  // drop authentication params as they would fail on the fst
  m.erase("xrd.wantprot");
  m.erase("xrd.k5ccname");
  m.erase("xrd.gsiusrpxy");
  // let the lazy open use an open by inode
  std::string fxid = m["mgm.id"];
  mOpaque += "&eos.lfn=fxid:";
  mOpaque += fxid;
  mInode = strtoull(fxid.c_str(), 0, 16);
  std::string LazyOpaque;
  ToCGI(m, LazyOpaque);
  mLazyUrl.assign(origResponse.c_str(), qmidx);
  mLazyUrl.append("?");
  mLazyUrl.append(LazyOpaque);
  // ==================================================================
  // We don't want to truncate the file in case we reopen it
  mFlags = flags & ~(SFS_O_TRUNC | SFS_O_CREAT);

  delete response;
  return 0;
}

//------------------------------------------------------------------------------
// Repair a partially offline file
//------------------------------------------------------------------------------
bool
LayoutWrapper::Repair(const std::string& path, const char* opaque)
{
  eos_static_notice("path=\"%s\" opaque=\"%s\"", path.c_str(), opaque);
  // get path and url prefix
  XrdCl::URL u(path);
  std::string file_path = u.GetPath();

  if (file_path.substr(0, 2) == "//")
  {
    file_path.erase(0, 1);
  }

  std::string cmd = "mgm.cmd=file&mgm.subcmd=version&eos.app=fuse&"
                    "mgm.grab.version=-1&mgm.path=" + file_path + "&" + opaque;
  u.SetParams("");
  u.SetPath("/proc/user/");
  XrdCl::XRootDStatus status;
  std::unique_ptr<LayoutWrapper> file (new LayoutWrapper(new eos::fst::PlainLayout(
										   NULL, 0, NULL, NULL, eos::common::LayoutId::kXrdCl)));
  int retc = file->Open(u.GetURL().c_str(), (XrdSfsFileOpenMode)0,
                        (mode_t)0, cmd.c_str(), NULL, true, 0, false);

  if (retc)
  {
    eos_static_err("open failed for %s?%s : error code is %d",
                   u.GetURL().c_str(), cmd.c_str(), (int) errno);
    return false;
  }

  file->Close();
  return true;
}


//------------------------------------------------------------------------------
// Restore a file which didn't write/close properly
//------------------------------------------------------------------------------
bool
LayoutWrapper::Restore()
{
  mRestore = false;

  if (getenv("EOS_FUSE_NO_CACHE_RESTORE"))
    return false;

  off_t restore_size=0;
  {
    XrdSysMutexHelper l(gCacheAuthorityMutex);
    
    if (!mCanCache || (!gCacheAuthority.count(mInode)) || gCacheAuthority[mInode].mPartial)
    {
      eos_static_warning("unable to restore inode=%lu size=%llu partial=%d lifetime=%lu", mInode, gCacheAuthority[mInode].mSize, gCacheAuthority[mInode].mPartial, gCacheAuthority[mInode].mSize);
      return false;
    }
    eos_static_info("inode=%lu size=%llu partial=%d lifetime=%lu", mInode, gCacheAuthority[mInode].mSize, gCacheAuthority[mInode].mPartial, gCacheAuthority[mInode].mSize);
    restore_size = gCacheAuthority[mInode].mSize;
  }

  XrdCl::URL u(mPath.c_str());
  std::string params = "eos.atomic=1&eos.app=restore";
   
  XrdOucEnv env(mOpaque.c_str());

  if (env.Get("xrd.wantprot"))
  {
    params += '&';
    params += "xrd.wantprot=";
    params += env.Get("xrd.wantprot");

    if (env.Get("xrd.gsiusrpxy"))
    {
      params += "&xrd.gsiusrpxy=";
      params += env.Get("xrd.gsiusrpxy");
    }

    if (env.Get("xrd.k5ccname"))
    {
      params += "&xrd.k5ccname=";
      params += env.Get("xrd.k5ccname");
    }
  }

  if (env.Get("eos.encodepath"))
  {
    params += "&eos.encodepath=";
    params += env.Get("eos.encodepath");
  }
  
  u.SetParams(params.c_str());

  std::unique_ptr <eos::fst::PlainLayout> file (new eos::fst::PlainLayout(
									  NULL, 0, NULL, NULL, eos::common::LayoutId::kXrdCl));
  for (size_t i = 0; i < 3; ++i)
  {
    if ( file->Open(u.GetURL().c_str(), mFlags | SFS_O_CREAT, mMode, params.c_str()) )
    {
      XrdSysTimer sleeper;
      eos_static_warning("restore failed to open path=%s - snooze 5s ...", u.GetURL().c_str());
      sleeper.Snooze(5);
    }
    else 
    {
      size_t blocksize=4*1024*1024;
      int retc = 0 ;
      for (off_t offset = 0 ; offset < restore_size; offset += blocksize)
      {
	size_t length = blocksize;
	if ( (restore_size - offset) < (off_t)blocksize)
	{
	  length = restore_size - offset;
	}
	char* ptr;
	if (!(*mCache).peekData (ptr, offset, length))
	{
	  (*mCache).releasePeek();
	  eos_static_err("read-error while restoring : peekData failed");
	  return false;
	}

	(*mCache).releasePeek();

	if ( (retc = file->Write(offset, ptr, length)) < 0)
	{
	  eos_static_err("write-error while restoring : file %s  opaque %s",
			 mPath.c_str(), params.c_str());
	  file->Close();
	  break;
	}
	else
	{
	  eos_static_info("restored path=%s offset=%llu length=%lu", mPath.c_str(), offset, length);
	}
      }

      // retrieve the new inode
      std::string lasturl = file->GetLastUrl();
      auto qmidx = lasturl.find("?");
      lasturl.erase(0, qmidx);
      std::map<std::string, std::string> m;
      ImportCGI(m, lasturl);
      std::string fxid = m["mgm.id"];
      unsigned long long newInode = strtoull(fxid.c_str(), 0, 16);

      if (file->Close())
      {
	XrdSysTimer sleeper;
	eos_static_warning("restore failed to close path=%s - snooze 5s ...", u.GetURL().c_str());
	sleeper.Snooze(5);
      }
      else
      {
	XrdSysMutexHelper l(gCacheAuthorityMutex);
	if (gCacheAuthority.count(mInode))
	{
	  gCacheAuthority[mInode].mRestoreInode = newInode;
	}
	eos_static_notice("restored path=%s from cache length=%llu inode=%llu new-inode=%llu ", mPath.c_str(), restore_size, mInode, newInode);
	return true;
      }
    }
  }
  return false;
}
//------------------------------------------------------------------------------
// overloading member functions of FileLayout class
//------------------------------------------------------------------------------
int LayoutWrapper::Open(const std::string& path, XrdSfsFileOpenMode flags,
                        mode_t mode, const char* opaque, const struct stat* buf,
                        bool doOpen, size_t owner_lifetime, bool inlineRepair)
{
  int retc = 0;
  static int sCleanupTime = 0;

  if (inlineRepair)
    mInlineRepair = inlineRepair;

  eos_static_debug("opening file %s, lazy open is %d flags=%x inline-repair=%s",
                   path.c_str(), (int)!doOpen, flags, mInlineRepair ? "true" : "false");

  if (mOpen)
  {
    eos_static_debug("already open");
    return -1;
  }

  mPath = path;
  mFlags = flags;
  mMode = mode;
  mOpaque = opaque;

  if (!doOpen)
  {
    retc = LazyOpen(path, flags, mode, opaque, buf);

    if (retc < 0)
      return retc;

    if (getenv("EOS_FUSE_ASYNC_OPEN")) 
    {
      // Do the async open on the FST and return
      eos::fst::PlainLayout* plain_layout = static_cast<eos::fst::PlainLayout*>(mFile);
      mOpenHandler = new eos::fst::AsyncLayoutOpenHandler(plain_layout);
      
      if (plain_layout->OpenAsync(path, flags, mode, mOpenHandler, opaque))
      {
	delete mOpenHandler;
	eos_static_err("error while async opening path=%s", path.c_str());
	return -1;
      }
      else
      {
	mDoneAsyncOpen = true;
      }
    }
  }
  else
  {
    if (mDoneAsyncOpen)
    {
      // Wait for the async open response
      if (!static_cast<eos::fst::PlainLayout*>(mFile)->WaitOpenAsync())
      {
        eos_static_err("async open failed for path=%s", path.c_str());
        return -1;
      }
    }
    else
    {
      // Do synchronous open
      if ((retc = mFile->Open(path, flags, mode, opaque)))
      {
        eos_static_err("error while openning");
        return -1;
      }
    }

    // We don't want to truncate the file in case we reopen it
    mFlags = flags & ~(SFS_O_TRUNC | SFS_O_CREAT);
    mOpen = true;
    std::string lasturl = mFile->GetLastUrl();
    auto qmidx = lasturl.find("?");
    lasturl.erase(0, qmidx);
    std::map<std::string, std::string> m;
    ImportCGI(m, lasturl);
    std::string fxid = m["mgm.id"];
    mInode = strtoull(fxid.c_str(), 0, 16);

    if (flags && buf)
      Utimes(buf);

    if (buf)
      mSize = buf->st_size;
  }

  time_t now = time(0);
  XrdSysMutexHelper l(gCacheAuthorityMutex);

  if (mInode && (!mCache.get()))
  {
    if (flags & SFS_O_CREAT)
    {
      gCacheAuthority[mInode].mLifeTime = 0;
      gCacheAuthority[mInode].mPartial = false;
      gCacheAuthority[mInode].mOwnerLifeTime = owner_lifetime;
      gCacheAuthority[mInode].mCache = std::make_shared<Bufferll>();
      mCache = gCacheAuthority[mInode].mCache;
      mCanCache = true;
      mCacheCreator = true;
      mSize = gCacheAuthority[mInode].mSize;
      eos_static_notice("acquired cap owner-authority for file %s size=%d ino=%lu",
                        path.c_str(), (*mCache).size(), mInode);
    }
    else
    {
      if (gCacheAuthority.count(mInode) &&
	  gCacheAuthority[mInode].mCache.get() &&
          ((!gCacheAuthority[mInode].mLifeTime) ||
           (now < gCacheAuthority[mInode].mLifeTime)))
      {
        mCanCache = true;
        mCache = gCacheAuthority[mInode].mCache;
        mSize = gCacheAuthority[mInode].mSize;

        // we try to lazy open if we have somethign cached!
        if (doOpen && mSize)
          doOpen = false;

        mMaxOffset = (*mCache).size();
        eos_static_notice("reusing cap owner-authority for file %s cache-size=%d "
                          "file-size=%lu inode=%lu", path.c_str(), (*mCache).size(),
                          mSize, mInode);
      }
    }

    eos_static_info("####### %s cache=%d flags=%x\n", path.c_str(), mCanCache,
                    flags);
  }

  if (now > sCleanupTime)
  {
    for (auto it = gCacheAuthority.begin(); it != gCacheAuthority.end();)
    {
      if ((it->second.mLifeTime) && (it->second.mLifeTime < now))
      {
        auto d = it;
        it++;
        eos_static_notice("released cap owner-authority for file inode=%lu", d->first);
        gCacheAuthority.erase(d);
      }
      else
        it++;
    }

    sCleanupTime = time(0) + 5;
  }

  return retc;
}

//------------------------------------------------------------------------------
// Overloading member functions of FileLayout class
//------------------------------------------------------------------------------
int64_t LayoutWrapper::Read(XrdSfsFileOffset offset, char* buffer,
                            XrdSfsXferSize length, bool readahead)
{
  MakeOpen();
  return mFile->Read(offset, buffer, length, readahead);
}

//------------------------------------------------------------------------------
// Overloading member functions of FileLayout class
//------------------------------------------------------------------------------
#ifdef XROOTD4
int64_t LayoutWrapper::ReadV(XrdCl::ChunkList& chunkList, uint32_t len)
{
  MakeOpen();
  return mFile->ReadV(chunkList, len);
}
#endif

//------------------------------------------------------------------------------
//
//------------------------------------------------------------------------------
int64_t LayoutWrapper::ReadCache(XrdSfsFileOffset offset, char* buffer,
                                 XrdSfsXferSize length, off_t maxcache)
{
  if (!mCanCache)
    return -1;

  // This is not fully cached
  if ((offset + length) > (off_t) maxcache)
    return -1;

  return (*mCache).readData(buffer, offset, length);
}

//------------------------------------------------------------------------------
//
//------------------------------------------------------------------------------
int64_t LayoutWrapper::WriteCache(XrdSfsFileOffset offset, const char* buffer,
                                  XrdSfsXferSize length, off_t maxcache)
{
  if (!mCanCache)
    return 0;

  {
    XrdSysMutexHelper l(gCacheAuthorityMutex);

    if (gCacheAuthority.count(mInode))
      if ((offset + length) >  gCacheAuthority[mInode].mSize)
        gCacheAuthority[mInode].mSize = (offset + length);
  }

  if ((*mCache).capacity() < (4 * 1024))
  {
    // helps to speed up
    (*mCache).resize(4 * 1024);
  }
  
  // don't exceed the maximum cachesize per file
  if ((offset + length) > (off_t) maxcache)
  {
    if (gCacheAuthority.count(mInode))
      gCacheAuthority[mInode].mPartial = true;
    return 0;
  }

  if ((offset + length) > mMaxOffset)
    mMaxOffset = offset + length;

  // Store in cache
  return (*mCache).writeData(buffer, offset, length);
}

//------------------------------------------------------------------------------
// Overloading member functions of FileLayout class
//------------------------------------------------------------------------------
int64_t LayoutWrapper::Write(XrdSfsFileOffset offset, const char* buffer,
                             XrdSfsXferSize length, bool touchMtime)
{
  MakeOpen();
  int retc = 0;

  if (length > 0)
  {
    if ((retc = mFile->Write(offset, buffer, length)) < 0)
    {
      eos_static_err("Error writing from wrapper : file %s  opaque %s",
                     mPath.c_str(), mOpaque.c_str());
      return -1;
    }
  }

  return retc;
}

//------------------------------------------------------------------------------
// Overloading member functions of FileLayout class
//------------------------------------------------------------------------------
int LayoutWrapper::Truncate(XrdSfsFileOffset offset, bool touchMtime)
{
  MakeOpen();

  if (mFile->Truncate(offset))
    return -1;

  XrdSysMutexHelper l(gCacheAuthorityMutex);
  if (gCacheAuthority.count(mInode))
    gCacheAuthority[mInode].mSize = (int64_t) offset;

  return 0;
}

//------------------------------------------------------------------------------
// Overloading member functions of FileLayout class
//------------------------------------------------------------------------------
int LayoutWrapper::Sync()
{
  MakeOpen();
  return mFile->Sync();
}

//------------------------------------------------------------------------------
// Overloading member functions of FileLayout class
//------------------------------------------------------------------------------
int LayoutWrapper::Close()
{
  XrdSysMutexHelper mLock(mMakeOpenMutex);
  eos_static_debug("closing file %s ", mPath.c_str());;

  if (!mOpen)
  {
    eos_static_debug("already closed");
    return 0;
  }

  if (mCanCache && ((mFlags & O_RDWR) || (mFlags & O_WRONLY)))
  {
    // define expiration of owner lifetime from close on
    XrdSysMutexHelper l(gCacheAuthorityMutex);
    time_t now = time(0);
    time_t expire = now + gCacheAuthority[mInode].mOwnerLifeTime;
    gCacheAuthority[mInode].mLifeTime = expire;
    eos_static_notice("define expiry of  cap owner-authority for file "
                      "inode=%lu tst=%lu lifetime=%lu", mInode, expire,
                      gCacheAuthority[mInode].mOwnerLifeTime);
  }

  int retc = 0; 
  if (mFile->Close())
  {
    eos_static_debug("error while closing");
    retc = -1;
  }
  else
  {
    mOpen = false;
    eos_static_debug("successfully closed");
    retc = 0;
  }
  if ( ((mFlags & O_RDWR) || (mFlags & O_WRONLY)) && (retc || mRestore))
  {
    if (Restore())
      retc = 0;
  }
  return retc;
}

//------------------------------------------------------------------------------
// Overloading member functions of FileLayout class
//------------------------------------------------------------------------------
int LayoutWrapper::Stat(struct stat* buf)
{
  MakeOpen();

  if (mFile->Stat(buf))
    return -1;
  else
    return 0;
}


//------------------------------------------------------------------------------
// Set atime and mtime at current time
//------------------------------------------------------------------------------
void LayoutWrapper::Utimes(const struct stat* buf)
{
  // set local Utimes
<<<<<<< HEAD
#ifdef __APPLE__
  mLocalUtime[0] = buf->st_mtimespec;
  mLocalUtime[1] = buf->st_atimespec;
#else
  mLocalUtime[0] = buf->st_atim;
  mLocalUtime[1] = buf->st_mtim;
#endif

=======
  mLocalUtime[0] = buf->st_atim;
  mLocalUtime[1] = buf->st_mtim;
>>>>>>> fc1d2e3f
  eos_static_debug("setting timespec  atime:%lu.%.9lu      mtime:%lu.%.9lu",
                   mLocalUtime[0].tv_sec, mLocalUtime[0].tv_nsec,
                   mLocalUtime[1].tv_sec, mLocalUtime[1].tv_nsec);
}

//------------------------------------------------------------------------------
// Get Last Opened Path
//------------------------------------------------------------------------------
std::string LayoutWrapper::GetLastPath()
{
  return mPath;
}

//------------------------------------------------------------------------------
// Is the file Opened
//------------------------------------------------------------------------------
bool LayoutWrapper::IsOpen()
{
  XrdSysMutexHelper mLock(mMakeOpenMutex);
  return mOpen;
}


//------------------------------------------------------------------------------
// Return last known size of a file we had a caps for
//------------------------------------------------------------------------------
long long
LayoutWrapper::CacheAuthSize(unsigned long long inode)
{
  // the variable mInode is actually using the EOS file ID
  inode = eos::common::FileId::InodeToFid(inode);
  time_t now = time(NULL);
  XrdSysMutexHelper l(gCacheAuthorityMutex);

  if (inode)
  {
    if (gCacheAuthority.count(inode))
    {
      long long size = gCacheAuthority[inode].mSize;

      if ((!gCacheAuthority[inode].mLifeTime)
          || (now < gCacheAuthority[inode].mLifeTime))
      {
        eos_static_debug("reusing cap owner-authority for inode %x cache-file-size=%lld",
                         inode, size);
        return size;
      }
      else
      {
        eos_static_debug("found expired cap owner-authority for inode %x cache-file-size=%lld",
                         inode, size);
      }
    }
  }

  return -1;
}

//------------------------------------------------------------------------------
// Migrate cache inode after a restore operation
//------------------------------------------------------------------------------
unsigned long long
LayoutWrapper::CacheRestore(unsigned long long inode)
{
  // the variable mInode is actually using the EOS file ID
  inode = eos::common::FileId::InodeToFid(inode);
  XrdSysMutexHelper l(gCacheAuthorityMutex);

  eos_static_debug("inode=%llu", inode);
  if (inode)
  {
    if (gCacheAuthority.count(inode))
    {
      unsigned long long new_ino = gCacheAuthority[inode].mRestoreInode;
      if (new_ino)
      {
	gCacheAuthority[new_ino] = gCacheAuthority[inode];
	auto d = gCacheAuthority.find(inode);
	gCacheAuthority.erase(d);
	gCacheAuthority[new_ino].mRestoreInode = 0;
	eos_static_notice("migrated cap owner-authority for file inode=%lu => inode=%lu", inode, new_ino);
	return eos::common::FileId::FidToInode(new_ino);
      }
    }
  }

  return 0;
}

//------------------------------------------------------------------------------
// Return last known size of a file we had a caps for
//------------------------------------------------------------------------------
void LayoutWrapper::CacheRemove(unsigned long long inode)
{
  inode = eos::common::FileId::InodeToFid(inode);
  XrdSysMutexHelper l(gCacheAuthorityMutex);


  {
    if (gCacheAuthority.count(inode))
    {
      auto d = gCacheAuthority.find(inode);
      gCacheAuthority.erase(d);
      eos_static_notice("removed cap owner-authority for file inode=%lu", d->first);
    }
  }
}<|MERGE_RESOLUTION|>--- conflicted
+++ resolved
@@ -21,6 +21,7 @@
  * along with this program.  If not, see <http://www.gnu.org/licenses/>.*
  ************************************************************************/
 
+#include "../MacOSXHelper.hh"
 #include "LayoutWrapper.hh"
 #include "FileAbstraction.hh"
 #include "../SyncResponseHandler.hh"
@@ -190,7 +191,7 @@
 }
 
 //------------------------------------------------------------------------------
-//! do the open on the mgm but not on the fst yet
+// Do the open on the mgm but not on the fst yet
 //------------------------------------------------------------------------------
 int LayoutWrapper::LazyOpen(const std::string& path, XrdSfsFileOpenMode flags,
                             mode_t mode, const char* opaque, const struct stat* buf)
@@ -253,7 +254,7 @@
     }
   }
 
-  // send the request for FsCtl
+  // Send the request for FsCtl
   u = XrdCl::URL(user_url);
   XrdCl::FileSystem fs(u);
 
@@ -276,15 +277,10 @@
       }
       else
       {
-<<<<<<< HEAD
-        // reissue the open
-        status = fs.Query(XrdCl::QueryCode::OpaqueFile, arg, response);
-=======
         // Reissue the open
 	SyncResponseHandler handler;
 	fs.Query (XrdCl::QueryCode::OpaqueFile, arg, &handler);
 	status = handler.Sync(response);
->>>>>>> fc1d2e3f
 
         if (!status.IsOK())
         {
@@ -305,7 +301,7 @@
     }
   }
 
-  // split the reponse
+  // Split the reponse
   XrdOucString origResponse = response->GetBuffer();
   origResponse += "&eos.app=fuse";
   auto qmidx = origResponse.find("?");
@@ -313,11 +309,11 @@
   std::map<std::string, std::string> m;
   ImportCGI(m, opaque);
   ImportCGI(m, origResponse.c_str() + qmidx + 1);
-  // drop authentication params as they would fail on the fst
+  // Drop authentication params as they would fail on the fst
   m.erase("xrd.wantprot");
   m.erase("xrd.k5ccname");
   m.erase("xrd.gsiusrpxy");
-  // let the lazy open use an open by inode
+  // Let the lazy open use an open by inode
   std::string fxid = m["mgm.id"];
   mOpaque += "&eos.lfn=fxid:";
   mOpaque += fxid;
@@ -847,19 +843,9 @@
 void LayoutWrapper::Utimes(const struct stat* buf)
 {
   // set local Utimes
-<<<<<<< HEAD
-#ifdef __APPLE__
-  mLocalUtime[0] = buf->st_mtimespec;
-  mLocalUtime[1] = buf->st_atimespec;
-#else
-  mLocalUtime[0] = buf->st_atim;
-  mLocalUtime[1] = buf->st_mtim;
-#endif
-
-=======
-  mLocalUtime[0] = buf->st_atim;
-  mLocalUtime[1] = buf->st_mtim;
->>>>>>> fc1d2e3f
+  mLocalUtime[0] = buf->MTIMESPEC;
+  mLocalUtime[1] = buf->ATIMESPEC;
+
   eos_static_debug("setting timespec  atime:%lu.%.9lu      mtime:%lu.%.9lu",
                    mLocalUtime[0].tv_sec, mLocalUtime[0].tv_nsec,
                    mLocalUtime[1].tv_sec, mLocalUtime[1].tv_nsec);
