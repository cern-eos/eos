--- conflicted
+++ resolved
@@ -1186,27 +1186,10 @@
   }
 
 // this is useful only if krb5 is not enabled
-<<<<<<< HEAD
   uid_t fsuid = fuse_req_ctx(req)->uid;
   gid_t fsgid = fuse_req_ctx(req)->gid;
-=======
- uid_t fsuid = fuse_req_ctx (req)->uid;
- gid_t fsgid = fuse_req_ctx (req)->gid;
- gProcCache(fuse_req_ctx(req)->pid).GetFsUidGid(fuse_req_ctx(req)->pid,fsuid, fsgid);
- int retc = me.fs ().access (fullpath.c_str (), mask, fsuid,
-                             fsgid, fuse_req_ctx (req)->pid);
-
- if (!retc)
-   fuse_reply_err (req, 0);
- else
-   fuse_reply_err (req, errno);
->>>>>>> dee55797
-
-  if (gProcCache(fuse_req_ctx(req)->pid).HasEntry(fuse_req_ctx(req)->pid)) {
-    gProcCache(fuse_req_ctx(req)->pid).GetEntry(fuse_req_ctx(
-          req)->pid)->GetFsUidGid(fsuid, fsgid);
-  }
-
+  gProcCache(fuse_req_ctx(req)->pid).GetFsUidGid(fuse_req_ctx(req)->pid, fsuid,
+      fsgid);
   int retc = me.fs().access(fullpath.c_str(), mask, fsuid,
                             fsgid, fuse_req_ctx(req)->pid);
 
