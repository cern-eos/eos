//------------------------------------------------------------------------------
//! @file filesystem.cc
//! @author Andreas-Joachim Peters, Geoffray Adde, Elvin Sindrilaru CERN
//! @brief remote IO filesystem implementation
//------------------------------------------------------------------------------

/************************************************************************
 * EOS - the CERN Disk Storage System                                   *
 * Copyright (C) 2011 CERN/Switzerland                                  *
 *                                                                      *
 * This program is free software: you can redistribute it and/or modify *
 * it under the terms of the GNU General Public License as published by *
 * the Free Software Foundation, either version 3 of the License, or    *
 * (at your option) any later version.                                  *
 *                                                                      *
 * This program is distributed in the hope that it will be useful,      *
 * but WITHOUT ANY WARRANTY; without even the implied warranty of       *
 * MERCHANTABILITY or FITNESS FOR A PARTICULAR PURPOSE.  See the        *
 * GNU General Public License for more details.                         *
 *                                                                      *
 * You should have received a copy of the GNU General Public License    *
 * along with this program.  If not, see <http://www.gnu.org/licenses/>.*
 ************************************************************************/

#include <climits>
#include <cstdlib>
#include <queue>
#include <sstream>
#include <string>
#include <stdint.h>
#include <iostream>
#include <libgen.h>
#include <pwd.h>
#include <string.h>
#include <pthread.h>
#include <algorithm>
#include <limits>
#include "XrdOuc/XrdOucEnv.hh"
#include "XrdOuc/XrdOucHash.hh"
#include "XrdOuc/XrdOucTable.hh"
#include "XrdOuc/XrdOucString.hh"
#include "XrdSys/XrdSysPthread.hh"
#include "XrdSys/XrdSysTimer.hh"
#include "XrdSfs/XrdSfsInterface.hh"
#include "XrdCl/XrdClDefaultEnv.hh"
#include "XrdCl/XrdClFile.hh"
#include "XrdCl/XrdClFileSystem.hh"
#include "XrdCl/XrdClXRootDResponses.hh"
#include "MacOSXHelper.hh"
#include "FuseCache/CacheEntry.hh"
#include "common/XrdErrorMap.hh"
#include "filesystem.hh"
#include "xrdutils.hh"

#ifndef __macos__
#define OSPAGESIZE 4096
#else
#define OSPAGESIZE 65536
#endif

<<<<<<< HEAD
XrdSysError     filesystem::gFuseEroute(0);
XrdOucTrace     filesystem::gFuseTrace(&gFuseEroute);


filesystem::filesystem()
  : pCloseThreadPool(&gFuseEroute, &gFuseTrace, 8)
=======
filesystem::filesystem ()
>>>>>>> 9b5e7c39
{
  lazy_open_ro = false;
  lazy_open_rw = false;
  async_open = false;
  lazy_open_disabled = false;
  hide_special_files = true;
  show_eos_attributes = false;
  do_rdahead = false;
  rdahead_window = "131072";
  fuse_exec = false;
  fuse_shared = false;
  creator_cap_lifetime = 30;
  file_write_back_cache_size = 64 * 1024 * 1024;
  max_wb_in_memory_size = 512 * 1024 * 1024;
  base_fd = 1;
  XFC = 0;
}

filesystem::~filesystem()
{
  FuseCacheEntry* dir = 0;
  std::map<unsigned long long, FuseCacheEntry*>::iterator iter;
  iter = inode2cache.begin();

  while ((iter != inode2cache.end())) {
    dir = (FuseCacheEntry*) iter->second;
    std::set<unsigned long long> lset = iter->second->GetEntryInodes();

    for (auto it = lset.begin(); it != lset.end(); ++it) {
      inode2parent.erase(*it);
    }

    inode2cache.erase(iter++);
    delete dir;
  }
}

void*
filesystem::CacheCleanup(void* p)
{
  filesystem* me = (filesystem*)p;
  XrdSysTimer sleeper;

  while (1) {
    sleeper.Snooze(10);
    size_t n_read_buffer = 0;
    uint64_t size_read_buffer = 0;
    // clean left-over thread buffers
    {
      XrdSysMutexHelper lock(me->IoBufferLock);

      for (auto it = me->IoBufferMap.begin(); it != me->IoBufferMap.end();) {
        bool alive = thread_alive(it->first);
        eos_static_debug("thread-id %lld buffer-size=%lld alive-%d", it->first,
                         it->second.GetSize(), alive);

        if (!alive) {
          auto del_it = it;
          eos_static_notice("releasing read-buffer thread=%lld", it->first);
          ++it;
          me->IoBufferMap.erase(del_it);
        } else {
          size_read_buffer += it->second.GetSize();
          n_read_buffer++;
          ++it;
        }
      }
    }
    time_t now = time(NULL);
    XrdSysMutexHelper cLock(LayoutWrapper::gCacheAuthorityMutex);
    uint64_t totalsize_before = 0;
    uint64_t totalsize_after = 0;
    uint64_t totalsize_clean = 0;

    // release according to owner authority time
    for (auto it = LayoutWrapper::gCacheAuthority.begin();
         it != LayoutWrapper::gCacheAuthority.end();) {
      totalsize_before += it->second.mSize;

      if ((it->second.mLifeTime) && (it->second.mLifeTime < now)) {
        auto d = it;
        it++;
        eos_static_notice("released cap owner-authority for file inode=%lu "
                          "expire-by-time", d->first);
        LayoutWrapper::gCacheAuthority.erase(d);
      } else {
        it++;
        totalsize_after += it->second.mSize;
      }
    }

    // clean according to memory pressure and cache setting
    totalsize_clean = totalsize_after;

    if (totalsize_after > me->max_wb_in_memory_size) {
      for (auto it = LayoutWrapper::gCacheAuthority.begin();
           it != LayoutWrapper::gCacheAuthority.end();) {
        totalsize_clean -= it->second.mSize;
        auto d = it;
        it++;
        eos_static_notice("released cap owner-authority for file inode=%lu "
                          "expire-by-memory-pressure", d->first);
        LayoutWrapper::gCacheAuthority.erase(d);

        if (totalsize_clean < me->max_wb_in_memory_size) {
          break;
        }
      }
    }

    eos_static_notice("in-memory wb cache in-size=%.02f MB out-time-size=%.02f "
                      "MB out-max-size=%.02f MB nominal-max-size=%.02f MB",
                      totalsize_before / 1000000., totalsize_after / 1000000.0,
                      totalsize_clean / 1000000.0, me->max_wb_in_memory_size / 1000000.0);
  }

  return 0;
}

<<<<<<< HEAD
void*
filesystem::DelayedFileClose(void* p)
{
  filesystem* This = static_cast<filesystem*>(p);
  delayedCloseEntry* dce = 0;
  XrdSysTimer sleeper;

  while (1) {
    This->pDelayedCloseQueue.wait_pop(dce);

    if (dce == 0) {
      break;
    } else {
      auto now = eos::common::NowInt();
      eos_static_info("now=%lu expires=%lu", (unsigned long)now,
                      (unsigned long)dce->expire_ns);

      if (dce->expire_ns > now) {
        usleep((dce->expire_ns - now) / 1000);
      }

      This->pCloseThreadPool.Schedule(new DelayedCloseJob(This, dce));
    }
  }

  return NULL;
}
=======
>>>>>>> 9b5e7c39

void
filesystem::log(const char* _level, const char* msg)
{
  std::string level = _level;

  if (level == "NOTICE") {
    eos_static_notice(msg);
  } else if (level == "INFO") {
    eos_static_info(msg);
  } else if (level == "WARNING") {
    eos_static_warning(msg);
  } else if (level == "ALERT") {
    eos_static_alert(msg);
  } else {
    eos_static_debug(msg);
  }
}

void
filesystem::log_settings()
{
  std::string s = "lazy-open-ro           := ";

  if (lazy_open_disabled) {
    s += "disabled";
  } else {
    s += lazy_open_ro ? "true" : "false";
  }

  log("WARNING", s.c_str());
  s = "lazy-open-rw           := ";

  if (lazy_open_disabled) {
    s += "disabled";
  } else {
    s += lazy_open_rw ? "true" : "false";
  }

<<<<<<< HEAD
  s = "delayed-close-ms           := ";

  if (delayed_close_ms) {
    s += delayed_close_ms;
  }

  s += (delayed_close_ms ? "ms" : "disabled");
  log("WARNING", s.c_str());
=======
>>>>>>> 9b5e7c39
  s = "hide-special-files     := ";

  if (hide_special_files) {
    s += "true";
  } else {
    s += "false";
  }

  log("WARNING", s.c_str());
  s = "show-eos-attributes    := ";

  if (show_eos_attributes) {
    s += "true";
  } else {
    s += "false";
  }

  log("WARNING", s.c_str());

  if (mode_overlay) {
    s = "mode-overlay           := ";
    s += getenv("EOS_FUSE_MODE_OVERLAY");
  }

  s = "rm-level-protect       := ";
  XrdOucString rml;
  rml += rm_level_protect;
  s += rml.c_str();
  log("WARMNING", s.c_str());
  s = "local-mount-dir        := ";
  s += mount_dir.c_str();
  log("WARNING", s.c_str());
  s = "write-cache            := ";
  std::string efc = getenv("EOS_FUSE_CACHE") ? getenv("EOS_FUSE_CACHE") : "0";
  s += efc;
  log("WARNING", s.c_str());
  s = "write-cache-size       := ";
  std::string efcs = getenv("EOS_FUSE_CACHE_SIZE") ? getenv("EOS_FUSE_CACHE_SIZE")
                     : "0";
  s += efcs;
  log("WARNING", s.c_str());
  s = "write-cache-page-size  := ";
  std::string efpcs = getenv("EOS_FUSE_CACHE_PAGE_SIZE") ?
                      getenv("EOS_FUSE_CACHE_PAGE_SIZE") : "(default 262144)";
  s += efpcs;
  log("WARNING", s.c_str());
  s = "big-writes             := ";
  std::string bw = getenv("EOS_FUSE_BIGWRITES") ? getenv("EOS_FUSE_BIGWRITES") :
                   "0";
  s += bw;
  log("WARNING", s.c_str());
  s = "create-cap-lifetime    := ";
  XrdOucString cc;
  cc += (int) creator_cap_lifetime;
  s += cc.c_str();
  s += " seconds";
  log("WARNING", s.c_str());
  s = "file-wb-cache-size     := ";
  XrdOucString fbcs;
  fbcs += (int)(file_write_back_cache_size / 1024 * 1024);
  s += fbcs.c_str();
  s += " MB";
  log("WARNING", s.c_str());
  s = "file-wb-cache-max-size := ";
  XrdOucString mcs;
  mcs += (int)(max_wb_in_memory_size / 1024 * 1024);
  s += mcs.c_str();
  s += " MB";
  log("WARNING", s.c_str());
  eos_static_warning("proc filesystem path   := %s",
                     getenv("EOS_FUSE_PROCPATH") ? getenv("EOS_FUSE_PROCPATH") : "/proc/");
  eos_static_warning("krb5 authentication    := %s",
                     use_user_krb5cc ? "true" : "false");
  eos_static_warning("krb5 unsafe inmem krb5 := %s",
                     use_unsafe_krk5 ? "true" : "false");
  eos_static_warning("x509 authentication    := %s",
                     use_user_gsiproxy ? "true" : "false");
  eos_static_warning("fallback to nobody     := %s",
                     fallback2nobody ? "true" : "false");
  eos_static_warning("xrd null resp retry    := %d",
                     xrootd_nullresponsebug_retrycount);
  eos_static_warning("xrd null resp sleep    := %d",
                     xrootd_nullresponsebug_retrysleep);
}


char*
myrealpath(const char* __restrict path, char* __restrict resolved, pid_t pid);

//------------------------------------------------------------------------------
// Lock read
//------------------------------------------------------------------------------
void
filesystem::lock_r_p2i()
{
  mutex_inode_path.LockRead();
}

//------------------------------------------------------------------------------
// Unlock read
//------------------------------------------------------------------------------
void
filesystem::unlock_r_p2i()
{
  mutex_inode_path.UnLockRead();
}

//------------------------------------------------------------------------------
// Drop the basename and return only the last level path name
//------------------------------------------------------------------------------
std::string
filesystem::base_name(unsigned long long inode)
{
  eos::common::RWMutexReadLock vLock(mutex_inode_path);
  const char* fname = path(inode);

  if (fname) {
    std::string spath = fname;
    size_t len = spath.length();

    if (len) {
      if (spath[len - 1] == '/') {
        spath.erase(len - 1);
      }
    }

    size_t spos = spath.rfind("/");

    if (spos != std::string::npos) {
      spath.erase(0, spos + 1);
    }

    return spath;
  }

  return "";
}

//----------------------------------------------------------------------------
//! Return the CGI of an URL
//----------------------------------------------------------------------------
const char*
filesystem::get_cgi(const char* url)
{
  return url ? (strchr(url, '?')) : 0;
}

//----------------------------------------------------------------------------
//! Return the CGI of an URL
//----------------------------------------------------------------------------
XrdOucString
filesystem::get_url_nocgi(const char* url)
{
  XrdOucString surl = url;
  surl.erase(surl.find("?"));
  return surl;
}

//------------------------------------------------------------------------------
// Translate from inode to path
//------------------------------------------------------------------------------
const char*
filesystem::path(unsigned long long inode)
{
// Obs: use lock_r_p2i/unlock_r_p2i in the scope of the returned string
  if (inode2path.count(inode)) {
    return inode2path[inode].c_str();
  } else {
    return 0;
  }
}

//------------------------------------------------------------------------------
// Translate from path to inode
//------------------------------------------------------------------------------

unsigned long long
filesystem::inode(const char* path)
{
  eos::common::RWMutexReadLock rd_lock(mutex_inode_path);
  unsigned long long ret = 0;

  if (path2inode.count(path)) {
    ret = path2inode[path];
  }

  return ret;
}

//------------------------------------------------------------------------------
// Store an inode <-> path mapping
//------------------------------------------------------------------------------
void
filesystem::store_p2i(unsigned long long inode, const char* path)
{
  eos::common::RWMutexWriteLock wr_lock(mutex_inode_path);
  path2inode[path] = inode;
  inode2path[inode] = path;
}

//------------------------------------------------------------------------------
// Replace a prefix when directories are renamed
//------------------------------------------------------------------------------
void
filesystem::replace_prefix(const char* oldprefix, const char* newprefix)
{
  eos::common::RWMutexWriteLock wr_lock(mutex_inode_path);
  std::string sprefix = oldprefix;
  std::string nprefix = newprefix;
  std::vector< std::pair<std::string, unsigned long long> > to_insert;

  for (auto it = path2inode.begin(); it != path2inode.end();) {
    auto dit = it;

    if (it->first.substr(0, sprefix.length()) == sprefix) {
      std::string path = it->first;
      path.erase(0, sprefix.length());
      path.insert(0, nprefix);
      eos_static_info("prefix-replace %s %s %llu", it->first.c_str(), path.c_str(),
                      (unsigned long long)it->second);
      dit++;
      unsigned long long ino = it->second;
      inode2path[ino] = path;
      path2inode.erase(it);
      // we can't insert the new element here because it invalidates all the iterators
      to_insert.push_back(std::make_pair(path, ino));
      it = dit;
    } else {
      it++;
    }
  }

  for (auto it = to_insert.begin(); it != to_insert.end(); it++) {
    path2inode.insert(*it);
  }
}
//------------------------------------------------------------------------------
// Store an inode <-> path mapping given the parent inode
//------------------------------------------------------------------------------
void
filesystem::store_child_p2i(unsigned long long inode,
                            unsigned long long childinode,
                            const char* name)
{
  eos::common::RWMutexWriteLock wr_lock(mutex_inode_path);
  std::string fullpath = inode2path[inode];
  std::string sname = name;
  eos_static_debug("parent_inode=%llu, child_inode=%llu, name=%s, fullpath=%s",
                   inode, childinode, name, fullpath.c_str());

  if (sname != ".") {
    if (sname == "..") {
      if (inode == 1) {
        fullpath = "/";
      } else {
        size_t spos = fullpath.find("/");
        size_t bpos = fullpath.rfind("/");

        if ((spos != std::string::npos) && (spos != bpos)) {
          fullpath.erase(bpos);
        }
      }
    } else {
      if (*fullpath.rbegin() != '/') {
        fullpath += "/";
      }

      fullpath += name;
    }

    eos_static_debug("sname=%s fullpath=%s inode=%llu childinode=%llu ",
                     sname.c_str(), fullpath.c_str(), inode, childinode);
    path2inode[fullpath] = childinode;
    inode2path[childinode] = fullpath;
  }
}


//------------------------------------------------------------------------------
// Delete an inode <-> path mapping given the inode
//------------------------------------------------------------------------------
void
filesystem::forget_p2i(unsigned long long inode)
{
  eos::common::RWMutexWriteLock wr_lock(mutex_inode_path);

  if (inode2path.count(inode)) {
    std::string path = inode2path[inode];

    // only delete the reverse lookup if it points to the originating inode
    if (path2inode[path] == inode) {
      path2inode.erase(path);
    }

    inode2path.erase(inode);
  }
}
//------------------------------------------------------------------------------
// Redirect an inode to a new inode - repair actions change inodes, so we have
// two ino1,ino2=>path1 mappings
//------------------------------------------------------------------------------
void
filesystem::redirect_p2i(unsigned long long inode, unsigned long long new_inode)
{
  eos::common::RWMutexWriteLock wr_lock(mutex_inode_path);

  if (inode2path.count(inode)) {
    std::string path = inode2path[inode];

    // only delete the reverse lookup if it points to the originating inode
    if (path2inode[path] == inode) {
      path2inode.erase(path);
      path2inode[path] = new_inode;
    }

    // since inodes are cache dupstream we leave for the rare case of a restore a blind entry
    //   inode2path.erase (inode);
    //   inode2path.erase (inode);
    //   inode2path.erase (inode);
    //   inode2path.erase (inode);
    inode2path[new_inode] = path;
  }
}

//------------------------------------------------------------------------------
// Redirect an inode to the latest valid inode version - due to repair actions
//------------------------------------------------------------------------------
unsigned long long
filesystem::redirect_i2i(unsigned long long inode)
{
  eos::common::RWMutexReadLock rd_lock(mutex_inode_path);
  return inode;

<<<<<<< HEAD
  if (inode2path.count(inode)) {
    std::string path = inode2path[inode];

    if (path2inode.count(path)) {
      return path2inode[path];
    }
  }

  return inode;
}

=======
 if (inode2path.count (inode))
 {
   std::string path = inode2path[inode];
   if (path2inode.count(path))
     return path2inode[path];
 }
 return inode;
}
>>>>>>> 9b5e7c39

//------------------------------------------------------------------------------
//      ******* Implementation of the FUSE directory cache *******
//------------------------------------------------------------------------------

//------------------------------------------------------------------------------
// Get a cached directory
//------------------------------------------------------------------------------
int
filesystem::dir_cache_get(unsigned long long inode,
                          struct timespec mtime,
                          struct timespec ctime,
                          struct dirbuf** b)
{
  int retc = 0;
  FuseCacheEntry* dir = 0;
  eos::common::RWMutexReadLock rd_lock(mutex_fuse_cache);

  if (inode2cache.count(inode) && (dir = inode2cache[inode])) {
    struct timespec oldtime = dir->GetModifTime();

    if ((oldtime.tv_sec == (mtime.tv_sec + ctime.tv_sec)) &&
        (oldtime.tv_nsec == (mtime.tv_nsec + ctime.tv_nsec))) {
      // Dir in cache and valid
      *b = static_cast<struct dirbuf*>(calloc(1, sizeof(dirbuf)));
      dir->GetDirbuf(*b);
      retc = 1; // found
    } else {
      eos_static_debug("entry expired %llu %llu %llu %llu",
                       mtime.tv_sec + ctime.tv_sec, oldtime.tv_sec,
                       mtime.tv_nsec + ctime.tv_nsec, oldtime.tv_nsec);
    }
  } else {
    eos_static_debug("not in cache");
  }

  return retc;
}


//------------------------------------------------------------------------------
// Forget a cached directory
//------------------------------------------------------------------------------
int
filesystem::dir_cache_forget(unsigned long long inode)
{
  eos::common::RWMutexWriteLock wr_lock(mutex_fuse_cache);

  if (inode2cache.count(inode)) {
    std::set<unsigned long long> lset = inode2cache[inode]->GetEntryInodes();

    for (auto it = lset.begin(); it != lset.end(); ++it) {
      inode2parent.erase(*it);
    }

    delete inode2cache[inode];
    inode2cache.erase(inode);
    return true;
  }

  return false;
}

//------------------------------------------------------------------------------
// Add or update a cache directory entry
//------------------------------------------------------------------------------
void
filesystem::dir_cache_sync(unsigned long long inode, int nentries,
                           struct timespec mtime, struct timespec ctime,
                           struct dirbuf* b)
{
  eos::common::RWMutexWriteLock wr_lock(mutex_fuse_cache);
  FuseCacheEntry* dir = 0;
  struct timespec modtime;
  modtime.tv_sec  = mtime.tv_sec + ctime.tv_sec;
  modtime.tv_nsec = mtime.tv_nsec + ctime.tv_nsec;

  if ((inode2cache.count(inode)) && (dir = inode2cache[inode])) {
    dir->Update(nentries, modtime, b);
  } else {
    // Add new entry
    if (inode2cache.size() >= GetMaxCacheSize()) {
      // Size control of the cache
      unsigned long long indx = 0;
      unsigned long long entries_del =
        static_cast<unsigned long long>(0.25 * GetMaxCacheSize());
      std::map<unsigned long long, FuseCacheEntry*>::iterator iter;
      iter = inode2cache.begin();

      while ((indx <= entries_del) && (iter != inode2cache.end())) {
        dir = (FuseCacheEntry*) iter->second;
        std::set<unsigned long long> lset = iter->second->GetEntryInodes();

        for (auto it = lset.begin(); it != lset.end(); ++it) {
          inode2parent.erase(*it);
        }

        inode2cache.erase(iter++);
        delete dir;
        indx++;
      }
    }

    dir = new FuseCacheEntry(nentries, modtime, b);
    inode2cache[inode] = dir;
  }
}


//------------------------------------------------------------------------------
// Get a subentry from a cached directory
//------------------------------------------------------------------------------
int
filesystem::dir_cache_get_entry(fuse_req_t req,
                                unsigned long long inode,
                                unsigned long long entry_inode,
                                const char* efullpath,
                                struct stat* overwrite_stat)
{
  int retc = 0;
  eos::common::RWMutexReadLock rd_lock(mutex_fuse_cache);
  FuseCacheEntry* dir;

  if ((inode2cache.count(inode)) && (dir = inode2cache[inode])) {
    if (dir->IsFilled()) {
      struct fuse_entry_param e;

      // we eventually need to overwrite the cached information
      // we eventually need to overwrite the cached information
      // we eventually need to overwrite the cached information
      if (dir->GetEntry(entry_inode, e)) {
        // we eventually need to overwrite the cached information
        if (overwrite_stat) {
          e.attr.MTIMESPEC = overwrite_stat->MTIMESPEC;
          e.attr.st_mtime = overwrite_stat->MTIMESPEC.tv_sec;
          e.attr.st_size = overwrite_stat->st_size;
        }

        store_p2i(entry_inode, efullpath);
        fuse_reply_entry(req, &e);
        eos_static_debug("mode=%x timeout=%.02f\n", e.attr.st_mode, e.attr_timeout);
        retc = 1; // found
      }
    }
  }

  return retc;
}


//------------------------------------------------------------------------------
// Add new subentry to a cached directory
//------------------------------------------------------------------------------
void
filesystem::dir_cache_add_entry(unsigned long long inode,
                                unsigned long long entry_inode,
                                struct fuse_entry_param* e)
{
  eos::common::RWMutexWriteLock wr_lock(mutex_fuse_cache);
  FuseCacheEntry* dir = 0;

  if ((inode2cache.count(inode)) && (dir = inode2cache[inode])) {
    inode2parent[entry_inode] = inode;
    dir->AddEntry(entry_inode, e);
  }
}


bool
filesystem::dir_cache_update_entry(unsigned long long entry_inode,
                                   struct stat* buf)
{
  eos::common::RWMutexReadLock rd_lock(mutex_fuse_cache);
  FuseCacheEntry* dir = 0;
  unsigned long long parent;
  eos_static_debug("ino=%lld size=%llu\n", entry_inode, buf->st_size);

  if ((inode2parent.count(entry_inode))) {
    parent = inode2parent[entry_inode];

    if ((inode2cache.count(parent)) && (dir = inode2cache[parent])) {
      return dir->UpdateEntry(entry_inode, buf);
    }
  }

  return false;
}

//------------------------------------------------------------------------------
// Create artificial file descriptor
//------------------------------------------------------------------------------
int
filesystem::generate_fd()
{
  int retc = -1;

  if (!pool_fd.empty()) {
    retc = pool_fd.front();
    pool_fd.pop();
  } else if (base_fd < INT_MAX) {
    base_fd++;
    retc = base_fd;
  } else {
    eos_static_err("no more file descirptors available.");
    retc = -1;
  }

  return retc;
}

//------------------------------------------------------------------------------
// Add new mapping between fd and raw file object
//------------------------------------------------------------------------------
int
filesystem::force_rwopen(
  unsigned long inode,
  uid_t uid, gid_t gid, pid_t pid
)
{
  std::ostringstream sstr;
  sstr << inode << ":" << get_login(uid, gid, pid);
  eos::common::RWMutexReadLock rd_lock(rwmutex_fd2fabst);
  auto iter_fd = inodexrdlogin2fds.find(sstr.str());

  if (iter_fd != inodexrdlogin2fds.end()) {
    for (auto fdit = iter_fd->second.begin(); fdit != iter_fd->second.end();
         fdit++) {
      if (fd2count[*fdit] > 0) {
        std::shared_ptr<FileAbstraction> fabst = get_file(*fdit, NULL);

        // If there is already an entry for the current user and the current inode
        if (!fabst.get()) {
          errno = ENOENT;
          return 0;
        }

        if (fabst->GetRawFileRO()) {
          fabst->DecNumRefRO();
          return 0;
        }

        if (!fabst->GetRawFileRW()) {
          return 0;
        }

        if (fabst->GetRawFileRW()->MakeOpen()) {
          fabst->DecNumRefRW();
          errno = EIO;
          eos_static_info("makeopen returned -1");
          return -1; // return -1 if failure
        } else {
          eos_static_info("forced read-open");
          fabst->DecNumRefRW();
        }

        return *fdit; // return the fd if succeed (>0)
      }
    }
  }

  return 0; // return 0 if nothing to do
}

//------------------------------------------------------------------------------
// Add new mapping between fd and raw file object
//------------------------------------------------------------------------------
int
filesystem::add_fd2file(LayoutWrapper* raw_file,
                        unsigned long inode,
                        uid_t uid, gid_t gid, pid_t pid,
                        bool isROfd,
                        const char* path,
                        bool mknod)
{
  eos_static_debug("file raw ptr=%p, inode=%lu, uid=%lu",
                   raw_file, inode, (unsigned long) uid);
  int fd = -1;
  std::ostringstream sstr;
  sstr << inode << ":" << get_login(uid, gid, pid);
  eos::common::RWMutexWriteLock wr_lock(rwmutex_fd2fabst);
  auto iter_fd = inodexrdlogin2fds.find(sstr.str());
  shared_ptr<FileAbstraction> fabst;

// If there is already an entry for the current user and the current inode
// then we return the old fd
  if (!raw_file) {
    if (iter_fd != inodexrdlogin2fds.end()) {
      fd = *iter_fd->second.begin();
      auto iter_file = fd2fabst.find(
                         fd);  //all the fd ti a same file share the same fabst

      if (iter_file != fd2fabst.end()) {
        fabst = iter_file->second;
      }

      for (auto fdit = iter_fd->second.begin(); fdit != iter_fd->second.end();
           fdit++) {
        if (isROfd == (fd2count[*fdit] < 0)) {
          fd2count[*fdit] += isROfd ? -1 : 1;
          isROfd ? iter_file->second->IncNumOpenRO() : iter_file->second->IncNumOpenRW();
          eos_static_debug("existing fdesc exisiting fabst: fabst=%p path=%s "
                           "isRO=%d => fdesc=%d",
                           fabst.get(), path, (int) isROfd, (int) *fdit);
          return *fdit;
        }
      }
    }

    return -1;
  }

  fd = generate_fd();

  if (fd > 0) {
    if (iter_fd != inodexrdlogin2fds.end()) {
      fabst = fd2fabst[ *iter_fd->second.begin() ];
    }

    if (!fabst.get()) {
      fabst = std::make_shared<FileAbstraction> (path);
      eos_static_debug("new fdesc new fabst: fbast=%p path=%s isRO=%d => "
                       "fdesc=%d", fabst.get(), path, (int) isROfd, (int) fd);
    } else {
      eos_static_debug("new fdesc existing fabst: fbast=%p path=%s isRO=%d "
                       "=> fdesc=%d", fabst.get(), path, (int) isROfd, (int) fd);
    }

    if (isROfd) {
      fabst->SetRawFileRO(raw_file);  // sets numopenRO to 1
    } else {
      fabst->SetRawFileRW(raw_file);  // sets numopenRW to 1

      if (mknod) {
        // dec ref count, because they won't be a close referring to an mknod call
        fabst->DecNumOpenRW();
        fabst->DecNumRefRW();
      }

      fabst->SetFd(fd);
    }

    fabst->GrabMaxWriteOffset();
    fabst->GrabUtimes();
    fd2fabst[fd] = fabst;
    fd2count[fd] = isROfd ? -1 : 1;

    if (mknod) {
      fd2count[fd] = 0;
    }

    inodexrdlogin2fds[sstr.str()].insert(fd);
    eos_static_debug("inserting fd : fabst=%p  key=%s  =>  fdesc=%d file-size=%llu",
                     fabst.get(), sstr.str().c_str(), (int) fd, fabst->GetMaxWriteOffset());
  } else {
    eos_static_err("error while getting file descriptor");

    if (raw_file) {
      delete raw_file;
    }
  }

  return fd;
}


//------------------------------------------------------------------------------
// Get the file abstraction object corresponding to the fd
//------------------------------------------------------------------------------
std::shared_ptr<FileAbstraction>
filesystem::get_file(int fd, bool* isRW, bool forceRWtoo)
{
  std::shared_ptr<FileAbstraction> fabst;
  eos_static_debug("fd=%i", fd);
  eos::common::RWMutexReadLock rd_lock(rwmutex_fd2fabst);
  auto iter = fd2fabst.find(fd);

  if (iter == fd2fabst.end()) {
    eos_static_err("no file abst for fd=%i", fd);
    return fabst;
  }

  fabst = iter->second;

  if (isRW) {
    *isRW = fd2count[fd] > 0;
  }

  fd2count[fd] > 0 ? iter->second->IncNumRefRW() : iter->second->IncNumRefRO();

  if (forceRWtoo && fd2count[fd] < 0) {
    iter->second->IncNumRefRW();
  }

  return fabst;
}

//------------------------------------------------------------------------------
// Remove entry from mapping
//------------------------------------------------------------------------------
int
filesystem::remove_fd2file(int fd, unsigned long inode, uid_t uid, gid_t gid,
                           pid_t pid)
{
  int retc = -1;
  eos_static_debug("fd=%i, inode=%lu", fd, inode);
  rwmutex_fd2fabst.LockWrite();
  auto iter = fd2fabst.find(fd);
  auto iter1 = inodexrdlogin2fds.end();

  if (iter != fd2fabst.end()) {
    std::shared_ptr<FileAbstraction> fabst = iter->second;
    bool isRW = (fd2count[fd] > 0);
    fd2count[fd] -= (fd2count[fd] < 0 ? -1 : 1);

    if ((!isRW && !fabst->IsInUseRO()) || (isRW && !fabst->IsInUseRW())) {
      // there is no more reference to that fd
      if (!fd2count[fd]) {
        eos_static_debug("remove fd=%d", fd);
        fd2count.erase(fd);
        fd2fabst.erase(fd);
        std::ostringstream sstr;
        sstr << inode << ":" << get_login(uid, gid, pid);
        iter1 = inodexrdlogin2fds.find(sstr.str());

        // If a file is repaired during an RW open, the inode can change and
        // we find the fd in a different inode
        // search the map for the filedescriptor and remove it
        if (iter1 != inodexrdlogin2fds.end()) {
          iter1->second.erase(fd);
        } else {
          // search the map for the filedescriptor and remove it
          for (iter1 = inodexrdlogin2fds.begin(); iter1 != inodexrdlogin2fds.end();
               ++iter1) {
            if (iter1->second.count(fd)) {
              iter1->second.erase(fd);
              break;
            }
          }
        }

        if (iter1->second.empty()) {
          inodexrdlogin2fds.erase(iter1);
        }

        // Return fd to the pool
        pool_fd.push(fd);
        rwmutex_fd2fabst.UnLockWrite();
      } else {
        rwmutex_fd2fabst.UnLockWrite();
      }

      if (isRW) {
        eos_static_debug("fabst=%p, rwfile is not in use, close it", fabst.get());
        retc = 0;
      } else {
        eos_static_debug("fabst=%p, rofile is not in use, close it", fabst.get());
        retc = 0;
      }
    } else {
      rwmutex_fd2fabst.UnLockWrite();
    }

<<<<<<< HEAD
    if (!fabst->IsInUse()) {
      eos_static_debug("fabst=%p is not in use anynmore", fabst.get());

      if (XFC) {
        utimes_from_fabst(fabst, inode, uid, gid, pid);
        LayoutWrapper* file = fabst->GetRawFileRW();
        error_type error;
        fabst->mMutexRW.WriteLock();
        XFC->ForceAllWrites(fabst.get());
        eos::common::ConcurrentQueue<error_type> err_queue = fabst->GetErrorQueue();

        if (file && (err_queue.try_pop(error))) {
          eos_static_warning("write error found in err queue for inode=%llu - "
                             "enabling restore", inode);
          file->SetRestore();
        }

        fabst->mMutexRW.UnLock();
      }
    } else {
      eos_static_debug("fabst=%p is still in use, cannot remove", fabst.get());
=======
   if (!fabst->IsInUse ())
   {
     eos_static_debug ("fabst=%p is not in use anynmore", fabst.get());
   }
   else
   {
     eos_static_debug ("fabst=%p is still in use, cannot remove", fabst.get());
>>>>>>> 9b5e7c39

      // Decrement number of references - so that the last process can
      // properly close the file
      if (isRW) {
        fabst->DecNumRefRW();
        fabst->DecNumOpenRW();
      } else {
        fabst->DecNumRefRO();
        fabst->DecNumOpenRO();
      }
    }
  } else {
    rwmutex_fd2fabst.UnLockWrite();
    eos_static_warning("fd=%i no long in map, maybe already closed ...", fd);
  }

  return retc;
}

char*
filesystem::attach_rd_buff(pthread_t tid, size_t size)
{
  XrdSysMutexHelper lock(IoBufferLock);
  IoBufferMap[tid].Resize(size);
  return (char*) IoBufferMap[tid].GetBuffer();
}

//------------------------------------------------------------------------------
//             ******* XROOTD connection/authentication functions *******
//------------------------------------------------------------------------------

//------------------------------------------------------------------------------
// Get user name from the uid and change the effective user ID of the thread
//------------------------------------------------------------------------------
int
filesystem::update_proc_cache(uid_t uid, gid_t gid, pid_t pid)
{
  return authidmanager.updateProcCache(uid, gid, pid);
}

std::string
filesystem::get_login(uid_t uid, gid_t gid, pid_t pid)
{
  return authidmanager.getLogin(uid, gid, pid);
}

//------------------------------------------------------------------------------
//             ******* XROOTD interface functions *******
//------------------------------------------------------------------------------

//------------------------------------------------------------------------------
// Remove extended attribute
//------------------------------------------------------------------------------
int
filesystem::rmxattr(const char* path,
                    const char* xattr_name,
                    uid_t uid,
                    gid_t gid,
                    pid_t pid)
{
  eos_static_info("path=%s xattr_name=%s uid=%u pid=%u", path, xattr_name, uid,
                  pid);
  eos::common::Timing rmxattrtiming("rmxattr");
  COMMONTIMING("START", &rmxattrtiming);
  std::string request;
  XrdCl::Buffer arg;
  XrdCl::Buffer* response = 0;
  XrdOucString xa = xattr_name;
  request = safePath(path);
  request += "?";
  request += "mgm.pcmd=xattr&eos.app=fuse&";
  request += "mgm.subcmd=rm&";

  if (encode_pathname) {
    request += "eos.encodepath=1&";
  }

  request += "mgm.xattrname=";
  request += xattr_name;
  arg.FromString(request);
  std::string surl = user_url(uid, gid, pid);

  if ((use_user_krb5cc || use_user_gsiproxy) && fuse_shared) {
    surl += '?';
  }

  surl += strongauth_cgi(pid);
  XrdCl::URL Url(surl.c_str());
  XrdCl::FileSystem fs(Url);
  XrdCl::XRootDStatus status = xrdreq_retryonnullbuf(fs, arg, response);
  COMMONTIMING("GETPLUGIN", &rmxattrtiming);
  errno = 0;

  if (status.IsOK()) {
    int retc = 0;
    int items = 0;
    char tag[1024];
    // Parse output
    items = sscanf(response->GetBuffer(), "%s retc=%i", tag, &retc);

    if ((items != 2) || (strcmp(tag, "rmxattr:"))) {
      errno = ENOENT;
    } else if (retc) {
      errno = ENODATA;  // = ENOATTR
    }
  } else {
    eos_static_err("status is NOT ok : %s", status.ToString().c_str());
    errno = ((status.code == XrdCl::errAuthFailed) ? EPERM : EFAULT);
  }

  COMMONTIMING("END", &rmxattrtiming);

  if (EOS_LOGS_DEBUG) {
    rmxattrtiming.Print();
  }

  delete response;
  return errno;
}


//------------------------------------------------------------------------------
// Set extended attribute
int
filesystem::setxattr(const char* path,
                     const char* xattr_name,
                     const char* xattr_value,
                     size_t size,
                     uid_t uid,
                     gid_t gid,
                     pid_t pid)
{
  eos_static_info("path=%s xattr_name=%s xattr_value=%s uid=%u pid=%u",
                  path, xattr_name, xattr_value, uid, pid);
  eos::common::Timing setxattrtiming("setxattr");
  COMMONTIMING("START", &setxattrtiming);
  XrdOucString xa = xattr_name;
  std::string request;
  XrdCl::Buffer arg;
  XrdCl::Buffer* response = 0;
  request = safePath(path);
  request += "?";
  request += "mgm.pcmd=xattr&eos.app=fuse&";
  request += "mgm.subcmd=set&";

  if (encode_pathname) {
    request += "eos.encodepath=1&";
  }

  request += "mgm.xattrname=";
  request += xattr_name;
  std::string s_xattr_name = xattr_name;

  if (s_xattr_name.find("&") != std::string::npos) {
    // & is a forbidden character in attribute names
    errno = EINVAL;
    return errno;
  }

  request += "&";
  request += "mgm.xattrvalue=";
  XrdOucString key(xattr_name);
  XrdOucString value;
  XrdOucString b64value;
  eos::common::SymKey::Base64Encode((char*)xattr_value, size, b64value);
  value = "base64:";
  value += b64value;
  request += value.c_str();
  arg.FromString(request);
  std::string surl = user_url(uid, gid, pid);

  if ((use_user_krb5cc || use_user_gsiproxy) && fuse_shared) {
    surl += '?';
  }

  surl += strongauth_cgi(pid);
  XrdCl::URL Url(surl.c_str());
  XrdCl::FileSystem fs(Url);
  XrdCl::XRootDStatus status = fs.Query(XrdCl::QueryCode::OpaqueFile, arg,
                                        response);
  COMMONTIMING("GETPLUGIN", &setxattrtiming);
  errno = 0;

  if (status.IsOK()) {
    int retc = 0;
    int items = 0;
    char tag[1024];
    // Parse output
    items = sscanf(response->GetBuffer(), "%s retc=%i", tag, &retc);

    if ((items != 2) || (strcmp(tag, "setxattr:"))) {
      errno = ENOENT;
    } else {
      errno = retc;
    }
  } else {
    eos_static_err("status is NOT ok : %s", status.ToString().c_str());
    errno = status.code == XrdCl::errAuthFailed ? EPERM : EFAULT;
  }

  COMMONTIMING("END", &setxattrtiming);

  if (EOS_LOGS_DEBUG) {
    setxattrtiming.Print();
  }

  delete response;
  return errno;
}

//------------------------------------------------------------------------------
// Read an extended attribute
//------------------------------------------------------------------------------
int
filesystem::getxattr(const char* path,
                     const char* xattr_name,
                     char** xattr_value,
                     size_t* size,
                     uid_t uid,
                     gid_t gid,
                     pid_t pid)
{
  eos_static_info("path=%s xattr_name=%s uid=%u pid=%u", path, xattr_name, uid,
                  pid);
  eos::common::Timing getxattrtiming("getxattr");
  COMMONTIMING("START", &getxattrtiming);
  XrdOucString xa = xattr_name;
  std::string request;
  XrdCl::Buffer arg;
  XrdCl::Buffer* response = 0;
  request = safePath(path);
  request += "?";
  request += "mgm.pcmd=xattr&eos.app=fuse&";
  request += "mgm.subcmd=get&";

  if (encode_pathname) {
    request += "eos.encodepath=1&";
  }

  request += "mgm.xattrname=";
  std::string s_xattr_name = xattr_name;

  if (s_xattr_name.find("&") != std::string::npos) {
    // & is a forbidden character in attribute names
    errno = EINVAL;
    return errno;
  }

  request += xattr_name;
  arg.FromString(request);
  std::string surl = user_url(uid, gid, pid);

  if ((use_user_krb5cc || use_user_gsiproxy) && fuse_shared) {
    surl += '?';
  }

  surl += strongauth_cgi(pid);
  XrdCl::URL Url(surl);
  XrdCl::FileSystem fs(Url);
  XrdCl::XRootDStatus status = xrdreq_retryonnullbuf(fs, arg, response);
  COMMONTIMING("GETPLUGIN", &getxattrtiming);
  errno = 0;

  if (status.IsOK()) {
    int retc = 0;
    int items = 0;
    char tag[1024];
    char rval[4096];
    // Parse output
    items = sscanf(response->GetBuffer(), "%s retc=%i value=%s", tag, &retc, rval);

    if ((items != 3) || (strcmp(tag, "getxattr:"))) {
      errno = EFAULT;
    } else {
      if (strcmp(xattr_name, "user.eos.XS") == 0) {
        char* ptr = rval;

        for (unsigned int i = 0; i < strlen(rval); i++, ptr++) {
          if (*ptr == '_') {
            *ptr = ' ';
          }
        }
      }

      XrdOucString value64 = rval;

      if (value64.beginswith("base64:")) {
        value64.erase(0, 7);
        unsigned int ret_size;
        eos::common::SymKey::Base64Decode(value64, *xattr_value, ret_size);
        *size = ret_size;
        eos_static_info("xattr-name=%s xattr-value=%s", xattr_name, *xattr_value);
      } else {
        eos_static_info("xattr-name=%s xattr-value=%s", xattr_name, value64.c_str());
        *size = value64.length();
        *xattr_value = (char*) calloc((*size) + 1, sizeof(char));
        *xattr_value = strncpy(*xattr_value, value64.c_str(), *size);
      }

      errno = retc;
    }
  } else {
    eos_static_err("status is NOT ok : %s", status.ToString().c_str());
    errno = status.code == XrdCl::errAuthFailed ? EPERM : EFAULT;
  }

  COMMONTIMING("END", &getxattrtiming);

  if (EOS_LOGS_DEBUG) {
    getxattrtiming.Print();
  }

  delete response;
  return errno;
}

//------------------------------------------------------------------------------
// List extended attributes
//------------------------------------------------------------------------------
int
filesystem::listxattr(const char* path,
                      char** xattr_list,
                      size_t* size,
                      uid_t uid,
                      gid_t gid,
                      pid_t pid)
{
  eos_static_info("path=%s uid=%u pid=%u", path, uid, pid);
  eos::common::Timing listxattrtiming("listxattr");
  COMMONTIMING("START", &listxattrtiming);
  std::string request;
  XrdCl::Buffer arg;
  XrdCl::Buffer* response = 0;
  request = safePath(path);
  request += "?";
  request += "mgm.pcmd=xattr&eos.app=fuse&";

  if (encode_pathname) {
    request += "eos.encodepath=1&";
  }

  request += "mgm.subcmd=ls";
  arg.FromString(request);
  std::string surl = user_url(uid, gid, pid);

  if ((use_user_krb5cc || use_user_gsiproxy) && fuse_shared) {
    surl += '?';
  }

  surl += strongauth_cgi(pid);
  XrdCl::URL Url(surl);
  XrdCl::FileSystem fs(Url);
  XrdCl::XRootDStatus status = xrdreq_retryonnullbuf(fs, arg, response);
  COMMONTIMING("GETPLUGIN", &listxattrtiming);
  errno = 0;

  if (status.IsOK()) {
    int retc = 0;
    int items = 0;
    char tag[1024];
    char rval[65536];
    // Parse output
    items = sscanf(response->GetBuffer(), "%s retc=%i %s", tag, &retc, rval);
    eos_static_info("retc=%d tag=%s response=%s", retc, tag, rval);

    if ((items != 3) || (strcmp(tag, "lsxattr:"))) {
      errno = ENOENT;
    } else {
      char* ptr = rval;
      *size = strlen(rval);
      std::vector<std::string> xattrkeys;
      char* sptr = ptr;
      char* eptr = ptr;
      size_t attr_size = 0;

      for (unsigned int i = 0; i < (*size); i++, ptr++) {
        if (*ptr == '&') {
          *ptr = '\0';
          eptr = ptr;
          std::string xkey;
          xkey.assign(sptr, eptr - sptr);
          XrdOucString sxkey = xkey.c_str();

          if (!show_eos_attributes &&
              (sxkey.beginswith("user.admin.")  ||
               sxkey.beginswith("user.eos."))) {
            sptr = eptr + 1;
            continue;
          }

          attr_size += xkey.length() + 1;
          xattrkeys.push_back(xkey);
          sptr = eptr + 1;
        }
      }

      *xattr_list = (char*) calloc(attr_size, sizeof(char));
      ptr = *xattr_list;

      for (size_t i = 0; i < xattrkeys.size(); i++) {
        memcpy(ptr, xattrkeys[i].c_str(), xattrkeys[i].length());
        ptr += xattrkeys[i].length();
        *ptr = '\0';
        ptr++;
      }

      *size = attr_size;
      errno = retc;
    }
  } else {
    eos_static_err("status is NOT ok : %s", status.ToString().c_str());
    errno = status.code == XrdCl::errAuthFailed ? EPERM : EFAULT;
  }

  COMMONTIMING("END", &listxattrtiming);

  if (EOS_LOGS_DEBUG) {
    listxattrtiming.Print();
  }

  delete response;
  return errno;
}


//------------------------------------------------------------------------------
// Return file attributes. If a field is meaningless or semi-meaningless
// (e.g., st_ino) then it should be set to 0 or given a "reasonable" value.
//------------------------------------------------------------------------------
int
filesystem::stat(const char* path, struct stat* buf, uid_t uid, gid_t gid,
                 pid_t pid, unsigned long inode, bool onlysizemtime)
{
  eos_static_info("path=%s, uid=%i, gid=%i inode=%lu",
                  path, (int) uid, (int) gid, inode);
  eos::common::Timing stattiming("stat");
  off_t file_size = -1;
  struct timespec _tim[2];
  struct timespec atim, &mtim = _tim[0];
  atim.tv_sec = atim.tv_nsec = mtim.tv_sec = mtim.tv_nsec = 0;
  errno = 0;
  COMMONTIMING("START", &stattiming);

  if (onlysizemtime && !inode) {
    return -1;
  }

  if (inode) {
    // Try to stat via an open file - first find the file descriptor using the
    // inodeuser2fd map and then find the file object using the fd2fabst map.
    // Meanwhile keep the mutex locked for read so that no other thread can
    // delete the file object
    eos_static_debug("path=%s, uid=%lu, inode=%lu",
                     path, (unsigned long) uid, inode);
    rwmutex_fd2fabst.LockRead();
    std::ostringstream sstr;
    sstr << inode << ":" << get_login(uid, gid, pid);
    google::dense_hash_map<std::string, std::set<int> >::iterator
    iter_fd = inodexrdlogin2fds.find(sstr.str());

    if (iter_fd != inodexrdlogin2fds.end()) {
      google::dense_hash_map<int, std::shared_ptr<FileAbstraction> >::iterator
      iter_file = fd2fabst.find(*iter_fd->second.begin());
      int fd = *iter_fd->second.begin();

      if (iter_file != fd2fabst.end()) {
        std::shared_ptr<FileAbstraction> fabst = iter_file->second;
        off_t cache_size = 0;
        struct stat tmp;
        bool isrw = true;

        if (XFC && fuse_cache_write) {
          cache_size = fabst->GetMaxWriteOffset();
          eos_static_debug("path=%s ino=%llu cache size %lu fabst=%p\n",
                           path ? path : "-undef-", inode, cache_size, fabst.get());
        }

        // try to stat wih RO file if opened
        LayoutWrapper* file = fabst->GetRawFileRW();

        if (!file) {
          file = fabst->GetRawFileRO();
          isrw = false;
        }

        rwmutex_fd2fabst.UnLockRead();

        // if we do lazy open, the file should be open on the fst to stat
        // otherwise, the file will be opened on the fst, just for a stat
        if (isrw) {
          // only stat via open files if we don't have cache capabilities
          if (!file->CanCache()) {
            if ((!file->Stat(&tmp))) {
              file_size = tmp.st_size;
              mtim.tv_sec = tmp.st_mtime;
              atim.tv_sec = tmp.st_atime;

              if (tmp.st_dev & 0x80000000) {
                // this server delivers ns resolution in st_dev
                mtim.tv_nsec = tmp.st_dev & 0x7fffffff;
              }

              if (cache_size > file_size) {
                file_size = cache_size;
              }

              fabst->GetUtimes(&mtim);
              eos_static_debug("fd=%i, size-fd=%lld, mtim=%llu/%llu raw_file=%p", fd,
                               file_size, tmp.MTIMESPEC.tv_sec, tmp.ATIMESPEC.tv_sec, file);
            } else {
              eos_static_err("fd=%i stat failed on open file", fd);
            }
          } else {
            file_size = cache_size;
            fabst->GetUtimes(&mtim);
          }
        } else {
          if (file->CanCache()) {
            // we can use the cache value here
            file_size = cache_size;
          }
        }
      } else {
        rwmutex_fd2fabst.UnLockRead();
        eos_static_err("fd=%i not found in file obj map", *iter_fd->second.begin());
      }
    } else {
      rwmutex_fd2fabst.UnLockRead();
      eos_static_debug("path=%s not open", path);
    }

    if (onlysizemtime) {
      if (file_size == -1) {
        eos_static_debug("onlysizetime couldn't get the size from an open file");
        return -1;
      }

      buf->st_size = file_size;
      buf->MTIMESPEC = mtim;
      buf->st_mtime = mtim.tv_sec;
      eos_static_debug("onlysizetime size from open file");
      return 0;
    }
  }

// Do stat using the Fils System object
  std::string request;
  XrdCl::Buffer arg;
  XrdCl::Buffer* response = 0;
  request = safePath(path);
  request += "?";
  request += "mgm.pcmd=stat&eos.app=fuse";

  if (encode_pathname) {
    request += "&eos.encodepath=1";
  }

  arg.FromString(request);
  std::string surl = user_url(uid, gid, pid);

  if ((use_user_krb5cc || use_user_gsiproxy) && fuse_shared) {
    surl += '?';
  }

  surl += strongauth_cgi(pid);
  eos_static_debug("stat url is %s", surl.c_str());
  XrdCl::URL Url(surl.c_str());
  XrdCl::FileSystem fs(Url);
  eos_static_debug("arg = %s", arg.ToString().c_str());
  COMMONTIMING("GETPLUGIN", &stattiming);
  XrdCl::XRootDStatus status = xrdreq_retryonnullbuf(fs, arg, response);

  if (status.IsOK() && response) {
    unsigned long long sval[10];
    unsigned long long ival[6];
    char tag[1024];
    tag[0] = 0;
    // Parse output
    int items = sscanf(response->GetBuffer(),
                       "%s %llu %llu %llu %llu %llu %llu %llu %llu "
                       "%llu %llu %llu %llu %llu %llu %llu %llu",
                       tag, (unsigned long long*) &sval[0],
                       (unsigned long long*) &sval[1],
                       (unsigned long long*) &sval[2],
                       (unsigned long long*) &sval[3],
                       (unsigned long long*) &sval[4],
                       (unsigned long long*) &sval[5],
                       (unsigned long long*) &sval[6],
                       (unsigned long long*) &sval[7],
                       (unsigned long long*) &sval[8],
                       (unsigned long long*) &sval[9],
                       (unsigned long long*) &ival[0],
                       (unsigned long long*) &ival[1],
                       (unsigned long long*) &ival[2],
                       (unsigned long long*) &ival[3],
                       (unsigned long long*) &ival[4],
                       (unsigned long long*) &ival[5]);

    if ((items != 17) || (strcmp(tag, "stat:"))) {
      int retc = 0;
      items = sscanf(response->GetBuffer(), "%s retc=%i", tag, &retc);

      if ((!strcmp(tag, "stat:")) && (items == 2)) {
        errno = retc;
      } else {
        errno = EFAULT;
      }

      eos_static_info("path=%s errno=%i tag=%s", path, errno, tag);
      delete response;
      return errno;
    } else {
      buf->st_dev = (dev_t) sval[0];
      buf->st_ino = (ino_t) sval[1];
      buf->st_mode = (mode_t) sval[2];
      buf->st_nlink = (nlink_t) sval[3];
      buf->st_uid = (uid_t) sval[4];
      buf->st_gid = (gid_t) sval[5];
      buf->st_rdev = (dev_t) sval[6];
      buf->st_size = (off_t) sval[7];
      buf->st_blksize = (blksize_t) sval[8];
      buf->st_blocks = (blkcnt_t) sval[9];
      buf->st_atime = (time_t) ival[0];
      buf->st_mtime = (time_t) ival[1];
      buf->st_ctime = (time_t) ival[2];
      buf->ATIMESPEC.tv_sec = (time_t) ival[0];
      buf->MTIMESPEC.tv_sec = (time_t) ival[1];
      buf->CTIMESPEC.tv_sec = (time_t) ival[2];
      buf->ATIMESPEC.tv_nsec = (time_t) ival[3];
      buf->MTIMESPEC.tv_nsec = (time_t) ival[4];
      buf->CTIMESPEC.tv_nsec = (time_t) ival[5];

      if (S_ISREG(buf->st_mode) && fuse_exec) {
        buf->st_mode |= (S_IXUSR | S_IXGRP | S_IXOTH);
      }

      buf->st_mode &= (~S_ISVTX); // clear the vxt bit
      buf->st_mode &= (~S_ISUID); // clear suid
      buf->st_mode &= (~S_ISGID); // clear sgid
      errno = 0;
    }
  }

  if (file_size == (off_t) - 1) {
    eos_static_debug("querying the cache for inode=%x", inode);
    // retrieve size from our local auth cache
    long long csize = 0;

    if ((csize = LayoutWrapper::CacheAuthSize(inode)) > 0) {
      file_size = csize;
    }

    eos_static_debug("local cache size=%lld", csize);
  }

  // eventually configure an overlay mode to enable bits by default
  buf->st_mode |= mode_overlay;

  if (file_size != -1) {
    buf->st_size = file_size;

    // If got size using the opened file then return size and mtime from the opened file
    if (mtim.tv_sec) {
      buf->MTIMESPEC = mtim;
      buf->ATIMESPEC = mtim;
      buf->st_atime = buf->ATIMESPEC.tv_sec;
      buf->st_mtime = buf->ATIMESPEC.tv_sec;
    }
  }

  COMMONTIMING("END", &stattiming);

  if (EOS_LOGS_DEBUG) {
    stattiming.Print();
  }

  eos_static_info("path=%s st-ino =%llu st-size=%llu st-mtim.tv_sec=%llu "
                  "st-mtim.tv_nsec=%llu errno=%i", path, buf->st_ino,
                  buf->st_size, buf->MTIMESPEC.tv_sec, buf->MTIMESPEC.tv_nsec,
                  errno);
  delete response;
  return errno;
}


//------------------------------------------------------------------------------
// Return statistics about the filesystem
//------------------------------------------------------------------------------
int
filesystem::statfs(const char* path, struct statvfs* stbuf, uid_t uid ,
                   gid_t gid, pid_t pid)
{
  eos_static_info("path=%s", path);
  static unsigned long long a1 = 0;
  static unsigned long long a2 = 0;
  static unsigned long long a3 = 0;
  static unsigned long long a4 = 0;
  static XrdSysMutex statmutex;
  static time_t laststat = 0;
  statmutex.Lock();
  errno = 0;

  if ((time(NULL) - laststat) < ((15 + (int) 5.0 * rand() / RAND_MAX))) {
    stbuf->f_bsize = 4096;
    stbuf->f_frsize = 4096;
    stbuf->f_blocks = a3 / 4096;
    stbuf->f_bfree = a1 / 4096;
    stbuf->f_bavail = a1 / 4096;
    stbuf->f_files = a4;
    stbuf->f_ffree = a2;
    stbuf->f_fsid = 0xcafe;
    stbuf->f_namemax = 1024;
    statmutex.UnLock();
    return errno;
  }

  eos::common::Timing statfstiming("statfs");
  COMMONTIMING("START", &statfstiming);
  std::string request;
  XrdCl::Buffer arg;
  XrdCl::Buffer* response = 0;
  request = safePath(path);
  request += "?";
  request += "mgm.pcmd=statvfs&eos.app=fuse&";

  if (encode_pathname) {
    request += "eos.encodepath=1&";
  }

  request += "path=";
  request += safePath(path);
  arg.FromString(request);
  std::string surl = user_url(uid, gid, pid);

  if ((use_user_krb5cc || use_user_gsiproxy) && fuse_shared) {
    surl += '?';
  }

  surl += strongauth_cgi(pid);
  XrdCl::URL Url(surl);
  XrdCl::FileSystem fs(Url);
  XrdCl::XRootDStatus status = xrdreq_retryonnullbuf(fs, arg, response);

  if (status.IsOK() && response && response->GetBuffer()) {
    int retc;
    char tag[1024];

    if (!response->GetBuffer()) {
      statmutex.UnLock();
      errno = EFAULT;
      delete response;
      return errno;
    }

    // Parse output
    int items = sscanf(response->GetBuffer(),
                       "%s retc=%d f_avail_bytes=%llu f_avail_files=%llu "
                       "f_max_bytes=%llu f_max_files=%llu",
                       tag, &retc, &a1, &a2, &a3, &a4);

    if ((items != 6) || (strcmp(tag, "statvfs:"))) {
      statmutex.UnLock();
      errno = EFAULT;
      delete response;
      return errno;
    }

    errno = retc;
    laststat = time(NULL);
    statmutex.UnLock();
    stbuf->f_bsize = 4096;
    stbuf->f_frsize = 4096;
    stbuf->f_blocks = a3 / 4096;
    stbuf->f_bfree = a1 / 4096;
    stbuf->f_bavail = a1 / 4096;
    stbuf->f_files = a4;
    stbuf->f_ffree = a2;
    stbuf->f_namemax = 1024;
  } else {
    statmutex.UnLock();
    errno = status.code == XrdCl::errAuthFailed ? EPERM : EFAULT;
  }

  COMMONTIMING("END", &statfstiming);

  if (EOS_LOGS_DEBUG) {
    statfstiming.Print();
  }

  delete response;
  return errno;
}

//------------------------------------------------------------------------------
// Change permissions for the file
//------------------------------------------------------------------------------
int
filesystem::chmod(const char* path,
                  mode_t mode,
                  uid_t uid,
                  gid_t gid,
                  pid_t pid)
{
  eos_static_info("path=%s mode=%x uid=%u pid=%u", path, mode, uid, pid);
  eos::common::Timing chmodtiming("chmod");
  COMMONTIMING("START", &chmodtiming);
  int retc = 0;
  XrdOucString smode;
  smode += (int) mode;
  std::string request;
  XrdCl::Buffer arg;
  XrdCl::Buffer* response = 0;
  request = safePath(path);
  request += "?";
  request += "mgm.pcmd=chmod&eos.app=fuse&mode=";
  request += smode.c_str();

  if (encode_pathname) {
    request += "&eos.encodepath=1";
  }

  arg.FromString(request);
  std::string surl = user_url(uid, gid, pid);

  if ((use_user_krb5cc || use_user_gsiproxy) && fuse_shared) {
    surl += '?';
  }

  surl += strongauth_cgi(pid);
  XrdCl::URL Url(surl);
  XrdCl::FileSystem fs(Url);
  XrdCl::XRootDStatus status = xrdreq_retryonnullbuf(fs, arg, response);
  COMMONTIMING("END", &chmodtiming);
  errno = 0;

  if (EOS_LOGS_DEBUG) {
    chmodtiming.Print();
  }

  if (status.IsOK()) {
    char tag[1024];

    if (!response->GetBuffer()) {
      errno = EFAULT;
      delete response;
      return errno;
    }

    // Parse output
    int items = sscanf(response->GetBuffer(), "%s retc=%d", tag, &retc);

    if ((items != 2) || (strcmp(tag, "chmod:"))) {
      errno = EFAULT;
    } else {
      errno = retc;
    }
  } else {
    eos_static_err("status is NOT ok : %s", status.ToString().c_str());
    errno = status.code == XrdCl::errAuthFailed ? EPERM : EFAULT;
  }

  delete response;
  return errno;
}

//------------------------------------------------------------------------------
// Postpone utimes to a file close if still open
//------------------------------------------------------------------------------
int
filesystem::utimes_if_open(unsigned long long inode,
                           struct timespec* utimes,
                           uid_t uid, gid_t gid, pid_t pid)
{
  rwmutex_fd2fabst.LockRead();
  std::ostringstream sstr;
  sstr << inode << ":" << get_login(uid, gid, pid);
  google::dense_hash_map<std::string, std::set<int> >::iterator
  iter_fd = inodexrdlogin2fds.find(sstr.str());

  if (iter_fd != inodexrdlogin2fds.end()) {
    google::dense_hash_map<int, std::shared_ptr<FileAbstraction> >::iterator
    iter_file = fd2fabst.find(*iter_fd->second.begin());

    if (iter_file != fd2fabst.end()) {
      std::shared_ptr<FileAbstraction> fabst = iter_file->second;
      rwmutex_fd2fabst.UnLockRead();
      fabst->SetUtimes(utimes);
      eos_static_info("ino=%ld mtime=%ld mtime.nsec=%ld", inode, utimes[1].tv_sec,
                      utimes[1].tv_nsec);
      return 0;
    }
  }

  rwmutex_fd2fabst.UnLockRead();
  return -1;
}

//------------------------------------------------------------------------------
// Update the last access time and last modification time
//------------------------------------------------------------------------------
int
filesystem::utimes(const char* path,
                   struct timespec* tvp,
                   uid_t uid,
                   gid_t gid,
                   pid_t pid)
{
  eos_static_info("path=%s uid=%u pid=%u", path, uid, pid);
  eos::common::Timing utimestiming("utimes");
  COMMONTIMING("START", &utimestiming);
  std::string request;
  XrdCl::Buffer arg;
  XrdCl::Buffer* response = 0;
  request = safePath(path);
  request += "?";
  request += "mgm.pcmd=utimes&eos.app=fuse&tv1_sec=";
  char lltime[1024];
  sprintf(lltime, "%llu", (unsigned long long) tvp[0].tv_sec);
  request += lltime;
  request += "&tv1_nsec=";
  sprintf(lltime, "%llu", (unsigned long long) tvp[0].tv_nsec);
  request += lltime;
  request += "&tv2_sec=";
  sprintf(lltime, "%llu", (unsigned long long) tvp[1].tv_sec);
  request += lltime;
  request += "&tv2_nsec=";
  sprintf(lltime, "%llu", (unsigned long long) tvp[1].tv_nsec);
  request += lltime;

  if (encode_pathname) {
    request += "&eos.encodepath=1";
  }

  eos_static_debug("request: %s", request.c_str());
  arg.FromString(request);
  std::string surl = user_url(uid, gid, pid);

  if ((use_user_krb5cc || use_user_gsiproxy) && fuse_shared) {
    surl += '?';
  }

  surl += strongauth_cgi(pid);
  XrdCl::URL Url(surl);
  XrdCl::FileSystem fs(Url);
  XrdCl::XRootDStatus status = xrdreq_retryonnullbuf(fs, arg, response);
  COMMONTIMING("END", &utimestiming);
  errno = 0;

  if (EOS_LOGS_DEBUG) {
    utimestiming.Print();
  }

  if (status.IsOK()) {
    int retc = 0;
    char tag[1024];
    // Parse output
    int items = sscanf(response->GetBuffer(), "%s retc=%d", tag, &retc);

    if ((items != 2) || (strcmp(tag, "utimes:"))) {
      errno = EFAULT;
    } else {
      errno = retc;
    }
  } else {
    eos_static_err("status is NOT ok : %s", status.ToString().c_str());
    errno = status.code == XrdCl::errAuthFailed ? EPERM : EFAULT;
  }

  delete response;
  return errno;
}

//----------------------------------------------------------------------------
// Symlink
//----------------------------------------------------------------------------
int
filesystem::symlink(const char* path, const char* link, uid_t uid, gid_t gid,
                    pid_t pid)
{
  eos_static_info("path=%s link=%s uid=%u pid=%u", path, link, uid, pid);
  eos::common::Timing symlinktiming("symlink");
  COMMONTIMING("START", &symlinktiming);
  int retc = 0;
  std::string request;
  XrdCl::Buffer arg;
  XrdCl::Buffer* response = 0;
  request = safePath(path);
  request += "?";
  request += "mgm.pcmd=symlink&eos.app=fuse&target=";
  XrdOucString savelink = link;

  if (encode_pathname) {
    savelink = safePath(savelink.c_str()).c_str();
  } else {
    while (savelink.replace("&", "#AND#")) {
    }
  }

  request += savelink.c_str();

  if (encode_pathname) {
    request += "&eos.encodepath=1";
  }

  arg.FromString(request);
  std::string surl = user_url(uid, gid, pid);

  if ((use_user_krb5cc || use_user_gsiproxy) && fuse_shared) {
    surl += '?';
  }

  surl += strongauth_cgi(pid);
  XrdCl::URL Url(surl);
  XrdCl::FileSystem fs(Url);
  XrdCl::XRootDStatus status = xrdreq_retryonnullbuf(fs, arg, response);
  COMMONTIMING("STOP", &symlinktiming);
  errno = 0;

  if (EOS_LOGS_DEBUG) {
    symlinktiming.Print();
  }

  if (status.IsOK()) {
    char tag[1024];
    // Parse output
    int items = sscanf(response->GetBuffer(), "%s retc=%d", tag, &retc);

    if (EOS_LOGS_DEBUG) {
      fprintf(stderr, "symlink-retc=%d\n", retc);
    }

    if ((items != 2) || (strcmp(tag, "symlink:"))) {
      errno = EFAULT;
    } else {
      errno = retc;
    }
  } else {
    eos_static_err("error=status is NOT ok : %s", status.ToString().c_str());
    errno = status.code == XrdCl::errAuthFailed ? EPERM : EFAULT;
  }

  delete response;
  return errno;
}

//----------------------------------------------------------------------------
// Readlink
//----------------------------------------------------------------------------

int
filesystem::readlink(const char* path, char* buf, size_t bufsize, uid_t uid,
                     gid_t gid, pid_t pid)
{
  eos_static_info("path=%s uid=%u pid=%u", path, uid, pid);
  eos::common::Timing readlinktiming("readlink");
  COMMONTIMING("START", &readlinktiming);
  int retc = 0;
  std::string request;
  XrdCl::Buffer arg;
  XrdCl::Buffer* response = 0;
  request = safePath(path);
  request += "?";
  request += "mgm.pcmd=readlink&eos.app=fuse";

  if (encode_pathname) {
    request += "&eos.encodepath=1";
  }

  arg.FromString(request);
  std::string surl = user_url(uid, gid, pid);

  if ((use_user_krb5cc || use_user_gsiproxy) && fuse_shared) {
    surl += '?';
  }

  surl += strongauth_cgi(pid);
  XrdCl::URL Url(surl);
  XrdCl::FileSystem fs(Url);
  XrdCl::XRootDStatus status = xrdreq_retryonnullbuf(fs, arg, response);
  COMMONTIMING("END", &readlinktiming);
  errno = 0;

  if (EOS_LOGS_DEBUG) {
    readlinktiming.Print();
  }

  if (status.IsOK()) {
    char tag[1024];

    if (!response->GetBuffer()) {
      errno = EFAULT;
      delete response;
      return errno;
    }

    // Parse output
    int items = sscanf(response->GetBuffer(), "%s retc=%d %*s", tag, &retc);

    if (EOS_LOGS_DEBUG) {
      fprintf(stderr, "readlink-retc=%d\n", retc);
    }

    if ((items != 2) || (strcmp(tag, "readlink:"))) {
      errno = EFAULT;
    } else {
      errno = retc;
    }

    if (!errno) {
      const char* rs = strchr(response->GetBuffer(), '=');

      if (rs) {
        const char* ss = strchr(rs, ' ');

        if (ss) {
          snprintf(buf, bufsize, "%s", ss + 1);

          if (encode_pathname) {
            strncpy(buf, eos::common::StringConversion::curl_unescaped(buf).c_str(),
                    bufsize);
          }
        } else {
          errno = EBADE;
        }
      } else {
        errno = EBADE;
      }
    }
  } else {
    eos_static_err("status is NOT ok : %s", status.ToString().c_str());
    errno = status.code == XrdCl::errAuthFailed ? EPERM : EFAULT;
  }

  delete response;
  return errno;
}

//------------------------------------------------------------------------------
// It returns -ENOENT if the path doesn't exist, -EACCESS if the requested
// permission isn't available, or 0 for success. Note that it can be called
// on files, directories, or any other object that appears in the filesystem.
//------------------------------------------------------------------------------

int
filesystem::access(const char* path,
                   int mode,
                   uid_t uid,
                   gid_t gid,
                   pid_t pid
                  )
{
  eos_static_info("path=%s mode=%d uid=%u pid=%u", path, mode, uid, pid);
  eos::common::Timing accesstiming("access");
  COMMONTIMING("START", &accesstiming);
  int retc = 0;
  std::string request;
  XrdCl::Buffer arg;
  XrdCl::Buffer* response = 0;
  char smode[16];
  snprintf(smode, sizeof(smode) - 1, "%d", mode);
  request = safePath(path);
  request += "?";
  request += "mgm.pcmd=access&eos.app=fuse&mode=";
  request += smode;

  if (encode_pathname) {
    request += "&eos.encodepath=1";
  }

  arg.FromString(request);
  std::string surl = user_url(uid, gid, pid);

  if ((use_user_krb5cc || use_user_gsiproxy) && fuse_shared) {
    surl += '?';
  }

  surl += strongauth_cgi(pid);
  XrdCl::URL Url(surl);
  XrdCl::FileSystem fs(Url);
  XrdCl::XRootDStatus status = xrdreq_retryonnullbuf(fs, arg, response);
  COMMONTIMING("STOP", &accesstiming);
  errno = 0;

  if (EOS_LOGS_DEBUG) {
    accesstiming.Print();
  }

  if (status.IsOK()) {
    char tag[1024];
    // Parse output
    int items = sscanf(response->GetBuffer(), "%s retc=%d", tag, &retc);

    if (EOS_LOGS_DEBUG) {
      fprintf(stderr, "access-retc=%d\n", retc);
    }

    if ((items != 2) || (strcmp(tag, "access:"))) {
      errno = EFAULT;
    } else {
      errno = retc;
    }
  } else {
    eos_static_err("status is NOT ok : %s", status.ToString().c_str());
    errno = status.code == XrdCl::errAuthFailed ? EPERM : EFAULT;
  }

  delete response;
  return errno;
}


//------------------------------------------------------------------------------
// Get list of entries in directory
//------------------------------------------------------------------------------

int
filesystem::inodirlist(unsigned long long dirinode,
                       const char* path,
                       uid_t uid,
                       gid_t gid,
                       pid_t pid,
                       dirlist& dlist,
                       struct fuse_entry_param** stats,
                       size_t* nstats)
{
  eos_static_info("inode=%llu path=%s", dirinode, path);
  eos::common::Timing inodirtiming("inodirlist");
  COMMONTIMING("START", &inodirtiming);
  int retc = 0;
  char* ptr = 0;
  char* value = 0;
  int doinodirlist = -1;
  std::string request = path;
  size_t a_pos = request.find("mgm.path=/");

  // we have to replace '&' in path names with '#AND#'
  while ((a_pos = request.find("&", a_pos + 1)) != std::string::npos) {
    request.erase(a_pos, 1);
    request.insert(a_pos, "#AND#");
    a_pos += 4;
  }

  // add the kerberos token
  if ((use_user_krb5cc || use_user_gsiproxy) && fuse_shared) {
    request += '&';
  }

  request += strongauth_cgi(pid);
  COMMONTIMING("GETSTSTREAM", &inodirtiming);
  request.insert(0, user_url(uid, gid, pid));
  XrdCl::File* file = new XrdCl::File();
  XrdCl::XRootDStatus status = file->Open(request.c_str(),
                                          XrdCl::OpenFlags::Flags::Read);
  errno = 0;

  if (!status.IsOK()) {
    eos_static_err("got an error to request.");
    delete file;
    eos_static_err("error=status is NOT ok : %s", status.ToString().c_str());
    errno = status.code == XrdCl::errAuthFailed ? EPERM : EFAULT;
    return errno;
  }

  // Start to read
  int npages = 1;
  off_t offset = 0;
  unsigned int nbytes = 0;
  value = (char*) malloc(PAGESIZE + 1);
  COMMONTIMING("READSTSTREAM", &inodirtiming);
  status = file->Read(offset, PAGESIZE, value + offset, nbytes);

  while ((status.IsOK()) && (nbytes == PAGESIZE)) {
    npages++;
    value = (char*) realloc(value, npages * PAGESIZE + 1);
    offset += PAGESIZE;
    status = file->Read(offset, PAGESIZE, value + offset, nbytes);
  }

  if (status.IsOK()) {
    offset += nbytes;
  }

  value[offset] = 0;
  //eos_static_info("request reply is %s",value);
  delete file;
  COMMONTIMING("PARSESTSTREAM", &inodirtiming);
  std::vector<struct stat> statvec;

  if (status.IsOK()) {
    char tag[128];
    // Parse output
    int items = sscanf(value, "%s retc=%d", tag, &retc);
    bool encodepath = false;

    if (retc) {
      free(value);
      errno = EFAULT;
      return errno;
    }

    if ((items != 2) || ((strcmp(tag, "inodirlist:")) &&
                         (strcmp(tag, "inodirlist_pathencode:")))) {
      eos_static_err("got an error(1).");
      free(value);
      errno = EFAULT;
      return errno;
    }

    if (!strcmp(tag, "inodirlist_pathencode:")) {
      encodepath = true;
    }

    ptr = strchr(value, ' ');

    if (ptr) {
      ptr = strchr(ptr + 1, ' ');
    }

    char* endptr = value + strlen(value) - 1;
    COMMONTIMING("PARSESTSTREAM1", &inodirtiming);
    bool parseerror = true;

    while ((ptr) && (ptr < endptr)) {
      parseerror = true;
      bool hasstat = false;
      // parse the entry name
      char* dirpathptr = ptr;

      while (dirpathptr < endptr && *dirpathptr == ' ') {
        dirpathptr++;
      }

      ptr = dirpathptr;

      if (ptr >= endptr) {
        break;
      }

      // go next field and set null character
      // go next field and set null character
      // go next field and set null character
      ptr = strchr(ptr + 1, ' ');

      if (ptr == 0 || ptr >= endptr) {
        break;
      }

      *ptr = 0;
      char* inodeptr = ptr + 1;

      // parse the inode
      while (inodeptr < endptr && *inodeptr == ' ') {
        inodeptr++;
      }

      ptr = inodeptr;

      if (ptr >= endptr) {
        break;
      }

      // go next field and set null character
      // go next field and set null character
      // go next field and set null character
      ptr = strchr(ptr + 1, ' ');

      if (!(ptr == 0 || ptr >= endptr)) {
        hasstat = true;
        *ptr = 0;
      }

      parseerror = false;
      char* statptr = NULL;

      if (hasstat) {
        // parse the stat
        statptr = ptr + 1;

        while (statptr < endptr && *statptr == ' ') {
          statptr++;
        }

        ptr = statptr;
        hasstat = (ptr < endptr); // we have a third token

        // check if there is actually a stat
        if (hasstat) {
          hasstat = (*statptr == '{'); // check if then token is a stat information

          if (!hasstat) {
            ptr = statptr;
          } else {
            ptr = strchr(ptr + 1, ' ');

            if (ptr < endptr) {
              *ptr = 0;
            }
          }
        }

        if (hasstat) {
          ptr++;
        }
      }

      // process the entry
      XrdOucString whitespacedirpath = dirpathptr;

      if (encode_pathname && encodepath) {
        whitespacedirpath = eos::common::StringConversion::curl_unescaped(
                              whitespacedirpath.c_str()).c_str();
      } else {
        whitespacedirpath.replace("%20", " ");
        whitespacedirpath.replace("%0A", "\n");
      }

      ino_t inode = strtouq(inodeptr, 0, 10);
      struct stat buf;

      if (stats) {
        if (hasstat) {
          char* statptr2;
          statptr++; // skip '{'

          for (statptr2 = statptr; *statptr2 && *statptr2 != ',' &&
               *statptr2 != '}'; statptr2++);

          eos::common::StringConversion::FastAsciiHexToUnsigned(statptr,
              &buf.ATIMESPEC.tv_nsec, statptr2 - statptr);
          statptr = statptr2 + 1; // skip ','

          for (statptr2 = statptr; *statptr2 && *statptr2 != ',' &&
               *statptr2 != '}'; statptr2++);

          eos::common::StringConversion::FastAsciiHexToUnsigned(statptr,
              &buf.ATIMESPEC.tv_sec, statptr2 - statptr);
          statptr = statptr2 + 1; // skip ','

          for (statptr2 = statptr; *statptr2 && *statptr2 != ',' &&
               *statptr2 != '}'; statptr2++);

          eos::common::StringConversion::FastAsciiHexToUnsigned(statptr, &buf.st_blksize,
              statptr2 - statptr);
          statptr = statptr2 + 1; // skip ','

          for (statptr2 = statptr; *statptr2 && *statptr2 != ',' &&
               *statptr2 != '}'; statptr2++);

          eos::common::StringConversion::FastAsciiHexToUnsigned(statptr, &buf.st_blocks,
              statptr2 - statptr);
          statptr = statptr2 + 1; // skip ','

          for (statptr2 = statptr; *statptr2 && *statptr2 != ',' &&
               *statptr2 != '}'; statptr2++);

          eos::common::StringConversion::FastAsciiHexToUnsigned(statptr,
              &buf.CTIMESPEC.tv_nsec, statptr2 - statptr);
          statptr = statptr2 + 1; // skip ','

          for (statptr2 = statptr; *statptr2 && *statptr2 != ',' &&
               *statptr2 != '}'; statptr2++);

          eos::common::StringConversion::FastAsciiHexToUnsigned(statptr,
              &buf.CTIMESPEC.tv_sec, statptr2 - statptr);
          statptr = statptr2 + 1; // skip ','

          for (statptr2 = statptr; *statptr2 && *statptr2 != ',' &&
               *statptr2 != '}'; statptr2++);

          eos::common::StringConversion::FastAsciiHexToUnsigned(statptr, &buf.st_dev,
              statptr2 - statptr);
          statptr = statptr2 + 1; // skip ','

          for (statptr2 = statptr; *statptr2 && *statptr2 != ',' &&
               *statptr2 != '}'; statptr2++);

          eos::common::StringConversion::FastAsciiHexToUnsigned(statptr, &buf.st_gid,
              statptr2 - statptr);
          statptr = statptr2 + 1; // skip ','

          for (statptr2 = statptr; *statptr2 && *statptr2 != ',' &&
               *statptr2 != '}'; statptr2++);

          eos::common::StringConversion::FastAsciiHexToUnsigned(statptr, &buf.st_ino,
              statptr2 - statptr);
          statptr = statptr2 + 1; // skip ','

          for (statptr2 = statptr; *statptr2 && *statptr2 != ',' &&
               *statptr2 != '}'; statptr2++);

          eos::common::StringConversion::FastAsciiHexToUnsigned(statptr, &buf.st_mode,
              statptr2 - statptr);
          statptr = statptr2 + 1; // skip ','

          for (statptr2 = statptr; *statptr2 && *statptr2 != ',' &&
               *statptr2 != '}'; statptr2++);

          eos::common::StringConversion::FastAsciiHexToUnsigned(statptr,
              &buf.MTIMESPEC.tv_nsec, statptr2 - statptr);
          statptr = statptr2 + 1; // skip ','

          for (statptr2 = statptr; *statptr2 && *statptr2 != ',' &&
               *statptr2 != '}'; statptr2++);

          eos::common::StringConversion::FastAsciiHexToUnsigned(statptr,
              &buf.MTIMESPEC.tv_sec, statptr2 - statptr);
          statptr = statptr2 + 1; // skip ','

          for (statptr2 = statptr; *statptr2 && *statptr2 != ',' &&
               *statptr2 != '}'; statptr2++);

          eos::common::StringConversion::FastAsciiHexToUnsigned(statptr, &buf.st_nlink,
              statptr2 - statptr);
          statptr = statptr2 + 1; // skip ','

          for (statptr2 = statptr; *statptr2 && *statptr2 != ',' &&
               *statptr2 != '}'; statptr2++);

          eos::common::StringConversion::FastAsciiHexToUnsigned(statptr, &buf.st_rdev,
              statptr2 - statptr);
          statptr = statptr2 + 1; // skip ','

          for (statptr2 = statptr; *statptr2 && *statptr2 != ',' &&
               *statptr2 != '}'; statptr2++);

          eos::common::StringConversion::FastAsciiHexToUnsigned(statptr, &buf.st_size,
              statptr2 - statptr);
          statptr = statptr2 + 1; // skip ','

          for (statptr2 = statptr; *statptr2 && *statptr2 != ',' &&
               *statptr2 != '}'; statptr2++);

          eos::common::StringConversion::FastAsciiHexToUnsigned(statptr, &buf.st_uid,
              statptr2 - statptr);

          if (S_ISREG(buf.st_mode) && fuse_exec) {
            buf.st_mode |= (S_IXUSR | S_IXGRP | S_IXOTH);
          }

          buf.st_mode &= (~S_ISVTX); // clear the vxt bit
          buf.st_mode &= (~S_ISUID); // clear suid
          buf.st_mode &= (~S_ISGID); // clear sgid
          buf.st_mode |= mode_overlay;
        } else {
          buf.st_ino = 0;
        }

        statvec.push_back(buf);
      }

      if (!encode_pathname && !checkpathname(whitespacedirpath.c_str())) {
        eos_static_err("unsupported name %s : not stored in the FsCache",
                       whitespacedirpath.c_str());
      } else {
        bool show_entry = true;

        if (hide_special_files &&
            (whitespacedirpath.beginswith(EOS_COMMON_PATH_VERSION_FILE_PREFIX) ||
             whitespacedirpath.beginswith(EOS_COMMON_PATH_ATOMIC_FILE_PREFIX) ||
             whitespacedirpath.beginswith(EOS_COMMON_PATH_BACKUP_FILE_PREFIX))) {
          show_entry = false;
        }

        if (show_entry) {
          store_child_p2i(dirinode, inode, whitespacedirpath.c_str());
          dlist.push_back(inode);
        }
      }
    }

    if (parseerror) {
      eos_static_err("got an error(2).");
      free(value);
      errno = EFAULT;
      return errno;
    }

    doinodirlist = 0;
  }

  COMMONTIMING("PARSESTSTREAM2", &inodirtiming);

  if (stats) {
    *stats = (struct fuse_entry_param*) malloc(sizeof(struct fuse_entry_param) *
             statvec.size());
    *nstats = statvec.size();

    for (auto i = 0; i < (int) statvec.size(); i++) {
      struct fuse_entry_param& e = (*stats)[i];
      memset(&e, 0, sizeof(struct fuse_entry_param));
      e.attr = statvec[i];
      e.attr_timeout = 0;
      e.entry_timeout = 0;
      e.ino = e.attr.st_ino;
    }
  }

  COMMONTIMING("END", &inodirtiming);
  free(value);
  return doinodirlist;
}

//------------------------------------------------------------------------------
// Get directory entries
//------------------------------------------------------------------------------
struct dirent*
filesystem::readdir(const char* path_dir, size_t* size,
                    uid_t uid,
                    gid_t gid,
                    pid_t pid)
{
  eos_static_info("path=%s", path_dir);
  struct dirent* dirs = NULL;
  XrdCl::DirectoryList* response = 0;
  XrdCl::DirListFlags::Flags flags = XrdCl::DirListFlags::None;
  string path_str = safePath(path_dir);

  if (encode_pathname) {
    path_str += "?eos.encodepath=1";
  }

  std::string surl = user_url(uid, gid, pid);

  if ((use_user_krb5cc || use_user_gsiproxy) && fuse_shared) {
    surl += '?';
  }

  surl += strongauth_cgi(pid);
  XrdCl::URL Url(surl);
  XrdCl::FileSystem fs(Url);
  XrdCl::XRootDStatus status = fs.DirList(path_str, flags, response);

  if (status.IsOK()) {
    *size = response->GetSize();
    dirs = static_cast<struct dirent*>(calloc(*size, sizeof(struct dirent)));
    int i = 0;

    for (XrdCl::DirectoryList::ConstIterator iter = response->Begin();
         iter != response->End();
         ++iter) {
      XrdCl::DirectoryList::ListEntry* list_entry =
        static_cast<XrdCl::DirectoryList::ListEntry*>(*iter);
      size_t len = list_entry->GetName().length();
      const char* cp = list_entry->GetName().c_str();
      const int dirhdrln = dirs[i].d_name - (char*) &dirs[i];
#ifdef __APPLE__
      dirs[i].d_fileno = i;
      dirs[i].d_type = DT_UNKNOWN;
      dirs[i].d_namlen = len;
#else
      dirs[i].d_ino = i;
      dirs[i].d_off = i * NAME_MAX;
#endif
      dirs[i].d_reclen = len + dirhdrln;
      dirs[i].d_type = DT_UNKNOWN;
      strncpy(dirs[i].d_name, cp, len);
      dirs[i].d_name[len] = '\0';
      i++;
    }

    delete response;
    return dirs;
  }

  *size = 0;
  delete response;
  return NULL;
}


//------------------------------------------------------------------------------
// Create a directory with the given name
//------------------------------------------------------------------------------
int
filesystem::mkdir(const char* path,
                  mode_t mode,
                  uid_t uid,
                  gid_t gid,
                  pid_t pid,
                  struct stat* buf)
{
  eos_static_info("path=%s mode=%d uid=%u pid=%u", path, mode, uid, pid);
  eos::common::Timing mkdirtiming("mkdir");
  errno = 0;
  COMMONTIMING("START", &mkdirtiming);
  std::string request;
  XrdCl::Buffer arg;
  XrdCl::Buffer* response = 0;
  request = safePath(path);
  request += '?';
  request += "mgm.pcmd=mkdir";
  request += "&eos.app=fuse&mode=";
  request += (int) mode;

  if (encode_pathname) {
    request += "&eos.encodepath=1";
  }

  arg.FromString(request);
  std::string surl = user_url(uid, gid, pid);

  if ((use_user_krb5cc || use_user_gsiproxy) && fuse_shared) {
    surl += '?';
  }

  surl += strongauth_cgi(pid);
  XrdCl::URL Url(surl);
  XrdCl::FileSystem fs(Url);
  XrdCl::XRootDStatus status = xrdreq_retryonnullbuf(fs, arg, response);
  COMMONTIMING("GETPLUGIN", &mkdirtiming);

  if (status.IsOK()) {
    unsigned long long sval[10];
    unsigned long long ival[6];
    char tag[1024];
    // Parse output
    int items = sscanf(response->GetBuffer(),
                       "%s %llu %llu %llu %llu %llu %llu %llu %llu "
                       "%llu %llu %llu %llu %llu %llu %llu %llu",
                       tag, (unsigned long long*) &sval[0],
                       (unsigned long long*) &sval[1],
                       (unsigned long long*) &sval[2],
                       (unsigned long long*) &sval[3],
                       (unsigned long long*) &sval[4],
                       (unsigned long long*) &sval[5],
                       (unsigned long long*) &sval[6],
                       (unsigned long long*) &sval[7],
                       (unsigned long long*) &sval[8],
                       (unsigned long long*) &sval[9],
                       (unsigned long long*) &ival[0],
                       (unsigned long long*) &ival[1],
                       (unsigned long long*) &ival[2],
                       (unsigned long long*) &ival[3],
                       (unsigned long long*) &ival[4],
                       (unsigned long long*) &ival[5]);

    if ((items != 17) || (strcmp(tag, "mkdir:"))) {
      int retc = 0;
      char tag[1024];
      // Parse output
      int items = sscanf(response->GetBuffer(), "%s retc=%d", tag, &retc);

      if ((items != 2) || (strcmp(tag, "mkdir:"))) {
        errno = EFAULT;
      } else {
        errno = retc;
      }

      delete response;
      return errno;
    } else {
      buf->st_dev = (dev_t) sval[0];
      buf->st_ino = (ino_t) sval[1];
      buf->st_mode = (mode_t) sval[2];
      buf->st_nlink = (nlink_t) sval[3];
      buf->st_uid = (uid_t) sval[4];
      buf->st_gid = (gid_t) sval[5];
      buf->st_rdev = (dev_t) sval[6];
      buf->st_size = (off_t) sval[7];
      buf->st_blksize = (blksize_t) sval[8];
      buf->st_blocks = (blkcnt_t) sval[9];
      buf->st_atime = (time_t) ival[0];
      buf->st_mtime = (time_t) ival[1];
      buf->st_ctime = (time_t) ival[2];
      buf->ATIMESPEC.tv_sec = (time_t) ival[0];
      buf->MTIMESPEC.tv_sec = (time_t) ival[1];
      buf->CTIMESPEC.tv_sec = (time_t) ival[2];
      buf->ATIMESPEC.tv_nsec = (time_t) ival[3];
      buf->MTIMESPEC.tv_nsec = (time_t) ival[4];
      buf->CTIMESPEC.tv_nsec = (time_t) ival[5];

      if (S_ISREG(buf->st_mode) && fuse_exec) {
        buf->st_mode |= (S_IXUSR | S_IXGRP | S_IXOTH);
      }

      buf->st_mode &= (~S_ISVTX); // clear the vxt bit
      buf->st_mode &= (~S_ISUID); // clear suid
      buf->st_mode &= (~S_ISGID); // clear sgid
      buf->st_mode |= mode_overlay;
      errno = 0;
    }
  } else {
    eos_static_err("status is NOT ok");
    errno = EFAULT;
  }

  COMMONTIMING("END", &mkdirtiming);

  if (EOS_LOGS_DEBUG) {
    mkdirtiming.Print();
  }

  eos_static_debug("path=%s inode=%llu", path, buf->st_ino);
  delete response;
  return errno;
}

//------------------------------------------------------------------------------
// Remove the given directory
//------------------------------------------------------------------------------
int
filesystem::rmdir(const char* path, uid_t uid, gid_t gid, pid_t pid)
{
  eos::common::Timing rmdirtiming("rmdir");
  COMMONTIMING("START", &rmdirtiming);
  eos_static_info("path=%s uid=%u pid=%u", path, uid, pid);
  std::string surl = user_url(uid, gid, pid);

  if ((use_user_krb5cc || use_user_gsiproxy) && fuse_shared) {
    surl += '?';
  }

  surl += strongauth_cgi(pid);
  XrdCl::URL Url(surl);
  XrdCl::FileSystem fs(Url);
  std::string spath = safePath(path);

  if (encode_pathname) {
    spath += "?eos.encodepath=1";
  }

  XrdCl::XRootDStatus status = fs.RmDir(spath);

  if (eos::common::error_retc_map(status.errNo)) {
    if (status.GetErrorMessage().find("Directory not empty") != std::string::npos) {
      errno = ENOTEMPTY;
    }
  } else {
    errno = 0;
  }

  COMMONTIMING("END", &rmdirtiming);

  if (EOS_LOGS_DEBUG) {
    rmdirtiming.Print();
  }

  return errno;
}


//------------------------------------------------------------------------------
// Map open return codes to errno's
int
filesystem::get_open_idx(const unsigned long long& inode)
{
  unsigned long long idx = 0;

  for (auto i = 0; i < (int) sizeof(unsigned long long) * 8;
       i += N_OPEN_MUTEXES_NBITS) {
    idx ^= ((N_OPEN_MUTEXES - 1) & (inode >> i));
  }

//eos_static_debug("inode=%lu  inode|=%lu  >>28|=%lu  xor=%lu",inode,inode&(N_OPEN_MUTEXES-1),(inode>>28)&(N_OPEN_MUTEXES-1),idx);
  return (int) idx;
}

//------------------------------------------------------------------------------
// Open a file
//------------------------------------------------------------------------------
int
filesystem::open(const char* path,
                 int oflags,
                 mode_t mode,
                 uid_t uid,
                 gid_t gid,
                 pid_t pid,
                 unsigned long* return_inode,
                 bool mknod)
{
  eos_static_info("path=%s flags=%08x mode=%d uid=%u pid=%u", path, oflags, mode,
                  uid, pid);
  XrdOucString spath = user_url(uid, gid, pid).c_str();
  XrdSfsFileOpenMode flags_sfs = eos::common::LayoutId::MapFlagsPosix2Sfs(oflags);
  eos_static_debug("flags=%x", flags_sfs);
  struct stat buf;
  bool exists = true;
  bool lazy_open = (flags_sfs == SFS_O_RDONLY) ? lazy_open_ro : lazy_open_rw;
  bool isRO = (flags_sfs == SFS_O_RDONLY);
  eos::common::Timing opentiming("open");
  COMMONTIMING("START", &opentiming);
  spath += safePath(path).c_str();
  errno = 0;
  int t0;
  int retc = add_fd2file(0, *return_inode, uid, gid, pid, isRO, path);

  if (retc != -1) {
    eos_static_debug("file already opened, return fd=%i path=%s", retc, path);
    return retc;
  }

  if ((t0 = spath.find("/proc/")) != STR_NPOS) {
    XrdOucString orig_path = spath;
    // Clean the path
    int t1 = spath.find("//");
    int t2 = spath.find("//", t1 + 2);
    spath.erase(t2 + 2, t0 - t2 - 2);

    while (spath.replace("///", "//")) {
    };

    // Force a reauthentication to the head node
    if (spath.endswith("/proc/reconnect")) {
      if (use_user_gsiproxy || use_user_krb5cc) {
        authidmanager.reconnectProcCache(uid, gid, pid);
      } else {
        authidmanager.IncConnectionId();
      }

      errno = ECONNABORTED;
      return -1;
    }

    // Return the 'whoami' information in that file
    if (spath.endswith("/proc/whoami")) {
      spath.replace("/proc/whoami", "/proc/user/");
      //spath += "?mgm.cmd=whoami&mgm.format=fuse&eos.app=fuse";
      spath += '?';
      spath += strongauth_cgi(pid).c_str();

      if ((use_user_krb5cc || use_user_gsiproxy) && fuse_shared) {
        spath += '&';
      }

      spath += "mgm.cmd=whoami&mgm.format=fuse&eos.app=fuse";

      if (encode_pathname) {
        spath += "&eos.encodepath=1";
      }

      XrdOucString open_path = get_url_nocgi(spath.c_str());
      XrdOucString open_cgi = get_cgi(spath.c_str());
      LayoutWrapper* file = new LayoutWrapper(new eos::fst::PlainLayout(NULL, 0, NULL,
                                              NULL, open_path.c_str()));

      if (stat(open_path.c_str(), &buf, uid, gid, pid, 0)) {
        exists = false;
      }

      retc = file->Open(open_path.c_str(), flags_sfs, mode, open_cgi.c_str(),
                        exists ? &buf : NULL, false, true);

      if (retc) {
        eos_static_err("open failed for %s : error code is %d", spath.c_str(),
                       (int) errno);
        delete file;
        return eos::common::error_retc_map(errno);
      } else {
        retc = add_fd2file(file, *return_inode, uid, gid, pid, isRO);
        return retc;
      }
    }

    if (spath.endswith("/proc/who")) {
      spath.replace("/proc/who", "/proc/user/");
      //spath += "?mgm.cmd=who&mgm.format=fuse&eos.app=fuse";
      spath += '?';
      spath += strongauth_cgi(pid).c_str();

      if ((use_user_krb5cc || use_user_gsiproxy) && fuse_shared) {
        spath += '&';
      }

      spath += "mgm.cmd=who&mgm.format=fuse&eos.app=fuse";

      if (encode_pathname) {
        spath += "&eos.encodepath=1";
      }

      XrdOucString open_path = get_url_nocgi(spath.c_str());
      XrdOucString open_cgi = get_cgi(spath.c_str());
      LayoutWrapper* file = new LayoutWrapper(new eos::fst::PlainLayout(NULL, 0, NULL,
                                              NULL, open_path.c_str()));

      if (stat(open_path.c_str(), &buf, uid, gid, pid, 0)) {
        exists = false;
      }

      retc = file->Open(open_path.c_str(), flags_sfs, mode, open_cgi.c_str(),
                        exists ? &buf : NULL, false,  true);

      if (retc) {
        eos_static_err("open failed for %s", spath.c_str());
        delete file;
        return eos::common::error_retc_map(errno);
      } else {
        retc = add_fd2file(file, *return_inode, uid, gid, pid, isRO);
        return retc;
      }
    }

    if (spath.endswith("/proc/quota")) {
      spath.replace("/proc/quota", "/proc/user/");
      //spath += "?mgm.cmd=quota&mgm.subcmd=lsuser&mgm.format=fuse&eos.app=fuse";
      spath += '?';
      spath += strongauth_cgi(pid).c_str();

      if ((use_user_krb5cc || use_user_gsiproxy) && fuse_shared) {
        spath += '&';
      }

      spath += "mgm.cmd=quota&mgm.subcmd=lsuser&mgm.format=fuse&eos.app=fuse";

      if (encode_pathname) {
        spath += "&eos.encodepath=1";
      }

      XrdOucString open_path = get_url_nocgi(spath.c_str());
      XrdOucString open_cgi = get_cgi(spath.c_str());
      LayoutWrapper* file = new LayoutWrapper(new eos::fst::PlainLayout(NULL, 0, NULL,
                                              NULL, open_path.c_str()));

      if (stat(open_path.c_str(), &buf, uid, gid, pid, 0)) {
        exists = false;
      }

      retc = file->Open(open_path.c_str(), flags_sfs, mode, open_cgi.c_str(),
                        exists ? &buf : NULL, false, true);

      if (retc) {
        eos_static_err("open failed for %s", spath.c_str());
        delete file;
        return eos::common::error_retc_map(errno);
      } else {
        retc = add_fd2file(file, *return_inode, uid, gid, pid, isRO);
        return retc;
      }
    }

    spath = orig_path;
  }

  // Try to open file using PIO (parallel io) only in read mode
  if ((!getenv("EOS_FUSE_NOPIO")) && (flags_sfs == SFS_O_RDONLY)) {
    XrdCl::Buffer arg;
    XrdCl::Buffer* response = 0;
    std::string file_path = path;
    size_t spos = file_path.rfind("//");

    if (spos != std::string::npos) {
      file_path.erase(0, spos + 1);
    }

    std::string request = safePath(file_path.c_str());
    request += "?eos.app=fuse&mgm.pcmd=open";

    if (encode_pathname) {
      request += "&eos.encodepath=1";
    }

    arg.FromString(request);
    std::string surl = user_url(uid, gid, pid);

    if ((use_user_krb5cc || use_user_gsiproxy) && fuse_shared) {
      surl += '?';
    }

    surl += strongauth_cgi(pid);
    XrdCl::URL Url(surl);
    XrdCl::FileSystem fs(Url);
    XrdCl::XRootDStatus status = fs.Query(XrdCl::QueryCode::OpaqueFile, arg,
                                          response);

    if (status.IsOK()) {
      // Parse output
      XrdOucString tag;
      XrdOucString stripePath;
      std::vector<std::string> stripeUrls;
      XrdOucString origResponse = response->GetBuffer();
      XrdOucString stringOpaque = response->GetBuffer();
      // Add the eos.app=fuse tag to all future PIO open requests
      origResponse += "&eos.app=fuse";

      while (stringOpaque.replace("?", "&")) {
      }

      while (stringOpaque.replace("&&", "&")) {
      }

      std::unique_ptr<XrdOucEnv> openOpaque(new XrdOucEnv(stringOpaque.c_str()));
      char* opaqueInfo = (char*) strstr(origResponse.c_str(), "&mgm.logid");

      if (opaqueInfo) {
        opaqueInfo += 1;
        LayoutId::layoutid_t layout = openOpaque->GetInt("mgm.lid");

        for (unsigned int i = 0; i <= eos::common::LayoutId::GetStripeNumber(layout);
             i++) {
          tag = "pio.";
          tag += static_cast<int>(i);
          stripePath = "root://";
          stripePath += openOpaque->Get(tag.c_str());
          stripePath += "/";
          stripePath += file_path.c_str();
          stripeUrls.push_back(stripePath.c_str());
        }

        eos::fst::RaidMetaLayout* file;

        if (LayoutId::GetLayoutType(layout) == LayoutId::kRaidDP) {
          file = new eos::fst::RaidDpLayout(NULL, layout, NULL, NULL, "root://dummy");
        } else if ((LayoutId::GetLayoutType(layout) == LayoutId::kRaid6) ||
                   (LayoutId::GetLayoutType(layout) == LayoutId::kArchive)) {
          file = new eos::fst::ReedSLayout(NULL, layout, NULL, NULL, "root://dummy");
        } else {
          eos_static_warning("warning=no such supported layout for PIO");
          file = 0;
        }

        if (file) {
          retc = file->OpenPio(stripeUrls, flags_sfs, mode, opaqueInfo);

          if (retc) {
            eos_static_err("failed open for pio red, path=%s", spath.c_str());
            delete response;
            delete file;
            return eos::common::error_retc_map(errno);
          } else {
            if (return_inode) {
              // Try to extract the inode from the opaque redirection
              XrdOucEnv RedEnv = file->GetLastUrl().c_str();
              const char* sino = RedEnv.Get("mgm.id");

              if (sino) {
                *return_inode = eos::common::FileId::Hex2Fid(sino) << 28;
              } else {
                *return_inode = 0;
              }

              eos_static_debug("path=%s created inode=%lu", path,
                               (unsigned long) *return_inode);
            }

            retc = add_fd2file(new LayoutWrapper(file), *return_inode, uid, gid, pid, isRO);
            delete response;
            return retc;
          }
        }
      } else {
        eos_static_debug("opaque info not what we expected");
      }
    } else {
      eos_static_err("failed get request for pio read. query was %s, response "
                     "was %s and error was %s", arg.ToString().c_str(),
                     (response ? response->ToString().c_str() : "no-response"),
                     status.ToStr().c_str());
    }

    delete response;
  }

  eos_static_debug("the spath is:%s", spath.c_str());
  XrdOucString open_cgi = "eos.app=fuse";

  if (encode_pathname) {
    open_cgi += "&eos.encodepath=1";
  }

  if (oflags & (O_RDWR | O_WRONLY)) {
    open_cgi += "&eos.bookingsize=0";
  } else {
    open_cgi += "&eos.checksum=ignore";
  }

  if (do_rdahead) {
    open_cgi += "&fst.readahead=true&fst.blocksize=";
    open_cgi += rdahead_window.c_str();
  }

  if ((use_user_krb5cc || use_user_gsiproxy) && fuse_shared) {
    open_cgi += "&";
    open_cgi += strongauth_cgi(pid).c_str();
  }

  // Check if the file already exists in case this is a write
  if (stat(path, &buf, uid, gid, pid, 0)) {
    exists = false;
  }

  eos_static_debug("open_path=%s, open_cgi=%s, exists=%d, flags_sfs=%d",
                   spath.c_str(), open_cgi.c_str(), (int) exists, (int) flags_sfs);
  retc = 1;

  // upgrade the WRONLY open to RW
  if (flags_sfs & SFS_O_WRONLY) {
    flags_sfs &= ~SFS_O_WRONLY;
    flags_sfs |= SFS_O_RDWR;
  }

  bool do_inline_repair = getInlineRepair();

  // Figure out if this file can be repaired inline
  if (exists) {
    if (((uint64_t) buf.st_size > getMaxInlineRepairSize())) {
      eos_static_notice("disabled inline repair path=%s file-size=%llu repair-limit=%llu",
                        spath.c_str(), buf.st_size, getMaxInlineRepairSize());
      do_inline_repair = false;
    }
  }

  if (isRO && force_rwopen(*return_inode, uid, gid, pid) < 0) {
    eos_static_err("forcing rw open failed for inode %lu path %s",
                   (unsigned long)*return_inode, path);
    return eos::common::error_retc_map(errno);
  }

  LayoutWrapper* file = new LayoutWrapper(
    new eos::fst::PlainLayout(NULL, 0, NULL, NULL, spath.c_str()));
  retc = file->Open(spath.c_str(), flags_sfs, mode, open_cgi.c_str(),
                    exists ? &buf : NULL, async_open, !lazy_open, creator_cap_lifetime,
                    do_inline_repair);

  if (retc) {
    eos_static_err("open failed for %s : error code is %d.", spath.c_str(),
                   (int) errno);
    delete file;
    return eos::common::error_retc_map(errno);
  } else {
    if (return_inode) {
      // Try to extract the inode from the opaque redirection
      std::string url = file->GetLastUrl().c_str();
      XrdOucEnv RedEnv = file->GetLastUrl().c_str();
      const char* sino = RedEnv.Get("mgm.id");
      ino_t old_ino = *return_inode;
      ino_t new_ino = sino ? (eos::common::FileId::Hex2Fid(sino) << 28) : 0;

      if (old_ino && (old_ino != new_ino)) {
        if (new_ino) {
          // An inode of an existing file can be changed during the process
          // of an open due to an auto-repair
          std::ostringstream sstr_old;
          std::ostringstream sstr_new;
          sstr_old << old_ino << ":" << get_login(uid, gid, pid);
          sstr_new << new_ino << ":" << get_login(uid, gid, pid);
          {
            eos::common::RWMutexWriteLock wr_lock(rwmutex_fd2fabst);

            if (inodexrdlogin2fds.count(sstr_old.str())) {
              inodexrdlogin2fds[sstr_new.str()] = inodexrdlogin2fds[sstr_old.str()];
              inodexrdlogin2fds.erase(sstr_old.str());
            }
          }
          {
            eos::common::RWMutexWriteLock wr_lock(mutex_inode_path);

            if (inode2path.count(old_ino)) {
              std::string ipath = inode2path[old_ino];

              if (path2inode.count(ipath)) {
                if (path2inode[ipath] != new_ino) {
                  path2inode[ipath] = new_ino;
                  inode2path[new_ino] = ipath;
                  eos_static_info("msg=\"inode replaced remotely\" path=%s "
                                  "old-ino=%lu new-ino=%lu", path, old_ino, new_ino);
                }
              }
            }
          }
        } else {
          eos_static_crit("new inode is null: cannot move old inode to new inode!");
          errno = EBADR;
          delete file;
          return errno;
        }
      }

      *return_inode = new_ino;
      eos_static_debug("path=%s opened ino=%lu", path, (unsigned long) *return_inode);
    }

    retc = add_fd2file(file, *return_inode, uid, gid, pid, isRO, path, mknod);
    COMMONTIMING("END", &opentiming);

    if (EOS_LOGS_DEBUG) {
      opentiming.Print();
    }

    return retc;
  }
}


//------------------------------------------------------------------------------
// Set utimes
//------------------------------------------------------------------------------
int
filesystem::utimes_from_fabst(std::shared_ptr<FileAbstraction> fabst,
                              unsigned long inode, uid_t uid, gid_t gid, pid_t pid)
{
  LayoutWrapper* raw_file = fabst->GetRawFileRW();

  if (!raw_file) {
    return 0;
  }

  if (raw_file->IsOpen()) {
    struct timespec ut[2];
    const char* path = 0;

    if ((path = fabst->GetUtimes(ut))) {
      const char* nowpath = 0;
      std::string npath;
      {
        // a file might have been renamed in the meanwhile
        lock_r_p2i();
        nowpath = this->path((unsigned long long)inode);
        unlock_r_p2i();

        if (nowpath) {
          // get it prefixed again
          getPath(npath, mPrefix, nowpath);
          nowpath = npath.c_str();
        } else {
          nowpath = path;
        }
      }

      if (strcmp(path, nowpath)) {
        eos_static_info("file renamed before close old-name=%s new-name=%s", path,
                        nowpath);
        path = nowpath;
      }

      // run the utimes command now after the close
      eos_static_debug("CLOSEDEBUG closing file open-path=%s current-path=%s "
                       "open with flag %d and utiming",
                       raw_file->GetOpenPath().c_str(), path,
                       (int) raw_file->GetOpenFlags());

      // run the utimes command now after the close
      if (this->utimes(path, ut, uid, gid, pid)) {
        // a file might have been renamed in the meanwhile
        lock_r_p2i();
        nowpath = this->path((unsigned long long)inode);
        unlock_r_p2i();

        if (nowpath) {
          // get it prefixed again
          getPath(npath, mPrefix, nowpath);
          nowpath = npath.c_str();
        } else {
          nowpath = path;
        }

        if (strcmp(nowpath, path)) {
          eos_static_info("file renamed again before close old-name=%s new-name=%s", path,
                          nowpath);
          path = nowpath;

          if (this->utimes(path, ut, uid, gid, pid)) {
            eos_static_err("file utime setting failed permanently for %s", path);
          }
        }
      }
    } else {
      eos_static_debug("CLOSEDEBUG no utime");
    }
  } else {
    // the file might have just been touched with an utime set
    struct timespec ut[2];
    ut[0].tv_sec = ut[1].tv_sec = 0;
    const char* path = fabst->GetUtimes(ut);
    const char* nowpath = 0;
    std::string npath;
    {
      // a file might have been renamed in the meanwhile
      lock_r_p2i();
      nowpath = this->path((unsigned long long)inode);
      unlock_r_p2i();

      if (nowpath) {
        // get it prefixed again
        getPath(npath, mPrefix, nowpath);
        nowpath = npath.c_str();
      } else {
        nowpath = path;
      }
    }

    if (strcmp(path, nowpath)) {
      eos_static_info("file renamed before close old-name=%s new-name=%s", path,
                      nowpath);
      path = nowpath;
    }

    if (ut[0].tv_sec || ut[1].tv_sec) {
      // this still allows to jump in for a rename, but we neglect this possiblity for now
      eos_static_debug("CLOSEDEBUG closing touched file open-path=%s "
                       "current-path=%s open with flag %d and utiming",
                       raw_file->GetOpenPath().c_str(), path,
                       (int)raw_file->GetOpenFlags());

      // run the utimes command now after the close
      if (this->utimes(path, ut, uid, gid, pid)) {
        // a file might have been renamed in the meanwhile
        lock_r_p2i();
        nowpath = this->path((unsigned long long)inode);
        unlock_r_p2i();

        if (nowpath) {
          // get it prefixed again
          getPath(npath, mPrefix, nowpath);
          nowpath = npath.c_str();
        } else {
          nowpath = path;
        }

        if (strcmp(nowpath, path)) {
          eos_static_info("file renamed again before close old-name=%s new-name=%s", path,
                          nowpath);
          path = nowpath;

          if (this->utimes(path, ut, uid, gid, pid)) {
            eos_static_err("file utime setting failed permanently for %s", path);
          }
        }
      }
    }
  }

  return 0;
}

//------------------------------------------------------------------------------
// Release is called when FUSE is completely done with a file; at that point,
// you can free up any temporarily allocated data structures.
//------------------------------------------------------------------------------
<<<<<<< HEAD
int filesystem::close(int fildes, unsigned long inode, uid_t uid, gid_t gid,
                      pid_t pid, bool delayed, bool doclose)
{
  eos_static_info("fd=%d inode=%lu, uid=%i, gid=%i, pid=%i, delayed=%d, doclose=%d",
                  fildes, inode, uid, gid, pid, delayed ? 1 : 0, doclose ? 1 : 0);
  int ret = -1;
  eos::common::Timing opentiming("close");
  COMMONTIMING("START", &opentiming);

  if (delayed && delayed_close_ms == 0) {
    delayed = false;
  }

  std::shared_ptr<FileAbstraction> fabst = get_file(fildes);

  if (!fabst.get()) {
=======

int
filesystem::close (int fildes, unsigned long inode, uid_t uid, gid_t gid, pid_t pid)
{
 eos_static_info ("fd=%d inode=%lu, uid=%i, gid=%i, pid=%i", fildes, inode, uid, gid, pid);
  int ret = -1;

 std::shared_ptr<FileAbstraction> fabst = get_file (fildes);

 if (!fabst.get())
 {
>>>>>>> 9b5e7c39
    errno = ENOENT;
    return ret;
  }

<<<<<<< HEAD
  if ((delayed && !doclose) || !delayed) {
    // update our local stat cache
    struct stat buf;
    buf.st_size = fabst->GetMaxWriteOffset();
    dir_cache_update_entry(inode, &buf);
  }

  if (delayed && !doclose) {
    unsigned long long delayns = delayed_close_ms * 1000000;
    auto dce = new delayedCloseEntry;
    dce->fildes = fildes;
    dce->inode = inode;
    dce->uid = uid;
    dce->gid = gid;
    dce->pid = pid;
    dce->expire_ns = eos::common::NowInt() + delayns;
    pDelayedCloseQueue.push(dce);
    ret = 0;
  }

  if ((delayed && doclose) || !delayed) {
    // Commit the utime first - we cannot handle errors here
    if (!XFC) {
      ret = utimes_from_fabst(fabst, inode, uid, gid, pid);
    }

    // Close file and remove it from all mappings
    ret = remove_fd2file(fildes, inode, uid, gid, pid);
  }

  if (ret) {
    errno = EIO;
  }

  COMMONTIMING(doclose ? "DOCLOSE" : "DELAY", &opentiming);

  if (EOS_LOGS_DEBUG) {
    opentiming.Print();
  }
=======
 if (XFC)
 {
   LayoutWrapper* file = fabst->GetRawFileRW ();
    error_type error;

   fabst->mMutexRW.WriteLock ();
   XFC->ForceAllWrites (fabst.get());
   eos::common::ConcurrentQueue<error_type> err_queue = fabst->GetErrorQueue ();
   if (file && (err_queue.try_pop (error)))
   {
     eos_static_warning ("write error found in err queue for inode=%llu - enabling restore", inode);
      file->SetRestore();
    }
   fabst->mMutexRW.UnLock ();

  }

  {
    // update our local stat cache
    struct stat buf;
    buf.st_size = fabst->GetMaxWriteOffset();
    dir_cache_update_entry(inode, &buf);
  }

  {
    // Commit the utime first - we cannot handle errors here
    ret = utimes_from_fabst(fabst, inode, uid, gid, pid);
    // Close file and remove it from all mappings
   // Close file and remove it from all mappings
   ret = remove_fd2file (fildes, inode, uid, gid, pid);
  }

 if (ret)
    errno = EIO;
>>>>>>> 9b5e7c39

  return ret;
}


//------------------------------------------------------------------------------
// Flush file data to disk
//------------------------------------------------------------------------------
int
filesystem::flush(int fd, uid_t uid, gid_t gid, pid_t pid)
{
  int retc = 0;
  eos_static_info("fd=%d ", fd);
  bool isRW = false;
  std::shared_ptr<FileAbstraction> fabst = get_file(fd, &isRW);

  if (!fabst.get()) {
    errno = ENOENT;
    return -1;
  }

  if (!isRW) {
    fabst->DecNumRefRO();
    return 0;
  }

  if (XFC && fuse_cache_write) {
    off_t cache_size = fabst->GetMaxWriteOffset();
    eos_static_notice("cache-size=%llu max-offset=%d force=%d", cache_size,
                      file_write_back_cache_size, (cache_size > file_write_back_cache_size));
    fabst->mMutexRW.WriteLock();
    bool wait_async = true;

    if (fabst->GetRawFileRW() && fabst->GetRawFileRW()->CanCache()) {
      if (cache_size < file_write_back_cache_size) {
        wait_async = false;
      }
    }

    XFC->ForceAllWrites(fabst.get(), wait_async);
    eos::common::ConcurrentQueue<error_type> err_queue = fabst->GetErrorQueue();
    error_type error;

    if (err_queue.try_pop(error)) {
      eos_static_info("Extract error from queue");
      retc = error.first;

      if (retc) {
        errno = retc;
        retc = -1;
      }
    } else {
      eos_static_info("No flush error");
    }

    fabst->mMutexRW.UnLock();
  }

  fabst->DecNumRefRW();
  return retc;
}


//------------------------------------------------------------------------------
// Truncate file
//------------------------------------------------------------------------------
int
filesystem::truncate(int fildes, off_t offset)
{
  eos::common::Timing truncatetiming("truncate");
  COMMONTIMING("START", &truncatetiming);
  int ret = -1;
  eos_static_info("fd=%d offset=%llu", fildes, (unsigned long long) offset);
  bool isRW = false;
  std::shared_ptr<FileAbstraction> fabst = get_file(fildes, &isRW);
  errno = 0;

  if (!fabst.get()) {
    errno = ENOENT;
    return ret;
  }

  if (!isRW) {
    fabst->DecNumRefRO();
    errno = EPERM;
    return ret;
  }

  LayoutWrapper* file = fabst->GetRawFileRW();

  if (!file) {
    errno = ENOENT;
    return ret;
  }

// update modification time
  struct timespec ts[2];
  eos::common::Timing::GetTimeSpec(ts[1], true);
  ts[0] = ts[1];
  fabst->SetUtimes(ts);

  if (XFC && fuse_cache_write) {
    fabst->mMutexRW.WriteLock();
    XFC->ForceAllWrites(fabst.get());
    ret = file->Truncate(offset);
    fabst->SetMaxWriteOffset(offset);
    fabst->mMutexRW.UnLock();
  } else {
    ret = file->Truncate(offset);
  }

  fabst->DecNumRefRW();

  if (ret == -1) {
    errno = EIO;
  }

  COMMONTIMING("END", &truncatetiming);

  if (EOS_LOGS_DEBUG) {
    truncatetiming.Print();
  }

  return ret;
}

//------------------------------------------------------------------------------
// Truncate file
//------------------------------------------------------------------------------
int
filesystem::truncate2(const char* fullpath, unsigned long inode,
                      unsigned long truncsize, uid_t uid, gid_t gid, pid_t pid)
{
  if (inode) {
    // Try to truncate via an open file - first find the file descriptor using the
    // inodeuser2fd map and then find the file object using the fd2fabst map.
    // Meanwhile keep the mutex locked for read so that no other thread can
    // delete the file object
    eos_static_debug("path=%s, uid=%lu, inode=%lu",
                     fullpath, (unsigned long) uid, inode);
    eos::common::RWMutexReadLock rd_lock(rwmutex_fd2fabst);
    std::ostringstream sstr;
    sstr << inode << ":" << get_login(uid, gid, pid);
    google::dense_hash_map<std::string, std::set<int>>::iterator
        iter_fd = inodexrdlogin2fds.find(sstr.str());

    if (iter_fd != inodexrdlogin2fds.end()) {
      for (auto fdit = iter_fd->second.begin(); fdit != iter_fd->second.end(); fdit++)
        if (fd2count[*fdit] > 0) {
          return truncate(*fdit, truncsize);
        }
    } else {
      eos_static_debug("path=%s not open in rw", fullpath);
    }
  }

  int fd, retc = -1;
  unsigned long rinode = 0;

  if ((fd = open(fullpath, O_WRONLY,
                 S_IRUSR | S_IWUSR | S_IRGRP | S_IROTH,
<<<<<<< HEAD
                 uid, gid, pid, &rinode)) > 0) {
    retc = truncate(fd, truncsize);
    close(fd, rinode, uid, gid, pid, false);
  } else {
=======
                 uid, gid, pid, &rinode)) > 0)
 {
   retc = truncate (fd, truncsize);
   close (fd, rinode, uid, gid, pid);
 }
 else
>>>>>>> 9b5e7c39
    retc = errno;
  }

  return retc;
}

//------------------------------------------------------------------------------
// Read from file. Returns the number of bytes transferred, or 0 if offset
// was at or beyond the end of the file
//------------------------------------------------------------------------------
ssize_t
filesystem::pread(int fildes,
                  void* buf,
                  size_t nbyte,
                  off_t offset)
{
  eos::common::Timing xpr("pread");
  COMMONTIMING("start", &xpr);
  eos_static_debug("fd=%d nbytes=%lu offset=%llu",
                   fildes, (unsigned long) nbyte,
                   (unsigned long long) offset);
  ssize_t ret = -1;
  bool isRW = false;
  std::shared_ptr<FileAbstraction> fabst = get_file(fildes, &isRW);
  std::string origin = "remote-ro";

  if (isRW) {
    origin = "remote-rw";
  }

  if (!fabst.get()) {
    errno = ENOENT;
    return ret;
  }

  LayoutWrapper* file = isRW ? fabst->GetRawFileRW() : fabst->GetRawFileRO();

  if (XFC && fuse_cache_write) {
    ret = file->ReadCache(offset, static_cast<char*>(buf), nbyte,
                          file_write_back_cache_size);

    // Either the data is not in the cache, the cache is empty or the cache
    // request is not complete
    if (ret != (int) nbyte) {
      off_t cache_size = fabst->GetMaxWriteOffset();

      if ((ret == -1) || (!cache_size) || ((off_t)(offset + nbyte) < cache_size)) {
        if (isRW) {
          origin = "flush";
          // cache miss
          fabst->mMutexRW.WriteLock();
          XFC->ForceAllWrites(fabst.get());
          ret = file->Read(offset, static_cast<char*>(buf), nbyte,
                           false);
          fabst->mMutexRW.UnLock();
        } else {
          ret = file->Read(offset, static_cast<char*>(buf), nbyte,
                           do_rdahead);
        }
      } else {
        origin = "cache-short";
      }
    } else {
      origin = "cache";
    }
  } else {
    ret = file->Read(offset, static_cast<char*>(buf), nbyte,
                     isRW ? false : do_rdahead);
  }

  // Release file reference
  isRW ? fabst->DecNumRefRW() : fabst->DecNumRefRO();
  COMMONTIMING("END", &xpr);

  if (ret == -1) {
    eos_static_err("failed read off=%ld, len=%u", offset, nbyte);
    errno = EIO;
  } else if ((size_t) ret != nbyte) {
    eos_static_info("read size=%u, returned=%u origin=%s", nbyte, ret,
                    origin.c_str());
  }

  eos_static_info("read size=%u, returned=%u origin=%s", nbyte, ret,
                  origin.c_str());

  if (EOS_LOGS_DEBUG) {
    xpr.Print();
  }

  return ret;
}

//------------------------------------------------------------------------------
// Write to file
//------------------------------------------------------------------------------
ssize_t
filesystem::pwrite(int fildes, const void* buf, size_t nbyte, off_t offset)
{
  eos::common::Timing xpw("pwrite");
  COMMONTIMING("start", &xpw);
  eos_static_debug("fd=%d nbytes=%lu cache=%d cache-w=%d",
                   fildes, (unsigned long) nbyte, XFC ? 1 : 0,
                   fuse_cache_write);
  int64_t ret = -1;
  bool isRW = false;
  std::shared_ptr<FileAbstraction> fabst = get_file(fildes, &isRW);

  if (!fabst.get()) {
    errno = ENOENT;
    return ret;
  }

  if (!isRW) {
    errno = EPERM;
    fabst->DecNumRefRO();
    return ret;
  }

  if (XFC && fuse_cache_write) {
    // store in cache
    fabst->GetRawFileRW()->WriteCache(offset, static_cast<const char*>(buf), nbyte,
                                      file_write_back_cache_size);
    fabst->mMutexRW.ReadLock();
    fabst->TestMaxWriteOffset(offset + nbyte);
    FileAbstraction* fab = fabst.get();
    XFC->SubmitWrite(fab, const_cast<void*>(buf), offset, nbyte);
    ret = nbyte;
    eos::common::ConcurrentQueue<error_type> err_queue = fabst->GetErrorQueue();
    error_type error;

    if (err_queue.try_pop(error)) {
      eos_static_info("Extract error from queue");
      ret = error.first;
    }

    fabst->mMutexRW.UnLock();
  } else {
    LayoutWrapper* file = fabst->GetRawFileRW();
    fabst->TestMaxWriteOffset(offset + nbyte);
    ret = file->Write(offset, static_cast<const char*>(buf), nbyte);

    if (ret == -1) {
      errno = EIO;
    }
  }

// update modification time
  struct timespec ts[2];
  eos::common::Timing::GetTimeSpec(ts[1], true);
  ts[0] = ts[1];
  fabst->SetUtimes(ts);
  fabst->DecNumRefRW();
  COMMONTIMING("END", &xpw);

// Release file reference
  if (EOS_LOGS_DEBUG) {
    xpw.Print();
  }

  return ret;
}


//------------------------------------------------------------------------------
// Flush any dirty information about the file to disk
//------------------------------------------------------------------------------
int
filesystem::fsync(int fildes)
{
  eos::common::Timing xps("fsync");
  COMMONTIMING("start", &xps);
  eos_static_info("fd=%d", fildes);
  int ret = 0;
  bool isRW;
  std::shared_ptr<FileAbstraction> fabst = get_file(fildes, &isRW);

  if (!fabst.get()) {
    errno = ENOENT;
    return ret;
  }

  if (!isRW) {
    fabst->DecNumRefRO();
    return 0;
  }

  if (XFC && fuse_cache_write) {
    fabst->mMutexRW.WriteLock();
    XFC->ForceAllWrites(fabst.get());
    fabst->mMutexRW.UnLock();
  }

  LayoutWrapper* file = fabst->GetRawFileRW();

  if (file) {
    ret = file->Sync();
  }

  if (ret) {
    errno = EIO;
  }

// Release file reference
  fabst->DecNumRefRW();
  COMMONTIMING("END", &xps);

  if (EOS_LOGS_DEBUG) {
    xps.Print();
  }

  return ret;
}

//------------------------------------------------------------------------------
// Remove (delete) the given file, symbolic link, hard link, or special node
//------------------------------------------------------------------------------
int
filesystem::unlink(const char* path, uid_t uid, gid_t gid, pid_t pid,
                   unsigned long inode)
{
  eos::common::Timing xpu("unlink");
  COMMONTIMING("start", &xpu);
  eos_static_info("path=%s uid=%u, pid=%u", path, uid, pid);
  std::string surl = user_url(uid, gid, pid);

  if ((use_user_krb5cc || use_user_gsiproxy) && fuse_shared) {
    surl += '?';
  }

  surl += strongauth_cgi(pid);
  XrdCl::URL Url(surl);
  XrdCl::FileSystem fs(Url);
  std::string spath = safePath(path);

  if (encode_pathname) {
    spath += "?eos.encodepath=1";
  }

  XrdCl::XRootDStatus status = fs.Rm(spath);
// drop evt. the in-memory cache
  LayoutWrapper::CacheRemove(inode);

  if (!eos::common::error_retc_map(status.errNo)) {
    errno = 0;
  }

  COMMONTIMING("END", &xpu);

  if (EOS_LOGS_DEBUG) {
    xpu.Print();
  }

  return errno;
}

//------------------------------------------------------------------------------
// Rename file/dir
//------------------------------------------------------------------------------
int
filesystem::rename(const char* oldpath, const char* newpath, uid_t uid,
                   gid_t gid, pid_t pid)
{
  eos::common::Timing xpr("rename");
  COMMONTIMING("start", &xpr);
  eos_static_info("oldpath=%s newpath=%s", oldpath, newpath, uid, pid);
  XrdOucString sOldPath = oldpath;
  XrdOucString sNewPath = newpath;

// XRootd move cannot deal with space in the path names
  if (encode_pathname) {
    sOldPath = safePath(sOldPath.c_str()).c_str();
    sOldPath += "?eos.encodepath=1";
    sNewPath = safePath(sNewPath.c_str()).c_str();
    sNewPath += "?eos.encodepath=1";
  } else {
    sOldPath.replace(" ", "#space#");
    sNewPath.replace(" ", "#space#");
  }

  std::string surl = user_url(uid, gid, pid);

  if ((use_user_krb5cc || use_user_gsiproxy) && fuse_shared) {
    surl += '?';
  }

  surl += strongauth_cgi(pid);
  XrdCl::URL Url(surl);
  XrdCl::FileSystem fs(Url);
  XrdCl::XRootDStatus status = fs.Mv(sOldPath.c_str(), sNewPath.c_str());

  if (!eos::common::error_retc_map(status.errNo)) {
    errno = 0;
    return 0;
  }

  COMMONTIMING("END", &xpr);

  if (EOS_LOGS_DEBUG) {
    xpr.Print();
  }

  return errno;
}

//------------------------------------------------------------------------------
// Build strong authentication CGI url info
//------------------------------------------------------------------------------
std::string
filesystem::strongauth_cgi(pid_t pid)
{
  XrdOucString str = "";

  if (fuse_shared && (use_user_krb5cc || use_user_gsiproxy)) {
    std::string authmet;

    if (gProcCache(pid).HasEntry(pid)) {
      gProcCache(pid).GetEntry(pid)->GetAuthMethod(authmet);
    }

    if (authmet.compare(0, 5, "krb5:") == 0) {
      str += "xrd.k5ccname=";
      str += (authmet.c_str() + 5);
      str += "&xrd.wantprot=krb5,unix";
    } else if (authmet.compare(0, 5, "krk5:") == 0) {
      str += "xrd.k5ccname=";
      str += (authmet.c_str() + 5);
      str += "&xrd.wantprot=krb5,unix";
    } else if (authmet.compare(0, 5, "x509:") == 0) {
      str += "xrd.gsiusrpxy=";
      str += authmet.c_str() + 5;
      str += "&xrd.wantprot=gsi,unix";
    } else if (authmet.compare(0, 5, "unix:") == 0) {
      str += "xrd.wantprot=unix";
    } else {
      eos_static_err("don't know what to do with qualifiedid [%s]", authmet.c_str());
      goto bye;
    }
  }

bye:
  eos_static_debug("pid=%lu sep=%s", (unsigned long) pid, str.c_str());
  return str.c_str();
}

//------------------------------------------------------------------------------
// Get a user private physical connection URL like root://<user>@<host>
// - if we are a user private mount we don't need to specify that
//------------------------------------------------------------------------------
std::string
filesystem::user_url(uid_t uid, gid_t gid, pid_t pid)
{
  std::string url = "root://";

  if (fuse_shared) {
    url += get_login(uid, gid, pid);
    url += "@";
  }

  url += gMgmHost.c_str();
  url += "//";
  eos_static_debug("uid=%lu gid=%lu pid=%lu url=%s",
                   (unsigned long) uid,
                   (unsigned long) gid,
                   (unsigned long) pid, url.c_str());
  return url;
}

//------------------------------------------------------------------------------
// Decide if this is an 'rm -rf' command issued on the toplevel directory or
// anywhere whithin the EOS_FUSE_RMLVL_PROTECT levels from the root directory
//------------------------------------------------------------------------------
int
filesystem::is_toplevel_rm(int pid, const char* local_dir)
{
  eos_static_debug("is_toplevel_rm for pid %d and mountpoint %s", pid, local_dir);

  if (rm_level_protect == 0) {
    return 0;
  }

  time_t psstime = 0;

  if (
    !gProcCache(pid).HasEntry(pid) ||
    !gProcCache(pid).GetEntry(pid)->GetStartupTime(psstime)
  ) {
    eos_static_err("could not get process start time");
  }

  // Check the cache
  {
    eos::common::RWMutexReadLock rlock(mMapPidDenyRmMutex);
    auto it_map = mMapPidDenyRm.find(pid);

    // if the cached denial is up to date, return it
    if (it_map != mMapPidDenyRm.end()) {
      eos_static_debug("found an entry in the cache");

      // if the cached denial is up to date, return it
      if (psstime <= it_map->second.first) {
        eos_static_debug("found in cache pid=%i, rm_deny=%i", it_map->first,
                         it_map->second.second);

        if (it_map->second.second) {
          std::string cmd = gProcCache(pid).GetEntry(pid)->GetArgsStr();
          eos_static_notice("rejected toplevel recursive deletion command %s",
                            cmd.c_str());
        }

        return (it_map->second.second ? 1 : 0);
      }

      eos_static_debug("the entry is oudated in cache %d, current %d",
                       (int) it_map->second.first, (int) psstime);
    }
  }
  eos_static_debug("no entry found or outdated entry, creating entry with psstime %d",
                   (int) psstime);
  auto entry = std::make_pair(psstime, false);
  // Try to print the command triggering the unlink
  std::ostringstream oss;
  const auto& cmdv = gProcCache(pid).GetEntry(pid)->GetArgsVec();
  std::string cmd = gProcCache(pid).GetEntry(pid)->GetArgsStr();
  std::set<std::string> rm_entries;
  std::set<std::string> rm_opt; // rm command options (long and short)
  char exe[PATH_MAX];
  oss.str("");
  oss.clear();
  oss << "/proc/" << pid << "/exe";
  ssize_t len = ::readlink(oss.str().c_str(), exe, sizeof(exe) - 1);

  if (len == -1) {
    eos_static_err("error while reading cwd for path=%s", oss.str().c_str());
    return 0;
  }

  exe[len] = '\0';
  std::string rm_cmd = exe;
  std::string token;

  for (auto it = cmdv.begin() + 1; it != cmdv.end(); it++) {
    token = *it;
    // Long option

    if (token.find("--") == 0) {
      token.erase(0, 2);
      rm_opt.insert(token);
    } else if (token.find('-') == 0) {
      token.erase(0, 1);
      // Short option
      size_t length = token.length();

      for (size_t i = 0; i != length; ++i) {
        rm_opt.insert(std::string(&token[i], 1));
      }
    } else {
      rm_entries.insert(token);
    }
  }

  for (std::set<std::string>::iterator it = rm_opt.begin();
       it != rm_opt.end(); ++it) {
    eos_static_debug("rm option:%s", it->c_str());
  }

  // Exit if this is not a recursive removal
  auto fname = rm_cmd.length() < 2 ? rm_cmd : rm_cmd.substr(rm_cmd.length() - 2,
               2);
  bool isrm = rm_cmd.length() <= 2 ? (fname == "rm") : (fname == "rm" &&
              rm_cmd[rm_cmd.length() - 3] == '/');

  if (!isrm ||
      (isrm &&
       rm_opt.find("r") == rm_opt.end() &&
       rm_opt.find("recursive") == rm_opt.end())) {
    eos_static_debug("%s is not an rm command", rm_cmd.c_str());
    mMapPidDenyRmMutex.LockWrite();
    mMapPidDenyRm[pid] = entry;
    mMapPidDenyRmMutex.UnLockWrite();
    return 0;
  }

// check that we dealing with the system rm command
  bool skip_relpath = !rm_watch_relpath;

  if ((!skip_relpath) && (rm_cmd != rm_command)) {
    eos_static_warning("using rm command %s different from the system rm "
                       "command %s : cannot watch recursive deletion on "
                       "relative paths", rm_cmd.c_str(), rm_command.c_str());
    skip_relpath = true;
  }

  // Get the current working directory
  oss.str("");
  oss.clear();
  oss << "/proc/" << pid << "/cwd";
  char cwd[PATH_MAX];
  len = ::readlink(oss.str().c_str(), cwd, sizeof(cwd) - 1);

  if (len == -1) {
    eos_static_err("error while reading cwd for path=%s", oss.str().c_str());
    return 0;
  }

  cwd[len] = '\0';
  std::string scwd(cwd);

  if (*scwd.rbegin() != '/') {
    scwd += '/';
  }

// we are dealing with an rm command
  {
    std::set<std::string> rm_entries2;

    for (auto it = rm_entries.begin(); it != rm_entries.end(); it++) {
      char resolved_path[PATH_MAX];
      auto path2resolve = *it;
      eos_static_debug("path2resolve %s", path2resolve.c_str());

      if (path2resolve[0] != '/') {
        if (skip_relpath) {
          eos_static_debug("skipping recusive deletion check on command %s on "
                           "relative path %s because rm command used is likely "
                           "to chdir", cmd.c_str(), path2resolve.c_str());
          continue;
        }

        path2resolve = scwd + path2resolve;
      }

      if (myrealpath(path2resolve.c_str(), resolved_path, pid)) {
        rm_entries2.insert(resolved_path);
        eos_static_debug("path %s resolves to realpath %s", path2resolve.c_str(),
                         resolved_path);
      } else {
        eos_static_warning("could not resolve path %s for top level recursive "
                           "deletion protection", path2resolve.c_str());
      }
    }

    std::swap(rm_entries, rm_entries2);
  }
  // Make sure both the cwd and local mount dir ends with '/'
  std::string mount_dir(local_dir);

  if (*mount_dir.rbegin() != '/') {
    mount_dir += '/';
  }

  // First check if the command was launched from a location inside the hierarchy
  // of the local mount point
  eos_static_debug("cwd=%s, mount_dir=%s, skip_relpath=%d", scwd.c_str(),
                   mount_dir.c_str(), skip_relpath ? 1 : 0);
  std::string rel_path;
  int level;

  // Detect remove from inside the mount point hierarchy
  if (!skip_relpath && scwd.find(mount_dir) == 0) {
    rel_path = scwd.substr(mount_dir.length());
    level = std::count(rel_path.begin(), rel_path.end(), '/') + 1;
    eos_static_debug("rm_int current_lvl=%i, protect_lvl=%i", level,
                     rm_level_protect);

    if (level <= rm_level_protect) {
      entry.second = true;
      mMapPidDenyRmMutex.LockWrite();
      mMapPidDenyRm[pid] = entry;
      mMapPidDenyRmMutex.UnLockWrite();
      eos_static_notice("rejected toplevel recursive deletion command %s",
                        cmd.c_str());
      return 1;
    }
  }

  // At this point, absolute path are used.
  // Get the deepness level it reaches inside the EOS
  // mount point so that we can take the right decision
  for (std::set<std::string>::iterator it = rm_entries.begin();
       it != rm_entries.end(); ++it) {
    token = *it;

    if (token.find(mount_dir) == 0) {
      rel_path = token.substr(mount_dir.length());
      level = std::count(rel_path.begin(), rel_path.end(), '/') + 1;
      eos_static_debug("rm_ext current_lvl=%i, protect_lvl=%i", level,
                       rm_level_protect);

      if (level <= rm_level_protect) {
        entry.second = true;
        mMapPidDenyRmMutex.LockWrite();
        mMapPidDenyRm[pid] = entry;
        mMapPidDenyRmMutex.UnLockWrite();
        eos_static_notice("rejected toplevel recursive deletion command %s",
                          cmd.c_str());
        return 1;
      }
    }

    // Another case is when the delete command is issued on a directory higher
    // up in the hierarchy where the mountpoint was done
    if (mount_dir.find(*it) == 0) {
      level = 1;

      if (level <= rm_level_protect) {
        entry.second = true;
        mMapPidDenyRmMutex.LockWrite();
        mMapPidDenyRm[pid] = entry;
        mMapPidDenyRmMutex.UnLockWrite();
        eos_static_notice("rejected toplevel recursive deletion command %s",
                          cmd.c_str());
        return 1;
      }
    }
  }

  mMapPidDenyRmMutex.LockWrite();
  mMapPidDenyRm[pid] = entry;
  mMapPidDenyRmMutex.UnLockWrite();
  return 0;
}

//------------------------------------------------------------------------------
// Get the list of the features available on the MGM
//------------------------------------------------------------------------------
bool filesystem::get_features(const std::string& url,
                              std::map<std::string, std::string>* features)
{
  XrdCl::Buffer arg;
  XrdCl::Buffer* response = 0;
  std::string request = "/?mgm.pcmd=version&mgm.version.features=1&eos.app=fuse";
  arg.FromString(request.c_str());
  XrdCl::URL Url(url.c_str());
  XrdCl::FileSystem fs(Url);
  XrdCl::XRootDStatus status = fs.Query(XrdCl::QueryCode::OpaqueFile, arg,
                                        response);
  status = xrdreq_retryonnullbuf(fs, arg, response);

  if (!status.IsOK()) {
    eos_static_crit("cannot read eos version");

    if (response) {
      delete response;
    }

    return false;
  }

  std::string line;
  std::stringstream ss;
  bool infeatures = false;
  ss.str(response->GetBuffer(0));

  do {
    line.clear();
    std::getline(ss, line);

    if (line.empty()) {
      break;
    }

    if (!infeatures) {
      if (line.find("EOS_SERVER_FEATURES") != std::string::npos) {
        infeatures = true;
      }
    } else {
      auto pos = line.find("  =>  ");

      if (pos == std::string::npos) {
        eos_static_crit("error parsing instance features");

        if (response) {
          delete response;
        }

        return false; // there is something wrong here
      }

      string key   = line.substr(0, pos);
      string value = line.substr(pos + 6, std::string::npos);

      if ((pos = value.rfind("&mgm.proc.stderr")) != std::string::npos) {
        value.resize(pos);
      }

      (*features)[key] = value;
    }
  } while (1);

  if (!infeatures) {
    eos_static_warning("retrieving features is not supported on this eos instance");

    if (response) {
      delete response;
    }

    return false;
  }

  if (response) {
    delete response;
  }

  return true;
}

//------------------------------------------------------------------------------
// Extract the EOS MGM endpoint for connection and also check that the MGM
// daemon is available.
//------------------------------------------------------------------------------
bool
filesystem::check_mgm(std::map<std::string, std::string>* features)
{
  std::string address = getenv("EOS_RDRURL") ? getenv("EOS_RDRURL") : "";

  if (address == "") {
    fprintf(stderr, "error: EOS_RDRURL is not defined so we fall back to "
            "root://localhost:1094// \n");
    address = "root://localhost:1094//";
    return 0;
  }

  XrdCl::URL url(address);

  if (!url.IsValid()) {
    eos_static_err("URL is not valid: %s", address.c_str());
    return 0;
  }

  // Check MGM is available
  if (!features) {
    uint16_t timeout = 15;

    if (getenv("EOS_FUSE_PING_TIMEOUT")) {
      timeout = (uint16_t) strtol(getenv("EOS_FUSE_PING_TIMEOUT"), 0, 10);
    }

    XrdCl::FileSystem fs(url);
    XrdCl::XRootDStatus st = fs.Ping(timeout);

    if (!st.IsOK()) {
      eos_static_err("Unable to contact MGM at address=%s (timed out after 10 seconds)",
                     address.c_str());
      return false;
    }
  }

  if (features) {
    get_features(address, features);
  }

  // Make sure the host has not '/' in the end and no prefix anymore
  gMgmHost = address.c_str();
  gMgmHost.replace("root://", "");
  int pos;

  if ((pos = gMgmHost.find("//")) != STR_NPOS) {
    gMgmHost.erase(pos);
  }

  if (gMgmHost.endswith("/")) {
    gMgmHost.erase(gMgmHost.length() - 1);
  }

  return true;
}

//------------------------------------------------------------------------------
// Init function
//------------------------------------------------------------------------------

void
filesystem::initlogging()
{
  FILE* fstderr;

  // Open log file
  if (getuid()) {
    fuse_shared = false; //eosfsd
    char logfile[1024];

    if (getenv("EOS_FUSE_LOGFILE")) {
      snprintf(logfile, sizeof(logfile) - 1, "%s", getenv("EOS_FUSE_LOGFILE"));
    } else {
      snprintf(logfile, sizeof(logfile) - 1, "/tmp/eos-fuse.%d.log", getuid());
    }

    // Running as a user ... we log into /tmp/eos-fuse.$UID.log
    if (!(fstderr = freopen(logfile, "a+", stderr))) {
      fprintf(stdout, "error: cannot open log file %s\n", logfile);
    } else {
      ::chmod(logfile, S_IRUSR | S_IWUSR | S_IRGRP | S_IROTH);
    }
  } else {
    fuse_shared = true; //eosfsd
    std::string log_path = "/var/log/eos/fuse/fuse.";

    // Running as root ... we log into /var/log/eos/fuse
    if (getenv("EOS_FUSE_LOG_PREFIX")) {
      log_path += getenv("EOS_FUSE_LOG_PREFIX");
      log_path += ".log";
    } else {
      log_path += "log";
    }

    eos::common::Path cPath(log_path.c_str());
    cPath.MakeParentPath(S_IRWXU | S_IRGRP | S_IROTH);

    if (!(fstderr = freopen(cPath.GetPath(), "a+", stderr))) {
      fprintf(stderr, "error: cannot open log file %s\n", cPath.GetPath());
    } else {
      ::chmod(cPath.GetPath(), S_IRUSR | S_IWUSR);
    }
  }

  setvbuf(fstderr, (char*) NULL, _IONBF, 0);
  eos::common::Mapping::VirtualIdentity_t vid;
  eos::common::Mapping::Root(vid);
  eos::common::Logging::Init();
  eos::common::Logging::SetUnit("FUSE@localhost");
  eos::common::Logging::gShortFormat = true;
  XrdOucString fusedebug = getenv("EOS_FUSE_DEBUG");

  if ((getenv("EOS_FUSE_DEBUG")) && (fusedebug != "0")) {
    eos::common::Logging::SetLogPriority(LOG_DEBUG);
  } else {
    if ((getenv("EOS_FUSE_LOGLEVEL"))) {
      eos::common::Logging::SetLogPriority(atoi(getenv("EOS_FUSE_LOGLEVEL")));
    } else {
      eos::common::Logging::SetLogPriority(LOG_INFO);
    }
  }
}

bool
filesystem::init(int argc, char* argv[], void* userdata,
                 std::map<std::string, std::string>* features)
{
  initlogging();
  path2inode.set_empty_key("");
  path2inode.set_deleted_key("#__deleted__#");
  inodexrdlogin2fds.set_empty_key("");
  inodexrdlogin2fds.set_deleted_key("#__deleted__#");
  fd2fabst.set_empty_key(-1);
  fd2fabst.set_deleted_key(-2);
  fd2count.set_empty_key(-1);
  fd2count.set_deleted_key(-2);
  eos::common::StringConversion::InitLookupTables();
// Create the root entry
  path2inode["/"] = 1;
  inode2path[1] = "/";
#ifdef STOPONREDIRECT
// Set the redirect limit
  XrdCl::DefaultEnv::GetEnv()->PutInt("RedirectLimit", 1);
  setenv("XRD_REDIRECTLIMIT", "1", 1);
#endif

  // Extract MGM endpoint and check availability
  if (!check_mgm(features)) {
    return false;
  }

  // Get read-ahead configuration
  if (getenv("EOS_FUSE_RDAHEAD") && (!strcmp(getenv("EOS_FUSE_RDAHEAD"), "1"))) {
    do_rdahead = true;

    if (getenv("EOS_FUSE_RDAHEAD_WINDOW")) {
      rdahead_window = getenv("EOS_FUSE_RDAHEAD_WINDOW");

      try {
        (void) std::stol(rdahead_window);
      } catch (const std::exception& e) {
        rdahead_window = "131072"; // default 128
      }
    }
  }

  // Get inline-repair configuration
  if (getenv("EOS_FUSE_INLINE_REPAIR") &&
      (!strcmp(getenv("EOS_FUSE_INLINE_REPAIR"), "1"))) {
    inline_repair = true;

    if (getenv("EOS_FUSE_MAX_INLINE_REPAIR_SIZE")) {
      max_inline_repair_size = strtoul(getenv("EOS_FUSE_MAX_INLINE_REPAIR_SIZE"), 0,
                                       10);
    } else {
      max_inline_repair_size = 268435456; // 256 MB
    }
  }

  encode_pathname = (features && features->count("eos.encodepath"));

  if (getenv("EOS_FUSE_LAZYOPENRO") &&
      (!strcmp(getenv("EOS_FUSE_LAZYOPENRO"), "1"))) {
    lazy_open_ro = true;
  }

  if (getenv("EOS_FUSE_LAZYOPENRW") &&
      (!strcmp(getenv("EOS_FUSE_LAZYOPENRW"), "1"))) {
    lazy_open_rw = true;
  }

<<<<<<< HEAD
  if (getenv("EOS_FUSE_ASYNC_OPEN") &&
      (!strcmp(getenv("EOS_FUSE_ASYNC_OPEN"), "1"))) {
    async_open = true;
  }

  if (getenv("EOS_FUSE_CLOSEDELAYMS") &&
      (strcmp(getenv("EOS_FUSE_CLOSEDELAYMS"), "0"))) {
    delayed_close_ms = strtol(getenv("EOS_FUSE_CLOSEDELAYMS"), NULL, 10);
  }

  if (getenv("EOS_FUSE_SHOW_SPECIAL_FILES") &&
      (!strcmp(getenv("EOS_FUSE_SHOW_SPECIAL_FILES"), "1"))) {
=======
 if (getenv("EOS_FUSE_SHOW_SPECIAL_FILES") && (!strcmp(getenv("EOS_FUSE_SHOW_SPECIAL_FILES"),"1")))
 {
>>>>>>> 9b5e7c39
    hide_special_files = false;
  } else {
    hide_special_files = true;
  }

  if (getenv("EOS_FUSE_SHOW_EOS_ATTRIBUTES") &&
      (!strcmp(getenv("EOS_FUSE_SHOW_EOS_ATTRIBUTES"), "1"))) {
    show_eos_attributes = true;
  } else {
    show_eos_attributes = false;
  }

  if (features && !features->count("eos.lazyopen")) {
    // disable lazy open, no server side support
    lazy_open_ro = false;
    lazy_open_rw = false;
    lazy_open_disabled = true;
  }

  if (getenv("EOS_FUSE_CREATOR_CAP_LIFETIME")) {
    creator_cap_lifetime = (int) strtol(getenv("EOS_FUSE_CREATOR_CAP_LIFETIME"), 0,
                                        10);
  }

  if (getenv("EOS_FUSE_FILE_WB_CACHE_SIZE")) {
    file_write_back_cache_size = (int) strtol(getenv("EOS_FUSE_FILE_WB_CACHE_SIZE"),
                                 0, 10);
  }

// Check if we should set files executable
  if (getenv("EOS_FUSE_EXEC") && (!strcmp(getenv("EOS_FUSE_EXEC"), "1"))) {
    fuse_exec = true;
  }

// Initialise the XrdFileCache
  fuse_cache_write = false;

  if ((!(getenv("EOS_FUSE_CACHE"))) ||
      (getenv("EOS_FUSE_CACHE") && (!strcmp(getenv("EOS_FUSE_CACHE"), "0")))) {
    XFC = NULL;
  } else {
    if (!getenv("EOS_FUSE_CACHE_SIZE")) {
      setenv("EOS_FUSE_CACHE_SIZE", "30000000", 1);  // ~300MB
    }

    XFC = FuseWriteCache::GetInstance(static_cast<size_t>(atol(
                                        getenv("EOS_FUSE_CACHE_SIZE"))));
    fuse_cache_write = true;
  }

  if ((getenv("EOS_FUSE_CACHE_PAGE_SIZE"))) {
    CacheEntry::SetMaxSize((size_t)strtoul(getenv("EOS_FUSE_CACHE_PAGE_SIZE"), 0,
                                           10));
  }

// set the path of the proc fs (default is "/proc/"
  gProcCacheShardSize = AuthIdManager::proccachenbins;
  gProcCacheV.resize(gProcCacheShardSize);

  if (getenv("EOS_FUSE_PROCPATH")) {
    std::string pp(getenv("EOS_FUSE_PROCPATH"));

    if (pp[pp.size()] != '/') {
      pp.append("/");
    }

    for (auto it = gProcCacheV.begin(); it != gProcCacheV.end(); ++it) {
      it->SetProcPath(pp.c_str());
    }
  }

  if (authidmanager.StartCleanupThread()) {
    eos_static_notice("started proccache cleanup thread");
  } else {
    eos_static_err("filed to start proccache cleanup thread");
  }

  if (getenv("EOS_FUSE_XRDBUGNULLRESPONSE_RETRYCOUNT")) {
    xrootd_nullresponsebug_retrycount =
      std::max(0, (int)strtoul(getenv("EOS_FUSE_XRDBUGNULLRESPONSE_RETRYCOUNT"), 0,
                               10));
  } else {
    xrootd_nullresponsebug_retrycount = 3; // 256 MB
  }

  if (getenv("EOS_FUSE_XRDBUGNULLRESPONSE_RETRYSLEEPMS")) {
    xrootd_nullresponsebug_retrysleep =
      std::max(0, (int)strtoul(getenv("EOS_FUSE_XRDBUGNULLRESPONSE_RETRYSLEEPMS"), 0,
                               10));
  } else {
    xrootd_nullresponsebug_retrysleep = 1; // 256 MB
  }

  // Get the number of levels in the top hierarchy protected agains deletions
  if (!getenv("EOS_FUSE_RMLVL_PROTECT")) {
    rm_level_protect = 1;
  } else {
    rm_level_protect = atoi(getenv("EOS_FUSE_RMLVL_PROTECT"));
  }

  if (rm_level_protect) {
    rm_watch_relpath = false;
    char rm_cmd[PATH_MAX];
    FILE* f = popen("exec bash -c 'type -P rm'", "r");

    if (!f) {
      eos_static_err("could not run the system wide rm command procedure");
    } else if (!fscanf(f, "%s", rm_cmd)) {
      pclose(f);
      eos_static_err("cannot get rm command to watch");
    } else {
      pclose(f);
      eos_static_notice("rm command to watch is %s", rm_cmd);
      rm_command = rm_cmd;
      char cmd[PATH_MAX + 16];
      sprintf(cmd, "%s --version", rm_cmd);
      f = popen(cmd, "r");

      if (!f) {
        eos_static_err("could not run the rm command to watch");
      }

      char* line = NULL;
      size_t len = 0;

      if (f && getline(&line, &len, f) == -1) {
        pclose(f);

        if (f) {
          eos_static_err("could not read rm command version to watch");
        }
      } else if (line) {
        pclose(f);
        char* lasttoken = strrchr(line, ' ');

        if (lasttoken) {
          float rmver;

          if (!sscanf(lasttoken, "%f", &rmver)) {
            eos_static_err("could not interpret rm command version to watch %s",
                           lasttoken);
          } else {
            int rmmajv = floor(rmver);
            eos_static_notice("top level recursive deletion command to watch "
                              "is %s, version is %f, major version is %d",
                              rm_cmd, rmver, rmmajv);

            if (rmmajv >= 8) {
              rm_watch_relpath = true;
              eos_static_notice("top level recursive deletion CAN watch "
                                "relative path removals");
            } else {
              eos_static_warning("top level recursive deletion CANNOT watch "
                                 "relative path removals");
            }
          }
        }

        free(line);
      }
    }
  }

  // Get parameters about strong authentication
  if (getenv("EOS_FUSE_USER_KRB5CC") &&
      (atoi(getenv("EOS_FUSE_USER_KRB5CC")) == 1)) {
    use_user_krb5cc = true;
  } else {
    use_user_krb5cc = false;
  }

  if (getenv("EOS_FUSE_USER_GSIPROXY") &&
      (atoi(getenv("EOS_FUSE_USER_GSIPROXY")) == 1)) {
    use_user_gsiproxy = true;
  } else {
    use_user_gsiproxy = false;
  }

  if (getenv("EOS_FUSE_USER_UNSAFEKRB5") &&
      (atoi(getenv("EOS_FUSE_USER_UNSAFEKRB5")) == 1)) {
    use_unsafe_krk5 = true;
  } else {
    use_unsafe_krk5 = false;
  }

  if (getenv("EOS_FUSE_FALLBACKTONOBODY") &&
      (atoi(getenv("EOS_FUSE_FALLBACKTONOBODY")) == 1)) {
    fallback2nobody = true;
  } else {
    fallback2nobody = false;
  }

  if (getenv("EOS_FUSE_USER_KRB5FIRST") &&
      (atoi(getenv("EOS_FUSE_USER_KRB5FIRST")) == 1)) {
    tryKrb5First = true;
  } else {
    tryKrb5First = false;
  }

  if (!use_user_krb5cc && !use_user_gsiproxy) {
    if (getenv("EOS_FUSE_SSS_KEYTAB")) {
      setenv("XrdSecPROTOCOL", "sss,unix", 1);
    } else {
      setenv("XrdSecPROTOCOL", "unix", 1);
    }
  }

  authidmanager.setAuth(use_user_krb5cc, use_user_gsiproxy, use_unsafe_krk5,
                        fallback2nobody, tryKrb5First);

  if (getenv("EOS_FUSE_MODE_OVERLAY")) {
    mode_overlay = (mode_t)strtol(getenv("EOS_FUSE_MODE_OVERLAY"), 0, 8);
  } else {
    mode_overlay = 0;
  }

#ifndef __APPLE__
  // Get uid and pid specificities of the system
  {
    FILE* f = fopen("/proc/sys/kernel/pid_max", "r");

    if (f && fscanf(f, "%llu", (unsigned long long*)&pid_max)) {
      eos_static_notice("pid_max is %llu", pid_max);
    } else {
      eos_static_err("could not read pid_max in /proc/sys/kernel/pid_max. "
                     "defaulting to 32767");
      pid_max = 32767;
    }

    if (f) {
      fclose(f);
    }

    f = fopen("/etc/login.defs", "r");
    char line[4096];
    line[0] = '\0';
    uid_max = 0;

    while (f && fgets(line, sizeof(line), f)) {
      if (line[0] == '#') {
        continue;  //commented line on the first character
      }

      auto keyword = strstr(line, "UID_MAX");

      if (!keyword) {
        continue;
      }

      auto comment_tag = strstr(line, "#");

      if (comment_tag && comment_tag < keyword) {
        continue;  // commented line with the keyword
      }

      char buffer[4096];

      if (sscanf(line, "%s %llu", buffer, (unsigned long long*)&uid_max) != 2) {
        eos_static_err("could not parse line %s in /etc/login.defs", line);
        uid_max = 0;
        continue;
      } else {
        break;
      }
    }

    if (uid_max) {
      eos_static_notice("uid_max is %llu", uid_max);
    } else {
      eos_static_err("could not read uid_max value in /etc/login.defs. defaulting to 65535");
      uid_max = 65535;
    }

    if (f) {
      fclose(f);
    }
  }
#endif

// Get parameters about strong authentication
  if (getenv("EOS_FUSE_PIDMAP") && (atoi(getenv("EOS_FUSE_PIDMAP")) == 1)) {
    link_pidmap = true;
  } else {
    link_pidmap = false;
  }

  eos_static_notice("krb5=%d", use_user_krb5cc ? 1 : 0);
  pthread_t tid;
  eos_static_notice("starting filesystem");

  if ((XrdSysThread::Run(&tid, filesystem::CacheCleanup, static_cast<void*>(this),
                         0, "Cache Cleanup Thread"))) {
    eos_static_crit("failed to start cache clean-up thread");
    return false;
  }

  eos_static_notice("starting close thread pool");
  pCloseThreadPool.Start();
  // start a thread doing the delayed file close
  eos_static_notice("starting file close thread");

  if ((XrdSysThread::Run(&tid, filesystem::DelayedFileClose,
                         static_cast<void*>(this), 0,
                         "Delayed File Close Thread"))) {
    eos_static_crit("failed to start delayed file close thread");
    return false;
  }

<<<<<<< HEAD
  return true;
=======
 return true;
>>>>>>> 9b5e7c39
}

//------------------------------------------------------------------------------
// this function is just to make it possible to use BSD realpath implementation
//------------------------------------------------------------------------------
size_t
strlcat(char* dst, const char* src, size_t siz)
{
  char* d = dst;
  const char* s = src;
  size_t n = siz;
  size_t dlen;

  /* Find the end of dst and adjust bytes left but don't go past end */
  while (n-- != 0 && *d != '\0') {
    d++;
  }

  dlen = d - dst;
  n = siz - dlen;

  if (n == 0) {
    return (dlen + strlen(s));
  }

  while (*s != '\0') {
    if (n != 1) {
      *d++ = *s;
      n--;
    }

    s++;
  }

  *d = '\0';
  return (dlen + (s - src)); /* count does not include NUL */
}

//------------------------------------------------------------------------------
// this function is a workaround to avoid that
// fuse calls itself while using realpath
// that would require to trace back the user process which made the first call
// to fuse. That would involve keeping track of fuse self call to stat
// especially in is_toplevel_rm
//------------------------------------------------------------------------------
int
filesystem::mylstat(const char* __restrict name, struct stat* __restrict __buf,
                    pid_t pid)
{
  std::string path(name);

  if ((path.length() >= mount_dir.length()) &&
      (path.find(mount_dir) == 0)) {
    eos_static_debug("name=%s\n", name);
    uid_t uid;
    gid_t gid;

    if (
      !gProcCache(pid).HasEntry(pid) ||
      !gProcCache(pid).GetEntry(pid)->GetFsUidGid(uid, gid)
    ) {
      return ESRCH;
    }

    mutex_inode_path.LockRead();
    unsigned long long ino = path2inode.count(name) ? path2inode[name] : 0;
    mutex_inode_path.UnLockRead();
    return this->stat(name, __buf, uid, gid, pid, ino);
  } else {
    return ::lstat(name, __buf);
  }
}

//------------------------------------------------------------------------------
// This is code from taken from BSD implementation. It was just made ok for
// C++ compatibility and regular lstat was replaced with the above mylstat.
//------------------------------------------------------------------------------
char*
filesystem::myrealpath(const char* __restrict path, char* __restrict resolved,
                       pid_t pid)
{
  struct stat sb;
  char* p, *q, *s;
  size_t left_len, resolved_len;
  unsigned symlinks;
  int m, serrno, slen;
  char left[PATH_MAX], next_token[PATH_MAX], symlink[PATH_MAX];

  if (path == NULL) {
    errno = EINVAL;
    return (NULL);
  }

  if (path[0] == '\0') {
    errno = ENOENT;
    return (NULL);
  }

  serrno = errno;

  if (resolved == NULL) {
    resolved = (char*) malloc(PATH_MAX);

    if (resolved == NULL) {
      return (NULL);
    }

    m = 1;
  } else {
    m = 0;
  }

  symlinks = 0;

  if (path[0] == '/') {
    resolved[0] = '/';
    resolved[1] = '\0';

    if (path[1] == '\0') {
      return (resolved);
    }

    resolved_len = 1;
    left_len = strlcpy(left, path + 1, sizeof(left));
  } else {
    if (getcwd(resolved, PATH_MAX) == NULL) {
      if (m) {
        free(resolved);
      } else {
        resolved[0] = '.';
        resolved[1] = '\0';
      }

      return (NULL);
    }

    resolved_len = strlen(resolved);
    left_len = strlcpy(left, path, sizeof(left));
  }

  if (left_len >= sizeof(left) || resolved_len >= PATH_MAX) {
    if (m) {
      free(resolved);
    }

    errno = ENAMETOOLONG;
    return (NULL);
  }

  /*
   * Iterate over path components in `left'.
   */
  while (left_len != 0) {
    /*
     * Extract the next path component and adjust `left'
     * and its length.
     */
    p = strchr(left, '/');
    s = p ? p : left + left_len;

    if (s - left >= (int) sizeof(next_token)) {
      if (m) {
        free(resolved);
      }

      errno = ENAMETOOLONG;
      return (NULL);
    }

    memcpy(next_token, left, s - left);
    next_token[s - left] = '\0';
    left_len -= s - left;

    if (p != NULL) {
      memmove(left, s + 1, left_len + 1);
    }

    if (resolved[resolved_len - 1] != '/') {
      if (resolved_len + 1 >= PATH_MAX) {
        if (m) {
          free(resolved);
        }

        errno = ENAMETOOLONG;
        return (NULL);
      }

      resolved[resolved_len++] = '/';
      resolved[resolved_len] = '\0';
    }

    if (next_token[0] == '\0') {
      continue;
    } else if (strcmp(next_token, ".") == 0) {
      continue;
    } else if (strcmp(next_token, "..") == 0) {
      /*
       * Strip the last path component except when we have
       * single "/"
       */
      if (resolved_len > 1) {
        resolved[resolved_len - 1] = '\0';
        q = strrchr(resolved, '/') + 1;
        *q = '\0';
        resolved_len = q - resolved;
      }

      continue;
    }

    /*
     * Append the next path component and lstat() it. If
     * lstat() fails we still can return successfully if
     * there are no more path components left.
     */
    resolved_len = strlcat(resolved, next_token, PATH_MAX);

    if (resolved_len >= PATH_MAX) {
      if (m) {
        free(resolved);
      }

      errno = ENAMETOOLONG;
      return (NULL);
    }

    if (mylstat(resolved, &sb, pid) != 0) {
      if (errno == ENOENT && p == NULL) {
        errno = serrno;
        return (resolved);
      }

      if (m) {
        free(resolved);
      }

      return (NULL);
    }

    if (S_ISLNK(sb.st_mode)) {
      if (symlinks++ > MAXSYMLINKS) {
        if (m) {
          free(resolved);
        }

        errno = ELOOP;
        return (NULL);
      }

      slen = ::readlink(resolved, symlink, sizeof(symlink) - 1);

      if (slen < 0) {
        if (m) {
          free(resolved);
        }

        return (NULL);
      }

      symlink[slen] = '\0';

      if (symlink[0] == '/') {
        resolved[1] = 0;
        resolved_len = 1;
      } else if (resolved_len > 1) {
        /* Strip the last path component. */
        resolved[resolved_len - 1] = '\0';
        q = strrchr(resolved, '/') + 1;
        *q = '\0';
        resolved_len = q - resolved;
      }

      /*
       * If there are any path components left, then
       * append them to symlink. The result is placed
       * in `left'.
       */
      if (p != NULL) {
        if (symlink[slen - 1] != '/') {
          if (slen + 1 >= (int) sizeof(symlink)) {
            if (m) {
              free(resolved);
            }

            errno = ENAMETOOLONG;
            return (NULL);
          }

          symlink[slen] = '/';
          symlink[slen + 1] = 0;
        }

        left_len = strlcat(symlink, left, sizeof(left));

        if (left_len >= sizeof(left)) {
          if (m) {
            free(resolved);
          }

          errno = ENAMETOOLONG;
          return (NULL);
        }
      }

      left_len = strlcpy(left, symlink, sizeof(left));
    }
  }

  /*
   * Remove trailing slash except when the resolved pathname
   * is a single "/".
   */
  if (resolved_len > 1 && resolved[resolved_len - 1] == '/') {
    resolved[resolved_len - 1] = '\0';
  }

  return (resolved);
}<|MERGE_RESOLUTION|>--- conflicted
+++ resolved
@@ -58,16 +58,7 @@
 #define OSPAGESIZE 65536
 #endif
 
-<<<<<<< HEAD
-XrdSysError     filesystem::gFuseEroute(0);
-XrdOucTrace     filesystem::gFuseTrace(&gFuseEroute);
-
-
 filesystem::filesystem()
-  : pCloseThreadPool(&gFuseEroute, &gFuseTrace, 8)
-=======
-filesystem::filesystem ()
->>>>>>> 9b5e7c39
 {
   lazy_open_ro = false;
   lazy_open_rw = false;
@@ -187,37 +178,6 @@
   return 0;
 }
 
-<<<<<<< HEAD
-void*
-filesystem::DelayedFileClose(void* p)
-{
-  filesystem* This = static_cast<filesystem*>(p);
-  delayedCloseEntry* dce = 0;
-  XrdSysTimer sleeper;
-
-  while (1) {
-    This->pDelayedCloseQueue.wait_pop(dce);
-
-    if (dce == 0) {
-      break;
-    } else {
-      auto now = eos::common::NowInt();
-      eos_static_info("now=%lu expires=%lu", (unsigned long)now,
-                      (unsigned long)dce->expire_ns);
-
-      if (dce->expire_ns > now) {
-        usleep((dce->expire_ns - now) / 1000);
-      }
-
-      This->pCloseThreadPool.Schedule(new DelayedCloseJob(This, dce));
-    }
-  }
-
-  return NULL;
-}
-=======
->>>>>>> 9b5e7c39
-
 void
 filesystem::log(const char* _level, const char* msg)
 {
@@ -256,17 +216,7 @@
     s += lazy_open_rw ? "true" : "false";
   }
 
-<<<<<<< HEAD
-  s = "delayed-close-ms           := ";
-
-  if (delayed_close_ms) {
-    s += delayed_close_ms;
-  }
-
-  s += (delayed_close_ms ? "ms" : "disabled");
   log("WARNING", s.c_str());
-=======
->>>>>>> 9b5e7c39
   s = "hide-special-files     := ";
 
   if (hide_special_files) {
@@ -598,9 +548,7 @@
 filesystem::redirect_i2i(unsigned long long inode)
 {
   eos::common::RWMutexReadLock rd_lock(mutex_inode_path);
-  return inode;
-
-<<<<<<< HEAD
+
   if (inode2path.count(inode)) {
     std::string path = inode2path[inode];
 
@@ -611,17 +559,6 @@
 
   return inode;
 }
-
-=======
- if (inode2path.count (inode))
- {
-   std::string path = inode2path[inode];
-   if (path2inode.count(path))
-     return path2inode[path];
- }
- return inode;
-}
->>>>>>> 9b5e7c39
 
 //------------------------------------------------------------------------------
 //      ******* Implementation of the FUSE directory cache *******
@@ -1084,37 +1021,10 @@
       rwmutex_fd2fabst.UnLockWrite();
     }
 
-<<<<<<< HEAD
     if (!fabst->IsInUse()) {
       eos_static_debug("fabst=%p is not in use anynmore", fabst.get());
-
-      if (XFC) {
-        utimes_from_fabst(fabst, inode, uid, gid, pid);
-        LayoutWrapper* file = fabst->GetRawFileRW();
-        error_type error;
-        fabst->mMutexRW.WriteLock();
-        XFC->ForceAllWrites(fabst.get());
-        eos::common::ConcurrentQueue<error_type> err_queue = fabst->GetErrorQueue();
-
-        if (file && (err_queue.try_pop(error))) {
-          eos_static_warning("write error found in err queue for inode=%llu - "
-                             "enabling restore", inode);
-          file->SetRestore();
-        }
-
-        fabst->mMutexRW.UnLock();
-      }
     } else {
       eos_static_debug("fabst=%p is still in use, cannot remove", fabst.get());
-=======
-   if (!fabst->IsInUse ())
-   {
-     eos_static_debug ("fabst=%p is not in use anynmore", fabst.get());
-   }
-   else
-   {
-     eos_static_debug ("fabst=%p is still in use, cannot remove", fabst.get());
->>>>>>> 9b5e7c39
 
       // Decrement number of references - so that the last process can
       // properly close the file
@@ -3542,96 +3452,34 @@
 // Release is called when FUSE is completely done with a file; at that point,
 // you can free up any temporarily allocated data structures.
 //------------------------------------------------------------------------------
-<<<<<<< HEAD
-int filesystem::close(int fildes, unsigned long inode, uid_t uid, gid_t gid,
-                      pid_t pid, bool delayed, bool doclose)
-{
-  eos_static_info("fd=%d inode=%lu, uid=%i, gid=%i, pid=%i, delayed=%d, doclose=%d",
-                  fildes, inode, uid, gid, pid, delayed ? 1 : 0, doclose ? 1 : 0);
+int
+filesystem::close(int fildes, unsigned long inode, uid_t uid, gid_t gid,
+                  pid_t pid)
+{
   int ret = -1;
-  eos::common::Timing opentiming("close");
-  COMMONTIMING("START", &opentiming);
-
-  if (delayed && delayed_close_ms == 0) {
-    delayed = false;
-  }
-
+  eos_static_info("fd=%d inode=%lu, uid=%i, gid=%i, pid=%i", fildes, inode,
+                  uid, gid, pid);
   std::shared_ptr<FileAbstraction> fabst = get_file(fildes);
 
   if (!fabst.get()) {
-=======
-
-int
-filesystem::close (int fildes, unsigned long inode, uid_t uid, gid_t gid, pid_t pid)
-{
- eos_static_info ("fd=%d inode=%lu, uid=%i, gid=%i, pid=%i", fildes, inode, uid, gid, pid);
-  int ret = -1;
-
- std::shared_ptr<FileAbstraction> fabst = get_file (fildes);
-
- if (!fabst.get())
- {
->>>>>>> 9b5e7c39
     errno = ENOENT;
     return ret;
   }
 
-<<<<<<< HEAD
-  if ((delayed && !doclose) || !delayed) {
-    // update our local stat cache
-    struct stat buf;
-    buf.st_size = fabst->GetMaxWriteOffset();
-    dir_cache_update_entry(inode, &buf);
-  }
-
-  if (delayed && !doclose) {
-    unsigned long long delayns = delayed_close_ms * 1000000;
-    auto dce = new delayedCloseEntry;
-    dce->fildes = fildes;
-    dce->inode = inode;
-    dce->uid = uid;
-    dce->gid = gid;
-    dce->pid = pid;
-    dce->expire_ns = eos::common::NowInt() + delayns;
-    pDelayedCloseQueue.push(dce);
-    ret = 0;
-  }
-
-  if ((delayed && doclose) || !delayed) {
-    // Commit the utime first - we cannot handle errors here
-    if (!XFC) {
-      ret = utimes_from_fabst(fabst, inode, uid, gid, pid);
-    }
-
-    // Close file and remove it from all mappings
-    ret = remove_fd2file(fildes, inode, uid, gid, pid);
-  }
-
-  if (ret) {
-    errno = EIO;
-  }
-
-  COMMONTIMING(doclose ? "DOCLOSE" : "DELAY", &opentiming);
-
-  if (EOS_LOGS_DEBUG) {
-    opentiming.Print();
-  }
-=======
- if (XFC)
- {
-   LayoutWrapper* file = fabst->GetRawFileRW ();
+  if (XFC) {
+    LayoutWrapper* file = fabst->GetRawFileRW();
     error_type error;
-
-   fabst->mMutexRW.WriteLock ();
-   XFC->ForceAllWrites (fabst.get());
-   eos::common::ConcurrentQueue<error_type> err_queue = fabst->GetErrorQueue ();
-   if (file && (err_queue.try_pop (error)))
-   {
-     eos_static_warning ("write error found in err queue for inode=%llu - enabling restore", inode);
+    fabst->mMutexRW.WriteLock();
+    XFC->ForceAllWrites(fabst.get());
+    eos::common::ConcurrentQueue<error_type> err_queue = fabst->GetErrorQueue();
+
+    if (file && (err_queue.try_pop(error))) {
+      eos_static_warning("write error found in err queue for inode=%llu - enabling restore",
+                         inode);
       file->SetRestore();
     }
-   fabst->mMutexRW.UnLock ();
-
+
+    fabst->mMutexRW.UnLock();
   }
 
   {
@@ -3645,13 +3493,12 @@
     // Commit the utime first - we cannot handle errors here
     ret = utimes_from_fabst(fabst, inode, uid, gid, pid);
     // Close file and remove it from all mappings
-   // Close file and remove it from all mappings
-   ret = remove_fd2file (fildes, inode, uid, gid, pid);
-  }
-
- if (ret)
+    ret = remove_fd2file(fildes, inode, uid, gid, pid);
+  }
+
+  if (ret) {
     errno = EIO;
->>>>>>> 9b5e7c39
+  }
 
   return ret;
 }
@@ -3813,19 +3660,10 @@
 
   if ((fd = open(fullpath, O_WRONLY,
                  S_IRUSR | S_IWUSR | S_IRGRP | S_IROTH,
-<<<<<<< HEAD
                  uid, gid, pid, &rinode)) > 0) {
     retc = truncate(fd, truncsize);
-    close(fd, rinode, uid, gid, pid, false);
+    close(fd, rinode, uid, gid, pid);
   } else {
-=======
-                 uid, gid, pid, &rinode)) > 0)
- {
-   retc = truncate (fd, truncsize);
-   close (fd, rinode, uid, gid, pid);
- }
- else
->>>>>>> 9b5e7c39
     retc = errno;
   }
 
@@ -4728,23 +4566,13 @@
     lazy_open_rw = true;
   }
 
-<<<<<<< HEAD
   if (getenv("EOS_FUSE_ASYNC_OPEN") &&
       (!strcmp(getenv("EOS_FUSE_ASYNC_OPEN"), "1"))) {
     async_open = true;
   }
 
-  if (getenv("EOS_FUSE_CLOSEDELAYMS") &&
-      (strcmp(getenv("EOS_FUSE_CLOSEDELAYMS"), "0"))) {
-    delayed_close_ms = strtol(getenv("EOS_FUSE_CLOSEDELAYMS"), NULL, 10);
-  }
-
   if (getenv("EOS_FUSE_SHOW_SPECIAL_FILES") &&
       (!strcmp(getenv("EOS_FUSE_SHOW_SPECIAL_FILES"), "1"))) {
-=======
- if (getenv("EOS_FUSE_SHOW_SPECIAL_FILES") && (!strcmp(getenv("EOS_FUSE_SHOW_SPECIAL_FILES"),"1")))
- {
->>>>>>> 9b5e7c39
     hide_special_files = false;
   } else {
     hide_special_files = true;
@@ -5041,23 +4869,7 @@
     return false;
   }
 
-  eos_static_notice("starting close thread pool");
-  pCloseThreadPool.Start();
-  // start a thread doing the delayed file close
-  eos_static_notice("starting file close thread");
-
-  if ((XrdSysThread::Run(&tid, filesystem::DelayedFileClose,
-                         static_cast<void*>(this), 0,
-                         "Delayed File Close Thread"))) {
-    eos_static_crit("failed to start delayed file close thread");
-    return false;
-  }
-
-<<<<<<< HEAD
   return true;
-=======
- return true;
->>>>>>> 9b5e7c39
 }
 
 //------------------------------------------------------------------------------
