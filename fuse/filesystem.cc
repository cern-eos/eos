//------------------------------------------------------------------------------
//! @file filesystem.cc
//! @author Andreas-Joachim Peters, Geoffray Adde, Elvin Sindrilaru CERN
//! @brief remote IO filesystem implementation
//------------------------------------------------------------------------------

/************************************************************************
 * EOS - the CERN Disk Storage System                                   *
 * Copyright (C) 2011 CERN/Switzerland                                  *
 *                                                                      *
 * This program is free software: you can redistribute it and/or modify *
 * it under the terms of the GNU General Public License as published by *
 * the Free Software Foundation, either version 3 of the License, or    *
 * (at your option) any later version.                                  *
 *                                                                      *
 * This program is distributed in the hope that it will be useful,      *
 * but WITHOUT ANY WARRANTY; without even the implied warranty of       *
 * MERCHANTABILITY or FITNESS FOR A PARTICULAR PURPOSE.  See the        *
 * GNU General Public License for more details.                         *
 *                                                                      *
 * You should have received a copy of the GNU General Public License    *
 * along with this program.  If not, see <http://www.gnu.org/licenses/>.*
 ************************************************************************/

/*----------------------------------------------------------------------------*/

/*----------------------------------------------------------------------------*/
#include <climits>
#include <cstdlib>
#include <queue>
#include <sstream>
#include <string>
#include <stdint.h>
#include <iostream>
#include <libgen.h>
#include <pwd.h>
#include <string.h>
#include <pthread.h>
#include <algorithm>
#include <limits>
#include "XrdOuc/XrdOucEnv.hh"
#include "XrdOuc/XrdOucHash.hh"
#include "XrdOuc/XrdOucTable.hh"
#include "XrdOuc/XrdOucString.hh"
#include "XrdSys/XrdSysPthread.hh"
#include "XrdSys/XrdSysTimer.hh"
#include "XrdSfs/XrdSfsInterface.hh"
#include "XrdCl/XrdClDefaultEnv.hh"
#include "XrdCl/XrdClFile.hh"
#include "XrdCl/XrdClFileSystem.hh"
#include "XrdCl/XrdClXRootDResponses.hh"
#include "MacOSXHelper.hh"
#include "FuseCache/CacheEntry.hh"
#include "common/XrdErrorMap.hh"
#include "filesystem.hh"

#ifndef __macos__
#define OSPAGESIZE 4096
#else
#define OSPAGESIZE 65536
#endif

filesystem::filesystem()
{
 lazy_open_ro = false;
 lazy_open_rw = false;
  async_open = false;
 lazy_open_disabled = false;
 hide_special_files = true;
 show_eos_attributes = false;
 do_rdahead = false;
 rdahead_window = "131072";
 fuse_exec = false;
 fuse_shared = false;
 creator_cap_lifetime = 30;
 file_write_back_cache_size = 64 * 1024 * 1024;
 max_wb_in_memory_size=512*1024*1024;
 base_fd = 1;
 XFC = 0;
}

filesystem::~filesystem()
{
  FuseCacheEntry* dir = 0;
  std::map<unsigned long long, FuseCacheEntry*>::iterator iter;
  iter = inode2cache.begin();

  while ((iter != inode2cache.end())) {
    dir = (FuseCacheEntry*) iter->second;
    std::set<unsigned long long> lset = iter->second->GetEntryInodes();

    for (auto it = lset.begin(); it != lset.end(); ++it) {
      inode2parent.erase(*it);
    }

    inode2cache.erase(iter++);
    delete dir;
  }
}

void*
filesystem::CacheCleanup(void *p)
{
  filesystem* me = (filesystem*)p;

  XrdSysTimer sleeper;
  while (1)
  {
    sleeper.Snooze(10);
    time_t now = time(NULL);
    XrdSysMutexHelper cLock(LayoutWrapper::gCacheAuthorityMutex);

    uint64_t totalsize_before=0;
    uint64_t totalsize_after=0;
    uint64_t totalsize_clean=0;
    // release according to owner authority time
    for (auto it = LayoutWrapper::gCacheAuthority.begin(); it != LayoutWrapper::gCacheAuthority.end();)
    {
      totalsize_before += it->second.mSize;
      if ((it->second.mLifeTime) && (it->second.mLifeTime < now))
      {
	auto d = it;
	it++;
	eos_static_notice("released cap owner-authority for file inode=%lu expire-by-time", d->first);
	LayoutWrapper::gCacheAuthority.erase(d);
      }
      else
      {
	it++;
	totalsize_after += it->second.mSize;
      }
    }

    // clean according to memory pressure and cache setting
    totalsize_clean=totalsize_after;
    if (totalsize_after > me->max_wb_in_memory_size)
    {
      for (auto it = LayoutWrapper::gCacheAuthority.begin(); it != LayoutWrapper::gCacheAuthority.end();)
      {
	totalsize_clean -= it->second.mSize;
	auto d = it;
	it++;
	eos_static_notice("released cap owner-authority for file inode=%lu expire-by-memory-pressure", d->first);
	LayoutWrapper::gCacheAuthority.erase(d);
	if (totalsize_clean < me->max_wb_in_memory_size)
	  break;
      }
    }
    eos_static_notice("in-memory wb cache in-size=%.02f MB out-time-size=%.02f MB out-max-size=%.02f MB nominal-max-size=%.02f MB", totalsize_before/1000000., totalsize_after/1000000.0, totalsize_clean/1000000.0, me->max_wb_in_memory_size/1000000.0);
  }
  return 0;
}

void
filesystem::log(const char* _level, const char* msg)
{
 std::string level = _level;

  if (level == "NOTICE") {
    eos_static_notice(msg);
  } else if (level == "INFO") {
    eos_static_info(msg);
  } else if (level == "WARNING") {
    eos_static_warning(msg);
  } else if (level == "ALERT") {
    eos_static_alert(msg);
  } else {
    eos_static_debug(msg);
  }
}

void
filesystem::log_settings()
{
 std::string s = "lazy-open-ro           := ";

  if (lazy_open_disabled) {
   s += "disabled";
  } else {
   s += lazy_open_ro ? "true" : "false";
  }

  log("WARNING", s.c_str());
 s = "lazy-open-rw           := ";

  if (lazy_open_disabled) {
   s += "disabled";
  } else {
   s += lazy_open_rw ? "true" : "false";
  }

  log("WARNING", s.c_str());
  s = "async-open             := ";

  if (lazy_open_disabled) {
    s += "disabled";
  } else {
    s += async_open ? "true" : "false";
  }

  log("WARNING", s.c_str());
 s = "hide-special-files     := ";

  if (hide_special_files) {
    s += "true";
  } else {
   s += "false";
  }

  log("WARNING", s.c_str());
 s = "show-eos-attributes    := ";

  if (show_eos_attributes) {
    s += "true";
  } else {
    s += "false";
  }

  log("WARNING", s.c_str());

  if (mode_overlay) {
   s = "mode-overlay           := ";
   s += getenv("EOS_FUSE_MODE_OVERLAY");
 }

 s = "rm-level-protect       := ";
 XrdOucString rml;
 rml += rm_level_protect;
  s += rml.c_str();
  log("WARMNING", s.c_str());
 s = "local-mount-dir        := ";
  s += mount_dir.c_str();
  log("WARNING", s.c_str());
 s = "write-cache            := ";
  std::string efc = getenv("EOS_FUSE_CACHE") ? getenv("EOS_FUSE_CACHE") : "0";
 s += efc;
  log("WARNING", s.c_str());
 s = "write-cache-size       := ";
  std::string efcs = getenv("EOS_FUSE_CACHE_SIZE") ? getenv("EOS_FUSE_CACHE_SIZE")
                     : "0";
 s += efcs;
  log("WARNING", s.c_str());
 s = "write-cache-page-size  := ";
  std::string efpcs = getenv("EOS_FUSE_CACHE_PAGE_SIZE") ?
                      getenv("EOS_FUSE_CACHE_PAGE_SIZE") : "(default 262144)";
 s += efpcs;
  log("WARNING", s.c_str());
 s = "big-writes             := ";
  std::string bw = getenv("EOS_FUSE_BIGWRITES") ? getenv("EOS_FUSE_BIGWRITES") :
                   "0";
 s += bw;
  log("WARNING", s.c_str());
 s = "create-cap-lifetime    := ";
 XrdOucString cc;
 cc += (int) creator_cap_lifetime;
  s += cc.c_str();
 s += " seconds";
  log("WARNING", s.c_str());
 s = "file-wb-cache-size     := ";
 XrdOucString fbcs;
 fbcs += (int) (file_write_back_cache_size / 1024 * 1024);
 s += fbcs.c_str ();
 s += " MB";
 log ("WARNING", s.c_str ());

 s = "file-wb-cache-max-size := ";
 XrdOucString mcs;
 mcs += (int) (max_wb_in_memory_size / 1024 * 1024);
 s += mcs.c_str ();
 s += " MB";
 log ("WARNING", s.c_str ());

 eos_static_warning ("proc filesystem path   := %s", getenv ("EOS_FUSE_PROCPATH")?getenv ("EOS_FUSE_PROCPATH"):"/proc/");
 eos_static_warning ("krb5 authentication    := %s", use_user_krb5cc? "true" : "false");
 eos_static_warning ("krb5 unsafe inmem krb5 := %s", use_unsafe_krk5? "true" : "false");
 eos_static_warning ("x509 authentication    := %s", use_user_gsiproxy? "true" : "false");
 eos_static_warning ("fallback to nobody     := %s", fallback2nobody? "true" : "false");

}


char*
myrealpath(const char* __restrict path, char* __restrict resolved, pid_t pid);
//------------------------------------------------------------------------------
// Lock read
//------------------------------------------------------------------------------

void
filesystem::lock_r_p2i()
{
  mutex_inode_path.LockRead();
}


//------------------------------------------------------------------------------
// Unlock read
void
filesystem::unlock_r_p2i()
{
  mutex_inode_path.UnLockRead();
}



//------------------------------------------------------------------------------
// Drop the basename and return only the last level path name
//------------------------------------------------------------------------------

std::string
filesystem::base_name(unsigned long long inode)
{
  eos::common::RWMutexReadLock vLock(mutex_inode_path);
  const char* fname = path(inode);

  if (fname) {
   std::string spath = fname;
    size_t len = spath.length();

    if (len) {
      if (spath[len - 1] == '/') {
        spath.erase(len - 1);
     }
   }

    size_t spos = spath.rfind("/");

    if (spos != std::string::npos) {
      spath.erase(0, spos + 1);
   }

   return spath;
 }

 return "";
}

//----------------------------------------------------------------------------
//! Return the CGI of an URL
//----------------------------------------------------------------------------
const char*
filesystem::get_cgi(const char* url)
{
  return url ? (strchr(url, '?')) : 0;
}

//----------------------------------------------------------------------------
//! Return the CGI of an URL
//----------------------------------------------------------------------------
XrdOucString
filesystem::get_url_nocgi(const char* url)
{
 XrdOucString surl = url;
  surl.erase(surl.find("?"));
 return surl;
}

//------------------------------------------------------------------------------
// Translate from inode to path
//------------------------------------------------------------------------------
const char*
filesystem::path(unsigned long long inode)
{
 // Obs: use lock_r_p2i/unlock_r_p2i in the scope of the returned string
  if (inode2path.count(inode)) {
    return inode2path[inode].c_str();
  } else {
   return 0;
}
}

//------------------------------------------------------------------------------
// Translate from path to inode
//------------------------------------------------------------------------------

unsigned long long
filesystem::inode(const char* path)
{
  eos::common::RWMutexReadLock rd_lock(mutex_inode_path);
 unsigned long long ret = 0;

  if (path2inode.count(path)) {
   ret = path2inode[path];
  }

 return ret;
}

//------------------------------------------------------------------------------
// Store an inode <-> path mapping
//------------------------------------------------------------------------------
void
filesystem::store_p2i(unsigned long long inode, const char* path)
{
  eos::common::RWMutexWriteLock wr_lock(mutex_inode_path);
  path2inode[path] = inode;
  inode2path[inode] = path;
}

//------------------------------------------------------------------------------
// Replace a prefix when directories are renamed
//------------------------------------------------------------------------------
void
filesystem::replace_prefix(const char* oldprefix, const char* newprefix)
{
  eos::common::RWMutexWriteLock wr_lock(mutex_inode_path);
 std::string sprefix = oldprefix;
 std::string nprefix = newprefix;
  std::vector< std::pair<std::string, unsigned long long> > to_insert;

  for (auto it = path2inode.begin(); it != path2inode.end();) {
    auto dit = it;

    if (it->first.substr(0, sprefix.length()) == sprefix) {
     std::string path = it->first;
     path.erase(0, sprefix.length());
      path.insert(0, nprefix);
      eos_static_info("prefix-replace %s %s %llu", it->first.c_str(), path.c_str(),
                      (unsigned long long)it->second);
     dit++;
     unsigned long long ino = it->second;
     inode2path[ino] = path;
     path2inode.erase(it);
     // we can't insert the new element here because it invalidates all the iterators
      to_insert.push_back(std::make_pair(path, ino));
     it = dit;
    } else {
     it++;
   }
 }

  for (auto it = to_insert.begin(); it != to_insert.end(); it++) {
   path2inode.insert(*it);
}
}
//------------------------------------------------------------------------------
// Store an inode <-> path mapping given the parent inode
//------------------------------------------------------------------------------

void
filesystem::store_child_p2i(unsigned long long inode,
                             unsigned long long childinode,
                             const char* name)
{
  eos::common::RWMutexWriteLock wr_lock(mutex_inode_path);
 std::string fullpath = inode2path[inode];
 std::string sname = name;
  eos_static_debug("parent_inode=%llu, child_inode=%llu, name=%s, fullpath=%s",
                   inode, childinode, name, fullpath.c_str());

  if (sname != ".") {
    if (sname == "..") {
      if (inode == 1) {
       fullpath = "/";
      } else {
        size_t spos = fullpath.find("/");
        size_t bpos = fullpath.rfind("/");

        if ((spos != std::string::npos) && (spos != bpos)) {
          fullpath.erase(bpos);
       }
     }
    } else {
      if (*fullpath.rbegin() != '/') {
        fullpath += "/";
   }

     fullpath += name;
   }

    eos_static_debug("sname=%s fullpath=%s inode=%llu childinode=%llu ",
                     sname.c_str(), fullpath.c_str(), inode, childinode);
   path2inode[fullpath] = childinode;
   inode2path[childinode] = fullpath;
 }
}


//------------------------------------------------------------------------------
// Delete an inode <-> path mapping given the inode
void
filesystem::forget_p2i(unsigned long long inode)
{
  eos::common::RWMutexWriteLock wr_lock(mutex_inode_path);

  if (inode2path.count(inode)) {
   std::string path = inode2path[inode];

   // only delete the reverse lookup if it points to the originating inode
    if (path2inode[path] == inode) {
      path2inode.erase(path);
 }

    inode2path.erase(inode);
}
}
//------------------------------------------------------------------------------
// Redirect an inode to a new inode - repair actions change inodes, so we have two ino1,ino2=>path1 mappings
//------------------------------------------------------------------------------

void
filesystem::redirect_p2i(unsigned long long inode, unsigned long long new_inode)
{
  eos::common::RWMutexWriteLock wr_lock(mutex_inode_path);

  if (inode2path.count(inode)) {
   std::string path = inode2path[inode];

   // only delete the reverse lookup if it points to the originating inode
    if (path2inode[path] == inode) {
      path2inode.erase(path);
     path2inode[path] = new_inode;
   }
   // since inodes are cache dupstream we leave for the rare case of a restore a blind entry
   //   inode2path.erase (inode);
    //   inode2path.erase (inode);
    //   inode2path.erase (inode);
   inode2path[new_inode] = path;
 }
}

//------------------------------------------------------------------------------
// Redirect an inode to the latest valid inode version - due to repair actions
//------------------------------------------------------------------------------
unsigned long long
filesystem::redirect_i2i(unsigned long long inode)
{
  eos::common::RWMutexReadLock rd_lock(mutex_inode_path);
  return inode;

  if (inode2path.count(inode)) {
   std::string path = inode2path[inode];

    if (path2inode.count(path)) {
     return path2inode[path];
 }
  }

 return inode;
}


//------------------------------------------------------------------------------
//      ******* Implementation of the FUSE directory cache *******
//------------------------------------------------------------------------------

//------------------------------------------------------------------------------
// Get maximum number of directories in cache
//------------------------------------------------------------------------------

//------------------------------------------------------------------------------
// Get a cached directory
int
filesystem::dir_cache_get(unsigned long long inode,
                           struct timespec mtime,
                           struct timespec ctime,
                           struct dirbuf** b)
{
 int retc = 0;
 FuseCacheEntry* dir = 0;
  eos::common::RWMutexReadLock rd_lock(mutex_fuse_cache);

  if (inode2cache.count(inode) && (dir = inode2cache[inode])) {
    struct timespec oldtime = dir->GetModifTime();

    if ((oldtime.tv_sec == (mtime.tv_sec + ctime.tv_sec)) &&
        (oldtime.tv_nsec == (mtime.tv_nsec + ctime.tv_nsec))) {
     // Dir in cache and valid
      *b = static_cast<struct dirbuf*>(calloc(1, sizeof(dirbuf)));
      dir->GetDirbuf(*b);
     retc = 1; // found
    } else {
      eos_static_debug("entry expired %llu %llu %llu %llu",
                       mtime.tv_sec + ctime.tv_sec, oldtime.tv_sec, mtime.tv_nsec + ctime.tv_nsec,
                       oldtime.tv_nsec);
   }
  } else {
    eos_static_debug("not in cache");
 }

 return retc;
}


//------------------------------------------------------------------------------
// Forget a cached directory
int
filesystem::dir_cache_forget(unsigned long long inode)
{
  eos::common::RWMutexWriteLock wr_lock(mutex_fuse_cache);

  if (inode2cache.count(inode)) {
   std::set<unsigned long long> lset = inode2cache[inode]->GetEntryInodes();

    for (auto it = lset.begin(); it != lset.end(); ++it) {
     inode2parent.erase(*it);
   }

   delete inode2cache[inode];
    inode2cache.erase(inode);
   return true;
 }

 return false;
}

//------------------------------------------------------------------------------
// Add or update a cache directory entry
//------------------------------------------------------------------------------

void
filesystem::dir_cache_sync(unsigned long long inode,
                            int nentries,
                            struct timespec mtime,
                            struct timespec ctime,
                            struct dirbuf* b)
{
  eos::common::RWMutexWriteLock wr_lock(mutex_fuse_cache);
 FuseCacheEntry* dir = 0;
 struct timespec modtime;
 modtime.tv_sec  = mtime.tv_sec + ctime.tv_sec;
 modtime.tv_nsec = mtime.tv_nsec + ctime.tv_nsec;

  if ((inode2cache.count(inode)) && (dir = inode2cache[inode])) {
    dir->Update(nentries, modtime, b);
  } else {
   // Add new entry
    if (inode2cache.size() >= GetMaxCacheSize()) {
     // Size control of the cache
     unsigned long long indx = 0;
     unsigned long long entries_del =
        static_cast<unsigned long long>(0.25 * GetMaxCacheSize());
     std::map<unsigned long long, FuseCacheEntry*>::iterator iter;
      iter = inode2cache.begin();

      while ((indx <= entries_del) && (iter != inode2cache.end())) {
       dir = (FuseCacheEntry*) iter->second;
       std::set<unsigned long long> lset = iter->second->GetEntryInodes();

        for (auto it = lset.begin(); it != lset.end(); ++it) {
         inode2parent.erase(*it);
       }

        inode2cache.erase(iter++);
       delete dir;
       indx++;
     }
   }

    dir = new FuseCacheEntry(nentries, modtime, b);
   inode2cache[inode] = dir;
 }
}


//------------------------------------------------------------------------------
// Get a subentry from a cached directory
int
filesystem::dir_cache_get_entry(fuse_req_t req,
                                 unsigned long long inode,
                                 unsigned long long entry_inode,
                                 const char* efullpath,
                                 struct stat* overwrite_stat)
{
 int retc = 0;
  eos::common::RWMutexReadLock rd_lock(mutex_fuse_cache);
 FuseCacheEntry* dir;

  if ((inode2cache.count(inode)) && (dir = inode2cache[inode])) {
    if (dir->IsFilled()) {
     struct fuse_entry_param e;
       // we eventually need to overwrite the cached information
      // we eventually need to overwrite the cached information
      if (dir->GetEntry(entry_inode, e)) {
        // we eventually need to overwrite the cached information
        if (overwrite_stat) {
         e.attr.MTIMESPEC = overwrite_stat->MTIMESPEC;
         e.attr.st_mtime = overwrite_stat->MTIMESPEC.tv_sec;
         e.attr.st_size = overwrite_stat->st_size;
       }

        store_p2i(entry_inode, efullpath);
        fuse_reply_entry(req, &e);
       eos_static_debug("mode=%x timeout=%.02f\n", e.attr.st_mode, e.attr_timeout);
       retc = 1; // found
     }
   }
 }

 return retc;
}


//------------------------------------------------------------------------------
// Add new subentry to a cached directory
void
filesystem::dir_cache_add_entry(unsigned long long inode,
                                 unsigned long long entry_inode,
                                 struct fuse_entry_param* e)
{
  eos::common::RWMutexWriteLock wr_lock(mutex_fuse_cache);
 FuseCacheEntry* dir = 0;

  if ((inode2cache.count(inode)) && (dir = inode2cache[inode])) {
   inode2parent[entry_inode] = inode;
    dir->AddEntry(entry_inode, e);
 }
}


bool
filesystem::dir_cache_update_entry(unsigned long long entry_inode,
                                    struct stat* buf)
{
  eos::common::RWMutexReadLock rd_lock(mutex_fuse_cache);
 FuseCacheEntry* dir = 0;
 unsigned long long parent;
 eos_static_debug("ino=%lld size=%llu\n", entry_inode, buf->st_size);

  if ((inode2parent.count(entry_inode))) {
   parent = inode2parent[entry_inode];

    if ((inode2cache.count(parent)) && (dir = inode2cache[parent])) {
      return dir->UpdateEntry(entry_inode, buf);
 }
  }

 return false;
}


//------------------------------------------------------------------------------
// Create artificial file descriptor
int
filesystem::generate_fd()
{
 int retc = -1;

  if (!pool_fd.empty()) {
    retc = pool_fd.front();
    pool_fd.pop();
  } else if (base_fd < INT_MAX) {
   base_fd++;
   retc = base_fd;
  } else {
    eos_static_err("no more file descirptors available.");
   retc = -1;
 }

 return retc;
}


//------------------------------------------------------------------------------
// Add new mapping between fd and raw file object
//------------------------------------------------------------------------------
int
filesystem::force_rwopen(
                         unsigned long inode,
                         uid_t uid, gid_t gid, pid_t pid
                         )
{
  std::ostringstream sstr;
  sstr << inode << ":" << get_login(uid, gid, pid);
  eos::common::RWMutexReadLock rd_lock(rwmutex_fd2fabst);
  auto iter_fd = inodexrdlogin2fds.find(sstr.str());

  if (iter_fd != inodexrdlogin2fds.end()) {
    for (auto fdit = iter_fd->second.begin(); fdit != iter_fd->second.end();
         fdit++) {
      if (fd2count[*fdit] > 0) {
        std::shared_ptr<FileAbstraction> fabst = get_file(*fdit, NULL);

  // If there is already an entry for the current user and the current inode
        if (!fabst.get()) {
          errno = ENOENT;
          return 0;
        }

        if (fabst->GetRawFileRO()) {
          fabst->DecNumRefRO();
          return 0;
        }

        if (!fabst->GetRawFileRW()) {
          return 0;
        }

        if (fabst->GetRawFileRW()->MakeOpen()) {
          fabst->DecNumRefRW();
          errno = EIO;
          eos_static_info("makeopen returned -1");
          return -1; // return -1 if failure
        } else {
          eos_static_info("forced read-open");
          fabst->DecNumRefRW();
        }

        return *fdit; // return the fd if succeed (>0)
      }
    }
  }

  return 0; // return 0 if nothing to do
}

//------------------------------------------------------------------------------
// Add new mapping between fd and raw file object
//------------------------------------------------------------------------------
int
filesystem::add_fd2file(LayoutWrapper* raw_file,
                         unsigned long inode,
                         uid_t uid, gid_t gid, pid_t pid,
                         bool isROfd,
                         const char* path,
                         bool mknod)
{
  eos_static_debug("file raw ptr=%p, inode=%lu, uid=%lu",
                   raw_file, inode, (unsigned long) uid);
 int fd = -1;
 std::ostringstream sstr;
  sstr << inode << ":" << get_login(uid, gid, pid);
  eos::common::RWMutexWriteLock wr_lock(rwmutex_fd2fabst);
  auto iter_fd = inodexrdlogin2fds.find(sstr.str());
 shared_ptr<FileAbstraction> fabst;

 // If there is already an entry for the current user and the current inode
 // then we return the old fd
  if (!raw_file) {
    if (iter_fd != inodexrdlogin2fds.end()) {
      fd = *iter_fd->second.begin();
      auto iter_file = fd2fabst.find(
                         fd);  //all the fd ti a same file share the same fabst

      if (iter_file != fd2fabst.end()) {
       fabst = iter_file->second;
     }

      for (auto fdit = iter_fd->second.begin(); fdit != iter_fd->second.end();
           fdit++) {
        if (isROfd == (fd2count[*fdit] < 0)) {
         fd2count[*fdit] += isROfd ? -1 : 1;
          isROfd ? iter_file->second->IncNumOpenRO() : iter_file->second->IncNumOpenRW();
          eos_static_debug("existing fdesc exisiting fabst : fabst=%p  path=%s  isRO=%d  =>  fdesc=%d",
                           fabst.get(), path, (int) isROfd, (int) *fdit);
         return *fdit;
       }
     }
   }

   return -1;
 }

  fd = generate_fd();

  if (fd > 0) {
    if (iter_fd != inodexrdlogin2fds.end()) {
      fabst = fd2fabst[ *iter_fd->second.begin() ];
   }

    if (!fabst.get()) {
     fabst = std::make_shared<FileAbstraction> (path);
      eos_static_debug("new fdesc new fabst : fbast=%p  path=%s  isRO=%d  =>  fdesc=%d",
                       fabst.get(), path, (int) isROfd, (int) fd);
    } else {
      eos_static_debug("new fdesc existing fabst : fbast=%p  path=%s  isRO=%d  =>  fdesc=%d",
                       fabst.get(), path, (int) isROfd, (int) fd);
   }

   if (isROfd) {
      fabst->SetRawFileRO(raw_file);  // sets numopenRO to 1
    } else {
      fabst->SetRawFileRW(raw_file);  // sets numopenRW to 1

      if (mknod) {
       // dec ref count, because they won't be a close referring to an mknod call
       fabst->DecNumOpenRW();
       fabst->DecNumRefRW();
     }

      fabst->SetFd(fd);
   }

    fabst->GrabMaxWriteOffset();
    fabst->GrabUtimes();
   fd2fabst[fd] = fabst;
   fd2count[fd] = isROfd ? -1 : 1;

   if (mknod) {
     fd2count[fd] = 0;
   }

    inodexrdlogin2fds[sstr.str()].insert(fd);
    eos_static_debug("inserting fd : fabst=%p  key=%s  =>  fdesc=%d file-size=%llu",
                     fabst.get(), sstr.str().c_str(), (int) fd, fabst->GetMaxWriteOffset());
  } else {
    eos_static_err("error while getting file descriptor");

   if (raw_file) {
     delete raw_file;
   }
 }

 return fd;
}


//------------------------------------------------------------------------------
// Get the file abstraction object corresponding to the fd
std::shared_ptr<FileAbstraction>
filesystem::get_file(int fd, bool* isRW, bool forceRWtoo)
{
 std::shared_ptr<FileAbstraction> fabst;
  eos_static_debug("fd=%i", fd);
  eos::common::RWMutexReadLock rd_lock(rwmutex_fd2fabst);
  auto iter = fd2fabst.find(fd);

  if (iter == fd2fabst.end()) {
    eos_static_err("no file abst for fd=%i", fd);
   return fabst;
 }

 fabst = iter->second;

  if (isRW) {
    *isRW = fd2count[fd] > 0;
  }

  fd2count[fd] > 0 ? iter->second->IncNumRefRW() : iter->second->IncNumRefRO();

  if (forceRWtoo && fd2count[fd] < 0) {
    iter->second->IncNumRefRW();
  }

 return fabst;
}

//------------------------------------------------------------------------------
// Remove entry from mapping
//------------------------------------------------------------------------------
int
filesystem::remove_fd2file(int fd, unsigned long inode, uid_t uid, gid_t gid,
                           pid_t pid)
{
 int retc = -1;
  eos_static_debug("fd=%i, inode=%lu", fd, inode);
 rwmutex_fd2fabst.LockWrite();
  auto iter = fd2fabst.find(fd);
  auto iter1 = inodexrdlogin2fds.end();

  if (iter != fd2fabst.end()) {
   std::shared_ptr<FileAbstraction> fabst = iter->second;
   bool isRW = (fd2count[fd] > 0);
   fd2count[fd] -= (fd2count[fd] < 0 ? -1 : 1);

    if ((!isRW && !fabst->IsInUseRO()) || (isRW && !fabst->IsInUseRW())) {
     // there is no more reference to that fd
      if (!fd2count[fd]) {
        eos_static_debug("remove fd=%d", fd);
        fd2count.erase(fd);
        fd2fabst.erase(fd);
       std::ostringstream sstr;
        sstr << inode << ":" << get_login(uid, gid, pid);
        iter1 = inodexrdlogin2fds.find(sstr.str());
         // if a file is repaired during an RW open, the inode can change and we find the fd in a different inode
         // search the map for the filedescriptor and remove it
        if (iter1 != inodexrdlogin2fds.end()) {
          iter1->second.erase(fd);
        } else {
          // search the map for the filedescriptor and remove it
          // search the map for the filedescriptor and remove it
          for (iter1 = inodexrdlogin2fds.begin(); iter1 != inodexrdlogin2fds.end();
               ++iter1) {
            if (iter1->second.count(fd)) {
              iter1->second.erase(fd);
             break;
           }
         }
       }

        if (iter1->second.empty()) {
          inodexrdlogin2fds.erase(iter1);
        }
       // Return fd to the pool

        pool_fd.push(fd);
       rwmutex_fd2fabst.UnLockWrite();
      } else {
       rwmutex_fd2fabst.UnLockWrite();
     }

      if (isRW) {
        eos_static_debug("fabst=%p, rwfile is not in use, close it", fabst.get());
       retc = 0;
      } else {
        eos_static_debug("fabst=%p, rofile is not in use, close it", fabst.get());
       retc = 0;
     }
    } else {
     rwmutex_fd2fabst.UnLockWrite();
   }

    if (!fabst->IsInUse()) {
      eos_static_debug("fabst=%p is not in use anynmore", fabst.get());
    } else {
      eos_static_debug("fabst=%p is still in use, cannot remove", fabst.get());
     // Decrement number of references - so that the last process can
     // properly close the file
      // properly close the file
      // properly close the file
      if (isRW) {
        fabst->DecNumRefRW();
        fabst->DecNumOpenRW();
      } else {
        fabst->DecNumRefRO();
        fabst->DecNumOpenRO();
     }
     }
  } else {
   rwmutex_fd2fabst.UnLockWrite();
    eos_static_warning("fd=%i no long in map, maybe already closed ...", fd);
 }

 return retc;
}




char*
filesystem::attach_rd_buff(pthread_t tid, size_t size)
{
  XrdSysMutexHelper lock(IoBufferLock);
  IoBufferMap[tid].Resize(size);
  return (char*) IoBufferMap[tid].GetBuffer();
}


//------------------------------------------------------------------------------
// Release read buffer corresponding to the thread
void
filesystem::release_rd_buff(pthread_t tid)
{
  XrdSysMutexHelper lock(IoBufferLock);
  IoBufferMap.erase(tid);
 return;
}


//------------------------------------------------------------------------------
//             ******* XROOTD connection/authentication functions *******
//------------------------------------------------------------------------------

//------------------------------------------------------------------------------
// Get user name from the uid and change the effective user ID of the thread
int
filesystem::update_proc_cache(uid_t uid, gid_t gid, pid_t pid)
{
  return authidmanager.updateProcCache(uid, gid, pid);
}

std::string
filesystem::get_login(uid_t uid, gid_t gid, pid_t pid)
{
  return authidmanager.getLogin(uid, gid, pid);
}

//------------------------------------------------------------------------------
//             ******* XROOTD interface functions *******
//------------------------------------------------------------------------------

//------------------------------------------------------------------------------
// Remove extended attribute
//------------------------------------------------------------------------------
int
filesystem::rmxattr(const char* path,
                     const char* xattr_name,
                     uid_t uid,
                     gid_t gid,
                     pid_t pid)
{
  eos_static_info("path=%s xattr_name=%s uid=%u pid=%u", path, xattr_name, uid,
                  pid);
  eos::common::Timing rmxattrtiming("rmxattr");
  COMMONTIMING("START", &rmxattrtiming);
 std::string request;
 XrdCl::Buffer arg;
 XrdCl::Buffer* response = 0;
  XrdOucString xa = xattr_name;
 request = safePath(path);
 request += "?";
 request += "mgm.pcmd=xattr&eos.app=fuse&";
 request += "mgm.subcmd=rm&";

  if (encode_pathname) {
    request += "eos.encodepath=1&";
  }

 request += "mgm.xattrname=";
 request += xattr_name;
  arg.FromString(request);
  std::string surl = user_url(uid, gid, pid);

  if ((use_user_krb5cc || use_user_gsiproxy) && fuse_shared) {
    surl += '?';
  }

  surl += strongauth_cgi(pid);
  XrdCl::URL Url(surl.c_str());
  XrdCl::FileSystem fs(Url);
  XrdCl::XRootDStatus status = fs.Query(XrdCl::QueryCode::OpaqueFile, arg,
                                        response);
  COMMONTIMING("GETPLUGIN", &rmxattrtiming);
 errno = 0;

  if (status.IsOK()) {
   int retc = 0;
   int items = 0;
   char tag[1024];
   // Parse output
    items = sscanf(response->GetBuffer(), "%s retc=%i", tag, &retc);

    if ((items != 2) || (strcmp(tag, "rmxattr:"))) {
     errno = ENOENT;
    } else if (retc) {
      errno = ENODATA;  // = ENOATTR
 }
  } else {
    eos_static_err("status is NOT ok : %s", status.ToString().c_str());
   errno = ((status.code == XrdCl::errAuthFailed) ? EPERM : EFAULT);
 }

  COMMONTIMING("END", &rmxattrtiming);

  if (EOS_LOGS_DEBUG) {
    rmxattrtiming.Print();
  }

 delete response;
 return errno;
}


//------------------------------------------------------------------------------
// Set extended attribute
int
filesystem::setxattr(const char* path,
                      const char* xattr_name,
                      const char* xattr_value,
                      size_t size,
                      uid_t uid,
                      gid_t gid,
                      pid_t pid)
{
  eos_static_info("path=%s xattr_name=%s xattr_value=%s uid=%u pid=%u",
                  path, xattr_name, xattr_value, uid, pid);
  eos::common::Timing setxattrtiming("setxattr");
  COMMONTIMING("START", &setxattrtiming);
 XrdOucString xa = xattr_name;
 std::string request;
 XrdCl::Buffer arg;
 XrdCl::Buffer* response = 0;
 request = safePath(path);
 request += "?";
 request += "mgm.pcmd=xattr&eos.app=fuse&";
 request += "mgm.subcmd=set&";

  if (encode_pathname) {
    request += "eos.encodepath=1&";
  }

 request += "mgm.xattrname=";
 request += xattr_name;
 std::string s_xattr_name = xattr_name;

  if (s_xattr_name.find("&") != std::string::npos) {
   // & is a forbidden character in attribute names
   errno = EINVAL;
   return errno;
 }

 request += "&";
 request += "mgm.xattrvalue=";
 XrdOucString key(xattr_name);
 XrdOucString value;
 XrdOucString b64value;
  eos::common::SymKey::Base64Encode((char*)xattr_value, size, b64value);
 value = "base64:";
 value += b64value;
 request += value.c_str();
  arg.FromString(request);
  std::string surl = user_url(uid, gid, pid);

  if ((use_user_krb5cc || use_user_gsiproxy) && fuse_shared) {
    surl += '?';
  }

  surl += strongauth_cgi(pid);
  XrdCl::URL Url(surl.c_str());
  XrdCl::FileSystem fs(Url);
  XrdCl::XRootDStatus status = fs.Query(XrdCl::QueryCode::OpaqueFile, arg,
                                        response);
  COMMONTIMING("GETPLUGIN", &setxattrtiming);
 errno = 0;

  if (status.IsOK()) {
   int retc = 0;
   int items = 0;
   char tag[1024];
   // Parse output
    items = sscanf(response->GetBuffer(), "%s retc=%i", tag, &retc);

    if ((items != 2) || (strcmp(tag, "setxattr:"))) {
     errno = ENOENT;
    } else {
     errno = retc;
 }
  } else {
    eos_static_err("status is NOT ok : %s", status.ToString().c_str());
   errno = status.code == XrdCl::errAuthFailed ? EPERM : EFAULT;
 }

  COMMONTIMING("END", &setxattrtiming);

  if (EOS_LOGS_DEBUG) {
    setxattrtiming.Print();
  }

 delete response;
 return errno;
}


//------------------------------------------------------------------------------
// Read an extended attribute
int
filesystem::getxattr(const char* path,
                      const char* xattr_name,
                      char** xattr_value,
                      size_t* size,
                      uid_t uid,
                      gid_t gid,
                      pid_t pid)
{
  eos_static_info("path=%s xattr_name=%s uid=%u pid=%u", path, xattr_name, uid,
                  pid);
  eos::common::Timing getxattrtiming("getxattr");
  COMMONTIMING("START", &getxattrtiming);
 XrdOucString xa = xattr_name;
 std::string request;
 XrdCl::Buffer arg;
 XrdCl::Buffer* response = 0;
 request = safePath(path);
 request += "?";
 request += "mgm.pcmd=xattr&eos.app=fuse&";
 request += "mgm.subcmd=get&";

  if (encode_pathname) {
    request += "eos.encodepath=1&";
  }

 request += "mgm.xattrname=";
 std::string s_xattr_name = xattr_name;

  if (s_xattr_name.find("&") != std::string::npos) {
   // & is a forbidden character in attribute names
   errno = EINVAL;
   return errno;
 }

 request += xattr_name;
  arg.FromString(request);
  std::string surl = user_url(uid, gid, pid);

  if ((use_user_krb5cc || use_user_gsiproxy) && fuse_shared) {
    surl += '?';
  }

  surl += strongauth_cgi(pid);
  XrdCl::URL Url(surl);
  XrdCl::FileSystem fs(Url);
  XrdCl::XRootDStatus status = fs.Query(XrdCl::QueryCode::OpaqueFile, arg,
                                        response);
  COMMONTIMING("GETPLUGIN", &getxattrtiming);
 errno = 0;

  if (status.IsOK()) {
   int retc = 0;
   int items = 0;
   char tag[1024];
   char rval[4096];
   // Parse output
    items = sscanf(response->GetBuffer(), "%s retc=%i value=%s", tag, &retc, rval);

    if ((items != 3) || (strcmp(tag, "getxattr:"))) {
     errno = EFAULT;
    } else {
      if (strcmp(xattr_name, "user.eos.XS") == 0) {
       char* ptr = rval;

        for (unsigned int i = 0; i < strlen(rval); i++, ptr++) {
          if (*ptr == '_') {
           *ptr = ' ';
       }
     }
      }

     XrdOucString value64 = rval;

      if (value64.beginswith("base64:")) {
        value64.erase(0, 7);
       unsigned int ret_size;
       eos::common::SymKey::Base64Decode(value64, *xattr_value, ret_size);
       *size = ret_size;
       eos_static_info("xattr-name=%s xattr-value=%s", xattr_name, *xattr_value);
      } else {
       eos_static_info("xattr-name=%s xattr-value=%s", xattr_name, value64.c_str());
       *size = value64.length();
        *xattr_value = (char*) calloc((*size) + 1, sizeof(char));
        *xattr_value = strncpy(*xattr_value, value64.c_str(), *size);
     }

     errno = retc;
   }
  } else {
    eos_static_err("status is NOT ok : %s", status.ToString().c_str());
   errno = status.code == XrdCl::errAuthFailed ? EPERM : EFAULT;
 }

  COMMONTIMING("END", &getxattrtiming);

  if (EOS_LOGS_DEBUG) {
    getxattrtiming.Print();
  }

 delete response;
 return errno;
}


//------------------------------------------------------------------------------
// List extended attributes
int
filesystem::listxattr(const char* path,
                       char** xattr_list,
                       size_t* size,
                       uid_t uid,
                       gid_t gid,
                       pid_t pid)
{
  eos_static_info("path=%s uid=%u pid=%u", path, uid, pid);
  eos::common::Timing listxattrtiming("listxattr");
  COMMONTIMING("START", &listxattrtiming);
 std::string request;
 XrdCl::Buffer arg;
 XrdCl::Buffer* response = 0;
 request = safePath(path);
 request += "?";
 request += "mgm.pcmd=xattr&eos.app=fuse&";

  if (encode_pathname) {
    request += "eos.encodepath=1&";
  }

 request += "mgm.subcmd=ls";
  arg.FromString(request);
  std::string surl = user_url(uid, gid, pid);

  if ((use_user_krb5cc || use_user_gsiproxy) && fuse_shared) {
    surl += '?';
  }

  surl += strongauth_cgi(pid);
  XrdCl::URL Url(surl);
  XrdCl::FileSystem fs(Url);
  XrdCl::XRootDStatus status = fs.Query(XrdCl::QueryCode::OpaqueFile, arg,
                                        response);
  COMMONTIMING("GETPLUGIN", &listxattrtiming);
 errno = 0;

  if (status.IsOK()) {
   int retc = 0;
   int items = 0;
   char tag[1024];
   char rval[65536];
   // Parse output
    items = sscanf(response->GetBuffer(), "%s retc=%i %s", tag, &retc, rval);
    eos_static_info("retc=%d tag=%s response=%s", retc, tag, rval);

    if ((items != 3) || (strcmp(tag, "lsxattr:"))) {
     errno = ENOENT;
    } else {
     char* ptr = rval;
     *size = strlen(rval);
     std::vector<std::string> xattrkeys;
      char* sptr = ptr;
      char* eptr = ptr;
      size_t attr_size = 0;

      for (unsigned int i = 0; i < (*size); i++, ptr++) {
        if (*ptr == '&') {
         *ptr = '\0';
         eptr = ptr;
         std::string xkey;
          xkey.assign(sptr, eptr - sptr);
          XrdOucString sxkey = xkey.c_str();

         if (!show_eos_attributes &&
              (sxkey.beginswith("user.admin.")  ||
               sxkey.beginswith("user.eos."))) {
            sptr = eptr + 1;
           continue;
         }

          attr_size += xkey.length() + 1;
          xattrkeys.push_back(xkey);
          sptr = eptr + 1;
       }
     }

      *xattr_list = (char*) calloc(attr_size, sizeof(char));
     ptr = *xattr_list;

      for (size_t i = 0; i < xattrkeys.size(); i++) {
        memcpy(ptr, xattrkeys[i].c_str(), xattrkeys[i].length());
        ptr += xattrkeys[i].length();
       *ptr = '\0';
       ptr++;
     }

     *size = attr_size;
     errno = retc;
   }
  } else {
    eos_static_err("status is NOT ok : %s", status.ToString().c_str());
   errno = status.code == XrdCl::errAuthFailed ? EPERM : EFAULT;
 }

  COMMONTIMING("END", &listxattrtiming);

  if (EOS_LOGS_DEBUG) {
    listxattrtiming.Print();
  }

 delete response;
 return errno;
}


//------------------------------------------------------------------------------
// Return file attributes. If a field is meaningless or semi-meaningless
// (e.g., st_ino) then it should be set to 0 or given a "reasonable" value.
int
filesystem::stat(const char* path,
                  struct stat* buf,
                  uid_t uid,
                  gid_t gid,
                  pid_t pid,
                  unsigned long inode,
                  bool onlysizemtime)
{
  eos_static_info("path=%s, uid=%i, gid=%i inode=%lu",
                  path, (int) uid, (int) gid, inode);
  eos::common::Timing stattiming("stat");
 off_t file_size = -1;
 struct timespec atim, mtim;
 atim.tv_sec = atim.tv_nsec = mtim.tv_sec = mtim.tv_nsec = 0;
 errno = 0;
  COMMONTIMING("START", &stattiming);

  if (onlysizemtime && !inode) {
   return -1;
 }

  if (inode) {
   // Try to stat via an open file - first find the file descriptor using the
   // inodeuser2fd map and then find the file object using the fd2fabst map.
   // Meanwhile keep the mutex locked for read so that no other thread can
   // delete the file object
    eos_static_debug("path=%s, uid=%lu, inode=%lu",
                     path, (unsigned long) uid, inode);
   rwmutex_fd2fabst.LockRead();
   std::ostringstream sstr;
    sstr << inode << ":" << get_login(uid, gid, pid);
   google::dense_hash_map<std::string, std::set<int> >::iterator
    iter_fd = inodexrdlogin2fds.find(sstr.str());

    if (iter_fd != inodexrdlogin2fds.end()) {
     google::dense_hash_map<int, std::shared_ptr<FileAbstraction> >::iterator
      iter_file = fd2fabst.find(*iter_fd->second.begin());
     int fd = *iter_fd->second.begin();

      if (iter_file != fd2fabst.end()) {
       std::shared_ptr<FileAbstraction> fabst = iter_file->second;
       off_t cache_size = 0;
       struct stat tmp;
       bool isrw = true;

        if (XFC && fuse_cache_write) {
          cache_size = fabst->GetMaxWriteOffset();
          eos_static_debug("path=%s ino=%llu cache size %lu fabst=%p\n",
                           path ? path : "-undef-", inode, cache_size, fabst.get());
       }

       // try to stat wih RO file if opened
        LayoutWrapper* file = fabst->GetRawFileRW();

        if (!file) {
          file = fabst->GetRawFileRO();
         isrw = false;
       }

       rwmutex_fd2fabst.UnLockRead();

       // if we do lazy open, the file should be open on the fst to stat
       // otherwise, the file will be opened on the fst, just for a stat
        if (isrw) {
         // only stat via open files if we don't have cache capabilities
          if (!file->CanCache()) {
            if ((!file->Stat(&tmp))) {
             file_size = tmp.st_size;
             mtim.tv_sec = tmp.st_mtime;
             atim.tv_sec = tmp.st_atime;

              if (tmp.st_dev & 0x80000000) {
               // this server delivers ns resolution in st_dev
               mtim.tv_nsec = tmp.st_dev & 0x7fffffff;
             }

              if (cache_size > file_size) {
               file_size = cache_size;
             }

              fabst->GetUtimes(&mtim);
              eos_static_debug("fd=%i, size-fd=%lld, mtim=%llu/%llu raw_file=%p", fd,
                               file_size, tmp.MTIMESPEC.tv_sec, tmp.ATIMESPEC.tv_sec, file);
            } else {
              eos_static_err("fd=%i stat failed on open file", fd);
           }
          } else {
           file_size = cache_size;
            fabst->GetUtimes(&mtim);
         }
        } else {
          if (file->CanCache()) {
           // we can use the cache value here
           file_size = cache_size;
         }
       }
      } else {
       rwmutex_fd2fabst.UnLockRead();
        eos_static_err("fd=%i not found in file obj map", *iter_fd->second.begin());
     }
    } else {
     rwmutex_fd2fabst.UnLockRead();
      eos_static_debug("path=%s not open", path);
   }

    if (onlysizemtime) {
      if (file_size == -1) {
       eos_static_debug("onlysizetime couldn't get the size from an open file");
       return -1;
     }

     buf->st_size = file_size;
     buf->MTIMESPEC = mtim;
     buf->st_mtime = mtim.tv_sec;
     eos_static_debug("onlysizetime size from open file");
     return 0;
   }
 }

 // Do stat using the Fils System object
 std::string request;
 XrdCl::Buffer arg;
 XrdCl::Buffer* response = 0;
 request = safePath(path);
 request += "?";
 request += "mgm.pcmd=stat&eos.app=fuse";

  if (encode_pathname) {
    request += "&eos.encodepath=1";
  }

  arg.FromString(request);
  std::string surl = user_url(uid, gid, pid);

  if ((use_user_krb5cc || use_user_gsiproxy) && fuse_shared) {
    surl += '?';
  }

  surl += strongauth_cgi(pid);
  eos_static_debug("stat url is %s", surl.c_str());
  XrdCl::URL Url(surl.c_str());
  XrdCl::FileSystem fs(Url);
  eos_static_debug("arg = %s", arg.ToString().c_str());
  XrdCl::XRootDStatus status = fs.Query(XrdCl::QueryCode::OpaqueFile, arg,
                                        response);
  COMMONTIMING("GETPLUGIN", &stattiming);

  if (status.IsOK() && response) {
   unsigned long long sval[10];
   unsigned long long ival[6];
   char tag[1024];
   tag[0] = 0;
   // Parse output
    int items = sscanf(response->GetBuffer(),
                       "%s %llu %llu %llu %llu %llu %llu %llu %llu "
                       "%llu %llu %llu %llu %llu %llu %llu %llu",
                       tag, (unsigned long long*) &sval[0],
                       (unsigned long long*) &sval[1],
                       (unsigned long long*) &sval[2],
                       (unsigned long long*) &sval[3],
                       (unsigned long long*) &sval[4],
                       (unsigned long long*) &sval[5],
                       (unsigned long long*) &sval[6],
                       (unsigned long long*) &sval[7],
                       (unsigned long long*) &sval[8],
                       (unsigned long long*) &sval[9],
                       (unsigned long long*) &ival[0],
                       (unsigned long long*) &ival[1],
                       (unsigned long long*) &ival[2],
                       (unsigned long long*) &ival[3],
                       (unsigned long long*) &ival[4],
                       (unsigned long long*) &ival[5]);

    if ((items != 17) || (strcmp(tag, "stat:"))) {
     int retc = 0;
      items = sscanf(response->GetBuffer(), "%s retc=%i", tag, &retc);

      if ((!strcmp(tag, "stat:")) && (items == 2)) {
       errno = retc;
      } else {
       errno = EFAULT;
      }

      eos_static_info("path=%s errno=%i tag=%s", path, errno, tag);
     delete response;
     return errno;
    } else {
     buf->st_dev = (dev_t) sval[0];
     buf->st_ino = (ino_t) sval[1];
     buf->st_mode = (mode_t) sval[2];
     buf->st_nlink = (nlink_t) sval[3];
     buf->st_uid = (uid_t) sval[4];
     buf->st_gid = (gid_t) sval[5];
     buf->st_rdev = (dev_t) sval[6];
     buf->st_size = (off_t) sval[7];
     buf->st_blksize = (blksize_t) sval[8];
     buf->st_blocks = (blkcnt_t) sval[9];
     buf->st_atime = (time_t) ival[0];
     buf->st_mtime = (time_t) ival[1];
     buf->st_ctime = (time_t) ival[2];
     buf->ATIMESPEC.tv_sec = (time_t) ival[0];
     buf->MTIMESPEC.tv_sec = (time_t) ival[1];
     buf->CTIMESPEC.tv_sec = (time_t) ival[2];
     buf->ATIMESPEC.tv_nsec = (time_t) ival[3];
     buf->MTIMESPEC.tv_nsec = (time_t) ival[4];
     buf->CTIMESPEC.tv_nsec = (time_t) ival[5];

      if (S_ISREG(buf->st_mode) && fuse_exec) {
       buf->st_mode |= (S_IXUSR | S_IXGRP | S_IXOTH);
      }

     buf->st_mode &= (~S_ISVTX); // clear the vxt bit
     buf->st_mode &= (~S_ISUID); // clear suid
     buf->st_mode &= (~S_ISGID); // clear sgid
     errno = 0;
   }
  } else {
    if (!response) {
      eos_static_err("no response received");
    } else {
      eos_static_err("status is NOT ok : %s", status.ToString().c_str());
   }

   errno = (status.code == XrdCl::errAuthFailed) ? EPERM : EFAULT;
 }

  if (file_size == (off_t) - 1) {
   eos_static_debug("querying the cache for inode=%x", inode);
   // retrieve size from our local auth cache
    long long csize = 0;

    if ((csize = LayoutWrapper::CacheAuthSize(inode)) > 0) {
     file_size = csize;
   }

   eos_static_debug("local cache size=%lld", csize);
 }

 // eventually configure an overlay mode to enable bits by default
 buf->st_mode |= mode_overlay;

  if (file_size != -1) {
    buf->st_size = file_size;

 // If got size using the opened file then return size and mtime from the opened file
    if (mtim.tv_sec) {
     buf->MTIMESPEC = mtim;
     buf->ATIMESPEC = mtim;
     buf->st_atime = buf->ATIMESPEC.tv_sec;
     buf->st_mtime = buf->ATIMESPEC.tv_sec;
   }
 }

  COMMONTIMING("END", &stattiming);

  if (EOS_LOGS_DEBUG) {
    stattiming.Print();
  }

  eos_static_info("path=%s st-ino =%llu st-size=%llu st-mtim.tv_sec=%llu st-mtim.tv_nsec=%llu errno=%i",
                  path, buf->st_ino, buf->st_size, buf->MTIMESPEC.tv_sec, buf->MTIMESPEC.tv_nsec,
                  errno);
 delete response;
 return errno;
}


//------------------------------------------------------------------------------
// Return statistics about the filesystem
int
filesystem::statfs(const char* path, struct statvfs* stbuf,
                    uid_t uid,
                    gid_t gid,
                    pid_t pid)
{
  eos_static_info("path=%s", path);
 static unsigned long long a1 = 0;
 static unsigned long long a2 = 0;
 static unsigned long long a3 = 0;
 static unsigned long long a4 = 0;
 static XrdSysMutex statmutex;
 static time_t laststat = 0;
  statmutex.Lock();
 errno = 0;

  if ((time(NULL) - laststat) < ((15 + (int) 5.0 * rand() / RAND_MAX))) {
   stbuf->f_bsize = 4096;
   stbuf->f_frsize = 4096;
   stbuf->f_blocks = a3 / 4096;
   stbuf->f_bfree = a1 / 4096;
   stbuf->f_bavail = a1 / 4096;
   stbuf->f_files = a4;
   stbuf->f_ffree = a2;
   stbuf->f_fsid = 0xcafe;
   stbuf->f_namemax = 1024;
    statmutex.UnLock();
   return errno;
 }

  eos::common::Timing statfstiming("statfs");
  COMMONTIMING("START", &statfstiming);
 std::string request;
 XrdCl::Buffer arg;
 XrdCl::Buffer* response = 0;
 request = safePath(path);
 request += "?";
 request += "mgm.pcmd=statvfs&eos.app=fuse&";

  if (encode_pathname) {
    request += "eos.encodepath=1&";
  }

 request += "path=";
 request += safePath(path);
  arg.FromString(request);
  std::string surl = user_url(uid, gid, pid);

  if ((use_user_krb5cc || use_user_gsiproxy) && fuse_shared) {
    surl += '?';
  }

  surl += strongauth_cgi(pid);
  XrdCl::URL Url(surl);
  XrdCl::FileSystem fs(Url);
  XrdCl::XRootDStatus status = fs.Query(XrdCl::QueryCode::OpaqueFile, arg,
                                        response);
 errno = 0;

  if (status.IsOK()) {
   int retc;
   char tag[1024];

    if (!response->GetBuffer()) {
      statmutex.UnLock();
     errno = EFAULT;
     delete response;
     return errno;
   }

   // Parse output
    int items = sscanf(response->GetBuffer(),
                       "%s retc=%d f_avail_bytes=%llu f_avail_files=%llu "
                       "f_max_bytes=%llu f_max_files=%llu",
                       tag, &retc, &a1, &a2, &a3, &a4);

    if ((items != 6) || (strcmp(tag, "statvfs:"))) {
      statmutex.UnLock();
     errno = EFAULT;
     delete response;
     return errno;
   }

   errno = retc;
    laststat = time(NULL);
    statmutex.UnLock();
   stbuf->f_bsize = 4096;
   stbuf->f_frsize = 4096;
   stbuf->f_blocks = a3 / 4096;
   stbuf->f_bfree = a1 / 4096;
   stbuf->f_bavail = a1 / 4096;
   stbuf->f_files = a4;
   stbuf->f_ffree = a2;
   stbuf->f_namemax = 1024;
  } else {
    statmutex.UnLock();
    eos_static_err("status is NOT ok : %s", status.ToString().c_str());
   errno = status.code == XrdCl::errAuthFailed ? EPERM : EFAULT;
 }

  COMMONTIMING("END", &statfstiming);

  if (EOS_LOGS_DEBUG) {
    statfstiming.Print();
  }

 delete response;
 return errno;
}

//------------------------------------------------------------------------------
// Change permissions for the file
//------------------------------------------------------------------------------
int
filesystem::chmod(const char* path,
                   mode_t mode,
                   uid_t uid,
                   gid_t gid,
                   pid_t pid)
{
  eos_static_info("path=%s mode=%x uid=%u pid=%u", path, mode, uid, pid);
  eos::common::Timing chmodtiming("chmod");
  COMMONTIMING("START", &chmodtiming);
 int retc = 0;
 XrdOucString smode;
 smode += (int) mode;
 std::string request;
 XrdCl::Buffer arg;
 XrdCl::Buffer* response = 0;
 request = safePath(path);
 request += "?";
 request += "mgm.pcmd=chmod&eos.app=fuse&mode=";
  request += smode.c_str();

  if (encode_pathname) {
    request += "&eos.encodepath=1";
  }

  arg.FromString(request);
  std::string surl = user_url(uid, gid, pid);

  if ((use_user_krb5cc || use_user_gsiproxy) && fuse_shared) {
    surl += '?';
  }

  surl += strongauth_cgi(pid);
  XrdCl::URL Url(surl);
  XrdCl::FileSystem fs(Url);
  XrdCl::XRootDStatus status = fs.Query(XrdCl::QueryCode::OpaqueFile, arg,
                                        response);
  COMMONTIMING("END", &chmodtiming);
 errno = 0;

  if (EOS_LOGS_DEBUG) {
    chmodtiming.Print();
  }

  if (status.IsOK()) {
   char tag[1024];

    if (!response->GetBuffer()) {
     errno = EFAULT;
     delete response;
     return errno;
   }

   // Parse output
    int items = sscanf(response->GetBuffer(), "%s retc=%d", tag, &retc);

    if ((items != 2) || (strcmp(tag, "chmod:"))) {
     errno = EFAULT;
    } else {
     errno = retc;
 }
  } else {
    eos_static_err("status is NOT ok : %s", status.ToString().c_str());
   errno = status.code == XrdCl::errAuthFailed ? EPERM : EFAULT;
 }

 delete response;
 return errno;
}


//------------------------------------------------------------------------------
// Postpone utimes to a file close if still open
int
filesystem::utimes_if_open(unsigned long long inode,
                            struct timespec* utimes,
                            uid_t uid, gid_t gid, pid_t pid)
{
 rwmutex_fd2fabst.LockRead();
 std::ostringstream sstr;
  sstr << inode << ":" << get_login(uid, gid, pid);
 google::dense_hash_map<std::string, std::set<int> >::iterator
  iter_fd = inodexrdlogin2fds.find(sstr.str());

  if (iter_fd != inodexrdlogin2fds.end()) {
   google::dense_hash_map<int, std::shared_ptr<FileAbstraction> >::iterator
    iter_file = fd2fabst.find(*iter_fd->second.begin());

    if (iter_file != fd2fabst.end()) {
     std::shared_ptr<FileAbstraction> fabst = iter_file->second;
     rwmutex_fd2fabst.UnLockRead();
      fabst->SetUtimes(utimes);
      eos_static_info("ino=%ld mtime=%ld mtime.nsec=%ld", inode, utimes[1].tv_sec,
                      utimes[1].tv_nsec);
     return 0;
   }
 }

 rwmutex_fd2fabst.UnLockRead();
 return -1;
}

//------------------------------------------------------------------------------
// Update the last access time and last modification time
//------------------------------------------------------------------------------
int
filesystem::utimes(const char* path,
                    struct timespec* tvp,
                    uid_t uid,
                    gid_t gid,
                    pid_t pid)
{
  eos_static_info("path=%s uid=%u pid=%u", path, uid, pid);
  eos::common::Timing utimestiming("utimes");
  COMMONTIMING("START", &utimestiming);
 std::string request;
 XrdCl::Buffer arg;
 XrdCl::Buffer* response = 0;
 request = safePath(path);
 request += "?";
 request += "mgm.pcmd=utimes&eos.app=fuse&tv1_sec=";
 char lltime[1024];
  sprintf(lltime, "%llu", (unsigned long long) tvp[0].tv_sec);
 request += lltime;
 request += "&tv1_nsec=";
  sprintf(lltime, "%llu", (unsigned long long) tvp[0].tv_nsec);
 request += lltime;
 request += "&tv2_sec=";
  sprintf(lltime, "%llu", (unsigned long long) tvp[1].tv_sec);
 request += lltime;
 request += "&tv2_nsec=";
  sprintf(lltime, "%llu", (unsigned long long) tvp[1].tv_nsec);
 request += lltime;

  if (encode_pathname) {
    request += "&eos.encodepath=1";
  }

  eos_static_debug("request: %s", request.c_str());
  arg.FromString(request);
  std::string surl = user_url(uid, gid, pid);

  if ((use_user_krb5cc || use_user_gsiproxy) && fuse_shared) {
    surl += '?';
  }

  surl += strongauth_cgi(pid);
  XrdCl::URL Url(surl);
  XrdCl::FileSystem fs(Url);
  XrdCl::XRootDStatus status = fs.Query(XrdCl::QueryCode::OpaqueFile, arg,
                                        response);
  COMMONTIMING("END", &utimestiming);
 errno = 0;

  if (EOS_LOGS_DEBUG) {
    utimestiming.Print();
  }

  if (status.IsOK()) {
   int retc = 0;
   char tag[1024];
   // Parse output
    int items = sscanf(response->GetBuffer(), "%s retc=%d", tag, &retc);

    if ((items != 2) || (strcmp(tag, "utimes:"))) {
     errno = EFAULT;
    } else {
     errno = retc;
 }
  } else {
    eos_static_err("status is NOT ok : %s", status.ToString().c_str());
   errno = status.code == XrdCl::errAuthFailed ? EPERM : EFAULT;
 }

 delete response;
 return errno;
}


//----------------------------------------------------------------------------
//!
int
filesystem::symlink(const char* path,
                     const char* link,
                     uid_t uid,
                     gid_t gid,
                     pid_t pid)
{
  eos_static_info("path=%s link=%s uid=%u pid=%u", path, link, uid, pid);
  eos::common::Timing symlinktiming("symlink");
  COMMONTIMING("START", &symlinktiming);
 int retc = 0;
 std::string request;
 XrdCl::Buffer arg;
 XrdCl::Buffer* response = 0;
 request = safePath(path);
 request += "?";
 request += "mgm.pcmd=symlink&eos.app=fuse&target=";
 XrdOucString savelink = link;

  if (encode_pathname) {
    savelink = safePath(savelink.c_str()).c_str();
  } else {
    while (savelink.replace("&", "#AND#")) {
  }
    }

  request += savelink.c_str();

  if (encode_pathname) {
    request += "&eos.encodepath=1";
  }

  arg.FromString(request);
  std::string surl = user_url(uid, gid, pid);

  if ((use_user_krb5cc || use_user_gsiproxy) && fuse_shared) {
    surl += '?';
  }

  surl += strongauth_cgi(pid);
  XrdCl::URL Url(surl);
  XrdCl::FileSystem fs(Url);
  XrdCl::XRootDStatus status = fs.Query(XrdCl::QueryCode::OpaqueFile, arg,
                                        response);
  COMMONTIMING("STOP", &symlinktiming);
 errno = 0;

  if (EOS_LOGS_DEBUG) {
    symlinktiming.Print();
  }

  if (status.IsOK()) {
   char tag[1024];
   // Parse output
    int items = sscanf(response->GetBuffer(), "%s retc=%d", tag, &retc);

    if (EOS_LOGS_DEBUG) {
      fprintf(stderr, "symlink-retc=%d\n", retc);
    }

    if ((items != 2) || (strcmp(tag, "symlink:"))) {
     errno = EFAULT;
    } else {
     errno = retc;
 }
  } else {
    eos_static_err("error=status is NOT ok : %s", status.ToString().c_str());
   errno = status.code == XrdCl::errAuthFailed ? EPERM : EFAULT;
 }

 delete response;
 return errno;
}

//----------------------------------------------------------------------------
//!
//----------------------------------------------------------------------------

int
filesystem::readlink(const char* path,
                      char* buf,
                      size_t bufsize,
                      uid_t uid,
                      gid_t gid,
                      pid_t pid)
{
  eos_static_info("path=%s uid=%u pid=%u", path, uid, pid);
  eos::common::Timing readlinktiming("readlink");
  COMMONTIMING("START", &readlinktiming);
 int retc = 0;
 std::string request;
 XrdCl::Buffer arg;
 XrdCl::Buffer* response = 0;
 request = safePath(path);
 request += "?";
 request += "mgm.pcmd=readlink&eos.app=fuse";

  if (encode_pathname) {
    request += "&eos.encodepath=1";
  }

  arg.FromString(request);
  std::string surl = user_url(uid, gid, pid);

  if ((use_user_krb5cc || use_user_gsiproxy) && fuse_shared) {
    surl += '?';
  }

  surl += strongauth_cgi(pid);
  XrdCl::URL Url(surl);
  XrdCl::FileSystem fs(Url);
  XrdCl::XRootDStatus status = fs.Query(XrdCl::QueryCode::OpaqueFile, arg,
                                        response);
  COMMONTIMING("END", &readlinktiming);
 errno = 0;

  if (EOS_LOGS_DEBUG) {
    readlinktiming.Print();
  }

  if (status.IsOK()) {
   char tag[1024];

    if (!response->GetBuffer()) {
     errno = EFAULT;
     delete response;
     return errno;
   }

   // Parse output
    int items = sscanf(response->GetBuffer(), "%s retc=%d %*s", tag, &retc);

    if (EOS_LOGS_DEBUG) {
      fprintf(stderr, "readlink-retc=%d\n", retc);
    }

    if ((items != 2) || (strcmp(tag, "readlink:"))) {
     errno = EFAULT;
    } else {
     errno = retc;
    }

    if (!errno) {
      const char* rs = strchr(response->GetBuffer(), '=');

      if (rs) {
        const char* ss = strchr(rs, ' ');

        if (ss) {
          snprintf(buf, bufsize, "%s", ss + 1);

          if (encode_pathname) {
            strncpy(buf, eos::common::StringConversion::curl_unescaped(buf).c_str(),
                    bufsize);
          }
        } else {
         errno = EBADE;
       }
      } else {
       errno = EBADE;
     }
   }
  } else {
    eos_static_err("status is NOT ok : %s", status.ToString().c_str());
   errno = status.code == XrdCl::errAuthFailed ? EPERM : EFAULT;
 }

 delete response;
 return errno;
}

//------------------------------------------------------------------------------
// It returns -ENOENT if the path doesn't exist, -EACCESS if the requested
// permission isn't available, or 0 for success. Note that it can be called
// on files, directories, or any other object that appears in the filesystem.
//------------------------------------------------------------------------------

int
filesystem::access(const char* path,
                    int mode,
                    uid_t uid,
                    gid_t gid,
                    pid_t pid
                    )
{
  eos_static_info("path=%s mode=%d uid=%u pid=%u", path, mode, uid, pid);
  eos::common::Timing accesstiming("access");
  COMMONTIMING("START", &accesstiming);
 int retc = 0;
 std::string request;
 XrdCl::Buffer arg;
 XrdCl::Buffer* response = 0;
 char smode[16];
  snprintf(smode, sizeof(smode) - 1, "%d", mode);
 request = safePath(path);
 request += "?";
 request += "mgm.pcmd=access&eos.app=fuse&mode=";
 request += smode;

  if (encode_pathname) {
    request += "&eos.encodepath=1";
  }

  arg.FromString(request);
  std::string surl = user_url(uid, gid, pid);

  if ((use_user_krb5cc || use_user_gsiproxy) && fuse_shared) {
    surl += '?';
  }

  surl += strongauth_cgi(pid);
  XrdCl::URL Url(surl);
  XrdCl::FileSystem fs(Url);
  XrdCl::XRootDStatus status = fs.Query(XrdCl::QueryCode::OpaqueFile, arg,
                                        response);
  COMMONTIMING("STOP", &accesstiming);
 errno = 0;

  if (EOS_LOGS_DEBUG) {
    accesstiming.Print();
  }

  if (status.IsOK()) {
   char tag[1024];
   // Parse output
    int items = sscanf(response->GetBuffer(), "%s retc=%d", tag, &retc);

    if (EOS_LOGS_DEBUG) {
      fprintf(stderr, "access-retc=%d\n", retc);
    }

    if ((items != 2) || (strcmp(tag, "access:"))) {
     errno = EFAULT;
    } else {
     errno = retc;
 }
  } else {
    eos_static_err("status is NOT ok : %s", status.ToString().c_str());
   errno = status.code == XrdCl::errAuthFailed ? EPERM : EFAULT;
 }

 delete response;
 return errno;
}


//------------------------------------------------------------------------------
// Get list of entries in directory
//------------------------------------------------------------------------------

int
filesystem::inodirlist(unsigned long long dirinode,
                        const char* path,
                        uid_t uid,
                        gid_t gid,
                        pid_t pid,
                       dirlist& dlist,
                       struct fuse_entry_param** stats,
			size_t* nstats)
{
  eos_static_info("inode=%llu path=%s", dirinode, path);
  eos::common::Timing inodirtiming("inodirlist");
  COMMONTIMING("START", &inodirtiming);
  int retc = 0;
  char* ptr = 0;
  char* value = 0;
  int doinodirlist = -1;
  std::string request = path;
  
  size_t a_pos = request.find("mgm.path=/");
  // we have to replace '&' in path names with '#AND#'
  while ((a_pos = request.find("&", a_pos + 1)) != std::string::npos) {
    request.erase(a_pos, 1);
    request.insert(a_pos, "#AND#");
    a_pos += 4;
  }
  
  // add the kerberos token
  if ((use_user_krb5cc || use_user_gsiproxy) && fuse_shared) {
    request += '&';
  }
  
  request += strongauth_cgi(pid);
  COMMONTIMING("GETSTSTREAM", &inodirtiming);
  request.insert(0, user_url(uid, gid, pid));
  XrdCl::File* file = new XrdCl::File();
  XrdCl::XRootDStatus status = file->Open(request.c_str(),
					   XrdCl::OpenFlags::Flags::Read);
  errno = 0;
  
  if (!status.IsOK()) {
    eos_static_err("got an error to request.");
    delete file;
    eos_static_err("error=status is NOT ok : %s", status.ToString().c_str());
    errno = status.code == XrdCl::errAuthFailed ? EPERM : EFAULT;
   return errno;
  }
  
  // Start to read
  int npages = 1;
  off_t offset = 0;
  unsigned int nbytes = 0;
  value = (char*) malloc(PAGESIZE + 1);
  COMMONTIMING("READSTSTREAM", &inodirtiming);
  status = file->Read(offset, PAGESIZE, value + offset, nbytes);
  
  while ((status.IsOK()) && (nbytes == PAGESIZE)) {
    npages++;
    value = (char*) realloc(value, npages * PAGESIZE + 1);
    offset += PAGESIZE;
    status = file->Read(offset, PAGESIZE, value + offset, nbytes);
    }

  if (status.IsOK()) {
    offset += nbytes;
  }
  
  value[offset] = 0;
  //eos_static_info("request reply is %s",value);
  delete file;
  COMMONTIMING("PARSESTSTREAM", &inodirtiming);
  std::vector<struct stat> statvec;
  
  if (status.IsOK()) {
    char tag[128];
    // Parse output
    int items = sscanf(value, "%s retc=%d", tag, &retc);
    bool encodepath = false;
    
    if (retc) {
      free(value);
      errno = EFAULT;
      return errno;
    }
    
    if ((items != 2) || ((strcmp(tag, "inodirlist:")) &&
                         (strcmp(tag, "inodirlist_pathencode:")))) {
      eos_static_err("got an error(1).");
      free(value);
      errno = EFAULT;
      return errno;
    }
    
    if (!strcmp(tag, "inodirlist_pathencode:")) {
      encodepath = true;
    }
    
    ptr = strchr(value, ' ');
    
    if (ptr) {
      ptr = strchr(ptr + 1, ' ');
    }
    
    char* endptr = value + strlen(value) - 1;
    COMMONTIMING("PARSESTSTREAM1", &inodirtiming);
    bool parseerror = true;
    
    while ((ptr) && (ptr < endptr)) {
      parseerror = true;
      bool hasstat = false;
      // parse the entry name
      char* dirpathptr = ptr;

      while (dirpathptr < endptr && *dirpathptr == ' ') {
        dirpathptr++;
      }

      ptr = dirpathptr;
      
      if (ptr >= endptr) {
        break;
      }
      // go next field and set null character
      // go next field and set null character
      ptr = strchr(ptr + 1, ' ');

      if (ptr == 0 || ptr >= endptr) {
        break;
      }

      *ptr = 0;
      
      char* inodeptr = ptr + 1;
      // parse the inode
      while (inodeptr < endptr && *inodeptr == ' ') {
        inodeptr++;
      }

      ptr = inodeptr;
      
      if (ptr >= endptr) {
        break;
      }
      // go next field and set null character
      // go next field and set null character
      ptr = strchr(ptr + 1, ' ');

      if (!(ptr == 0 || ptr >= endptr)) {
	  hasstat = true;
	  *ptr = 0;
	}

      parseerror = false;
      char* statptr = NULL;

      if (hasstat) {
	// parse the stat
	statptr = ptr + 1;

        while (statptr < endptr && *statptr == ' ') {
	  statptr++;
        }

	ptr = statptr;
	hasstat = (ptr < endptr); // we have a third token
	
	// check if there is actually a stat
        if (hasstat) {
	  hasstat = (*statptr == '{'); // check if then token is a stat information

          if (!hasstat) {
	    ptr = statptr;
          } else {
            ptr = strchr(ptr + 1, ' ');

            if (ptr < endptr) {
              *ptr = 0;
	  }
	}
        }

        if (hasstat) {
          ptr++;
        }
      }
      
      // process the entry
      XrdOucString whitespacedirpath = dirpathptr;

      if (encode_pathname && encodepath) {
        whitespacedirpath = eos::common::StringConversion::curl_unescaped(
                              whitespacedirpath.c_str()).c_str();
      } else {
        whitespacedirpath.replace("%20", " ");
        whitespacedirpath.replace("%0A", "\n");
      }

      ino_t inode = strtouq(inodeptr, 0, 10);
      struct stat buf;

      if (stats) {
        if (hasstat) {
          char* statptr2;
	  statptr++; // skip '{'

          for (statptr2 = statptr; *statptr2 && *statptr2 != ',' &&
               *statptr2 != '}'; statptr2++);

          eos::common::StringConversion::FastAsciiHexToUnsigned(statptr,
              &buf.ATIMESPEC.tv_nsec, statptr2 - statptr);
	  statptr = statptr2 + 1; // skip ','

          for (statptr2 = statptr; *statptr2 && *statptr2 != ',' &&
               *statptr2 != '}'; statptr2++);

          eos::common::StringConversion::FastAsciiHexToUnsigned(statptr,
              &buf.ATIMESPEC.tv_sec, statptr2 - statptr);
	  statptr = statptr2 + 1; // skip ','

          for (statptr2 = statptr; *statptr2 && *statptr2 != ',' &&
               *statptr2 != '}'; statptr2++);

          eos::common::StringConversion::FastAsciiHexToUnsigned(statptr, &buf.st_blksize,
              statptr2 - statptr);
	  statptr = statptr2 + 1; // skip ','

          for (statptr2 = statptr; *statptr2 && *statptr2 != ',' &&
               *statptr2 != '}'; statptr2++);

          eos::common::StringConversion::FastAsciiHexToUnsigned(statptr, &buf.st_blocks,
              statptr2 - statptr);
	  statptr = statptr2 + 1; // skip ','

          for (statptr2 = statptr; *statptr2 && *statptr2 != ',' &&
               *statptr2 != '}'; statptr2++);

          eos::common::StringConversion::FastAsciiHexToUnsigned(statptr,
              &buf.CTIMESPEC.tv_nsec, statptr2 - statptr);
	  statptr = statptr2 + 1; // skip ','

          for (statptr2 = statptr; *statptr2 && *statptr2 != ',' &&
               *statptr2 != '}'; statptr2++);

          eos::common::StringConversion::FastAsciiHexToUnsigned(statptr,
              &buf.CTIMESPEC.tv_sec, statptr2 - statptr);
	  statptr = statptr2 + 1; // skip ','

          for (statptr2 = statptr; *statptr2 && *statptr2 != ',' &&
               *statptr2 != '}'; statptr2++);

          eos::common::StringConversion::FastAsciiHexToUnsigned(statptr, &buf.st_dev,
              statptr2 - statptr);
	  statptr = statptr2 + 1; // skip ','

          for (statptr2 = statptr; *statptr2 && *statptr2 != ',' &&
               *statptr2 != '}'; statptr2++);

          eos::common::StringConversion::FastAsciiHexToUnsigned(statptr, &buf.st_gid,
              statptr2 - statptr);
	  statptr = statptr2 + 1; // skip ','

          for (statptr2 = statptr; *statptr2 && *statptr2 != ',' &&
               *statptr2 != '}'; statptr2++);

          eos::common::StringConversion::FastAsciiHexToUnsigned(statptr, &buf.st_ino,
              statptr2 - statptr);
	  statptr = statptr2 + 1; // skip ','

          for (statptr2 = statptr; *statptr2 && *statptr2 != ',' &&
               *statptr2 != '}'; statptr2++);

          eos::common::StringConversion::FastAsciiHexToUnsigned(statptr, &buf.st_mode,
              statptr2 - statptr);
	  statptr = statptr2 + 1; // skip ','

          for (statptr2 = statptr; *statptr2 && *statptr2 != ',' &&
               *statptr2 != '}'; statptr2++);

          eos::common::StringConversion::FastAsciiHexToUnsigned(statptr,
              &buf.MTIMESPEC.tv_nsec, statptr2 - statptr);
	  statptr = statptr2 + 1; // skip ','

          for (statptr2 = statptr; *statptr2 && *statptr2 != ',' &&
               *statptr2 != '}'; statptr2++);

          eos::common::StringConversion::FastAsciiHexToUnsigned(statptr,
              &buf.MTIMESPEC.tv_sec, statptr2 - statptr);
	  statptr = statptr2 + 1; // skip ','

          for (statptr2 = statptr; *statptr2 && *statptr2 != ',' &&
               *statptr2 != '}'; statptr2++);

          eos::common::StringConversion::FastAsciiHexToUnsigned(statptr, &buf.st_nlink,
              statptr2 - statptr);
	  statptr = statptr2 + 1; // skip ','

          for (statptr2 = statptr; *statptr2 && *statptr2 != ',' &&
               *statptr2 != '}'; statptr2++);

          eos::common::StringConversion::FastAsciiHexToUnsigned(statptr, &buf.st_rdev,
              statptr2 - statptr);
	  statptr = statptr2 + 1; // skip ','

          for (statptr2 = statptr; *statptr2 && *statptr2 != ',' &&
               *statptr2 != '}'; statptr2++);

          eos::common::StringConversion::FastAsciiHexToUnsigned(statptr, &buf.st_size,
              statptr2 - statptr);
	  statptr = statptr2 + 1; // skip ','
	  
          for (statptr2 = statptr; *statptr2 && *statptr2 != ',' &&
               *statptr2 != '}'; statptr2++);

          eos::common::StringConversion::FastAsciiHexToUnsigned(statptr, &buf.st_uid,
              statptr2 - statptr);

          if (S_ISREG(buf.st_mode) && fuse_exec) {
	    buf.st_mode |= (S_IXUSR | S_IXGRP | S_IXOTH);
          }
	  
	  buf.st_mode &= (~S_ISVTX); // clear the vxt bit
	  buf.st_mode &= (~S_ISUID); // clear suid
	  buf.st_mode &= (~S_ISGID); // clear sgid
	  buf.st_mode |= mode_overlay;
        } else {
	  buf.st_ino = 0;
      }

        statvec.push_back(buf);
      }

      if (!encode_pathname && !checkpathname(whitespacedirpath.c_str())) {
        eos_static_err("unsupported name %s : not stored in the FsCache",
                       whitespacedirpath.c_str());
      } else {
	bool show_entry = true;

        if (hide_special_files &&
            (whitespacedirpath.beginswith(EOS_COMMON_PATH_VERSION_FILE_PREFIX) ||
	       whitespacedirpath.beginswith(EOS_COMMON_PATH_ATOMIC_FILE_PREFIX) ||
             whitespacedirpath.beginswith(EOS_COMMON_PATH_BACKUP_FILE_PREFIX))) {
	  show_entry = false;
	}
	
        if (show_entry) {
          store_child_p2i(dirinode, inode, whitespacedirpath.c_str());
          dlist.push_back(inode);
	}
      }
    }

    if (parseerror) {
      eos_static_err("got an error(2).");
      free(value);
      errno = EFAULT;
      return errno;
    }

    doinodirlist = 0;
  }
  
  COMMONTIMING("PARSESTSTREAM2", &inodirtiming);

  if (stats) {
    *stats = (struct fuse_entry_param*) malloc(sizeof(struct fuse_entry_param) *
             statvec.size());
    *nstats = statvec.size();

    for (auto i = 0; i < (int) statvec.size(); i++) {
      struct fuse_entry_param& e = (*stats)[i];
      memset(&e, 0, sizeof(struct fuse_entry_param));
      e.attr = statvec[i];
      e.attr_timeout = 0;
      e.entry_timeout = 0;
      e.ino = e.attr.st_ino;
    }
  }
  
  COMMONTIMING("END", &inodirtiming);
  free(value);
  return doinodirlist;
}


//------------------------------------------------------------------------------
// Get directory entries
//------------------------------------------------------------------------------

struct dirent*
filesystem::readdir(const char* path_dir, size_t* size,
                     uid_t uid,
                     gid_t gid,
                     pid_t pid)
{
  eos_static_info("path=%s", path_dir);
 struct dirent* dirs = NULL;
 XrdCl::DirectoryList* response = 0;
 XrdCl::DirListFlags::Flags flags = XrdCl::DirListFlags::None;
 string path_str = safePath(path_dir);

  if (encode_pathname) {
   path_str += "?eos.encodepath=1";
  }

  std::string surl = user_url(uid, gid, pid);

  if ((use_user_krb5cc || use_user_gsiproxy) && fuse_shared) {
    surl += '?';
  }

  surl += strongauth_cgi(pid);
  XrdCl::URL Url(surl);
  XrdCl::FileSystem fs(Url);
  XrdCl::XRootDStatus status = fs.DirList(path_str, flags, response);

  if (status.IsOK()) {
    *size = response->GetSize();
    dirs = static_cast<struct dirent*>(calloc(*size, sizeof(struct dirent)));
   int i = 0;

    for (XrdCl::DirectoryList::ConstIterator iter = response->Begin();
         iter != response->End();
         ++iter) {
     XrdCl::DirectoryList::ListEntry* list_entry =
        static_cast<XrdCl::DirectoryList::ListEntry*>(*iter);
      size_t len = list_entry->GetName().length();
      const char* cp = list_entry->GetName().c_str();
      const int dirhdrln = dirs[i].d_name - (char*) &dirs[i];
#ifdef __APPLE__
     dirs[i].d_fileno = i;
     dirs[i].d_type = DT_UNKNOWN;
     dirs[i].d_namlen = len;
#else
     dirs[i].d_ino = i;
      dirs[i].d_off = i * NAME_MAX;
#endif
     dirs[i].d_reclen = len + dirhdrln;
     dirs[i].d_type = DT_UNKNOWN;
      strncpy(dirs[i].d_name, cp, len);
     dirs[i].d_name[len] = '\0';
     i++;
   }

   delete response;
   return dirs;
 }

 *size = 0;
 delete response;
 return NULL;
}


//------------------------------------------------------------------------------
// Create a directory with the given name
int
filesystem::mkdir(const char* path,
                   mode_t mode,
                   uid_t uid,
                   gid_t gid,
                   pid_t pid,
                   struct stat* buf)
{
  eos_static_info("path=%s mode=%d uid=%u pid=%u", path, mode, uid, pid);
  eos::common::Timing mkdirtiming("mkdir");
 errno = 0;
  COMMONTIMING("START", &mkdirtiming);
 std::string request;
 XrdCl::Buffer arg;
 XrdCl::Buffer* response = 0;
 request = safePath(path);
 request += '?';
 request += "mgm.pcmd=mkdir";
 request += "&eos.app=fuse&mode=";
 request += (int) mode;

  if (encode_pathname) {
    request += "&eos.encodepath=1";
  }

  arg.FromString(request);
  std::string surl = user_url(uid, gid, pid);

  if ((use_user_krb5cc || use_user_gsiproxy) && fuse_shared) {
    surl += '?';
  }

  surl += strongauth_cgi(pid);
  XrdCl::URL Url(surl);
  XrdCl::FileSystem fs(Url);
  XrdCl::XRootDStatus status = fs.Query(XrdCl::QueryCode::OpaqueFile, arg,
                                        response);
  COMMONTIMING("GETPLUGIN", &mkdirtiming);

  if (status.IsOK()) {
   unsigned long long sval[10];
   unsigned long long ival[6];
   char tag[1024];
   //..........................................................................
    int items = sscanf(response->GetBuffer(),
                       "%s %llu %llu %llu %llu %llu %llu %llu %llu "
                       "%llu %llu %llu %llu %llu %llu %llu %llu",
                       tag, (unsigned long long*) &sval[0],
                       (unsigned long long*) &sval[1],
                       (unsigned long long*) &sval[2],
                       (unsigned long long*) &sval[3],
                       (unsigned long long*) &sval[4],
                       (unsigned long long*) &sval[5],
                       (unsigned long long*) &sval[6],
                       (unsigned long long*) &sval[7],
                       (unsigned long long*) &sval[8],
                       (unsigned long long*) &sval[9],
                       (unsigned long long*) &ival[0],
                       (unsigned long long*) &ival[1],
                       (unsigned long long*) &ival[2],
                       (unsigned long long*) &ival[3],
                       (unsigned long long*) &ival[4],
                       (unsigned long long*) &ival[5]);

    if ((items != 17) || (strcmp(tag, "mkdir:"))) {
     int retc = 0;
     char tag[1024];
     // Parse output
      int items = sscanf(response->GetBuffer(), "%s retc=%d", tag, &retc);

      if ((items != 2) || (strcmp(tag, "mkdir:"))) {
       errno = EFAULT;
      } else {
       errno = retc;
      }

     delete response;
     return errno;
    } else {
     buf->st_dev = (dev_t) sval[0];
     buf->st_ino = (ino_t) sval[1];
     buf->st_mode = (mode_t) sval[2];
     buf->st_nlink = (nlink_t) sval[3];
     buf->st_uid = (uid_t) sval[4];
     buf->st_gid = (gid_t) sval[5];
     buf->st_rdev = (dev_t) sval[6];
     buf->st_size = (off_t) sval[7];
     buf->st_blksize = (blksize_t) sval[8];
     buf->st_blocks = (blkcnt_t) sval[9];
     buf->st_atime = (time_t) ival[0];
     buf->st_mtime = (time_t) ival[1];
     buf->st_ctime = (time_t) ival[2];
     buf->ATIMESPEC.tv_sec = (time_t) ival[0];
     buf->MTIMESPEC.tv_sec = (time_t) ival[1];
     buf->CTIMESPEC.tv_sec = (time_t) ival[2];
     buf->ATIMESPEC.tv_nsec = (time_t) ival[3];
     buf->MTIMESPEC.tv_nsec = (time_t) ival[4];
     buf->CTIMESPEC.tv_nsec = (time_t) ival[5];

      if (S_ISREG(buf->st_mode) && fuse_exec) {
       buf->st_mode |= (S_IXUSR | S_IXGRP | S_IXOTH);
      }

     buf->st_mode &= (~S_ISVTX); // clear the vxt bit
     buf->st_mode &= (~S_ISUID); // clear suid
     buf->st_mode &= (~S_ISGID); // clear sgid
     buf->st_mode |= mode_overlay;
     errno = 0;
   }
  } else {
    eos_static_err("status is NOT ok");
   errno = EFAULT;
 }

  COMMONTIMING("END", &mkdirtiming);

  if (EOS_LOGS_DEBUG) {
    mkdirtiming.Print();
  }

  eos_static_debug("path=%s inode=%llu", path, buf->st_ino);
 delete response;
 return errno;
}


//------------------------------------------------------------------------------
// Remove the given directory
int
filesystem::rmdir(const char* path, uid_t uid, gid_t gid, pid_t pid)
{
  eos::common::Timing rmdirtiming("rmdir");
  COMMONTIMING("START", &rmdirtiming);
  eos_static_info("path=%s uid=%u pid=%u", path, uid, pid);
  std::string surl = user_url(uid, gid, pid);

  if ((use_user_krb5cc || use_user_gsiproxy) && fuse_shared) {
    surl += '?';
  }

  surl += strongauth_cgi(pid);
  XrdCl::URL Url(surl);
  XrdCl::FileSystem fs(Url);
 std::string spath = safePath(path);

  if (encode_pathname) {
    spath += "?eos.encodepath=1";
  }

  XrdCl::XRootDStatus status = fs.RmDir(spath);

  if (eos::common::error_retc_map(status.errNo)) {
    if (status.GetErrorMessage().find("Directory not empty") != std::string::npos) {
     errno = ENOTEMPTY;
 }
  } else {
   errno = 0;
 }

  COMMONTIMING("END", &rmdirtiming);

  if (EOS_LOGS_DEBUG) {
    rmdirtiming.Print();
  }

 return errno;
}


//------------------------------------------------------------------------------
// Map open return codes to errno's
int
filesystem::get_open_idx(const unsigned long long& inode)
{
  unsigned long long idx = 0;

  for (auto i = 0; i < (int) sizeof(unsigned long long) * 8;
       i += N_OPEN_MUTEXES_NBITS) {
    idx ^= ((N_OPEN_MUTEXES - 1) & (inode >> i));
 }
 //eos_static_debug("inode=%lu  inode|=%lu  >>28|=%lu  xor=%lu",inode,inode&(N_OPEN_MUTEXES-1),(inode>>28)&(N_OPEN_MUTEXES-1),idx);

 return (int) idx;
}

//------------------------------------------------------------------------------
// Open a file
//------------------------------------------------------------------------------
int
filesystem::open(const char* path,
                  int oflags,
                  mode_t mode,
                  uid_t uid,
                  gid_t gid,
                  pid_t pid,
                  unsigned long* return_inode,
                  bool mknod)
{
  eos_static_info("path=%s flags=%08x mode=%d uid=%u pid=%u", path, oflags, mode,
                  uid, pid);
  XrdOucString spath = user_url(uid, gid, pid).c_str();
  XrdSfsFileOpenMode flags_sfs = eos::common::LayoutId::MapFlagsPosix2Sfs(oflags);
  eos_static_debug("flags=%x", flags_sfs);
 struct stat buf;
 bool exists = true;
 bool lazy_open = (flags_sfs == SFS_O_RDONLY) ? lazy_open_ro : lazy_open_rw;
 bool isRO = (flags_sfs == SFS_O_RDONLY);
  eos::common::Timing opentiming("open");
  COMMONTIMING("START", &opentiming);

 spath += safePath(path).c_str();
 errno = 0;
 int t0;
  int retc = add_fd2file(0, *return_inode, uid, gid, pid, isRO, path);

  if (retc != -1) {
    eos_static_debug("file already opened, return fd=%i path=%s", retc, path);
   return retc;
 }

  if ((t0 = spath.find("/proc/")) != STR_NPOS) {
   XrdOucString orig_path = spath;
   // Clean the path
    int t1 = spath.find("//");
    int t2 = spath.find("//", t1 + 2);
    spath.erase(t2 + 2, t0 - t2 - 2);

    while (spath.replace("///", "//")) {
   };

   // Force a reauthentication to the head node
    if (spath.endswith("/proc/reconnect")) {
      if (use_user_gsiproxy || use_user_krb5cc) {
        authidmanager.reconnectProcCache(uid, gid, pid);
      } else {
        authidmanager.IncConnectionId();
     }

     errno = ECONNABORTED;
     return -1;
   }

   // Return the 'whoami' information in that file
    if (spath.endswith("/proc/whoami")) {
      spath.replace("/proc/whoami", "/proc/user/");
     //spath += "?mgm.cmd=whoami&mgm.format=fuse&eos.app=fuse";
     spath += '?';
      spath += strongauth_cgi(pid).c_str();

      if ((use_user_krb5cc || use_user_gsiproxy) && fuse_shared) {
        spath += '&';
      }

     spath += "mgm.cmd=whoami&mgm.format=fuse&eos.app=fuse";

      if (encode_pathname) {
        spath += "&eos.encodepath=1";
      }

      XrdOucString open_path = get_url_nocgi(spath.c_str());
      XrdOucString open_cgi = get_cgi(spath.c_str());
      LayoutWrapper* file = new LayoutWrapper(new eos::fst::PlainLayout(NULL, 0, NULL,
                                              NULL, open_path.c_str()));

      if (stat(open_path.c_str(), &buf, uid, gid, pid, 0)) {
        exists = false;
      }

      retc = file->Open(open_path.c_str(), flags_sfs, mode, open_cgi.c_str(),
                        exists ? &buf : NULL, false, true);

      if (retc) {
        eos_static_err("open failed for %s : error code is %d", spath.c_str(),
                       (int) errno);
       delete file;
        return eos::common::error_retc_map(errno);
      } else {
        retc = add_fd2file(file, *return_inode, uid, gid, pid, isRO);
       return retc;
     }
   }

    if (spath.endswith("/proc/who")) {
      spath.replace("/proc/who", "/proc/user/");
     //spath += "?mgm.cmd=who&mgm.format=fuse&eos.app=fuse";
     spath += '?';
      spath += strongauth_cgi(pid).c_str();

      if ((use_user_krb5cc || use_user_gsiproxy) && fuse_shared) {
        spath += '&';
      }

     spath += "mgm.cmd=who&mgm.format=fuse&eos.app=fuse";

      if (encode_pathname) {
        spath += "&eos.encodepath=1";
      }

      XrdOucString open_path = get_url_nocgi(spath.c_str());
      XrdOucString open_cgi = get_cgi(spath.c_str());
      LayoutWrapper* file = new LayoutWrapper(new eos::fst::PlainLayout(NULL, 0, NULL,
                                              NULL, open_path.c_str()));

      if (stat(open_path.c_str(), &buf, uid, gid, pid, 0)) {
       exists = false;
     }

      retc = file->Open(open_path.c_str(), flags_sfs, mode, open_cgi.c_str(),
                        exists ? &buf : NULL, false,  true);

      if (retc) {
        eos_static_err("open failed for %s", spath.c_str());
       delete file;
        return eos::common::error_retc_map(errno);
      } else {
        retc = add_fd2file(file, *return_inode, uid, gid, pid, isRO);
       return retc;
     }
   }

    if (spath.endswith("/proc/quota")) {
      spath.replace("/proc/quota", "/proc/user/");
     //spath += "?mgm.cmd=quota&mgm.subcmd=lsuser&mgm.format=fuse&eos.app=fuse";
     spath += '?';
      spath += strongauth_cgi(pid).c_str();

      if ((use_user_krb5cc || use_user_gsiproxy) && fuse_shared) {
        spath += '&';
      }

     spath += "mgm.cmd=quota&mgm.subcmd=lsuser&mgm.format=fuse&eos.app=fuse";

      if (encode_pathname) {
        spath += "&eos.encodepath=1";
      }

      XrdOucString open_path = get_url_nocgi(spath.c_str());
      XrdOucString open_cgi = get_cgi(spath.c_str());
      LayoutWrapper* file = new LayoutWrapper(new eos::fst::PlainLayout(NULL, 0, NULL,
                                              NULL, open_path.c_str()));

      if (stat(open_path.c_str(), &buf, uid, gid, pid, 0)) {
        exists = false;
      }

      retc = file->Open(open_path.c_str(), flags_sfs, mode, open_cgi.c_str(),
                        exists ? &buf : NULL, false, true);

      if (retc) {
        eos_static_err("open failed for %s", spath.c_str());
       delete file;
        return eos::common::error_retc_map(errno);
      } else {
        retc = add_fd2file(file, *return_inode, uid, gid, pid, isRO);
       return retc;
     }
   }

   spath = orig_path;
 }

 // Try to open file using PIO (parallel io) only in read mode
  if ((!getenv("EOS_FUSE_NOPIO")) && (flags_sfs == SFS_O_RDONLY)) {
   XrdCl::Buffer arg;
   XrdCl::Buffer* response = 0;
   std::string file_path = path;
    size_t spos = file_path.rfind("//");

   if (spos != std::string::npos) {
      file_path.erase(0, spos + 1);
   }

   std::string request = safePath(file_path.c_str());
   request += "?eos.app=fuse&mgm.pcmd=open";

    if (encode_pathname) {
      request += "&eos.encodepath=1";
    }

    arg.FromString(request);
    std::string surl = user_url(uid, gid, pid);

   if ((use_user_krb5cc || use_user_gsiproxy) && fuse_shared) {
     surl += '?';
   }

    surl += strongauth_cgi(pid);
    XrdCl::URL Url(surl);
    XrdCl::FileSystem fs(Url);
    XrdCl::XRootDStatus status = fs.Query(XrdCl::QueryCode::OpaqueFile, arg,
                                          response);

    if (status.IsOK()) {
     // Parse output
     XrdOucString tag;
     XrdOucString stripePath;
     std::vector<std::string> stripeUrls;
      XrdOucString origResponse = response->GetBuffer();
      XrdOucString stringOpaque = response->GetBuffer();
     // Add the eos.app=fuse tag to all future PIO open requests
     origResponse += "&eos.app=fuse";

      while (stringOpaque.replace("?", "&")) {
      }

      while (stringOpaque.replace("&&", "&")) {
      }

      std::unique_ptr<XrdOucEnv> openOpaque(new XrdOucEnv(stringOpaque.c_str()));
      char* opaqueInfo = (char*) strstr(origResponse.c_str(), "&mgm.logid");

      if (opaqueInfo) {
       opaqueInfo += 1;
        LayoutId::layoutid_t layout = openOpaque->GetInt("mgm.lid");

        for (unsigned int i = 0; i <= eos::common::LayoutId::GetStripeNumber(layout);
             i++) {
         tag = "pio.";
          tag += static_cast<int>(i);
         stripePath = "root://";
          stripePath += openOpaque->Get(tag.c_str());
         stripePath += "/";
          stripePath += file_path.c_str();
          stripeUrls.push_back(stripePath.c_str());
       }

       eos::fst::RaidMetaLayout* file;

        if (LayoutId::GetLayoutType(layout) == LayoutId::kRaidDP) {
          file = new eos::fst::RaidDpLayout(NULL, layout, NULL, NULL, "root://dummy");
        } else if ((LayoutId::GetLayoutType(layout) == LayoutId::kRaid6) ||
                   (LayoutId::GetLayoutType(layout) == LayoutId::kArchive)) {
          file = new eos::fst::ReedSLayout(NULL, layout, NULL, NULL, "root://dummy");
        } else {
          eos_static_warning("warning=no such supported layout for PIO");
         file = 0;
       }

        if (file) {
          retc = file->OpenPio(stripeUrls, flags_sfs, mode, opaqueInfo);

          if (retc) {
            eos_static_err("failed open for pio red, path=%s", spath.c_str());
           delete response;
           delete file;
            return eos::common::error_retc_map(errno);
          } else {
            if (return_inode) {
             // Try to extract the inode from the opaque redirection
              XrdOucEnv RedEnv = file->GetLastUrl().c_str();
              const char* sino = RedEnv.Get("mgm.id");

             if (sino) {
                *return_inode = eos::common::FileId::Hex2Fid(sino) << 28;
              } else {
               *return_inode = 0;
             }

              eos_static_debug("path=%s created inode=%lu", path,
                               (unsigned long) *return_inode);
           }

            retc = add_fd2file(new LayoutWrapper(file), *return_inode, uid, gid, pid, isRO);
           delete response;
           return retc;
         }
       }
      } else {
        eos_static_debug("opaque info not what we expected");
     }
    } else
      eos_static_err("failed get request for pio read. query was   %s  ,  response was   %s    and   error was    %s",
                     arg.ToString().c_str(), response ? response->ToString().c_str() : "no-response",
                     status.ToStr().c_str());

   delete response;
 }

  eos_static_debug("the spath is:%s", spath.c_str());
 XrdOucString open_cgi = "eos.app=fuse";

  if (encode_pathname) {
   open_cgi += "&eos.encodepath=1";
 }

  if (oflags & (O_RDWR | O_WRONLY)) {
   open_cgi += "&eos.bookingsize=0";
  } else {
   open_cgi += "&eos.checksum=ignore";
 }

  if (do_rdahead) {
   open_cgi += "&fst.readahead=true&fst.blocksize=";
    open_cgi += rdahead_window.c_str();
 }

  if ((use_user_krb5cc || use_user_gsiproxy) && fuse_shared) {
   open_cgi += "&";
    open_cgi += strongauth_cgi(pid).c_str();
 }

 // check if the file already exists in case this is a write
  if (stat(path, &buf, uid, gid, pid, 0)) {
    exists = false;
  }

  eos_static_debug("open_path=%s, open_cgi=%s, exists=%d, flags_sfs=%d",
                   spath.c_str(), open_cgi.c_str(), (int) exists, (int) flags_sfs);
 retc = 1;
 // upgrade the WRONLY open to RW
// upgrade the WRONLY open to RW
// upgrade the WRONLY open to RW
  if (flags_sfs & SFS_O_WRONLY) {
   flags_sfs &= ~SFS_O_WRONLY;
   flags_sfs |= SFS_O_RDWR;
 }

 bool do_inline_repair = getInlineRepair();

 // figure out if this file can be repaired inline
  if (exists) {
    if (((uint64_t) buf.st_size > getMaxInlineRepairSize())) {
      eos_static_notice("disabled inline repair path=%s file-size=%llu repair-limit=%llu",
                        spath.c_str(), buf.st_size, getMaxInlineRepairSize());
     do_inline_repair = false;
   }
 }

  if (isRO && force_rwopen(*return_inode, uid, gid, pid) < 0) {
    eos_static_err("forcing rw open failed for inode %lu path %s",
                   (unsigned long)*return_inode, path);
    return eos::common::error_retc_map(errno);
  }

  LayoutWrapper* file = new LayoutWrapper(
    new eos::fst::PlainLayout(NULL, 0, NULL, NULL, spath.c_str()));
  retc = file->Open(spath.c_str(), flags_sfs, mode, open_cgi.c_str(),
                    exists ? &buf : NULL, async_open, !lazy_open, creator_cap_lifetime, do_inline_repair);

  if (retc) {
    eos_static_err("open failed for %s : error code is %d.", spath.c_str(),
                   (int) errno);
   delete file;
    return eos::common::error_retc_map(errno);
  } else {
    if (return_inode) {
     // Try to extract the inode from the opaque redirection
      std::string url = file->GetLastUrl().c_str();
      XrdOucEnv RedEnv = file->GetLastUrl().c_str();
      const char* sino = RedEnv.Get("mgm.id");
      ino_t old_ino = return_inode ? *return_inode : 0;
      ino_t new_ino = sino ? (eos::common::FileId::Hex2Fid(sino) << 28) : 0;

      if (old_ino && (old_ino != new_ino)) {
        if (new_ino) {
         // an inode of an existing file can be changed during the process of an open due to an auto-repair
         std::ostringstream sstr_old;
         std::ostringstream sstr_new;
          sstr_old << old_ino << ":" << get_login(uid, gid, pid);
          sstr_new << new_ino << ":" << get_login(uid, gid, pid);
         {
            eos::common::RWMutexWriteLock wr_lock(rwmutex_fd2fabst);

            if (inodexrdlogin2fds.count(sstr_old.str())) {
              inodexrdlogin2fds[sstr_new.str()] = inodexrdlogin2fds[sstr_old.str()];
              inodexrdlogin2fds.erase(sstr_old.str());
           }
         }
          {
            eos::common::RWMutexWriteLock wr_lock(mutex_inode_path);

            if (inode2path.count(old_ino)) {
             std::string ipath = inode2path[old_ino];

              if (path2inode.count(ipath)) {
                if (path2inode[ipath] != new_ino) {
                 path2inode[ipath] = new_ino;
                 inode2path[new_ino] = ipath;
                  eos_static_info("msg=\"inode replaced remotely\" path=%s old-ino=%lu new-ino=%lu",
                                  path, old_ino, new_ino);
               }
             }
           }
         }
        } else {
          eos_static_crit("new inode is null: cannot move old inode to new inode!");
         errno = EBADR;
         delete file;
         return errno;
       }
     }

     *return_inode = new_ino;
      eos_static_debug("path=%s opened ino=%lu", path, (unsigned long) *return_inode);
   }

    retc = add_fd2file(file, *return_inode, uid, gid, pid, isRO, path, mknod);
    COMMONTIMING("END", &opentiming);

    if (EOS_LOGS_DEBUG) {
      opentiming.Print();
    }

   return retc;
 }
}

int
filesystem::utimes_from_fabst(std::shared_ptr<FileAbstraction> fabst,
                              unsigned long inode, uid_t uid, gid_t gid, pid_t pid)
{
  LayoutWrapper* raw_file = fabst->GetRawFileRW();

  if (!raw_file) {
    return 0;
  }

  if (raw_file->IsOpen()) {
    struct timespec ut[2];
    const char* path = 0;

    if ((path = fabst->GetUtimes(ut))) {
      const char* nowpath = 0;
      std::string npath;
      {
        // a file might have been renamed in the meanwhile
        lock_r_p2i();
        nowpath = this->path((unsigned long long)inode);
        unlock_r_p2i();

        if (nowpath) {
          // get it prefixed again
          getPath(npath, mPrefix, nowpath);
          nowpath = npath.c_str();
        } else {
          nowpath = path;
        }
      }

      if (strcmp(path, nowpath)) {
        eos_static_info("file renamed before close old-name=%s new-name=%s", path,
                        nowpath);
        path = nowpath;
      }
      // run the utimes command now after the close
      // run the utimes command now after the close
      eos_static_debug("CLOSEDEBUG closing file open-path=%s current-path=%s open with flag %d and utiming",
                       raw_file->GetOpenPath().c_str(), path, (int) raw_file->GetOpenFlags());

      // run the utimes command now after the close
      if (this->utimes(path, ut, uid, gid, pid)) {
        // a file might have been renamed in the meanwhile
        lock_r_p2i();
        nowpath = this->path((unsigned long long)inode);
        unlock_r_p2i();

        if (nowpath) {
          // get it prefixed again
          getPath(npath, mPrefix, nowpath);
          nowpath = npath.c_str();
        } else {
          nowpath = path;
        }

        if (strcmp(nowpath, path)) {
          eos_static_info("file renamed again before close old-name=%s new-name=%s", path,
                          nowpath);
          path = nowpath;

          if (this->utimes(path, ut, uid, gid, pid)) {
            eos_static_err("file utime setting failed permanently for %s", path);
          }
        }
      }
    } else {
      eos_static_debug("CLOSEDEBUG no utime");
    }
  } else {
    // the file might have just been touched with an utime set
    struct timespec ut[2];
    ut[0].tv_sec = ut[1].tv_sec = 0;
    const char* path = fabst->GetUtimes(ut);
    const char* nowpath = 0;
    std::string npath;
    {
      // a file might have been renamed in the meanwhile
      lock_r_p2i();
      nowpath = this->path((unsigned long long)inode);
      unlock_r_p2i();

      if (nowpath) {
        // get it prefixed again
        getPath(npath, mPrefix, nowpath);
        nowpath = npath.c_str();
      } else {
        nowpath = path;
      }
    }

    if (strcmp(path, nowpath)) {
      eos_static_info("file renamed before close old-name=%s new-name=%s", path,
                      nowpath);
      path = nowpath;
    }

    if (ut[0].tv_sec || ut[1].tv_sec) {
      // this still allows to jump in for a rename, but we neglect this possiblity for now
      eos_static_debug("CLOSEDEBUG closing touched file open-path=%s current-path=%s open with flag %d and utiming",
                       raw_file->GetOpenPath().c_str(), path, (int) raw_file->GetOpenFlags());
      // run the utimes command now after the close
      // run the utimes command now after the close
      // run the utimes command now after the close
      if (this->utimes(path, ut, uid, gid, pid)) {
        // a file might have been renamed in the meanwhile
        lock_r_p2i();
        nowpath = this->path((unsigned long long)inode);
        unlock_r_p2i();

        if (nowpath) {
          // get it prefixed again
          getPath(npath, mPrefix, nowpath);
          nowpath = npath.c_str();
        } else {
          nowpath = path;
        }

        if (strcmp(nowpath, path)) {
          eos_static_info("file renamed again before close old-name=%s new-name=%s", path,
                          nowpath);
          path = nowpath;

          if (this->utimes(path, ut, uid, gid, pid)) {
            eos_static_err("file utime setting failed permanently for %s", path);
          }
        }
      }
    }
  }

  return 0;
}

//------------------------------------------------------------------------------
// Release is called when FUSE is completely done with a file; at that point,
// you can free up any temporarily allocated data structures.
//------------------------------------------------------------------------------

int
filesystem::close(int fildes, unsigned long inode, uid_t uid, gid_t gid,
                  pid_t pid)
{
  eos_static_info("fd=%d inode=%lu, uid=%i, gid=%i, pid=%i", fildes, inode, uid,
                  gid, pid);
 int ret = -1;
  std::shared_ptr<FileAbstraction> fabst = get_file(fildes);

  if (!fabst.get()) {
   errno = ENOENT;
   return ret;
 }

  if (XFC) {
    LayoutWrapper* file = fabst->GetRawFileRW();
   error_type error;
    fabst->mMutexRW.WriteLock();
    XFC->ForceAllWrites(fabst.get());
    eos::common::ConcurrentQueue<error_type> err_queue = fabst->GetErrorQueue();

    if (file && (err_queue.try_pop(error))) {
      eos_static_warning("write error found in err queue for inode=%llu - enabling restore",
                         inode);
     file->SetRestore();
   }

    fabst->mMutexRW.UnLock();
 }

 {
   // update our local stat cache
   struct stat buf;
   buf.st_size = fabst->GetMaxWriteOffset();
   dir_cache_update_entry(inode, &buf);
 }

 {
   // Commit the utime first - we cannot handle errors here
   ret = utimes_from_fabst(fabst, inode, uid, gid, pid);
    ret = remove_fd2file(fildes, inode, uid, gid, pid);
 }

  if (ret) {
   errno = EIO;
  }

 return ret;
}


//------------------------------------------------------------------------------
// Flush file data to disk
int
filesystem::flush(int fd, uid_t uid, gid_t gid, pid_t pid)
{
 int retc = 0;
  eos_static_info("fd=%d ", fd);
 bool isRW = false;
  std::shared_ptr<FileAbstraction> fabst = get_file(fd, &isRW);

  if (!fabst.get()) {
   errno = ENOENT;
   return -1;
 }

  if (!isRW) {
    fabst->DecNumRefRO();
   return 0;
 }

 /*
 LayoutWrapper* file = fabst->GetRawFileRW ();


 if (file)
 {
   // reset the tracked utime with every flush to 0
   struct stat buf;
   memset (&buf, 0, sizeof (struct stat));
   file->Utimes (&buf);
 }
  */

  if (XFC && fuse_cache_write) {
    off_t cache_size = fabst->GetMaxWriteOffset();
    fabst->mMutexRW.WriteLock();
    XFC->ForceAllWrites(fabst.get(),
                        (cache_size > file_write_back_cache_size) ? true : false);
    eos::common::ConcurrentQueue<error_type> err_queue = fabst->GetErrorQueue();
   error_type error;

    if (err_queue.try_pop(error)) {
      eos_static_info("Extract error from queue");
     retc = error.first;
   }

    fabst->mMutexRW.UnLock();
  }

  fabst->DecNumRefRW();
 return retc;
}


//------------------------------------------------------------------------------
// Truncate file
int
filesystem::truncate(int fildes, off_t offset)
{
  eos::common::Timing truncatetiming("truncate");
  COMMONTIMING("START", &truncatetiming);
 int ret = -1;
  eos_static_info("fd=%d offset=%llu", fildes, (unsigned long long) offset);
 bool isRW = false;
  std::shared_ptr<FileAbstraction> fabst = get_file(fildes, &isRW);
 errno = 0;

  if (!fabst.get()) {
   errno = ENOENT;
   return ret;
 }

  if (!isRW) {
    fabst->DecNumRefRO();
   errno = EPERM;
   return ret;
 }

  LayoutWrapper* file = fabst->GetRawFileRW();

  if (!file) {
   errno = ENOENT;
   return ret;
 }

 // update modification time
 struct timespec ts[2];
  eos::common::Timing::GetTimeSpec(ts[1], true);
 ts[0] = ts[1];
 fabst->SetUtimes(ts);

  if (XFC && fuse_cache_write) {
    fabst->mMutexRW.WriteLock();
    XFC->ForceAllWrites(fabst.get());
    ret = file->Truncate(offset);
    fabst->SetMaxWriteOffset(offset);
    fabst->mMutexRW.UnLock();
  } else {
    ret = file->Truncate(offset);
 }

  fabst->DecNumRefRW();

  if (ret == -1) {
   errno = EIO;
  }

  COMMONTIMING("END", &truncatetiming);

  if (EOS_LOGS_DEBUG) {
    truncatetiming.Print();
  }

 return ret;
}

//------------------------------------------------------------------------------
// Truncate file
//------------------------------------------------------------------------------
int
filesystem::truncate2(const char* fullpath, unsigned long inode,
                      unsigned long truncsize, uid_t uid, gid_t gid, pid_t pid)
{
  if (inode) {
   // Try to truncate via an open file - first find the file descriptor using the
   // inodeuser2fd map and then find the file object using the fd2fabst map.
   // Meanwhile keep the mutex locked for read so that no other thread can
   // delete the file object
    eos_static_debug("path=%s, uid=%lu, inode=%lu",
                     fullpath, (unsigned long) uid, inode);
    eos::common::RWMutexReadLock rd_lock(rwmutex_fd2fabst);
   std::ostringstream sstr;
    sstr << inode << ":" << get_login(uid, gid, pid);
   google::dense_hash_map<std::string, std::set<int>>::iterator
        iter_fd = inodexrdlogin2fds.find(sstr.str());

    if (iter_fd != inodexrdlogin2fds.end()) {
      for (auto fdit = iter_fd->second.begin(); fdit != iter_fd->second.end(); fdit++)
        if (fd2count[*fdit] > 0) {
          return truncate(*fdit, truncsize);
   }
    } else {
      eos_static_debug("path=%s not open in rw", fullpath);
    }
 }

 int fd, retc = -1;
 unsigned long rinode;

  if ((fd = open(fullpath, O_WRONLY,
                 S_IRUSR | S_IWUSR | S_IRGRP | S_IROTH,
                 uid, gid, pid, &rinode)) > 0) {
    retc = truncate(fd, truncsize);
    close(fd, rinode, uid, gid, pid);
  } else {
    retc = errno;
 }

 return retc;
}

//------------------------------------------------------------------------------
// Read from file. Returns the number of bytes transferred, or 0 if offset
// was at or beyond the end of the file
//------------------------------------------------------------------------------
ssize_t
filesystem::pread(int fildes,
                   void* buf,
                   size_t nbyte,
                   off_t offset)
{
  eos::common::Timing xpr("pread");
  COMMONTIMING("start", &xpr);
  eos_static_debug("fd=%d nbytes=%lu offset=%llu",
                   fildes, (unsigned long) nbyte,
                   (unsigned long long) offset);
 ssize_t ret = -1;
 bool isRW = false;
  std::shared_ptr<FileAbstraction> fabst = get_file(fildes, &isRW);
  std::string origin = "remote-ro";

  if (isRW) {
   origin = "remote-rw";
  }

  if (!fabst.get()) {
   errno = ENOENT;
   return ret;
 }

  LayoutWrapper* file = isRW ? fabst->GetRawFileRW() : fabst->GetRawFileRO();

  if (XFC && fuse_cache_write) {
    ret = file->ReadCache(offset, static_cast<char*>(buf), nbyte,
                          file_write_back_cache_size);
     // either the data is not in the cache, the cache is empty or the cache request is not complete
    // either the data is not in the cache, the cache is empty or the cache request is not complete
    if (ret != (int) nbyte) {
      off_t cache_size = fabst->GetMaxWriteOffset();

      // either the data is not in the cache, the cache is empty or the cache request is not complete
      if ((ret == -1) || (!cache_size) || ((off_t)(offset + nbyte) < cache_size)) {
        if (isRW) {
         origin = "flush";
         // cache miss
          fabst->mMutexRW.WriteLock();
          XFC->ForceAllWrites(fabst.get());
          ret = file->Read(offset, static_cast<char*>(buf), nbyte,
                           isRW ? false : do_rdahead);
          fabst->mMutexRW.UnLock();
        } else {
          ret = file->Read(offset, static_cast<char*>(buf), nbyte,
                           isRW ? false : do_rdahead);
       }
      } else {
       origin = "cache-short";
     }
    } else {
     origin = "cache";
   }
  } else {
    ret = file->Read(offset, static_cast<char*>(buf), nbyte,
                     isRW ? false : do_rdahead);
 }

 // Release file reference
  isRW ? fabst->DecNumRefRW() : fabst->DecNumRefRO();
  COMMONTIMING("END", &xpr);

  if (ret == -1) {
    eos_static_err("failed read off=%ld, len=%u", offset, nbyte);
   errno = EIO;
  } else if ((size_t) ret != nbyte) {
    eos_static_info("read size=%u, returned=%u origin=%s", nbyte, ret,
                    origin.c_str());
 }

  eos_static_info("read size=%u, returned=%u origin=%s", nbyte, ret,
                  origin.c_str());

  if (EOS_LOGS_DEBUG) {
    xpr.Print();
  }

 return ret;
}


//------------------------------------------------------------------------------
// Write to file
ssize_t
filesystem::pwrite(int fildes,
                    const void* buf,
                    size_t nbyte,
                    off_t offset)
{
  eos::common::Timing xpw("pwrite");
  COMMONTIMING("start", &xpw);
  eos_static_debug("fd=%d nbytes=%lu cache=%d cache-w=%d",
                   fildes, (unsigned long) nbyte, XFC ? 1 : 0,
                   fuse_cache_write);
 int64_t ret = -1;
 bool isRW = false;
  std::shared_ptr<FileAbstraction> fabst = get_file(fildes, &isRW);

  if (!fabst.get()) {
   errno = ENOENT;
   return ret;
 }

  if (!isRW) {
   errno = EPERM;
    fabst->DecNumRefRO();
   return ret;
 }

  if (XFC && fuse_cache_write) {
   // store in cache
    fabst->GetRawFileRW()->WriteCache(offset, static_cast<const char*>(buf), nbyte,
                                      file_write_back_cache_size);
    fabst->mMutexRW.ReadLock();
    fabst->TestMaxWriteOffset(offset + nbyte);
   FileAbstraction* fab = fabst.get();
    XFC->SubmitWrite(fab, const_cast<void*>(buf), offset, nbyte);
   ret = nbyte;
    eos::common::ConcurrentQueue<error_type> err_queue = fabst->GetErrorQueue();
   error_type error;

    if (err_queue.try_pop(error)) {
      eos_static_info("Extract error from queue");
     ret = error.first;
   }

    fabst->mMutexRW.UnLock();
  } else {
    LayoutWrapper* file = fabst->GetRawFileRW();
    fabst->TestMaxWriteOffset(offset + nbyte);
    ret = file->Write(offset, static_cast<const char*>(buf), nbyte);

    if (ret == -1) {
     errno = EIO;
 }
  }

 // update modification time
 struct timespec ts[2];
  eos::common::Timing::GetTimeSpec(ts[1], true);
 ts[0] = ts[1];
 fabst->SetUtimes(ts);
  fabst->DecNumRefRW();
  COMMONTIMING("END", &xpw);

 // Release file reference
  if (EOS_LOGS_DEBUG) {
    xpw.Print();
  }

 return ret;
}


//------------------------------------------------------------------------------
// Flush any dirty information about the file to disk
int
filesystem::fsync(int fildes)
{
  eos::common::Timing xps("fsync");
  COMMONTIMING("start", &xps);
  eos_static_info("fd=%d", fildes);
 int ret = 0;
 bool isRW;
  std::shared_ptr<FileAbstraction> fabst = get_file(fildes, &isRW);

  if (!fabst.get()) {
   errno = ENOENT;
   return ret;
 }

  if (!isRW) {
    fabst->DecNumRefRO();
   return 0;
 }

  if (XFC && fuse_cache_write) {
    fabst->mMutexRW.WriteLock();
    XFC->ForceAllWrites(fabst.get());
    fabst->mMutexRW.UnLock();
 }

  LayoutWrapper* file = fabst->GetRawFileRW();

  if (file) {
    ret = file->Sync();
  }

  if (ret) {
   errno = EIO;
  }

 // Release file reference
  fabst->DecNumRefRW();
  COMMONTIMING("END", &xps);

  if (EOS_LOGS_DEBUG) {
    xps.Print();
  }

 return ret;
}


//------------------------------------------------------------------------------
// Remove (delete) the given file, symbolic link, hard link, or special node
int
filesystem::unlink(const char* path,
                    uid_t uid,
                    gid_t gid,
                    pid_t pid,
                    unsigned long inode)
{
  eos::common::Timing xpu("unlink");
  COMMONTIMING("start", &xpu);
  eos_static_info("path=%s uid=%u, pid=%u", path, uid, pid);
  std::string surl = user_url(uid, gid, pid);

  if ((use_user_krb5cc || use_user_gsiproxy) && fuse_shared) {
    surl += '?';
  }

  surl += strongauth_cgi(pid);
  XrdCl::URL Url(surl);
  XrdCl::FileSystem fs(Url);
 std::string spath = safePath(path);

  if (encode_pathname) {
    spath += "?eos.encodepath=1";
  }

  XrdCl::XRootDStatus status = fs.Rm(spath);
 // drop evt. the in-memory cache
 LayoutWrapper::CacheRemove(inode);

  if (!eos::common::error_retc_map(status.errNo)) {
   errno = 0;
 }

  COMMONTIMING("END", &xpu);

  if (EOS_LOGS_DEBUG) {
    xpu.Print();
  }

 return errno;
}


//------------------------------------------------------------------------------
// Rename file/dir
//------------------------------------------------------------------------------

int
filesystem::rename(const char* oldpath,
                    const char* newpath,
                    uid_t uid,
                    gid_t gid,
                    pid_t pid)
{
  eos::common::Timing xpr("rename");
  COMMONTIMING("start", &xpr);
  eos_static_info("oldpath=%s newpath=%s", oldpath, newpath, uid, pid);
 XrdOucString sOldPath = oldpath;
 XrdOucString sNewPath = newpath;

 // XRootd move cannot deal with space in the path names
  if (encode_pathname) {
   sOldPath = safePath(sOldPath.c_str()).c_str();
   sOldPath += "?eos.encodepath=1";
   sNewPath = safePath(sNewPath.c_str()).c_str();
   sNewPath += "?eos.encodepath=1";
  } else {
    sOldPath.replace(" ", "#space#");
    sNewPath.replace(" ", "#space#");
 }

  std::string surl = user_url(uid, gid, pid);

  if ((use_user_krb5cc || use_user_gsiproxy) && fuse_shared) {
    surl += '?';
 }

  surl += strongauth_cgi(pid);
  XrdCl::URL Url(surl);
  XrdCl::FileSystem fs(Url);
  XrdCl::XRootDStatus status = fs.Mv(sOldPath.c_str(), sNewPath.c_str());

  if (!eos::common::error_retc_map(status.errNo)) {
   errno = 0;
   return 0;
 }

  COMMONTIMING("END", &xpr);

  if (EOS_LOGS_DEBUG) {
    xpr.Print();
  }

 return errno;
}

std::string
filesystem::strongauth_cgi(pid_t pid)
{
 XrdOucString str = "";

  if (fuse_shared && (use_user_krb5cc || use_user_gsiproxy)) {
    std::string authmet;

    if (gProcCache.HasEntry(pid)) {
      gProcCache.GetEntry(pid)->GetAuthMethod(authmet);
    }

    if (authmet.compare(0, 5, "krb5:") == 0) {
     str += "xrd.k5ccname=";
      str += (authmet.c_str() + 5);
     str += "&xrd.wantprot=krb5,unix";
    } else if (authmet.compare(0, 5, "krk5:") == 0) {
     str += "xrd.k5ccname=";
      str += (authmet.c_str() + 5);
     str += "&xrd.wantprot=krb5,unix";
    } else if (authmet.compare(0, 5, "x509:") == 0) {
     str += "xrd.gsiusrpxy=";
      str += authmet.c_str() + 5;
     str += "&xrd.wantprot=gsi,unix";
    } else if (authmet.compare(0, 5, "unix:") == 0) {
     str += "xrd.wantprot=unix";
    } else {
      eos_static_err("don't know what to do with qualifiedid [%s]", authmet.c_str());
     goto bye;
   }
 }

bye:
  eos_static_debug("pid=%lu sep=%s", (unsigned long) pid, str.c_str());
  return str.c_str();
}

//------------------------------------------------------------------------------
// Get a user private physical connection URL like root://<user>@<host>
// - if we are a user private mount we don't need to specify that
//------------------------------------------------------------------------------

std::string
filesystem::user_url(uid_t uid, gid_t gid, pid_t pid)
{
 std::string url = "root://";

  if (fuse_shared) {
    url += get_login(uid, gid, pid);
   url += "@";
 }

  url += gMgmHost.c_str();
 url += "//";
  eos_static_debug("uid=%lu gid=%lu pid=%lu url=%s",
                   (unsigned long) uid,
                   (unsigned long) gid,
                   (unsigned long) pid, url.c_str());
 return url;
}




//------------------------------------------------------------------------------
// Decide if this is an 'rm -rf' command issued on the toplevel directory or
// anywhere whithin the EOS_FUSE_RMLVL_PROTECT levels from the root directory
//------------------------------------------------------------------------------

int
filesystem::is_toplevel_rm(int pid, const char* local_dir)
{
  eos_static_debug("is_toplevel_rm for pid %d and mountpoint %s", pid, local_dir);

  if (rm_level_protect == 0) {
   return 0;
  }

  time_t psstime = 0;

  if (
    !gProcCache.HasEntry(pid) ||
    !gProcCache.GetEntry(pid)->GetStartupTime(psstime)
  ) {
    eos_static_err("could not get process start time");
  }
 // Check the cache

   {
    eos::common::RWMutexReadLock rlock(mMapPidDenyRmMutex);
    auto it_map = mMapPidDenyRm.find(pid);
     // if the cached denial is up to date, return it
    // if the cached denial is up to date, return it
    if (it_map != mMapPidDenyRm.end()) {
      eos_static_debug("found an entry in the cache");

      // if the cached denial is up to date, return it
      if (psstime <= it_map->second.first) {
        eos_static_debug("found in cache pid=%i, rm_deny=%i", it_map->first,
                         it_map->second.second);

        if (it_map->second.second) {
          std::string cmd = gProcCache.GetEntry(pid)->GetArgsStr();
          eos_static_notice("rejected toplevel recursive deletion command %s",
                            cmd.c_str());
       }

       return (it_map->second.second ? 1 : 0);
     }

      eos_static_debug("the entry is oudated in cache %d, current %d",
                       (int) it_map->second.first, (int) psstime);
   }
 }
  eos_static_debug("no entry found or outdated entry, creating entry with psstime %d",
                   (int) psstime);
  auto entry = std::make_pair(psstime, false);
 // Try to print the command triggering the unlink
 std::ostringstream oss;
  const auto& cmdv = gProcCache.GetEntry(pid)->GetArgsVec();
  std::string cmd = gProcCache.GetEntry(pid)->GetArgsStr();
 std::set<std::string> rm_entries;
 std::set<std::string> rm_opt; // rm command options (long and short)
 char exe[PATH_MAX];
  oss.str("");
  oss.clear();
 oss << "/proc/" << pid << "/exe";
  ssize_t len = ::readlink(oss.str().c_str(), exe, sizeof(exe) - 1);

  if (len == -1) {
    eos_static_err("error while reading cwd for path=%s", oss.str().c_str());
   return 0;
 }

 exe[len] = '\0';
 //std::string rm_cmd = *cmdv.begin();
 std::string rm_cmd = exe;
 std::string token;

  for (auto it = cmdv.begin() + 1; it != cmdv.end(); it++) {
   token = *it;
   // Long option

    if (token.find("--") == 0) {
      token.erase(0, 2);
      rm_opt.insert(token);
    } else if (token.find('-') == 0) {
      token.erase(0, 1);
     // Short option
      size_t length = token.length();

      for (size_t i = 0; i != length; ++i) {
        rm_opt.insert(std::string(&token[i], 1));
   }
    } else {
      rm_entries.insert(token);
    }
 }

  for (std::set<std::string>::iterator it = rm_opt.begin();
       it != rm_opt.end(); ++it) {
    eos_static_debug("rm option:%s", it->c_str());
 }

 // Exit if this is not a recursive removal
  auto fname = rm_cmd.length() < 2 ? rm_cmd : rm_cmd.substr(rm_cmd.length() - 2,
               2);
  bool isrm = rm_cmd.length() <= 2 ? (fname == "rm") : (fname == "rm" &&
              rm_cmd[rm_cmd.length() - 3] == '/');

 if (!isrm ||
     (isrm &&
       rm_opt.find("r") == rm_opt.end() &&
       rm_opt.find("recursive") == rm_opt.end())) {
    eos_static_debug("%s is not an rm command", rm_cmd.c_str());
    mMapPidDenyRmMutex.LockWrite();
   mMapPidDenyRm[pid] = entry;
    mMapPidDenyRmMutex.UnLockWrite();
   return 0;
 }

 // check that we dealing with the system rm command
 bool skip_relpath = !rm_watch_relpath;

  if ((!skip_relpath) && (rm_cmd != rm_command)) {
    eos_static_warning("using rm command %s different from the system rm command %s : cannot watch recursive deletion on relative paths"
                       , rm_cmd.c_str(), rm_command.c_str());
   skip_relpath = true;
 }

 // get the current working directory
  oss.str("");
  oss.clear();
 oss << "/proc/" << pid << "/cwd";
 char cwd[PATH_MAX];
  len = ::readlink(oss.str().c_str(), cwd, sizeof(cwd) - 1);

  if (len == -1) {
    eos_static_err("error while reading cwd for path=%s", oss.str().c_str());
   return 0;
 }

 cwd[len] = '\0';
  std::string scwd(cwd);

  if (*scwd.rbegin() != '/') {
   scwd += '/';
  }

 // we are dealing with an rm command
 {
   std::set<std::string> rm_entries2;

    for (auto it = rm_entries.begin(); it != rm_entries.end(); it++) {
     char resolved_path[PATH_MAX];
     auto path2resolve = *it;
      eos_static_debug("path2resolve %s", path2resolve.c_str());

      if (path2resolve[0] != '/') {
        if (skip_relpath) {
          eos_static_debug("skipping recusive deletion check on command %s on relative path %s because rm command used is likely to chdir"
                           , cmd.c_str(), path2resolve.c_str());
         continue;
       }

       path2resolve = scwd + path2resolve;
     }

      if (myrealpath(path2resolve.c_str(), resolved_path, pid)) {
        rm_entries2.insert(resolved_path);
        eos_static_debug("path %s resolves to realpath %s", path2resolve.c_str(),
                         resolved_path);
      } else {
        eos_static_warning("could not resolve path %s for top level recursive deletion protection",
                           path2resolve.c_str());
   }
 }

    std::swap(rm_entries, rm_entries2);
  }
 // Make sure both the cwd and local mount dir ends with '/'
  std::string mount_dir(local_dir);

  if (*mount_dir.rbegin() != '/') {
   mount_dir += '/';
  }

 // First check if the command was launched from a location inside the hierarchy
 // of the local mount point
  eos_static_debug("cwd=%s, mount_dir=%s, skip_relpath=%d", scwd.c_str(),
                   mount_dir.c_str(), skip_relpath ? 1 : 0);
 std::string rel_path;
 int level;

 // Detect remove from inside the mount point hierarchy
  if (!skip_relpath && scwd.find(mount_dir) == 0) {
    rel_path = scwd.substr(mount_dir.length());
    level = std::count(rel_path.begin(), rel_path.end(), '/') + 1;
    eos_static_debug("rm_int current_lvl=%i, protect_lvl=%i", level,
                     rm_level_protect);

    if (level <= rm_level_protect) {
     entry.second = true;
      mMapPidDenyRmMutex.LockWrite();
     mMapPidDenyRm[pid] = entry;
      mMapPidDenyRmMutex.UnLockWrite();
      eos_static_notice("rejected toplevel recursive deletion command %s",
                        cmd.c_str());
     return 1;
   }
 }

 // At this point, absolute path are used.
 // Get the deepness level it reaches inside the EOS
 // mount point so that we can take the right decision
  for (std::set<std::string>::iterator it = rm_entries.begin();
       it != rm_entries.end(); ++it) {
   token = *it;

    if (token.find(mount_dir) == 0) {
      rel_path = token.substr(mount_dir.length());
      level = std::count(rel_path.begin(), rel_path.end(), '/') + 1;
      eos_static_debug("rm_ext current_lvl=%i, protect_lvl=%i", level,
                       rm_level_protect);

      if (level <= rm_level_protect) {
       entry.second = true;
        mMapPidDenyRmMutex.LockWrite();
       mMapPidDenyRm[pid] = entry;
        mMapPidDenyRmMutex.UnLockWrite();
        eos_static_notice("rejected toplevel recursive deletion command %s",
                          cmd.c_str());
       return 1;
     }
   }

   // Another case is when the delete command is issued on a directory higher
   // up in the hierarchy where the mountpoint was done
    if (mount_dir.find(*it) == 0) {
     level = 1;

      if (level <= rm_level_protect) {
       entry.second = true;
        mMapPidDenyRmMutex.LockWrite();
       mMapPidDenyRm[pid] = entry;
        mMapPidDenyRmMutex.UnLockWrite();
        eos_static_notice("rejected toplevel recursive deletion command %s",
                          cmd.c_str());
       return 1;
     }
   }
 }

  mMapPidDenyRmMutex.LockWrite();
 mMapPidDenyRm[pid] = entry;
  mMapPidDenyRmMutex.UnLockWrite();
 return 0;
}

//------------------------------------------------------------------------------
// Get the list of the features available on the MGM
//
// @return true if feature listing is available and the map is updated
//------------------------------------------------------------------------------
bool filesystem::get_features(const std::string& url,
                              std::map<std::string, std::string>* features)
{
  XrdCl::Buffer arg;
  XrdCl::Buffer* response = 0;
  std::string request = "/?mgm.pcmd=version&mgm.version.features=1&eos.app=fuse";
  arg.FromString(request.c_str());
  XrdCl::URL Url(url.c_str());
  XrdCl::FileSystem fs(Url);
  XrdCl::XRootDStatus status = fs.Query(XrdCl::QueryCode::OpaqueFile, arg,
                                        response);

  if (!status.IsOK()) {
    eos_static_crit("cannot read eos version");
    delete response;
    return false;
  }

  std::string line;
  std::stringstream ss;
  bool infeatures = false;
  ss.str(response->GetBuffer(0));

  do {
    line.clear();
    std::getline(ss, line);

    if (line.empty()) {
      break;
    }

    if (!infeatures) {
      if (line.find("EOS_SERVER_FEATURES") != std::string::npos) {
      infeatures = true;
    }
    } else {
      auto pos = line.find("  =>  ");

      if (pos == std::string::npos) {
        eos_static_crit("error parsing instance features");
        delete response;
        return false; // there is something wrong here
      }

      string key   = line.substr(0, pos);
      string value = line.substr(pos + 6, std::string::npos);

      if ((pos = value.rfind("&mgm.proc.stderr")) != std::string::npos) {
        value.resize(pos);
      }

      (*features)[key] = value;
    }
  } while (1);

  if (!infeatures) {
    eos_static_warning("retrieving features is not supported on this eos instance");
    delete response;
    return false;
  }

  delete response;
  return true;
}

//------------------------------------------------------------------------------
// Extract the EOS MGM endpoint for connection and also check that the MGM
// daemon is available.
//
// @return 1 if MGM avilable, otherwise 0
//------------------------------------------------------------------------------
<<<<<<< HEAD
int
filesystem::check_mgm(std::map<std::string, std::string>* features)
=======

bool
filesystem::check_mgm (std::map<std::string,std::string> *features)
>>>>>>> 0f52910c
{
  std::string address = getenv("EOS_RDRURL") ? getenv("EOS_RDRURL") : "";

  if (address == "") {
    fprintf(stderr, "error: EOS_RDRURL is not defined so we fall back to "
            "root://localhost:1094// \n");
   address = "root://localhost:1094//";
   return false;
 }

  XrdCl::URL url(address);

<<<<<<< HEAD
  if (!url.IsValid()) {
    eos_static_err("URL is not valid: %s", address.c_str());
   return 0;
 }

 // Check MGM is available
 uint16_t timeout = 3;
  XrdCl::FileSystem fs(url);
  XrdCl::XRootDStatus st = fs.Ping(timeout);

  if (!st.IsOK()) {
    eos_static_err("Unable to contact MGM at address=%s", address.c_str());
   return 0;
 }
=======
 if (!url.IsValid ())
 {
   eos_static_err ("URL is not valid: %s", address.c_str ());
   return false;
 }

 // Check MGM is available
  if (!features)
  {
    uint16_t timeout = 10;
    XrdCl::FileSystem fs (url);
    XrdCl::XRootDStatus st = fs.Ping (timeout);

    if (!st.IsOK ())
    {
      eos_static_err("Unable to contact MGM at address=%s (timed out after 10 seconds)", address.c_str ());
      return false;
    }
  }
>>>>>>> 0f52910c

  if (features) {
    get_features(address, features);
  }
 // make sure the host has not '/' in the end and no prefix anymore
// make sure the host has not '/' in the end and no prefix anymore
// make sure the host has not '/' in the end and no prefix anymore
  gMgmHost = address.c_str();
  gMgmHost.replace("root://", "");
 int pos;

  if ((pos = gMgmHost.find("//")) != STR_NPOS) {
    gMgmHost.erase(pos);
 }

  if (gMgmHost.endswith("/")) {
    gMgmHost.erase(gMgmHost.length() - 1);
  }

 return true;
}

//------------------------------------------------------------------------------
// Init function
//------------------------------------------------------------------------------
void
<<<<<<< HEAD
filesystem::init(int argc, char* argv[], void* userdata,
                 std::map<std::string, std::string>* features)
=======
filesystem::initlogging()
>>>>>>> 0f52910c
{
  FILE* fstderr;

<<<<<<< HEAD
 // Open log file
  if (getuid()) {
   fuse_shared = false; //eosfsd
   char logfile[1024];

    if (getenv("EOS_FUSE_LOGFILE")) {
      snprintf(logfile, sizeof(logfile) - 1, "%s", getenv("EOS_FUSE_LOGFILE"));
    } else {
      snprintf(logfile, sizeof(logfile) - 1, "/tmp/eos-fuse.%d.log", getuid());
   }

   // Running as a user ... we log into /tmp/eos-fuse.$UID.log
    if (!(fstderr = freopen(logfile, "a+", stderr))) {
      fprintf(stderr, "error: cannot open log file %s\n", logfile);
    } else {
      ::chmod(logfile, S_IRUSR | S_IWUSR | S_IRGRP | S_IROTH);
 }
  } else {
   fuse_shared = true; //eosfsd
    std::string log_path = "/var/log/eos/fuse/fuse.";

   // Running as root ... we log into /var/log/eos/fuse
    if (getenv("EOS_FUSE_LOG_PREFIX")) {
      log_path += getenv("EOS_FUSE_LOG_PREFIX");
     log_path += ".log";
    } else {
     log_path += "log";
   }

    eos::common::Path cPath(log_path.c_str());
    cPath.MakeParentPath(S_IRWXU | S_IRGRP | S_IROTH);

    if (!(fstderr = freopen(cPath.GetPath(), "a+", stderr))) {
      fprintf(stderr, "error: cannot open log file %s\n", cPath.GetPath());
    } else {
      ::chmod(cPath.GetPath(), S_IRUSR | S_IWUSR);
    }
 }

  setvbuf(fstderr, (char*) NULL, _IONBF, 0);
  path2inode.set_empty_key("");
  path2inode.set_deleted_key("#__deleted__#");
  inodexrdlogin2fds.set_empty_key("");
  inodexrdlogin2fds.set_deleted_key("#__deleted__#");
  fd2fabst.set_empty_key(-1);
  fd2fabst.set_deleted_key(-2);
  fd2count.set_empty_key(-1);
  fd2count.set_deleted_key(-2);
=======
  // Open log file
  if (getuid ())
  {
    fuse_shared = false; //eosfsd
    char logfile[1024];
    if (getenv ("EOS_FUSE_LOGFILE"))
    {
      snprintf (logfile, sizeof ( logfile) - 1, "%s", getenv ("EOS_FUSE_LOGFILE"));
    }
    else
    {
      snprintf (logfile, sizeof ( logfile) - 1, "/tmp/eos-fuse.%d.log", getuid ());
    }

    // Running as a user ... we log into /tmp/eos-fuse.$UID.log
    if (!(fstderr = freopen (logfile, "a+", stderr)))
      fprintf (stderr, "error: cannot open log file %s\n", logfile);
    else
      ::chmod (logfile, S_IRUSR | S_IWUSR | S_IRGRP | S_IROTH);
  }
  else
  {
    fuse_shared = true; //eosfsd

    // Running as root ... we log into /var/log/eos/fuse
    std::string log_path = "/var/log/eos/fuse/fuse.";
    if (getenv ("EOS_FUSE_LOG_PREFIX"))
    {
      log_path += getenv ("EOS_FUSE_LOG_PREFIX");
      log_path += ".log";
    }
    else
    {
      log_path += "log";
    }

    eos::common::Path cPath (log_path.c_str ());
    cPath.MakeParentPath (S_IRWXU | S_IRGRP | S_IROTH);

    if (!(fstderr = freopen (cPath.GetPath (), "a+", stderr)))
      fprintf (stderr, "error: cannot open log file %s\n", cPath.GetPath ());
    else
      ::chmod (cPath.GetPath (), S_IRUSR | S_IWUSR);
  }

  setvbuf (fstderr, (char*) NULL, _IONBF, 0);

  eos::common::Mapping::VirtualIdentity_t vid;
  eos::common::Mapping::Root (vid);
  eos::common::Logging::Init ();
  eos::common::Logging::SetUnit ("FUSE@localhost");
  eos::common::Logging::gShortFormat = true;
  XrdOucString fusedebug = getenv ("EOS_FUSE_DEBUG");

  if ((getenv ("EOS_FUSE_DEBUG")) && (fusedebug != "0"))
  {
    eos::common::Logging::SetLogPriority (LOG_DEBUG);
  }
  else
  {
    if ((getenv ("EOS_FUSE_LOGLEVEL")))
      eos::common::Logging::SetLogPriority (atoi (getenv ("EOS_FUSE_LOGLEVEL")));
    else
      eos::common::Logging::SetLogPriority (LOG_INFO);
  }

}

bool
filesystem::init (int argc, char* argv[], void *userdata, std::map<std::string,std::string> *features )
{
  initlogging();

 // Initialize hashes
 path2inode.set_empty_key ("");
 path2inode.set_deleted_key ("#__deleted__#");

 inodexrdlogin2fds.set_empty_key ("");
 inodexrdlogin2fds.set_deleted_key ("#__deleted__#");

 fd2fabst.set_empty_key (-1);
 fd2fabst.set_deleted_key (-2);

 fd2count.set_empty_key (-1);
 fd2count.set_deleted_key (-2);

 // initialize unsigned to hex ascii conversion
 eos::common::StringConversion::InitLookupTables ();
>>>>>>> 0f52910c

  eos::common::StringConversion::InitLookupTables();
 // Create the root entry
 path2inode["/"] = 1;
 inode2path[1] = "/";
<<<<<<< HEAD
 eos::common::Mapping::VirtualIdentity_t vid;
  eos::common::Mapping::Root(vid);
  eos::common::Logging::Init();
  eos::common::Logging::SetUnit("FUSE@localhost");
 eos::common::Logging::gShortFormat = true;
  XrdOucString fusedebug = getenv("EOS_FUSE_DEBUG");
=======

>>>>>>> 0f52910c
#ifdef STOPONREDIRECT
 // Set the redirect limit
  XrdCl::DefaultEnv::GetEnv()->PutInt("RedirectLimit", 1);
  setenv("XRD_REDIRECTLIMIT", "1", 1);
#endif

<<<<<<< HEAD
  if (check_mgm(features) == 0) {
    exit(-1);
  }

 // Extract MGM endpoint and check availability
=======
 // Extract MGM endpoint and check availability
 if (!check_mgm ( features ) )
   return false;

>>>>>>> 0f52910c
 // Get read-ahead configuration
  if (getenv("EOS_FUSE_RDAHEAD") && (!strcmp(getenv("EOS_FUSE_RDAHEAD"), "1"))) {
   do_rdahead = true;

    if (getenv("EOS_FUSE_RDAHEAD_WINDOW")) {
      rdahead_window = getenv("EOS_FUSE_RDAHEAD_WINDOW");

      try {
        (void) std::stol(rdahead_window);
      } catch (const std::exception& e) {
       rdahead_window = "131072"; // default 128
     }
   }
 }

 // get inline-repair configuration
  if (getenv("EOS_FUSE_INLINE_REPAIR") &&
      (!strcmp(getenv("EOS_FUSE_INLINE_REPAIR"), "1"))) {
   inline_repair = true;

    if (getenv("EOS_FUSE_MAX_INLINE_REPAIR_SIZE")) {
      max_inline_repair_size = strtoul(getenv("EOS_FUSE_MAX_INLINE_REPAIR_SIZE"), 0,
                                       10);
    } else {
     max_inline_repair_size = 268435456; // 256 MB
   }
 }

 encode_pathname = (features && features->count("eos.encodepath"));

  if (getenv("EOS_FUSE_LAZYOPENRO") &&
      (!strcmp(getenv("EOS_FUSE_LAZYOPENRO"), "1"))) {
   lazy_open_ro = true;
 }

  if (getenv("EOS_FUSE_LAZYOPENRW") &&
      (!strcmp(getenv("EOS_FUSE_LAZYOPENRW"), "1"))) {
   lazy_open_rw = true;
 }

  if (getenv("EOS_FUSE_ASYNC_OPEN") &&
      (!strcmp(getenv("EOS_FUSE_ASYNC_OPEN"), "1"))) {
    async_open = true;
  }

  if (getenv("EOS_FUSE_SHOW_SPECIAL_FILES") &&
      (!strcmp(getenv("EOS_FUSE_SHOW_SPECIAL_FILES"), "1"))) {
   hide_special_files = false;
  } else {
   hide_special_files = true;
 }

  if (getenv("EOS_FUSE_SHOW_EOS_ATTRIBUTES") &&
      (!strcmp(getenv("EOS_FUSE_SHOW_EOS_ATTRIBUTES"), "1"))) {
   show_eos_attributes = true;
  } else {
    show_eos_attributes = false;
 }

  if (features && !features->count("eos.lazyopen")) {
   // disable lazy open, no server side support
   lazy_open_ro = false;
   lazy_open_rw = false;
   lazy_open_disabled = true;
 }

<<<<<<< HEAD
  if ((getenv("EOS_FUSE_DEBUG")) && (fusedebug != "0")) {
    eos::common::Logging::SetLogPriority(LOG_DEBUG);
  } else {
    if ((getenv("EOS_FUSE_LOGLEVEL"))) {
      eos::common::Logging::SetLogPriority(atoi(getenv("EOS_FUSE_LOGLEVEL")));
    } else {
      eos::common::Logging::SetLogPriority(LOG_INFO);
 }
 }
=======
>>>>>>> 0f52910c

  if (getenv("EOS_FUSE_CREATOR_CAP_LIFETIME")) {
    creator_cap_lifetime = (int) strtol(getenv("EOS_FUSE_CREATOR_CAP_LIFETIME"), 0,
                                        10);
 }

  if (getenv("EOS_FUSE_FILE_WB_CACHE_SIZE")) {
    file_write_back_cache_size = (int) strtol(getenv("EOS_FUSE_FILE_WB_CACHE_SIZE"),
                                 0, 10);
 }

 // Check if we should set files executable
  if (getenv("EOS_FUSE_EXEC") && (!strcmp(getenv("EOS_FUSE_EXEC"), "1"))) {
   fuse_exec = true;
  }

 // Initialise the XrdFileCache
 fuse_cache_write = false;

  if ((!(getenv("EOS_FUSE_CACHE"))) ||
      (getenv("EOS_FUSE_CACHE") && (!strcmp(getenv("EOS_FUSE_CACHE"), "0")))) {
   XFC = NULL;
  } else {
    if (!getenv("EOS_FUSE_CACHE_SIZE")) {
      setenv("EOS_FUSE_CACHE_SIZE", "30000000", 1);  // ~300MB
 }

    XFC = FuseWriteCache::GetInstance(static_cast<size_t>(atol(
                                        getenv("EOS_FUSE_CACHE_SIZE"))));
   fuse_cache_write = true;
 }

  if ((getenv("EOS_FUSE_CACHE_PAGE_SIZE"))) {
    CacheEntry::SetMaxSize((size_t)strtoul(getenv("EOS_FUSE_CACHE_PAGE_SIZE"), 0,
                                           10));
 }

 // set the path of the proc fs (default is "/proc/"
  if (getenv("EOS_FUSE_PROCPATH")) {
    std::string pp(getenv("EOS_FUSE_PROCPATH"));

    if (pp[pp.size()] != '/') {
      pp.append("/");
 }

    gProcCache.SetProcPath(pp.c_str());
  }
 // Get the number of levels in the top hierarchy protected agains deletions
// Get the number of levels in the top hierarchy protected agains deletions
// Get the number of levels in the top hierarchy protected agains deletions
  if (!getenv("EOS_FUSE_RMLVL_PROTECT")) {
   rm_level_protect = 1;
  } else {
    rm_level_protect = atoi(getenv("EOS_FUSE_RMLVL_PROTECT"));
  }

  if (rm_level_protect) {
   rm_watch_relpath = false;
   char rm_cmd[PATH_MAX];
    FILE* f = popen("exec bash -c 'type -P rm'", "r");

    if (!f) {
      eos_static_err("could not run the system wide rm command procedure");
    } else if (!fscanf(f, "%s", rm_cmd)) {
      pclose(f);
      eos_static_err("cannot get rm command to watch");
    } else {
      pclose(f);
      eos_static_notice("rm command to watch is %s", rm_cmd);
     rm_command = rm_cmd;
     char cmd[PATH_MAX + 16];
      sprintf(cmd, "%s --version", rm_cmd);
      f = popen(cmd, "r");

      if (!f) {
        eos_static_err("could not run the rm command to watch");
      }

      char* line = NULL;
     size_t len = 0;

      if (f && getline(&line, &len, f) == -1) {
        pclose(f);

        if (f) {
          eos_static_err("could not read rm command version to watch");
     }
      } else if (line) {
        pclose(f);
        char* lasttoken = strrchr(line, ' ');

        if (lasttoken) {
         float rmver;

          if (!sscanf(lasttoken, "%f", &rmver)) {
            eos_static_err("could not interpret rm command version to watch %s",
                           lasttoken);
          } else {
            int rmmajv = floor(rmver);
            eos_static_notice("top level recursive deletion command to watch is %s, version is %f, major version is %d",
                              rm_cmd, rmver, rmmajv);

            if (rmmajv >= 8) {
             rm_watch_relpath = true;
              eos_static_notice("top level recursive deletion CAN watch relative path removals");
            } else {
              eos_static_warning("top level recursive deletion CANNOT watch relative path removals");
           }
         }
       }

        free(line);
     }
   }
 }

 // Get parameters about strong authentication
  if (getenv("EOS_FUSE_USER_KRB5CC") &&
      (atoi(getenv("EOS_FUSE_USER_KRB5CC")) == 1)) {
   use_user_krb5cc = true;
  } else {
   use_user_krb5cc = false;
  }

  if (getenv("EOS_FUSE_USER_GSIPROXY") &&
      (atoi(getenv("EOS_FUSE_USER_GSIPROXY")) == 1)) {
   use_user_gsiproxy = true;
  } else {
   use_user_gsiproxy = false;
  }

  if (getenv("EOS_FUSE_USER_UNSAFEKRB5") &&
      (atoi(getenv("EOS_FUSE_USER_UNSAFEKRB5")) == 1)) {
   use_unsafe_krk5 = true;
  } else {
   use_unsafe_krk5 = false;
  }

  if (getenv("EOS_FUSE_FALLBACKTONOBODY") &&
      (atoi(getenv("EOS_FUSE_FALLBACKTONOBODY")) == 1)) {
   fallback2nobody = true;
  } else {
   fallback2nobody = false;
  }

  if (getenv("EOS_FUSE_USER_KRB5FIRST") &&
      (atoi(getenv("EOS_FUSE_USER_KRB5FIRST")) == 1)) {
   tryKrb5First = true;
  } else {
   tryKrb5First = false;
  }

  authidmanager.setAuth(use_user_krb5cc, use_user_gsiproxy, use_unsafe_krk5,
                        fallback2nobody, tryKrb5First);

  if (getenv("EOS_FUSE_MODE_OVERLAY")) {
    mode_overlay = (mode_t)strtol(getenv("EOS_FUSE_MODE_OVERLAY"), 0, 8);
  } else {
   mode_overlay = 0;
 }

#ifndef __APPLE__
 // get uid and pid specificities of the system
 {
    FILE* f = fopen("/proc/sys/kernel/pid_max", "r");

    if (f && fscanf(f, "%llu", (unsigned long long*)&pid_max)) {
      eos_static_notice("pid_max is %llu", pid_max);
    } else {
      eos_static_err("could not read pid_max in /proc/sys/kernel/pid_max. defaulting to 32767");
     pid_max = 32767;
   }

    if (f) {
      fclose(f);
    }

    f = fopen("/etc/login.defs", "r");
   char line[4096];
   line[0] = '\0';
   uid_max = 0;

    while (f && fgets(line, sizeof(line), f)) {
      if (line[0] == '#') {
        continue;  //commented line on the first character
      }

      auto keyword = strstr(line, "UID_MAX");

      if (!keyword) {
        continue;
      }

      auto comment_tag = strstr(line, "#");

      if (comment_tag && comment_tag < keyword) {
        continue;  // commented line with the keyword
      }

     char buffer[4096];

      if (sscanf(line, "%s %llu", buffer, (unsigned long long*)&uid_max) != 2) {
        eos_static_err("could not parse line %s in /etc/login.defs", line);
       uid_max = 0;
       continue;
      } else {
       break;
   }
   }

    if (uid_max) {
      eos_static_notice("uid_max is %llu", uid_max);
    } else {
      eos_static_err("could not read uid_max value in /etc/login.defs. defaulting to 65535");
     uid_max = 65535;
   }

    if (f) {
      fclose(f);
 }
  }
#endif
  authidmanager.resize(pid_max + 1);

 // Get parameters about strong authentication
  if (getenv("EOS_FUSE_PIDMAP") && (atoi(getenv("EOS_FUSE_PIDMAP")) == 1)) {
   link_pidmap = true;
  } else {
   link_pidmap = false;
  }

  eos_static_notice("krb5=%d", use_user_krb5cc ? 1 : 0);

 // start a thread doing the in-memory write-back cache cleanup

 pthread_t tid;
 eos_static_notice("starting filesystem");
 if ((XrdSysThread::Run(&tid, filesystem::CacheCleanup, static_cast<void *> (this), 0, "Cache Cleanup Thread")))
 {
   eos_static_crit("failed to start cache clean-up thread");
   return false;
 }

 return true;
}

//------------------------------------------------------------------------------
// this function is just to make it possible to use BSD realpath implementation
//------------------------------------------------------------------------------
size_t
strlcat(char* dst, const char* src, size_t siz)
{
  char* d = dst;
  const char* s = src;
  size_t n = siz;
 size_t dlen;

 /* Find the end of dst and adjust bytes left but don't go past end */
  while (n-- != 0 && *d != '\0') {
   d++;
  }

 dlen = d - dst;
 n = siz - dlen;

  if (n == 0) {
    return (dlen + strlen(s));
  }

  while (*s != '\0') {
    if (n != 1) {
     *d++ = *s;
     n--;
   }

   s++;
 }

 *d = '\0';
 return (dlen + (s - src)); /* count does not include NUL */
}

//------------------------------------------------------------------------------
// this function is a workaround to avoid that
// fuse calls itself while using realpath
// that would require to trace back the user process which made the first call
// to fuse. That would involve keeping track of fuse self call to stat
// especially in is_toplevel_rm
//------------------------------------------------------------------------------
int
filesystem::mylstat(const char* __restrict name, struct stat* __restrict __buf,
                    pid_t pid)
{
  std::string path(name);

  if ((path.length() >= mount_dir.length()) &&
      (path.find(mount_dir) == 0)) {
    eos_static_debug("name=%%s\n", name);
   uid_t uid;
   gid_t gid;

    if (
      !gProcCache.HasEntry(pid) ||
      !gProcCache.GetEntry(pid)->GetFsUidGid(uid, gid)
    ) {
      return ESRCH;
 }

    mutex_inode_path.LockRead();
    unsigned long long ino = path2inode.count(name) ? path2inode[name] : 0;
    mutex_inode_path.UnLockRead();
    return this->stat(name, __buf, uid, gid, pid, ino);
  } else {
    return ::lstat(name, __buf);
  }
}

//------------------------------------------------------------------------------
// this is code from taken from BSD implementation
// it was just made ok for C++ compatibility
// and regular lstat was replaced with the above mylstat
//------------------------------------------------------------------------------

char*
filesystem::myrealpath(const char* __restrict path, char* __restrict resolved,
                       pid_t pid)
{
 struct stat sb;
  char* p, *q, *s;
 size_t left_len, resolved_len;
 unsigned symlinks;
 int m, serrno, slen;
 char left[PATH_MAX], next_token[PATH_MAX], symlink[PATH_MAX];

  if (path == NULL) {
   errno = EINVAL;
   return (NULL);
 }

  if (path[0] == '\0') {
   errno = ENOENT;
   return (NULL);
 }

 serrno = errno;

  if (resolved == NULL) {
    resolved = (char*) malloc(PATH_MAX);

    if (resolved == NULL) {
      return (NULL);
    }

   m = 1;
  } else {
    m = 0;
 }

 symlinks = 0;

  if (path[0] == '/') {
   resolved[0] = '/';
   resolved[1] = '\0';

    if (path[1] == '\0') {
      return (resolved);
    }

   resolved_len = 1;
    left_len = strlcpy(left, path + 1, sizeof(left));
  } else {
    if (getcwd(resolved, PATH_MAX) == NULL) {
      if (m) {
        free(resolved);
      } else {
       resolved[0] = '.';
       resolved[1] = '\0';
     }

     return (NULL);
   }

    resolved_len = strlen(resolved);
    left_len = strlcpy(left, path, sizeof(left));
 }

  if (left_len >= sizeof(left) || resolved_len >= PATH_MAX) {
    if (m) {
      free(resolved);
    }

   errno = ENAMETOOLONG;
   return (NULL);
 }

 /*
  * Iterate over path components in `left'.
  */
  while (left_len != 0) {
   /*
    * Extract the next path component and adjust `left'
    * and its length.
    */
    p = strchr(left, '/');
   s = p ? p : left + left_len;

    if (s - left >= (int) sizeof(next_token)) {
      if (m) {
        free(resolved);
      }

     errno = ENAMETOOLONG;
     return (NULL);
   }

    memcpy(next_token, left, s - left);
   next_token[s - left] = '\0';
   left_len -= s - left;

    if (p != NULL) {
      memmove(left, s + 1, left_len + 1);
    }

    if (resolved[resolved_len - 1] != '/') {
      if (resolved_len + 1 >= PATH_MAX) {
        if (m) {
          free(resolved);
        }

       errno = ENAMETOOLONG;
       return (NULL);
     }

     resolved[resolved_len++] = '/';
     resolved[resolved_len] = '\0';
   }

    if (next_token[0] == '\0') {
     continue;
    } else if (strcmp(next_token, ".") == 0) {
     continue;
    } else if (strcmp(next_token, "..") == 0) {
     /*
      * Strip the last path component except when we have
      * single "/"
      */
      if (resolved_len > 1) {
       resolved[resolved_len - 1] = '\0';
        q = strrchr(resolved, '/') + 1;
       *q = '\0';
       resolved_len = q - resolved;
     }

     continue;
   }

   /*
    * Append the next path component and lstat() it. If
    * lstat() fails we still can return successfully if
    * there are no more path components left.
    */
    resolved_len = strlcat(resolved, next_token, PATH_MAX);

    if (resolved_len >= PATH_MAX) {
      if (m) {
        free(resolved);
      }

     errno = ENAMETOOLONG;
     return (NULL);
   }

    if (mylstat(resolved, &sb, pid) != 0) {
      if (errno == ENOENT && p == NULL) {
       errno = serrno;
       return (resolved);
     }

      if (m) {
        free(resolved);
      }

     return (NULL);
   }

    if (S_ISLNK(sb.st_mode)) {
      if (symlinks++ > MAXSYMLINKS) {
        if (m) {
          free(resolved);
        }

       errno = ELOOP;
       return (NULL);
     }

      slen = ::readlink(resolved, symlink, sizeof(symlink) - 1);

      if (slen < 0) {
        if (m) {
          free(resolved);
        }

       return (NULL);
     }

     symlink[slen] = '\0';

      if (symlink[0] == '/') {
       resolved[1] = 0;
       resolved_len = 1;
      } else if (resolved_len > 1) {
       /* Strip the last path component. */
       resolved[resolved_len - 1] = '\0';
        q = strrchr(resolved, '/') + 1;
       *q = '\0';
       resolved_len = q - resolved;
     }

     /*
      * If there are any path components left, then
      * append them to symlink. The result is placed
      * in `left'.
      */
      if (p != NULL) {
        if (symlink[slen - 1] != '/') {
          if (slen + 1 >= (int) sizeof(symlink)) {
            if (m) {
              free(resolved);
            }

           errno = ENAMETOOLONG;
           return (NULL);
         }

         symlink[slen] = '/';
         symlink[slen + 1] = 0;
       }

        left_len = strlcat(symlink, left, sizeof(left));

        if (left_len >= sizeof(left)) {
          if (m) {
            free(resolved);
          }

         errno = ENAMETOOLONG;
         return (NULL);
       }
     }

      left_len = strlcpy(left, symlink, sizeof(left));
   }
 }

 /*
  * Remove trailing slash except when the resolved pathname
  * is a single "/".
  */
  if (resolved_len > 1 && resolved[resolved_len - 1] == '/') {
    resolved[resolved_len - 1] = '\0';
  }

 return (resolved);
}<|MERGE_RESOLUTION|>--- conflicted
+++ resolved
@@ -4380,14 +4380,8 @@
 //
 // @return 1 if MGM avilable, otherwise 0
 //------------------------------------------------------------------------------
-<<<<<<< HEAD
-int
+bool
 filesystem::check_mgm(std::map<std::string, std::string>* features)
-=======
-
-bool
-filesystem::check_mgm (std::map<std::string,std::string> *features)
->>>>>>> 0f52910c
 {
   std::string address = getenv("EOS_RDRURL") ? getenv("EOS_RDRURL") : "";
 
@@ -4395,31 +4389,14 @@
     fprintf(stderr, "error: EOS_RDRURL is not defined so we fall back to "
             "root://localhost:1094// \n");
    address = "root://localhost:1094//";
-   return false;
+   return 0;
  }
 
   XrdCl::URL url(address);
 
-<<<<<<< HEAD
   if (!url.IsValid()) {
     eos_static_err("URL is not valid: %s", address.c_str());
    return 0;
- }
-
- // Check MGM is available
- uint16_t timeout = 3;
-  XrdCl::FileSystem fs(url);
-  XrdCl::XRootDStatus st = fs.Ping(timeout);
-
-  if (!st.IsOK()) {
-    eos_static_err("Unable to contact MGM at address=%s", address.c_str());
-   return 0;
- }
-=======
- if (!url.IsValid ())
- {
-   eos_static_err ("URL is not valid: %s", address.c_str ());
-   return false;
  }
 
  // Check MGM is available
@@ -4434,8 +4411,7 @@
       eos_static_err("Unable to contact MGM at address=%s (timed out after 10 seconds)", address.c_str ());
       return false;
     }
-  }
->>>>>>> 0f52910c
+ }
 
   if (features) {
     get_features(address, features);
@@ -4461,66 +4437,12 @@
 //------------------------------------------------------------------------------
 // Init function
 //------------------------------------------------------------------------------
+
 void
-<<<<<<< HEAD
-filesystem::init(int argc, char* argv[], void* userdata,
-                 std::map<std::string, std::string>* features)
-=======
 filesystem::initlogging()
->>>>>>> 0f52910c
 {
   FILE* fstderr;
 
-<<<<<<< HEAD
- // Open log file
-  if (getuid()) {
-   fuse_shared = false; //eosfsd
-   char logfile[1024];
-
-    if (getenv("EOS_FUSE_LOGFILE")) {
-      snprintf(logfile, sizeof(logfile) - 1, "%s", getenv("EOS_FUSE_LOGFILE"));
-    } else {
-      snprintf(logfile, sizeof(logfile) - 1, "/tmp/eos-fuse.%d.log", getuid());
-   }
-
-   // Running as a user ... we log into /tmp/eos-fuse.$UID.log
-    if (!(fstderr = freopen(logfile, "a+", stderr))) {
-      fprintf(stderr, "error: cannot open log file %s\n", logfile);
-    } else {
-      ::chmod(logfile, S_IRUSR | S_IWUSR | S_IRGRP | S_IROTH);
- }
-  } else {
-   fuse_shared = true; //eosfsd
-    std::string log_path = "/var/log/eos/fuse/fuse.";
-
-   // Running as root ... we log into /var/log/eos/fuse
-    if (getenv("EOS_FUSE_LOG_PREFIX")) {
-      log_path += getenv("EOS_FUSE_LOG_PREFIX");
-     log_path += ".log";
-    } else {
-     log_path += "log";
-   }
-
-    eos::common::Path cPath(log_path.c_str());
-    cPath.MakeParentPath(S_IRWXU | S_IRGRP | S_IROTH);
-
-    if (!(fstderr = freopen(cPath.GetPath(), "a+", stderr))) {
-      fprintf(stderr, "error: cannot open log file %s\n", cPath.GetPath());
-    } else {
-      ::chmod(cPath.GetPath(), S_IRUSR | S_IWUSR);
-    }
- }
-
-  setvbuf(fstderr, (char*) NULL, _IONBF, 0);
-  path2inode.set_empty_key("");
-  path2inode.set_deleted_key("#__deleted__#");
-  inodexrdlogin2fds.set_empty_key("");
-  inodexrdlogin2fds.set_deleted_key("#__deleted__#");
-  fd2fabst.set_empty_key(-1);
-  fd2fabst.set_deleted_key(-2);
-  fd2count.set_empty_key(-1);
-  fd2count.set_deleted_key(-2);
-=======
   // Open log file
   if (getuid ())
   {
@@ -4573,7 +4495,7 @@
   eos::common::Logging::Init ();
   eos::common::Logging::SetUnit ("FUSE@localhost");
   eos::common::Logging::gShortFormat = true;
-  XrdOucString fusedebug = getenv ("EOS_FUSE_DEBUG");
+  XrdOucString fusedebug = getenv("EOS_FUSE_DEBUG");
 
   if ((getenv ("EOS_FUSE_DEBUG")) && (fusedebug != "0"))
   {
@@ -4590,59 +4512,36 @@
 }
 
 bool
-filesystem::init (int argc, char* argv[], void *userdata, std::map<std::string,std::string> *features )
-{
-  initlogging();
-
- // Initialize hashes
- path2inode.set_empty_key ("");
- path2inode.set_deleted_key ("#__deleted__#");
-
- inodexrdlogin2fds.set_empty_key ("");
- inodexrdlogin2fds.set_deleted_key ("#__deleted__#");
-
- fd2fabst.set_empty_key (-1);
- fd2fabst.set_deleted_key (-2);
-
- fd2count.set_empty_key (-1);
- fd2count.set_deleted_key (-2);
-
- // initialize unsigned to hex ascii conversion
- eos::common::StringConversion::InitLookupTables ();
->>>>>>> 0f52910c
+filesystem::init(int argc, char* argv[], void* userdata,
+                 std::map<std::string, std::string>* features)
+{
+ initlogging();
+
+  // Initialize hashes
+  path2inode.set_empty_key("");
+  path2inode.set_deleted_key("#__deleted__#");
+  inodexrdlogin2fds.set_empty_key("");
+  inodexrdlogin2fds.set_deleted_key("#__deleted__#");
+  fd2fabst.set_empty_key(-1);
+  fd2fabst.set_deleted_key(-2);
+  fd2count.set_empty_key(-1);
+  fd2count.set_deleted_key(-2);
 
   eos::common::StringConversion::InitLookupTables();
  // Create the root entry
  path2inode["/"] = 1;
  inode2path[1] = "/";
-<<<<<<< HEAD
- eos::common::Mapping::VirtualIdentity_t vid;
-  eos::common::Mapping::Root(vid);
-  eos::common::Logging::Init();
-  eos::common::Logging::SetUnit("FUSE@localhost");
- eos::common::Logging::gShortFormat = true;
-  XrdOucString fusedebug = getenv("EOS_FUSE_DEBUG");
-=======
-
->>>>>>> 0f52910c
+
 #ifdef STOPONREDIRECT
  // Set the redirect limit
   XrdCl::DefaultEnv::GetEnv()->PutInt("RedirectLimit", 1);
   setenv("XRD_REDIRECTLIMIT", "1", 1);
 #endif
 
-<<<<<<< HEAD
-  if (check_mgm(features) == 0) {
-    exit(-1);
-  }
-
- // Extract MGM endpoint and check availability
-=======
- // Extract MGM endpoint and check availability
+
  if (!check_mgm ( features ) )
    return false;
-
->>>>>>> 0f52910c
+ // Extract MGM endpoint and check availability
  // Get read-ahead configuration
   if (getenv("EOS_FUSE_RDAHEAD") && (!strcmp(getenv("EOS_FUSE_RDAHEAD"), "1"))) {
    do_rdahead = true;
@@ -4708,19 +4607,6 @@
    lazy_open_rw = false;
    lazy_open_disabled = true;
  }
-
-<<<<<<< HEAD
-  if ((getenv("EOS_FUSE_DEBUG")) && (fusedebug != "0")) {
-    eos::common::Logging::SetLogPriority(LOG_DEBUG);
-  } else {
-    if ((getenv("EOS_FUSE_LOGLEVEL"))) {
-      eos::common::Logging::SetLogPriority(atoi(getenv("EOS_FUSE_LOGLEVEL")));
-    } else {
-      eos::common::Logging::SetLogPriority(LOG_INFO);
- }
- }
-=======
->>>>>>> 0f52910c
 
   if (getenv("EOS_FUSE_CREATOR_CAP_LIFETIME")) {
     creator_cap_lifetime = (int) strtol(getenv("EOS_FUSE_CREATOR_CAP_LIFETIME"), 0,
