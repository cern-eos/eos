--- conflicted
+++ resolved
@@ -2849,14 +2849,6 @@
 }
 
 
-////------------------------------------------------------------------------------
-//// Cache that holds just one element namely the mapping from a pid to a bool
-//// variable which is true if this is a top level rm operation and false other-
-//// wise. It is used by recursive rm commands which belong to the same pid in
-//// order to decide if his operation is denied or not.
-////------------------------------------------------------------------------------
-//std::map<pid_t, bool> mMapPidDenyRm;
-
 //------------------------------------------------------------------------------
 // Cache that holds the mapping from a pid to a time stamp (to see if the cache needs
 // to be refreshed and bool to check if the operation needs to be denied.
@@ -2907,39 +2899,17 @@
   auto entry = std::make_pair(psstime,false);
 
   // Try to print the command triggering the unlink
-<<<<<<< HEAD
   std::ostringstream oss;
   const auto &cmdv = gProcCache.GetEntry(pid)->GetArgsVec();
   std::string cmd = gProcCache.GetEntry(pid)->GetArgsStr();
   eos_static_debug("is_toplevel_rm cmdline is %s",cmd.c_str());
   std::set<std::string> rm_entries;
-  rm_entries.insert(cmdv.begin(),cmdv.end());
-
-  // Check if this is an 'rm -rf ' or 'rm -r '
-  if ((cmd.find("rm -rf ") != 0) && (cmd.find("rm -r ") != 0))
-  {
-    mMapPidDenyRmMutex.LockWrite();
-    mMapPidDenyRm[pid] = entry;
-    mMapPidDenyRmMutex.UnLockWrite();
-=======
-  std::string token, rm_cmd;
-  std::set<std::string> rm_entries; // rm command argument entries
   std::set<std::string> rm_opt; // rm command options (long and short)
-  std::ostringstream oss;
-  oss << "/proc/" << pid << "/cmdline";
-  std::ifstream infile(oss.str(), std::ios_base::binary | std::ios_base::in);
-  int count = 0;
-
-  while (std::getline(infile, token, '\0'))
-  {
-    count ++;
-
-    if (count == 1)
-    {
-      rm_cmd = token;
-      continue;
-    }
-
+  std::string rm_cmd = *cmdv.begin();
+  std::string token;
+  for(auto it=cmdv.begin()+1; it!=cmdv.end();it++)
+  {
+    token = *it;
     // Long option
     if (token.find("--") == 0)
     {
@@ -2960,7 +2930,6 @@
       rm_entries.insert(token);
   }
 
-  infile.close();
   eos_static_debug("command=%s", rm_cmd.c_str());
 
   for (std::set<std::string>::iterator it = rm_opt.begin();
@@ -2975,7 +2944,6 @@
        rm_opt.find("r") == rm_opt.end() &&
        rm_opt.find("recursive") == rm_opt.end()))
   {
->>>>>>> 80f4f41e
     return 0;
   }
 
