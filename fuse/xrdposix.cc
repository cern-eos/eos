--- conflicted
+++ resolved
@@ -39,10 +39,7 @@
 #include "xrdposix.hh"
 #include "FuseCacheEntry.hh"
 #include "ProcCacheC.h"
-<<<<<<< HEAD
 #include "NegStatCache.hh"
-=======
->>>>>>> 655a70ce
 #include "fst/layout/LayoutPlugin.hh"
 #include "fst/layout/PlainLayout.hh"
 #include "fst/layout/RaidDpLayout.hh"
@@ -50,10 +47,7 @@
 /*----------------------------------------------------------------------------*/
 #include <climits>
 #include <cstdlib>
-<<<<<<< HEAD
-=======
 #include <limits>
->>>>>>> 655a70ce
 #include <queue>
 #include <sstream>
 #include <string>
@@ -709,15 +703,13 @@
 // Map used for associating file descriptors with XrdCl::File objects
 eos::common::RWMutex rwmutex_fd2fabst;
 google::dense_hash_map<int, FileAbstraction*> fd2fabst;
-
-<<<<<<< HEAD
+// the count is >0 for RW and <0 for RO
+google::dense_hash_map<int, int>             fd2count;
+
+
 // Map <inode, user> to a set of file descriptors - used only in the xrd_stat method
 // note : the set of file descriptors for one key point to the same fabst
 google::dense_hash_map<std::string, std::set<int> > inodexrdlogin2fds;
-=======
-// Map <inode, user> to a file descriptor
-google::dense_hash_map<std::string, int> inodexrdlogin2fd;
->>>>>>> 655a70ce
 // Helper function to construct a key in the previous map
 std::string get_xrd_login(uid_t uid, gid_t gid, pid_t pid);
 
@@ -761,59 +753,59 @@
 xrd_add_fd2file (LayoutWrapper* raw_file,
                  unsigned long inode,
                  uid_t uid, gid_t gid, pid_t pid ,
-<<<<<<< HEAD
                  bool isROfd,
-=======
->>>>>>> 655a70ce
                  const char* path="")
 {
+  eos_static_debug("file raw ptr=%p, inode=%lu, uid=%lu",
+                   raw_file, inode, (unsigned long) uid);
   int fd = -1;
   std::ostringstream sstr;
   sstr << inode << ":" << get_xrd_login(uid,gid,pid);
-<<<<<<< HEAD
 
   eos::common::RWMutexWriteLock wr_lock(rwmutex_fd2fabst);
   auto iter_fd = inodexrdlogin2fds.find(sstr.str());
   FileAbstraction* fabst=NULL;
-=======
-  eos_static_debug("file raw ptr=%p, name=%s,  inode:xrdlogin=%s",
-                   raw_file, raw_file?raw_file->GetPath():"",sstr.str().c_str() );
-  eos::common::RWMutexWriteLock wr_lock(rwmutex_fd2fabst);
-  auto iter_fd = inodexrdlogin2fd.find(sstr.str());
->>>>>>> 655a70ce
 
   // If there is already an entry for the current user and the current inode
   // then we return the old fd
-  while (!raw_file)
-  {
-<<<<<<< HEAD
+  if (!raw_file)
+  {
     if (iter_fd != inodexrdlogin2fds.end())
-=======
-    if (iter_fd != inodexrdlogin2fd.end())
->>>>>>> 655a70ce
-    {
-      eos_static_warning("inodeuid mapping exists, just return old fd=%i",
-                         iter_fd->second);
-      fd = iter_fd->second;
-      auto iter_file = fd2fabst.find(fd);
+    {
+      fd = *iter_fd->second.begin();
+      auto iter_file = fd2fabst.find(fd); //all the fd ti a same file share the same fabst
 
       if (iter_file != fd2fabst.end())
+      {
+        fabst = iter_file->second;
         iter_file->second->IncNumOpen();
-      else
-      {
-        eos_static_err("fd=%i not found in fd2fobj map", fd);
-        FileAbstraction* fabst = new FileAbstraction(fd, raw_file, path);
-	fd2fabst[fd] = fabst;
-      }
-    }
-    return fd;
+      }
+//    gadde: weird this else, that would create a FileAbstraction with a null pointer
+//    I comment it out
+//      else
+//      {
+//        eos_static_err("fd=%i not found in fd2fobj map", fd);
+//	fabst = new FileAbstraction(fd, raw_file, path);
+//	fd2fabst[fd] = fabst;
+//      }
+      for (auto fdit = iter_fd->second.begin (); fdit != iter_fd->second.end (); fdit++)
+      {
+        if (isROfd == (fd2count[*fdit] < 0) )
+        {
+          fd2count[*fdit] += isROfd ? -1 : 1;
+          eos_static_debug("existing fdesc : path=%s  isRO=%d  =>  fdesc=%d", path, (int )isROfd, (int )*fdit);
+          return *fdit;
+        }
+      }
+    }
+
+    return -1;
   }
 
   fd = xrd_generate_fd();
   
   if (fd > 0)
   {
-<<<<<<< HEAD
     if (iter_fd != inodexrdlogin2fds.end())
       fabst = fd2fabst[ *iter_fd->second.begin() ];
 
@@ -835,16 +827,12 @@
     fd2fabst[fd] = fabst;
     fd2count[fd] = isROfd?-1:1;
     inodexrdlogin2fds[sstr.str()].insert( fd );
-=======
-    FileAbstraction* fabst = new FileAbstraction(fd, raw_file, path);
-    fd2fabst[fd] = fabst;
-    inodexrdlogin2fd[sstr.str()] = fd;
->>>>>>> 655a70ce
   }
   else
   {
     eos_static_err("error while getting file descriptor");
-    delete raw_file;
+    if(raw_file)
+      delete raw_file;
   }
 
   return fd;
@@ -855,7 +843,7 @@
 // Get the file abstraction object corresponding to the fd
 //------------------------------------------------------------------------------
 FileAbstraction*
-xrd_get_file (int fd)
+xrd_get_file (int fd,bool *isRW=NULL)
 {
   eos_static_debug("fd=%i", fd);
   eos::common::RWMutexReadLock rd_lock(rwmutex_fd2fabst);
@@ -867,6 +855,7 @@
     return 0;
   }
 
+  if(isRW) *isRW=fd2count[fd]>0;
   iter->second->IncNumRef();
   return iter->second;
 }
@@ -880,13 +869,12 @@
 {
   int retc = -1;
   eos_static_debug("fd=%i, inode=%lu", fd, inode);
-  eos::common::RWMutexWriteLock wr_lock(rwmutex_fd2fabst);
-  auto iter = fd2fabst.find(fd);
-
-  if (iter != fd2fabst.end())
+  eos::common::RWMutexWriteLock wr_lock (rwmutex_fd2fabst);
+  auto iter = fd2fabst.find (fd);
+
+  if (iter != fd2fabst.end ())
   {
     FileAbstraction* fabst = iter->second;
-<<<<<<< HEAD
     bool isRW = (fd2count[fd]>0);
     fd2count[fd] -= (fd2count[fd] < 0 ? -1 : 1);
     // there is no more reference to that fd
@@ -916,22 +904,16 @@
       }
       if(iter1->second.empty())
         inodexrdlogin2fds.erase(iter1);
-=======
->>>>>>> 655a70ce
-
-    if (!fabst->IsInUse())
-    {
-      eos_static_debug("fd=%i is not in use, remove it", fd);
-      LayoutWrapper* raw_file = fabst->GetRawFile();
-
-      if(raw_file->IsOpen())
-      {
-<<<<<<< HEAD
+
+      // Return fd to the pool
+      pool_fd.push (fd);
+
+      if(isRW)
+      {
         eos_static_debug("fabst=%p, rwfile is not in use, close it", fabst);
         LayoutWrapper* raw_file = fabst->GetRawFile ();
-=======
->>>>>>> 655a70ce
         retc = raw_file->Close ();
+
         struct timespec utimes[2];
         const char* path = 0;
         if ((path = fabst->GetUtimes (utimes)))
@@ -939,48 +921,31 @@
           // run the utimes command now after the close
           xrd_utimes (path, utimes, uid, gid, pid);
         }
-      }
-      delete fabst;
-      fabst = 0;
-      fd2fabst.erase(iter);
-
-      // Remove entry also from the inodeuser2fd
-      std::ostringstream sstr;
-      sstr << inode << ":" << get_xrd_login(uid,gid,pid);
-      auto iter1 = inodexrdlogin2fd.find(sstr.str());
-
-      if (iter1 != inodexrdlogin2fd.end())
-        inodexrdlogin2fd.erase(iter1);
+        fabst->SetRawFile(NULL);
+        fabst->SetFd(-1);
+      }
       else
       {
-<<<<<<< HEAD
         eos_static_debug("fabst=%p, rofile is not in use, close it", fabst);
         LayoutWrapper* raw_file = fabst->GetRawFileRO ();
         retc = raw_file->Close ();
         fabst->SetRawFileRO(NULL);
-=======
-	// if a file is repaired during an RW open, the inode can change and we find the fd in a different inode
-	// search the map for the filedescriptor and remove it
-	for (iter1 = inodexrdlogin2fd.begin(); iter1 != inodexrdlogin2fd.end(); ++iter1)
-	{
-	  if (iter1->second == fd)
-	  {
-	    inodexrdlogin2fd.erase(iter1);
-	    break;
-	  }
-	}
->>>>>>> 655a70ce
-      }
-      // Return fd to the pool
-      pool_fd.push(fd);
+      }
+    }
+
+    if (!fabst->IsInUse ())
+    {
+      eos_static_debug("fabst=%p is not in use, remove it", fabst);
+      delete fabst;
+      fabst = 0;
     }
     else
     {
-      eos_static_debug("fd=%i is still in use, cannot remove", fd);
+      eos_static_debug("fabst=%p is still in use, cannot remove", fabst);
       // Decrement number of references - so that the last process can
       // properly close the file
-      fabst->DecNumRef();
-      fabst->DecNumOpen();
+      fabst->DecNumRef ();
+      fabst->DecNumOpen ();
     }
   }
   else
@@ -1095,7 +1060,6 @@
 
 //------------------------------------------------------------------------------
 //             ******* XROOTD connection/authentication functions *******
-<<<<<<< HEAD
 //------------------------------------------------------------------------------
 
 //------------------------------------------------------------------------------
@@ -1607,570 +1571,6 @@
 
 //------------------------------------------------------------------------------
 //             ******* XROOTD interface functions *******
-=======
->>>>>>> 655a70ce
-//------------------------------------------------------------------------------
-
-//------------------------------------------------------------------------------
-// Get user name from the uid and change the effective user ID of the thread
-//------------------------------------------------------------------------------
-const char*
-xrd_mapuser (uid_t uid, gid_t gid, pid_t pid, uint8_t authid)
-{
-  eos_static_debug("uid=%lu gid=%lu pid=%lu",
-                   (unsigned long) uid,
-                   (unsigned long) gid,
-                   (unsigned long) pid);
-
-<<<<<<< HEAD
-  std::string surl=xrd_user_url(uid, gid, pid);
-  if((use_user_krb5cc||use_user_gsiproxy) && fuse_shared) surl += '?';
-  surl += xrd_strongauth_cgi(pid);
-
-  XrdCl::URL Url(surl.c_str());
-  XrdCl::FileSystem fs(Url);
-=======
-  XrdOucString sid = "";
->>>>>>> 655a70ce
-
-  if (uid == 0)
-  {
-    uid = gid = DAEMONUID;
-  }
-
-  unsigned long long bituser=0;
-
-  // Emergency mapping of too high user ids to nob
-  if ( uid > 0xfffff)
-  {
-    eos_static_err("msg=\"unable to map uid - out of 20-bit range - mapping to "
-                   "nobody\" uid=%u", uid);
-    uid = 99;
-  }
-  if ( gid > 0xffff)
-  {
-    eos_static_err("msg=\"unable to map gid - out of 16-bit range - mapping to "
-                   "nobody\" gid=%u", gid);
-    gid = 99;
-  }
-
-  bituser = (uid & 0xfffff);
-  bituser <<= 16;
-  bituser |= (gid & 0xffff);
-  bituser <<= 6;
-  if(use_user_gsiproxy || use_user_krb5cc)
-  {
-    // if using strong authentication, the 6 bits are used to map different strong ids to the same uid
-    // if recoonection is needed, it goes through the authidmanager
-    bituser |= (authid & 0x3f);
-  }
-  else
-  {
-<<<<<<< HEAD
-    eos_static_err("status is NOT ok : %s",status.ToString().c_str());
-    errno = ((status.code == XrdCl::errAuthFailed) ? EPERM : EFAULT);
-=======
-    // if using the gateway node, the purpose of the reamining 6 bits is just a connection counter to be able to reconnect
-    XrdSysMutexHelper cLock(connectionIdMutex);
-    if (connectionId)
-      bituser |= (connectionId & 0x3f);
->>>>>>> 655a70ce
-  }
-
-  bituser = h_tonll(bituser);
-
-  XrdOucString sb64;
-  // WARNING: we support only one endianess flavour by doing this
-  eos::common::SymKey::Base64Encode ( (char*) &bituser, 8 , sb64);
-  size_t len = sb64.length();
-  // Remove the non-informative '=' in the end
-  if (len >2)
-  {
-    sb64.erase(len-1);
-    len--;
-  }
-
-  // Reduce to 7 b64 letters
-  if (len > 7)
-    sb64.erase(0, len - 7);
-
-  sid = "*";
-  sid += sb64;
-
-  // Encode '/' -> '_', '+' -> '-' to ensure the validity of the XRootD URL
-  // if necessary.
-  sid.replace('/', '_');
-  sid.replace('+', '-');
-  eos_static_debug("user-ident=%s", sid.c_str());
-  return STRINGSTORE(sid.c_str());
-}
-
-//------------------------------------------------------------------------------
-// Helper structure to get the xrootd login from uid, gid and authid when using secured authentication
-// each user can use up to 64 different ids simultaneously (krb5 and gsi cummulated)
-//------------------------------------------------------------------------------
-struct map_user
-{
-  uid_t uid;
-  gid_t gid;
-  uint8_t authid;
-  // first 20 bits for user id
-  // 16 following bites for authid
-  // 6 following bits for auth id (identity)
-  char base64buf[9];
-  bool base64computed;
-  static const uint16_t sMaxAuthId;
-  map_user (uid_t _uid, gid_t _gid, uint8_t _authid) :
-      uid (_uid), gid(_gid), authid(_authid), base64computed(false)
-  {
-  }
-
-<<<<<<< HEAD
-  request += "&";
-  request += "mgm.xattrvalue=";
-  request += std::string(xattr_value, size);
-  arg.FromString(request);
-
-  std::string surl=xrd_user_url(uid, gid, pid);
-  if((use_user_krb5cc||use_user_gsiproxy) && fuse_shared) surl += '?';
-  surl += xrd_strongauth_cgi(pid);
-
-  XrdCl::URL Url(surl.c_str());
-  XrdCl::FileSystem fs(Url);
-  XrdCl::XRootDStatus status = fs.Query(XrdCl::QueryCode::OpaqueFile,
-                                        arg, response);
-  COMMONTIMING("GETPLUGIN", &setxattrtiming);
-  errno = 0;
-
-  if (status.IsOK())
-=======
-  char*
-  base64 ()
->>>>>>> 655a70ce
-  {
-    if (!base64computed)
-    {
-      // pid is actually meaningless
-      strncpy(base64buf, xrd_mapuser (uid, gid, 0,authid),8);
-      base64buf[8]=0;
-      base64computed = true;
-    }
-    return base64buf;
-  }
-<<<<<<< HEAD
-  else
-  {
-	eos_static_err("status is NOT ok : %s",status.ToString().c_str());
-	errno = status.code == XrdCl::errAuthFailed ? EPERM : EFAULT;
-  }
-
-  COMMONTIMING("END", &setxattrtiming);
-
-  if (EOS_LOGS_DEBUG)
-    setxattrtiming.Print();
-
-  delete response;
-  return errno;
-}
-=======
-};
->>>>>>> 655a70ce
-
-const uint16_t map_user::sMaxAuthId = 2^6;
-
-//------------------------------------------------------------------------------
-// Class in charge of managing the xroot login (i.e. xroot connection)
-// logins are 8 characters long : ABgE73AA23@myrootserver
-// it's base 64 , first 6 are userid and 2 lasts are authid
-// authid is an idx a pool of identities for the specified user
-// if the user comes with a new identity, it's added the pool
-// if the identity is already in the pool, the connection is reused
-// identity are NEVER removed from the pool
-// for a given identity, the SAME conneciton is ALWAYS reused
-//------------------------------------------------------------------------------
-class AuthIdManager
-{
-public:
-  enum CredType {krb5,krk5,x509};
-  struct CredInfo
-  {
-    CredType type;     // krb5 , krk5 or x509
-    std::string lname; // link to credential file
-    std::string fname; // credential file
-    time_t fmtime;     // credential file mtime
-    time_t fctime;     // credential file ctime
-    time_t lmtime;     // link to credential file mtime
-    time_t lctime;     // link to credential file mtime
-    std::string identity; // identity in the credential file
-    std::string cachedStrongLogin;
-  };
-
-protected:
-  friend void xrd_init (); // to allow the sizing of pid2StrongLogin
-  // mutex protecting the maps
-  RWMutex pMutex;
-  // maps (userid,sessionid) -> ( credinfo )
-  // several threads (each from different process) might concurrently access this
-  std::map< std::pair<uid_t,pid_t> , CredInfo > uidsid2credinfo;
-  struct IdenAuthIdEntry {
-    std::map<std::string, uint32_t> strongid2authid;
-    std::list<uint8_t> freeAuthIdPool;
-
-    IdenAuthIdEntry()
-    {
-      // initialize the free authentication id pool with all the number from 0 to sMaxAuthId-1
-      for(uint8_t i=0;i<map_user::sMaxAuthId;i++) freeAuthIdPool.push_back(i);
-    }
-  };
-  // maps userid -> strongid2authid  : ( identity -> authid ) , identity being krb5:<some_identity> or krk5:<some_fileless_param> or gsi:<some_identity>
-  //                freeAuthIdPool   : a list with all the available authid
-  // several threads (each from different process) might concurrently access this
-  std::map<uid_t, IdenAuthIdEntry > uid2IdenAuthid;
-  // maps procid -> xrootd_login
-  // only one thread per process will access this (protected by one mutex per process)
-  std::vector<std::string> pid2StrongLogin;
-
-  bool findCred (CredInfo &credinfo, struct stat &linkstat, struct stat &filestat, uid_t uid, pid_t sid, time_t & sst)
-  {
-    if (!(use_user_gsiproxy || use_user_krb5cc)) return false;
-
-    bool ret = false;
-    char buffer[1024];
-    char buffer2[1024];
-    // first try the session binding if it fails, try the user binding
-    const char* formats[2] = { "/var/run/eosd/credentials/uid%d_sid%d_sst%d.%s" , "/var/run/eosd/credentials/uid%d.%s" };
-    // krb5 -> kerberos 5 credential cache file
-    // krk5 -> kerberos 5 credential cache not in a file (e.g. KeyRing)
-    // x509 -> gsi authentication
-    const char* suffixes[5] =
-    { "krb5", "krk5", "x509", "krb5", "krk5" };
-    CredType credtypes[5] = {krb5, krk5,x509,krb5,krk5};
-    int sidx = 1, sn = 2;
-    if (!use_user_krb5cc && use_user_gsiproxy)
-      (sidx = 2) && (sn = 1);
-    else if (use_user_krb5cc && !use_user_gsiproxy)
-      (sidx = 0) && (sn = 2);
-    else if (tryKrb5First)
-      (sidx = 0) && (sn = 3);
-    else
-      (sidx = 2) && (sn = 3);
-
-    // try all the credential types according to settings and stop as soon as a credetnial is found
-    bool brk = false;
-    for (int f = 0; f < 2; f++)
-    {
-      for (int i = sidx; i < sidx + sn; i++)
-      {
-        if(f==0)
-          snprintf (buffer, 1024, formats[f], (int) uid, (int) sid, (int) sst, suffixes[i]);
-        else
-          snprintf (buffer, 1024, formats[f], (int) uid, suffixes[i]);
-
-        //eos_static_debug("trying to stat %s", buffer);
-        if (!lstat (buffer, &linkstat))
-        {
-          ret = true;
-          credinfo.lname = buffer;
-          credinfo.lmtime = linkstat.st_mtim.tv_sec;
-          credinfo.lctime = linkstat.st_ctim.tv_sec;
-          credinfo.type = credtypes[i];
-          size_t bsize = readlink (buffer, buffer2, 1024);
-          buffer2[bsize] = 0;
-          eos_static_debug("found credential link %s for uid %d and sid %d", credinfo.lname.c_str (), (int )uid, (int )sid);
-          if (credinfo.type == krk5)
-          {
-            credinfo.fname = buffer2;
-            break; // there is no file to stat in that case
-          }
-          if (!stat (buffer2, &filestat))
-          {
-            if (bsize > 0)
-            {
-              buffer2[bsize] = 0;
-              credinfo.fname = buffer2;
-              credinfo.fmtime = filestat.st_mtim.tv_sec;
-              credinfo.fctime = filestat.st_ctim.tv_sec;
-              eos_static_debug("found credential file %s for uid %d and sid %d", credinfo.fname.c_str (), (int )uid, (int )sid);
-            }
-          }
-          else
-          {
-            eos_static_debug("could not stat file %s for uid %d and sid %d", credinfo.fname.c_str (), (int )uid, (int )sid);
-          }
-          // we found some credential, we stop searching here
-          brk = true;
-          break;
-        }
-      }
-      if (brk) break;
-    }
-
-    if (!ret)
-    eos_static_debug("could not find any credential for uid %d and sid %d", (int )uid, (int )sid);
-
-    return ret;
-  }
-
-  bool readCred(CredInfo &credinfo)
-  {
-    bool ret = false;
-    eos_static_debug("reading %s credential file %s",credinfo.type==krb5?"krb5":(credinfo.type==krb5?"krk5":"x509"),credinfo.fname.c_str());
-    if(credinfo.type==krk5)
-    {
-      // fileless authentication cannot rely on symlinks to be able to change the cache credential file
-      // instead of the identity, we use the keyring information and each has a different xrd login
-      credinfo.identity = credinfo.fname;
-      ret = true;
-    }
-    if(credinfo.type==krb5)
-    {
-      ProcReaderKrb5UserName reader(credinfo.fname);
-      if(!reader.ReadUserName(credinfo.identity))
-        eos_static_debug("could not read principal in krb5 cc file %s",credinfo.fname.c_str());
-      else
-        ret = true;
-    }
-    if(credinfo.type==x509)
-    {
-      ProcReaderGsiIdentity reader(credinfo.fname);
-      if(!reader.ReadIdentity(credinfo.identity))
-        eos_static_debug("could not read identity in x509 proxy file %s",credinfo.fname.c_str());
-      else
-        ret = true;
-    }
-    return ret;
-  }
-
-  bool checkCredSecurity(const struct stat &linkstat, const struct stat &filestat, uid_t uid, CredType credtype)
-  {
-    //eos_static_debug("linkstat.st_uid=%d  filestat.st_uid=%d  filestat.st_mode=%o  requiredmode=%o",(int)linkstat.st_uid,(int)filestat.st_uid,filestat.st_mode & 0777,reqMode);
-    if (
-    // check owner ship
-    linkstat.st_uid == uid)
-    {
-      if (credtype == krk5)
-        return true;
-      else if (filestat.st_uid == uid && (filestat.st_mode & 0077) == 0 // no access to other users/groups
-      && (filestat.st_mode & 0400) != 0 // read allowed for the user
-          ) return true;
-    }
-
-    return false;
-  }
-
-  int
-  updateProcCache (uid_t uid, gid_t gid, pid_t pid, bool reconnect)
-  {
-    // when entering this function proccachemutexes[pid] must be write locked
-    int errCode;
-    char buffer[1024];
-
-    // this is useful even in gateway mode because of the recursive deletion protection
-    if ((errCode = proccache_InsertEntry (pid)))
-    {
-      eos_static_err("updating proc cache information for process %d. Error code is %d", (int )pid, errCode);
-      return errCode;
-    }
-
-    // check if we are using strong authentication
-    if(!(use_user_krb5cc || use_user_gsiproxy))
-      return 0;
-
-    // get the startuptime of the process
-    time_t processSut;
-    proccache_GetStartupTime(pid,&processSut);
-    // get the session id
-    pid_t sid;
-    proccache_GetSid(pid,&sid);
-    bool isSessionLeader = (sid==pid);
-    // update the proccache of the session leader
-    if (!isSessionLeader)
-    {
-      xrd_lock_w_pcache (sid);
-      if ((errCode = proccache_InsertEntry (sid)))
-      {
-        eos_static_err("updating proc cache information for session leader process %d. Error code is %d", (int )pid, errCode);
-        xrd_unlock_w_pcache (sid);
-        return errCode;
-      }
-      xrd_unlock_w_pcache (sid);
-    }
-
-    // get the startuptime of the leader of the session
-    time_t sessionSut;
-    proccache_GetStartupTime(sid,&sessionSut);
-
-    // find the credentials
-    CredInfo credinfo;
-    struct stat filestat,linkstat;
-    if(!findCred(credinfo,linkstat,filestat,uid,sid,sessionSut))
-    {
-      eos_static_notice("could not find any credential");
-      return EACCES;
-    }
-
-    // check if the credentials in the credential cache cache are up to date
-    // TODO: should we implement a TTL , my guess is NO
-    bool sessionInCache = false;
-    pMutex.LockRead();
-    auto cacheEntry = uidsid2credinfo.find(std::make_pair(uid,sid));
-    // skip the cache if reconnecting
-    sessionInCache = !reconnect && (cacheEntry!=uidsid2credinfo.end());
-    if(sessionInCache)
-    {
-      sessionInCache = false;
-      const CredInfo &ci = cacheEntry->second;
-      // we also check ctime to be sure that permission/ownership has not changed
-      if(ci.lmtime == credinfo.lmtime
-          && ci.lctime == credinfo.lctime )
-      {
-        if(credinfo.type==krk5) // if this is fileless credential cache, no target file to check
-          sessionInCache = true;
-        else if(ci.fmtime == credinfo.fmtime
-            && ci.fctime == credinfo.fctime
-            && ci.fname == credinfo.fname)
-          sessionInCache = true;
-      }
-    }
-    pMutex.UnLockRead();
-
-    if(sessionInCache)
-    {
-      // TODO: could detect from the call to ptoccahce_InsertEntry if the process was changed
-      //       then, it would be possible to bypass this part copy, which is probably not the main bottleneck anyway
-      // no lock needed as only one thread per process can access this (lock is supposed to be already taken -> beginning of the function)
-      eos_static_debug("uid=%d  sid=%d  pid=%d  found stronglogin in cache %s",(int)uid,(int)sid,(int)pid,cacheEntry->second.cachedStrongLogin.c_str());
-      pid2StrongLogin[pid] = cacheEntry->second.cachedStrongLogin;
-      proccache_GetAuthMethod(sid,buffer,1024);
-      proccache_SetAuthMethod(pid,buffer);
-      return 0;
-    }
-
-    // refresh the credentials in the cache
-    // check the credential security
-    if(!checkCredSecurity(linkstat,filestat,uid,credinfo.type))
-    {
-      eos_static_alert("credentials are not safe");
-      return EACCES;
-    }
-    // check the credential security
-    if(!readCred(credinfo))
-      return EACCES;
-    // update authmethods for session leader and current pid
-    uint8_t authid;
-    std::string sId;
-    if(credinfo.type==krb5) sId = "krb5:";
-    else if(credinfo.type==krk5) sId = "krk5:";
-    else sId = "x509:";
-
-    std::string newauthmeth;
-    if(credinfo.type==krk5)
-    {
-      // using directly the value of the pointed file (which is the text of the in memory credentials)
-      sId.append(credinfo.fname);
-      newauthmeth = sId;
-    }
-    else
-    {
-      // using the link created by the user
-      sId.append(credinfo.lname);
-      newauthmeth = sId;
-    }
-
-    if(newauthmeth.empty())
-    {
-      eos_static_err("error symlinking credential file ");
-      return EACCES;
-    }
-    proccache_SetAuthMethod(pid,newauthmeth.c_str());
-    proccache_SetAuthMethod(sid,newauthmeth.c_str());
-    // update uid2IdenAuthid
-    {
-      eos::common::RWMutexWriteLock lock (pMutex);
-      // this will create the entry in uid2IdenAuthid if it does not exist already
-      auto &uidEntry = uid2IdenAuthid[uid];
-      if(credinfo.type==krb5) sId = "krb5:";
-      else if(credinfo.type==krk5) sId = "krk5:";
-      else sId = "x509:";
-      sId.append(credinfo.identity);
-      if (!reconnect && uidEntry.strongid2authid.count (sId))
-        authid = uidEntry.strongid2authid[sId]; // if this identity already has an authid , use it
-      else
-      {
-        if(uidEntry.freeAuthIdPool.empty())
-        {
-          eos_static_err("reached maximum number of connections for uid %d. cannot bind identity [%s] to a new xrootd connection! "
-              ,(int)uid,sId.c_str());
-          return EACCES;
-        }
-        // get the new connection id
-        uint8_t newauthid = uidEntry.freeAuthIdPool.front();
-        // remove the new connection from the connections available to be used
-        uidEntry.freeAuthIdPool.pop_front();
-        // recycle the previsous connection number if reconnecting
-        if(reconnect)
-        {
-          eos_static_debug("dropping authid %d",(int)uidEntry.strongid2authid[sId]);
-          uidEntry.freeAuthIdPool.push_back(uidEntry.strongid2authid[sId]);
-        }
-        // store the new authid
-        eos_static_debug("using newauthid %d",(int)newauthid);
-        authid = (uidEntry.strongid2authid[sId] = newauthid); // create a new authid if this id is not registered yet
-      }
-    }
-    // update pid2StrongLogin (no lock needed as only one thread per process can access this)
-    map_user xrdlogin (uid, gid, authid);
-    pid2StrongLogin[pid] = std::string (xrdlogin.base64 ());
-    // update uidsid2credinfo
-    credinfo.cachedStrongLogin = pid2StrongLogin[pid];
-    eos_static_debug("uid=%d  sid=%d  pid=%d  writing stronglogin in cache %s",(int)uid,(int)sid,(int)pid,credinfo.cachedStrongLogin.c_str());
-    pMutex.LockWrite();
-    uidsid2credinfo[std::make_pair(uid,sid)] = credinfo;
-    pMutex.UnLockWrite();
-
-    eos_static_debug("qualifiedidentity [%s] used for pid %d, xrdlogin is %s (%d/%d)", sId.c_str (), (int )pid,
-                     pid2StrongLogin[pid].c_str (), (int )uid, (int )authid);
-
-    return errCode;
-  }
-
-public:
-
-  inline int
-  updateProcCache (uid_t uid, gid_t gid, pid_t pid)
-  {
-    return updateProcCache (uid, gid, pid,false);
-  }
-
-  inline int
-  reconnectProcCache (uid_t uid, gid_t gid, pid_t pid)
-  {
-    return updateProcCache (uid, gid, pid,true);
-  }
-
-  std::string
-  getXrdLogin (pid_t pid)
-  {
-    eos::common::RWMutexReadLock lock (proccachemutexes[pid]);
-    return pid2StrongLogin[pid];
-  }
-
-};
-
-AuthIdManager authidmanager;
-
-int update_proc_cache (uid_t uid, gid_t gid, pid_t pid)
-{
-  return authidmanager.updateProcCache(uid,gid,pid);
-}
-
-std::string get_xrd_login(uid_t uid, gid_t gid, pid_t pid)
-{
-  return (use_user_krb5cc||use_user_gsiproxy)?authidmanager.getXrdLogin(pid):xrd_mapuser (uid, gid, pid,0);
-}
-
-//------------------------------------------------------------------------------
-//             ******* XROOTD interface functions *******
 //------------------------------------------------------------------------------
 
 //------------------------------------------------------------------------------
@@ -2518,33 +1918,24 @@
     eos::common::RWMutexReadLock rd_lock(rwmutex_fd2fabst);
     std::ostringstream sstr;
     sstr << inode << ":" << get_xrd_login(uid,gid,pid);
-<<<<<<< HEAD
     google::dense_hash_map<std::string, std::set<int> >::iterator
       iter_fd = inodexrdlogin2fds.find(sstr.str());
 
     if (iter_fd != inodexrdlogin2fds.end())
-=======
-    google::dense_hash_map<std::string, int>::iterator
-      iter_fd = inodexrdlogin2fd.find(sstr.str());
-
-    if (iter_fd != inodexrdlogin2fd.end())
->>>>>>> 655a70ce
     {
       google::dense_hash_map<int, FileAbstraction*>::iterator
-        iter_file = fd2fabst.find(iter_fd->second);
+        iter_file = fd2fabst.find(*iter_fd->second.begin());
 
       if (iter_file != fd2fabst.end())
       {
+	off_t cache_size=0;
         // Force flush so that we get the real current size through the file obj.
         if (XFC && fuse_cache_write) 
 	{
-	  iter_file->second->mMutexRW.WriteLock();
-          XFC->ForceAllWrites(iter_file->second);
-	  iter_file->second->mMutexRW.UnLock();
+	  cache_size = iter_file->second->GetMaxWriteOffset();
 	}
 
         struct stat tmp;
-<<<<<<< HEAD
         // try to stat wi th RO file if opened
         bool lazy_open = lazy_open_rw;
         LayoutWrapper* file = iter_file->second->GetRawFile();
@@ -2553,9 +1944,6 @@
           file = iter_file->second->GetRawFileRO();
           lazy_open = lazy_open_ro;
         }
-=======
-        LayoutWrapper* file = iter_file->second->GetRawFile();
->>>>>>> 655a70ce
 
         // if we do lazy open, the file should be open on the fst to stat
         // otherwise, the file will be opened on the fst, just for a stat
@@ -2564,7 +1952,6 @@
           file_size = tmp.st_size;
           mtime = tmp.st_mtim;
           atime = tmp.st_atim;
-<<<<<<< HEAD
 
 	  if (cache_size > file_size)
 	  {
@@ -2573,16 +1960,12 @@
 
           eos_static_debug("fd=%i, size-fd=%lld, raw_file=%p",
                            *iter_fd->second.begin(), file_size, file);
-=======
-          eos_static_debug("fd=%i, size-fd=%lld, raw_file=%p",
-                          iter_fd->second, file_size, file);
->>>>>>> 655a70ce
         }
         else
-          eos_static_err("fd=%i stat failed on open file", iter_fd->second);
+          eos_static_err("fd=%i stat failed on open file", *iter_fd->second.begin());
       }
       else
-        eos_static_err("fd=%i not found in file obj map", iter_fd->second);
+        eos_static_err("fd=%i not found in file obj map", *iter_fd->second.begin());
     }
     else
       eos_static_debug("path=%s not open", path);
@@ -2706,10 +2089,7 @@
   {
     eos_static_err("status is NOT ok : %s",status.ToString().c_str());
     errno = (status.code==XrdCl::errAuthFailed)?EPERM:EFAULT;
-<<<<<<< HEAD
     // we do not cache such errors in the negstatcache NSC
-=======
->>>>>>> 655a70ce
   }
 
   // If got size using opened file then return this value
@@ -2738,11 +2118,8 @@
   if (EOS_LOGS_DEBUG)
     stattiming.Print();
 
-<<<<<<< HEAD
   if(NSC && !errno) NSC->Forget(path);
 
-=======
->>>>>>> 655a70ce
   eos_static_info("path=%s st-size=%llu st-mtim.tv_sec=%llu st-mtim.tv_nsec=%llu errno=%i", path, buf->st_size, buf->st_mtim.tv_sec, buf->st_mtim.tv_nsec, errno);
   delete response;
   return errno;
@@ -2939,16 +2316,11 @@
   sstr << inode << ":" << get_xrd_login(uid,gid,pid);
   {
     eos::common::RWMutexWriteLock wr_lock(rwmutex_fd2fabst);
-<<<<<<< HEAD
     auto iter_fd = inodexrdlogin2fds.find(sstr.str());
     if (iter_fd != inodexrdlogin2fds.end())
-=======
-    auto iter_fd = inodexrdlogin2fd.find(sstr.str());
-    if (iter_fd != inodexrdlogin2fd.end())
->>>>>>> 655a70ce
     {
       google::dense_hash_map<int, FileAbstraction*>::iterator
-        iter_file = fd2fabst.find(iter_fd->second);
+        iter_file = fd2fabst.find(*iter_fd->second.begin());
 
       if (iter_file != fd2fabst.end())
       {
@@ -3378,16 +2750,11 @@
         return errno;
       }
 
-      if (inode && dirinode)
-      {
-        XrdOucString whitespacedirpath = dirpath;
-        whitespacedirpath.replace ("%20", " ");
-        whitespacedirpath.replace ("%0A", "\n");
-        xrd_store_child_p2i (dirinode, inode, whitespacedirpath.c_str ());
-        dir2inodelist[dirinode].push_back (inode);
-      }
-      else
-        eos_static_warning("got a nul inode inode=%llu dirinode=%llu path=%s", inode, dirinode, path);
+      XrdOucString whitespacedirpath = dirpath;
+      whitespacedirpath.replace("%20", " ");
+      whitespacedirpath.replace("%0A", "\n");
+      xrd_store_child_p2i(dirinode, inode, whitespacedirpath.c_str());
+      dir2inodelist[dirinode].push_back(inode);
 
       // to the next entries
       if (ptr) ptr = strchr(ptr + 1, ' ');
@@ -3722,22 +3089,14 @@
   struct stat buf;
   bool exists = true;
   bool lazy_open = (flags_sfs==SFS_O_RDONLY)?lazy_open_ro:lazy_open_rw;
-<<<<<<< HEAD
   bool isRO = (flags_sfs == SFS_O_RDONLY);
-=======
-
->>>>>>> 655a70ce
   eos::common::Timing opentiming("xrd_open");
   COMMONTIMING("START", &opentiming);
 
   spath += path;
   errno = 0;
   int t0;
-<<<<<<< HEAD
   int retc = xrd_add_fd2file(0, *return_inode, uid, gid, pid, isRO, path);
-=======
-  int retc = xrd_add_fd2file(0, *return_inode, uid, gid, pid, path);
->>>>>>> 655a70ce
 
   if (retc != -1)
   {
@@ -3801,11 +3160,7 @@
       }
       else
       {
-<<<<<<< HEAD
         retc = xrd_add_fd2file(file, *return_inode, uid, gid, pid, isRO);
-=======
-        retc = xrd_add_fd2file(file, *return_inode, uid, gid, pid);
->>>>>>> 655a70ce
         return retc;
       }
     }
@@ -3834,11 +3189,7 @@
       }
       else
       {
-<<<<<<< HEAD
         retc = xrd_add_fd2file(file, *return_inode, uid, gid,pid, isRO);
-=======
-        retc = xrd_add_fd2file(file, *return_inode, uid, gid,pid);
->>>>>>> 655a70ce
         return retc;
       }
     }
@@ -3868,11 +3219,7 @@
       }
       else
       {
-<<<<<<< HEAD
         retc = xrd_add_fd2file(file, *return_inode, uid,gid,pid, isRO);
-=======
-        retc = xrd_add_fd2file(file, *return_inode, uid,gid,pid);
->>>>>>> 655a70ce
         return retc;
       }
     }
@@ -3986,11 +3333,7 @@
                                (unsigned long)*return_inode);
             }
 
-<<<<<<< HEAD
             retc = xrd_add_fd2file(new LayoutWrapper( file , use_localtime_consistency), *return_inode, uid,gid,pid, isRO);
-=======
-            retc = xrd_add_fd2file(new LayoutWrapper( file , use_localtime_consistency), *return_inode, uid,gid,pid);
->>>>>>> 655a70ce
             return retc;
           }
         }
@@ -4019,7 +3362,6 @@
   }
 
   if((use_user_krb5cc||use_user_gsiproxy) && fuse_shared)
-<<<<<<< HEAD
   {
     open_cgi += "&";
     open_cgi += xrd_strongauth_cgi(pid);
@@ -4032,20 +3374,10 @@
   retc = 1;
   // upgrade the WRONLY open to RW
   if(flags_sfs | SFS_O_WRONLY)
-=======
->>>>>>> 655a70ce
-  {
-    open_cgi += "&";
-    open_cgi += xrd_strongauth_cgi(pid);
-  }
-<<<<<<< HEAD
-=======
-
-  // check if the file already exist
-  if(xrd_stat(path,&buf,uid,gid,pid,0))
-    exists = false;
-  eos_static_debug("open_path=%s, open_cgi=%s, exists=%d, flags_sfs=%d", spath.c_str(), open_cgi.c_str(), (int)exists, (int)flags_sfs);
->>>>>>> 655a70ce
+  {
+    flags_sfs &= ~SFS_O_WRONLY;
+    flags_sfs |= SFS_O_RDWR;
+  }
   retc = file->Open(spath.c_str(), flags_sfs, mode, open_cgi.c_str(),exists?&buf:NULL,!lazy_open);
 
   if (retc)
@@ -4066,7 +3398,8 @@
       ino_t new_ino = sino? (eos::common::FileId::Hex2Fid(sino) << 28): 0;
       if (old_ino && (old_ino != new_ino))
       {
-<<<<<<< HEAD
+        if (new_ino)
+        {
 	// an inode of an existing file can be changed during the process of an open due to an auto-repair
 	std::ostringstream sstr_old;
 	std::ostringstream sstr_new;
@@ -4080,34 +3413,16 @@
 	    inodexrdlogin2fds.erase(sstr_old.str());
 	  }
 	}
-=======
-        if (new_ino)
-        {
->>>>>>> 655a70ce
-
-          // an inode of an existing file can be changed during the process of an open due to an auto-repair
-          std::ostringstream sstr_old;
-          std::ostringstream sstr_new;
-          sstr_old << old_ino << ":" << get_xrd_login (uid, gid, pid);
-          sstr_new << new_ino << ":" << get_xrd_login (uid, gid, pid);
-          {
-            eos::common::RWMutexWriteLock wr_lock (rwmutex_fd2fabst);
-            if (inodexrdlogin2fd.count (sstr_old.str ()))
-            {
-              inodexrdlogin2fd[sstr_new.str ()] = inodexrdlogin2fd[sstr_old.str ()];
-              inodexrdlogin2fd.erase (sstr_old.str ());
-            }
-          }
-
-          {
-            eos::common::RWMutexWriteLock wr_lock (mutex_inode_path);
-            path2inode.erase (path);
-            inode2path.erase (old_ino);
-            path2inode[path] = new_ino;
-            inode2path[new_ino] = path;
-            eos_static_info("msg=\"inode replaced remotely\" path=%s old-ino=%lu new-ino=%lu", path, old_ino, new_ino);
-          }
-        }
+
+	{
+	  eos::common::RWMutexWriteLock wr_lock(mutex_inode_path);
+	  path2inode.erase(path);
+	  inode2path.erase(old_ino);
+	  path2inode[path] = new_ino;
+	  inode2path[new_ino] = path;
+	  eos_static_info("msg=\"inode replaced remotely\" path=%s old-ino=%lu new-ino=%lu", path, old_ino, new_ino);
+	}
+      }
         else
         {
           eos_static_crit("new inode is null: cannot move old inode to new inode!");
@@ -4123,11 +3438,7 @@
       eos_static_debug("path=%s opened ino=%lu", path, (unsigned long)*return_inode);
     }
 
-<<<<<<< HEAD
     retc = xrd_add_fd2file(file, *return_inode, uid, gid,pid, isRO,path);
-=======
-    retc = xrd_add_fd2file(file, *return_inode, uid, gid,pid,path);
->>>>>>> 655a70ce
 
     COMMONTIMING("end", &opentiming);
     
@@ -4236,8 +3547,16 @@
 {
   int ret = -1;
   eos_static_info("fd=%d offset=%llu", fildes, (unsigned long long) offset);
-  FileAbstraction* fabst = xrd_get_file(fildes);
+  bool isRW=false;
+  FileAbstraction* fabst = xrd_get_file(fildes,&isRW);
   errno = 0;
+
+// note: we don't check if the file is open in RO because fuse truncation is tricky 
+//  if (!isRW)
+//  {
+//    errno = EPERM;
+//    return ret;
+//  }
 
   if (!fabst)
   {
@@ -4246,20 +3565,18 @@
   }
 
   LayoutWrapper* file = fabst->GetRawFile();
-<<<<<<< HEAD
   if(!file)
   {
     errno = ENOENT;
     return ret;
   }
-=======
->>>>>>> 655a70ce
 
   if (XFC && fuse_cache_write)
   {
     fabst->mMutexRW.WriteLock();
     XFC->ForceAllWrites(fabst);
     ret = file->Truncate(offset);
+    fabst->SetMaxWriteOffset(offset);
     fabst->mMutexRW.UnLock();
   }
   else
@@ -4290,7 +3607,6 @@
     eos::common::RWMutexReadLock rd_lock(rwmutex_fd2fabst);
     std::ostringstream sstr;
     sstr << inode << ":" << get_xrd_login(uid,gid,pid);
-<<<<<<< HEAD
     google::dense_hash_map<std::string, std::set<int>>::iterator
       iter_fd = inodexrdlogin2fds.find(sstr.str());
 
@@ -4301,17 +3617,6 @@
     }
     else
       eos_static_debug("path=%s not open in rw", fullpath);
-=======
-    google::dense_hash_map<std::string, int>::iterator
-      iter_fd = inodexrdlogin2fd.find(sstr.str());
-
-    if (iter_fd != inodexrdlogin2fd.end())
-    {
-      return xrd_truncate(iter_fd->second,truncsize);
-    }
-    else
-      eos_static_debug("path=%s not open", fullpath);
->>>>>>> 655a70ce
   }
 
   int fd, retc = -1;
@@ -4347,7 +3652,8 @@
                    fildes, (unsigned long) nbyte,
                    (unsigned long long) offset);
   ssize_t ret = -1;
-  FileAbstraction* fabst = xrd_get_file(fildes);
+  bool isRW=false;
+  FileAbstraction* fabst = xrd_get_file(fildes,&isRW);
 
   if (!fabst)
   {
@@ -4355,22 +3661,17 @@
     return ret;
   }
 
-<<<<<<< HEAD
   LayoutWrapper* file = isRW?fabst->GetRawFile():fabst->GetRawFileRO();
 
-=======
->>>>>>> 655a70ce
   if (XFC && fuse_cache_write)
   {
     fabst->mMutexRW.WriteLock();
     XFC->ForceAllWrites(fabst);
-    LayoutWrapper* file = fabst->GetRawFile();
     ret = file->Read(offset, static_cast<char*> (buf), nbyte, do_rdahead);
     fabst->mMutexRW.UnLock();
   }
   else
   {
-    LayoutWrapper* file = fabst->GetRawFile();
     ret = file->Read(offset, static_cast<char*> (buf), nbyte, do_rdahead);
   }
 
@@ -4410,7 +3711,14 @@
                    fildes, (unsigned long) nbyte, XFC ? 1 : 0,
                    fuse_cache_write);
   int64_t ret = -1;
-  FileAbstraction* fabst = xrd_get_file(fildes);
+  bool isRW=false;
+  FileAbstraction* fabst = xrd_get_file(fildes,&isRW);
+
+  if(!isRW)
+  {
+    errno = EPERM;
+    return ret;
+  }
 
   if (!fabst)
   {
@@ -4456,7 +3764,7 @@
 xrd_fsync (int fildes)
 {
   eos_static_info("fd=%d", fildes);
-  int ret = -1;
+  int ret = 0;
   FileAbstraction* fabst = xrd_get_file(fildes);
 
   if (!fabst)
@@ -4473,12 +3781,8 @@
   }
 
   LayoutWrapper* file = fabst->GetRawFile();
-<<<<<<< HEAD
   if(file)
     ret = file->Sync();
-=======
-  ret = file->Sync();
->>>>>>> 655a70ce
 
   if (ret)
     errno = EIO;
@@ -4529,7 +3833,6 @@
   eos_static_info("oldpath=%s newpath=%s", oldpath, newpath, uid, pid);
   XrdOucString sOldPath = oldpath;
   XrdOucString sNewPath = newpath;
-<<<<<<< HEAD
 
   // XRootd move cannot deal with space in the path names
   sOldPath.replace(" ","#space#");
@@ -4590,61 +3893,6 @@
     }
   }
 
-=======
-
-  // XRootd move cannot deal with space in the path names
-  sOldPath.replace(" ","#space#");
-  sNewPath.replace(" ","#space#");
-  std::string surl=xrd_user_url(uid, gid, pid);
-  if((use_user_krb5cc||use_user_gsiproxy) && fuse_shared) surl += '?';
-  surl += xrd_strongauth_cgi(pid);
-  XrdCl::URL Url(surl);
-  XrdCl::FileSystem fs(Url);
-
-  XrdCl::XRootDStatus status = fs.Mv(sOldPath.c_str(), sNewPath.c_str());
-
-  if (xrd_error_retc_map(status.errNo))
-    return errno;
-  else
-    return 0;
-}
-
-const char* xrd_strongauth_cgi (pid_t pid)
-{
-  XrdOucString str = "";
-
-  if (fuse_shared && (use_user_krb5cc || use_user_gsiproxy))
-  {
-    char buffer[256];
-    buffer[0]=(char)0;
-    proccache_GetAuthMethod(pid,buffer,256);
-    std::string authmet(buffer);
-    if (authmet.compare (0, 5, "krb5:") == 0)
-    {
-      str += "xrd.k5ccname=";
-      str += (authmet.c_str()+5);
-      str += "&xrd.wantprot=krb5";
-    }
-    else if (authmet.compare (0, 5, "krk5:") == 0)
-    {
-      str += "xrd.k5ccname=";
-      str += (authmet.c_str()+5);
-      str += "&xrd.wantprot=krb5";
-    }
-    else if (authmet.compare (0, 5, "x509:") == 0)
-    {
-      str += "xrd.gsiusrpxy=";
-      str += authmet.c_str()+5;
-      str += "&xrd.wantprot=gsi";
-    }
-    else
-    {
-      eos_static_err("don't know what to do with qualifiedid [%s]", authmet.c_str ());
-      goto bye;
-    }
-  }
-
->>>>>>> 655a70ce
   bye:
   eos_static_debug("pid=%lu sep=%s", (unsigned long ) pid, str.c_str ());
   return STRINGSTORE(str.c_str());
@@ -4703,19 +3951,11 @@
   eos_static_debug("is_toplevel_rm for pid %d and mountpoint %s",pid,local_dir);
   if(rm_level_protect==0)
     return 0;
-<<<<<<< HEAD
 
   time_t psstime;
   if(proccache_GetPsStartTime(pid,&psstime))
     eos_static_err("could not get process start time");
 
-=======
-
-  time_t psstime;
-  if(proccache_GetPsStartTime(pid,&psstime))
-    eos_static_err("could not get process start time");
-
->>>>>>> 655a70ce
   // Check the cache
   {
     eos::common::RWMutexReadLock rlock (mMapPidDenyRmMutex);
@@ -5057,16 +4297,14 @@
   inode2cache.set_empty_key(0);
   inode2cache.set_deleted_key(std::numeric_limits<unsigned long long>::max());
 
-<<<<<<< HEAD
   inodexrdlogin2fds.set_empty_key("");
   inodexrdlogin2fds.set_deleted_key("#__deleted__#");
-=======
-  inodexrdlogin2fd.set_empty_key("");
-  inodexrdlogin2fd.set_deleted_key("#__deleted__#");
->>>>>>> 655a70ce
 
   fd2fabst.set_empty_key(-1);
   fd2fabst.set_deleted_key(-2);
+
+  fd2count.set_empty_key(-1);
+  fd2count.set_deleted_key(-2);
 
   // Create the root entry
   path2inode["/"] = 1;
