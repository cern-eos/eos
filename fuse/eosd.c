--- conflicted
+++ resolved
@@ -141,11 +141,7 @@
   }
   else
     fuse_reply_err (req, retc);
-<<<<<<< HEAD
-  }
-=======
 }
->>>>>>> 17590438
 
 
 //------------------------------------------------------------------------------
@@ -1202,18 +1198,12 @@
                off_t off,
                struct fuse_file_info* fi)
 {
-<<<<<<< HEAD
-  fprintf (stderr, "[%s]: inode=%li size=%li off=%lli \n",
-           __FUNCTION__, ino, size, (long long int)off);
-
-=======
   if (isdebug)
   {
     fprintf (stderr, "[%s]: inode=%li size=%li off=%lli \n",
-	     __FUNCTION__, ino, size, off);
-    
-  }
->>>>>>> 17590438
+	     __FUNCTION__, ino, size, off);  
+  }
+  
   if (fi && fi->fh)
   {
     //UPDATEPROCCACHE;
